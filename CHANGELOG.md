--- conflicted
+++ resolved
@@ -73,12 +73,10 @@
 - `datadogexporter`: Deprecate `metrics::send_monotonic_counter` in favor of `metrics::sums::cumulative_monotonic_mode` (#8490)
 
 ### 🚀 New components 🚀
-<<<<<<< HEAD
+
 - `azureblobreceiver`: reads logs and traces from Azure Blob Storage
-=======
-
 - `sigv4authextension`: Enable component (#8518)
->>>>>>> 83d292cd
+
 
 ## v0.47.0
 
