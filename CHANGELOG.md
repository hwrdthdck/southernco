# Changelog

## Unreleased

## 💡 Enhancements 💡

- `coralogixexporter`: First implementation of Coralogix Exporter (#6816)
- `cloudfoundryreceiver`: Enable Cloud Foundry client (#7060)
- `elasticsearchexporter`: add elasticsearchexporter to the components exporter list (#6002)
- `elasticsearchreceiver`: Add metric metadata (#6892)
- `elasticsearchreceiver`: Use same metrics as JMX receiver for JVM metrics (#7160)
- `elasticsearchreceiver`: Implement scraping logic (#7174)
- `datadogexporter`: Add http.status_code tag to trace stats (#6889)
- `mongodbreceiver`: Add initial client code to the component (#7125)
- `tanzuobservabilityexporter`: Support delta histograms (#6897)
- `awscloudwatchlogsexporter`: Use cwlogs package to export logs (#7152)
- `mysqlreceiver`: Add the receiver to available components (#7078)
- `tanzuobservabilityexporter`: Documentation for the memory_limiter configuration (#7164)
- `dynatraceexporter`: Do not shut down exporter when metrics ingest module is temporarily unavailable (#7161)
- `mongodbreceiver`: Add metric metadata (#7163)
- `mongodbreceiver`: Add metric scraping (#7175)
- `postgresqlreceiver`: add the receiver to available components (#7079)
<<<<<<< HEAD
- `tracegen`: Provide official container images (#7179)
=======
- `rabbitmqreceiver`: Add scraper logic (#7299)
- `tanzuobservability exporter`: Support summary metrics (#7121)
- `mongodbatlasreceiver`: Add retry and backoff to HTTP client (#6943)
- Use Jaeger gRPC instead of Thrift in the docker-compose example (#7243)
- `tanzuobservabilityexporter`: Support exponential histograms (#7127)
- `receiver_creator`: Log added and removed endpoint env structs (#7248)
- `prometheusreceiver`: Use the OTLP data conversion path by default. (#TBD)
  - Use `--feature-gates=-receiver.prometheus.OTLPDirect` to re-enable the 
    OpenCensus conversion path.
- `extension/observers`: Correctly set image and tag on container endpoints (#7279)
- `tanzuobservabilityexporter`: Document how to enable memory_limiter (#7286)
- `hostreceiver/networkscraper`: Migrate the scraper to the mdatagen metrics builder (#7048)
- `hostmetricsreceiver`: Add MuteProcessNameError config flag to mute specific error reading process executable (#7176)
- `scrapertest`: Improve comparison logic (#7305)
- `hostmetricsreceiver`: add `cpu_average` option for load scraper to report the average cpu load (#6999)
>>>>>>> 165ecded

## 🛑 Breaking changes 🛑

- `tanzuobservabilityexporter`: Remove status.code
- `tanzuobservabilityexporter`: Use semantic conventions for status.message (#7126) 
- `k8sattributesprocessor`: Move `kube` and `observability` packages to `internal` folder (#7159)
- `k8sattributesprocessor`: Unexport processor `Option`s (#7311)
- `zookeeperreceiver`: Refactored metrics to have correct units, types, and combined some metrics via attributes. (#7280)
- `prometheusremotewriteexporter`: `PRWExporter` struct and `NewPRWExporter()`
  function are now unexported. (#TBD)
- `newrelicexporter` marked as deprecated (#7284)

## 🚀 New components 🚀

- `rabbitmqreceiver`: Establish codebase for RabbitMQ metrics receiver (#7239)
- Add `basicauth` extension (#7167)

## 🧰 Bug fixes 🧰

- `mdatagen`: Fix validation of `enabled` field in metadata.yaml (#7166)
- `elasticsearch`: Fix timestamp for each metric being startup time (#7255)
- `resourcedetection`: Log the error when checking for ec2metadata availability (#7296) 

## v0.42.0

## 💡 Enhancements 💡

- `couchbasereceiver`: Add couchbase client (#7122)
- `couchdbreceiver`: Add couchdb scraper (#7131)
- `couchdbreceiver`: Add couchdb client (#6880)
- `elasticsearchreceiver`: Implement scraper client (#7019)
- `couchdbreceiver`: Add metadata metrics (#6878)
- `prometheusremotewriteexporter`: Handling Staleness flag from OTLP (#6679)
- `prometheusexporter`: Handling Staleness flag from OTLP (#6805)
- `prometheusreceiver`: Set OTLP no-data-present flag for stale scraped metrics. (#7043)
- `mysqlreceiver`: Add Integration test (#6916)
- `datadogexporter`: Add compatibility with ECS Fargate semantic conventions (#6670)
- `datadogexporter`: Add configuration option to use OTel span name into the Datatog resource name (#6611)
- `k8s_observer`: discover k8s.node endpoints (#6820)
- `redisreceiver`: Add missing description fields to keyspace metrics (#6940)
- `redisreceiver`: Set start timestamp uniformly for gauge and sum metrics (#6941)
- `kafkaexporter`: Allow controlling Kafka acknowledgment behaviour  (#6301)
- `lokiexporter`: Log the first part of the http body on failed pushes to loki (#6946)
- `resourcedetectionprocessor`: add the [consul](https://www.consul.io/) detector (#6382)
- `awsemfexporter`: refactor cw_client logic into separate `cwlogs` package (#7072)

## 🛑 Breaking changes 🛑

- `memcachedreceiver`: Update metric names (#6594)
- `memcachedreceiver`: Fix some metric units and value types (#6895)
- `sapm` receiver: Use Jaeger status values instead of OpenCensus (#6682)
- `jaeger` receiver/exporter: Parse/set Jaeger status with OTel spec values (#6682)
- `awsecscontainermetricsreceiver`: remove tag from `container.image.name` (#6436)
- `k8sclusterreceiver`: remove tag from `container.image.name` (#6436)

## 🚀 New components 🚀

- `ecs_task_observer`: Discover running containers in AWS ECS tasks (#6894)
- `mongodbreceiver`: Establish codebase for MongoDB metrics receiver (#6972)
- `couchbasereceiver`: Establish codebase for Couchbase metrics receiver (#7046)
- `dbstorage`: New experimental dbstorage extension (#7061)

## 🧰 Bug fixes 🧰

- `ecstaskobserver`: Fix "Incorrect conversion between integer types" security issue (#6939)
- Fix typo in "direction" metrics attribute description (#6949)
- `zookeeperreceiver`: Fix issue where receiver could panic during shutdown (#7020)
- `prometheusreceiver`: Fix metadata fetching when metrics differ by trimmable suffixes (#6932)
- Sanitize URLs being logged (#7021)
- `prometheusreceiver`: Fix start time tracking for long scrape intervals (#7053)
- `signalfxexporter`: Don't use syscall to avoid compilation errors on some platforms (#7062)
- `k8sattributeprocessor`: Parse IP out of net.Addr to correctly tag k8s.pod.ip (#7077)
- `k8sattributeprocessor`: Process IP correctly for net.Addr instances that are not typed (#7133)
- `tailsamplingprocessor`: Add support for new policies as composite sub-policies (#6975)

## 💡 Enhancements 💡

- `lokiexporter`: add complete log record to body (#6619)
- `k8sclusterreceiver` add `container.image.tag` attribute (#6436)
- `spanmetricproccessor`: use an LRU cache for the cached Dimensions key-value pairs (#2179)
- `skywalkingexporter`: add skywalking metrics exporter (#6528)
- `deltatorateprocessor`: add int counter support (#6982)
- `filestorageextension`: document default values (#7022)
- `redisreceiver`: Migrate the scraper to the mdatagen metrics builder (#6938)  

## v0.41.0

## 🛑 Breaking changes 🛑

- None

## 🚀 New components 🚀

- `asapauthextension` (#6627)
- `mongodbatlasreceiver` (#6367)

## 🧰 Bug fixes 🧰

- `filestorageextension`: fix panic when configured directory cannot be accessed (#6103)
- `hostmetricsreceiver`: fix set of attributes for system.cpu.time metric (#6422)
- `k8sobserver`: only record pod endpoints for running pods (#5878)
- `mongodbatlasreceiver`: fix attributes fields in metadata.yaml (#6440)
- `prometheusexecreceiver`: command line processing on Windows (#6145)
- `spanmetricsprocessor`: fix exemplars support (#6140)
-  Remap arm64 to aarch64 on rpm/deb packages (#6635)

## 💡 Enhancements 💡

- `datadogexporter`: do not use attribute localhost-like hostnames (#6477)
- `datadogexporter`: retry per network call (#6412)
- `datadogexporter`: take hostname into account for cache (#6223)
- `exporter/lokiexporter`: adding a feature for loki exporter to encode JSON for log entry (#5846)
- `googlecloudspannerreceiver`: added fallback to ADC for database connections. (#6629)
- `googlecloudspannerreceiver`: added parsing only distinct items for sample lock request label. (#6514)
- `googlecloudspannerreceiver`: added request tag label to metadata config for top query stats. (#6475)
- `googlecloudspannerreceiver`: added sample lock requests label to the top lock stats metrics. (#6466)
- `googlecloudspannerreceiver`: added transaction tag label to metadata config for top transaction stats. (#6433)
- `groupbyattrsprocessor`: added support for metrics signal (#6248)
- `hostmetricsreceiver`: ensure SchemaURL is set (#6482)
- `kubeletstatsreceiver`: add support for read-only kubelet endpoint (#6488)
- `mysqlreceiver`: enable native authentication (#6628)
- `mysqlreceiver`: remove requirement for password on MySQL (#6479)
- `receiver/prometheusreceiver`: do not add host.name to metrics from localhost/unspecified targets (#6476)
- `spanmetricsprocessor`: add setStatus operation (#5886)
- `splunkhecexporter`: remove duplication of host.name attribute (#6527)
- `tanzuobservabilityexporter`: add consumer for sum metrics. (#6385)
- Update log-collection library to v0.23.0 (#6593)

## v0.40.0

## 🛑 Breaking changes 🛑

- `tencentcloudlogserviceexporter`: change `Endpoint` to `Region` to simplify configuration (#6135)

## 🚀 New components 🚀

- Add `memcached` receiver (#5839)

## 🧰 Bug fixes 🧰

- Fix token passthrough for HEC (#5435)
- `datadogexporter`: Fix missing resource attributes default mapping when resource_attributes_as_tags: false (#6359)
- `tanzuobservabilityexporter`: Log and report missing metric values. (#5835)
- `mongodbatlasreceiver`: Fix metrics metadata (#6395)

## 💡 Enhancements 💡

- `awsprometheusremotewrite` exporter: Improve error message when failing to sign request
- `mongodbatlas`: add metrics (#5921)
- `healthcheckextension`: Add path option (#6111)
- Set unprivileged user to container image (#6380)
- `k8sclusterreceiver`: Add allocatable type of metrics (#6113)
- `observiqexporter`: Allow Dialer timeout to be configured (#5906)
- `routingprocessor`: remove broken debug log fields (#6373)
- `prometheusremotewriteexporter`: Add exemplars support (#5578) 
- `fluentforwardreceiver`: Convert attributes with nil value to AttributeValueTypeEmpty (#6630)

## v0.39.0

## 🛑 Breaking changes 🛑

- `httpdreceiver` renamed to `apachereceiver` to match industry standards (#6207)
- `tencentcloudlogserviceexporter` change `Endpoint` to `Region` to simplify configuration (#6135)

## 🚀 New components 🚀

- Add `postgresqlreceiver` config and factory (#6153)
- Add TencentCloud LogService exporter `tencentcloudlogserviceexporter` (#5722)
- Restore `jaegerthrifthttpexporter` (#5666)
- Add `skywalkingexporter` (#5690, #6114)

## 🧰 Bug fixes 🧰

- `datadogexporter`: Improve cumulative metrics reset detection using `StartTimestamp` (#6120)
- `mysqlreceiver`: Address issues in shutdown function (#6239)
- `tailsamplingprocessor`: End go routines during shutdown (#5693)
- `googlecloudexporter`: Update google cloud exporter to correctly close the metric exporter (#5990)
- `statsdreceiver`: Fix the summary point calculation (#6155)
- `datadogexporter` Correct default value for `send_count_sum_metrics` (#6130)

## 💡 Enhancements 💡

- `datadogexporter`: Increase default timeout to 15 seconds (#6131)
- `googlecloudspannerreceiver`: Added metrics cardinality handling for Google Cloud Spanner receiver (#5981, #6148, #6229)
- `mysqlreceiver`: Mysql add support for different protocols (#6138)
- `bearertokenauthextension`: Added support of Bearer Auth for HTTP Exporters (#5962)
- `awsxrayexporter`: Fallback to rpc.method for segment operation when aws.operation missing (#6231)
- `healthcheckextension`: Add new health check feature for collector pipeline (#5643)
- `datadogexporter`: Always add current hostname (#5967)
- `k8sattributesprocessor`: Add code to fetch all annotations and labels by specifying key regex (#5780)
- `datadogexporter`: Do not rely on collector to resolve envvar when possible to resolve them (#6122)
- `datadogexporter`: Add container tags to attributes package (#6086)
- `datadogexporter`: Preserve original TraceID (#6158)
- `prometheusreceiver`: Enhance prometheus receiver logger to determine errors, test real e2e usage (#5870)
- `awsxrayexporter`: Added support for AWS AppRunner origin (#6141)

## v0.38.0

## 🛑 Breaking changes 🛑

- `datadogexporter` Make distributions the default histogram export option. (#5885)
- `redisreceiver` Update Redis receiver's metric names. (#5837)
- Remove `scraperhelper` from contrib, use the core version. (#5826)

## 🚀 New components 🚀

- `googlecloudspannerreceiver` Added implementation of Google Cloud Spanner receiver. (#5727)
- `awsxrayproxy` Wire up awsxrayproxy extension. (#5747)
- `awscontainerinsightreceiver` Enable AWS Container Insight receiver. (#5960)

## 🧰 Bug fixes 🧰

- `statsdreceiver`: fix start timestamp / temporality for counters. (#5714)
- Fix security issue related to github.com/tidwall/gjson. (#5936)
- `datadogexporter` Fix cumulative histogram handling in distributions mode (#5867)
- `datadogexporter` Skip nil sketches (#5925)

## 💡 Enhancements 💡

- Extend `kafkareceiver` configuration capabilities. (#5677)
- Convert `mongodbatlas` receiver to use scraperhelper. (#5827)
- Convert `dockerstats` receiver to use scraperhelper. (#5825)
- Convert `podman` receiver to use scraperhelper. (#5822)
- Convert `redisreceiver` to use scraperhelper. (#5796)
- Convert `kubeletstats` receiver to use scraperhelper. (#5821)
- `googlecloudspannerreceiver` Migrated Google Cloud Spanner receiver to scraper approach. (#5868)
- `datadogexporter` Use a `Consumer` interface for decoupling from zorkian's package. (#5315)
- `mdatagen` - Add support for extended metric descriptions (#5688)
- `signalfxexporter` Log datapoints option. (#5689)
- `cumulativetodeltaprocessor`: Update cumulative to delta. (#5772)
- Update configuration default values in log receivers docs. (#5840)
- `fluentforwardreceiver`: support more complex fluent-bit objects. (#5676)
- `datadogexporter` Remove spammy logging. (#5856)
- `datadogexporter` Remove obsolete report_buckets config. (#5858)
- Improve performance of metric expression matcher. (#5864)
- `tanzuobservabilityexporter` Introduce metricsConsumer and gaugeMetricConsumer. (#5426)
- `awsxrayexporter` rpc.system has priority to determine aws namespace. (#5833)
- `tailsamplingprocessor` Add support for composite sampling policy to the tailsampler. (#4958)
- `kafkaexporter` Add support for AWS_MSK_IAM SASL Auth (#5763)
- Refactor the client Authenticators  for the new "ClientAuthenticator" interfaces (#5905)
- `mongodbatlasreceiver` Add client wrapper for MongoDB Atlas support (#5386)
- `redisreceiver` Update Redis config options (#5861)
- `routingprocessor`: allow routing for all signals (#5869)
- `extension/observer/docker` add ListAndWatch to observer (#5851)

## v0.37.1

## 🧰 Bug fixes 🧰

- Fixes a problem with v0.37.0 which contained dependencies on v0.36.0 components. They should have been updated to v0.37.0.

## v0.37.0

## 🚀 New components 🚀

- [`journald` receiver](https://github.com/open-telemetry/opentelemetry-collector-contrib/tree/main/receiver/journaldreceiver) to parse Journald events from systemd journal using the [opentelemetry-log-collection](https://github.com/open-telemetry/opentelemetry-log-collection) library

## 🛑 Breaking changes 🛑

- Remove squash on configtls.TLSClientSetting for splunkhecexporter (#5541)
- Remove squash on configtls.TLSClientSetting for elastic components (#5539)
- Remove squash on configtls.TLSClientSetting for observiqexporter (#5540)
- Remove squash on configtls.TLSClientSetting for AWS components (#5454)
- Move `k8sprocessor` to `k8sattributesprocessor`.
- Rename `k8s_tagger` configuration `k8sattributes`.
- filelog receiver: use empty value for `SeverityText` field instead of `"Undefined"` (#5423)
- Rename `configparser.ConfigMap` to `config.Map`
- Rename `pdata.AggregationTemporality*` to `pdata.MetricAggregationTemporality*`
- Remove deprecated `batchpertrace` package/module (#5380)

## 💡 Enhancements 💡

- `k8sattributes` processor: add container metadata enrichment (#5467, #5572)
- `resourcedetection` processor: Add an option to force using hostname instead of FQDN (#5064)
- `dockerstats` receiver: Move docker client into new shared `internal/docker` (#4702)
- `spanmetrics` processor:
  - Add exemplars to metrics (#5263)
  - Support resource attributes in metrics dimensions (#4624)
- `filter` processor:
  - Add log filtering by `regexp` type filters (#5237)
  - Add record level log filtering (#5418)
- `dynatrace` exporter: Handle non-gauge data types (#5056)
- `datadog` exporter:
  - Add support for exporting histograms as sketches (#5082)
  - Scrub sensitive information from errors (#5575)
  - Add option to send instrumentation library metadata tags with metrics (#5431)
- `podman` receiver: Add `api_version`, `ssh_key`, and `ssh_passphrase` config options (#5430)
- `signalfx` exporter:
  - Add `max_connections` config option (#5432)
  - Add dimension name to log when value > 256 chars (#5258)
  - Discourage setting of endpoint path (#4851)
- `kubeletstats` receiver: Convert to pdata instead of using OpenCensus (#5458)
- `tailsampling` processor: Add `invert_match` config option to `string_attribute` policy (#4393)
- `awsemf` exporter: Add a feature flag in UserAgent for AWS backend to monitor the adoptions (#5178)
- `splunkhec` exporter: Handle explicitly NaN and Inf values (#5581)
- `hostmetrics` receiver:
  - Collect more process states in processes scraper (#4856)
  - Add device label to paging scraper (#4854)
- `awskinesis` exporter: Extend to allow for dynamic export types (#5440)

## 🧰 Bug fixes 🧰

- `datadog` exporter:
  - Fix tags on summary and bucket metrics (#5416)
  - Fix cache key generation for cumulative metrics (#5417)
- `resourcedetection` processor: Fix failure to start collector if at least one detector returns an error (#5242)
- `prometheus` exporter: Do not record obsreport calls (#5438)
- `prometheus` receiver: Metric type fixes to match Prometheus functionality (#4865)
- `sentry` exporter: Fix sentry tracing (#4320)
- `statsd` receiver: Set quantiles for metrics (#5647)

## v0.36.0

## 🛑 Breaking changes 🛑

- `filter` processor: The configs for `logs` filter processor have been changed to be consistent with the `metrics` filter processor. (#4895)
- `splunk_hec` receiver: 
  - `source_key`, `sourcetype_key`, `host_key` and `index_key` have now moved under `hec_metadata_to_otel_attrs` (#4726)
  - `path` field on splunkhecreceiver configuration is removed: We removed the `path` attribute as any request going to the Splunk HEC receiver port should be accepted, and added the `raw_path` field to explicitly map the path accepting raw HEC data. (#4951)
- feat(dynatrace): tags is deprecated in favor of default_dimensions (#5055)

## 💡 Enhancements 💡

- `filter` processor: Add ability to `include` logs based on resource attributes in addition to excluding logs based on resource attributes for strict matching. (#4895)
- `kubelet` API: Add ability to create an empty CertPool when the system run environment is windows
- `JMX` receiver: Allow JMX receiver logging level to be configured (#4898)
- `datadog` exporter: Export histograms as in OpenMetrics Datadog check (#5065)
- `dockerstats` receiver: Set Schema URL (#5239)
- Rename memorylimiter -> memorylimiterprocessor (#5262)
- `awskinesis` exporter: Refactor AWS kinesis exporter to be synchronous  (#5248)

## v0.35.0

## 🛑 Breaking changes 🛑

- Rename configparser.Parser to configparser.ConfigMap (#5070)
- Rename TelemetryCreateSettings -> TelemetrySettings (#5169)

## 💡 Enhancements 💡

- chore: update influxdb exporter and receiver (#5058)
- chore(dynatrace): use payload limit from api constants (#5077)
- Add documentation for filelog's new force_flush_period parameter (#5066)
- Reuse the gzip reader with a sync.Pool (#5145)
- Add a trace observer when splunkhecreceiver is used for logs (#5063)
- Remove usage of deprecated pdata.AttributeValueMapToMap (#5174)
- Podman Stats Receiver: Receiver and Metrics implementation (#4577)

## 🧰 Bug fixes 🧰

- Use staleness markers generated by prometheus, rather than making our own (#5062)
- `datadogexporter` exporter: skip NaN and infinite values (#5053)

## v0.34.0

## 🚀 New components 🚀

- [`cumulativetodelta` processor](https://github.com/open-telemetry/opentelemetry-collector-contrib/tree/main/processor/cumulativetodeltaprocessor) to convert cumulative sum metrics to cumulative delta

- [`file` exporter](https://github.com/open-telemetry/opentelemetry-collector-contrib/tree/main/exporter/fileexporter) from core repository ([#3474](https://github.com/open-telemetry/opentelemetry-collector/issues/3474))
- [`jaeger` exporter](https://github.com/open-telemetry/opentelemetry-collector-contrib/tree/main/exporter/jaegerexporter) from core repository ([#3474](https://github.com/open-telemetry/opentelemetry-collector/issues/3474))
- [`kafka` exporter](https://github.com/open-telemetry/opentelemetry-collector-contrib/tree/main/exporter/kafkaexporter) from core repository ([#3474](https://github.com/open-telemetry/opentelemetry-collector/issues/3474))
- [`opencensus` exporter](https://github.com/open-telemetry/opentelemetry-collector-contrib/tree/main/exporter/opencensusexporter) from core repository ([#3474](https://github.com/open-telemetry/opentelemetry-collector/issues/3474))
- [`prometheus` exporter](https://github.com/open-telemetry/opentelemetry-collector-contrib/tree/main/exporter/prometheusexporter) from core repository ([#3474](https://github.com/open-telemetry/opentelemetry-collector/issues/3474))
- [`prometheusremotewrite` exporter](https://github.com/open-telemetry/opentelemetry-collector-contrib/tree/main/exporter/prometheusremotewriteexporter) from core repository ([#3474](https://github.com/open-telemetry/opentelemetry-collector/issues/3474))
- [`zipkin` exporter](https://github.com/open-telemetry/opentelemetry-collector-contrib/tree/main/exporter/zipkinexporter) from core repository ([#3474](https://github.com/open-telemetry/opentelemetry-collector/issues/3474))
- [`attribute` processor](https://github.com/open-telemetry/opentelemetry-collector-contrib/tree/main/processor/attributeprocessor) from core repository ([#3474](https://github.com/open-telemetry/opentelemetry-collector/issues/3474))
- [`filter` processor](https://github.com/open-telemetry/opentelemetry-collector-contrib/tree/main/processor/filterprocessor) from core repository ([#3474](https://github.com/open-telemetry/opentelemetry-collector/issues/3474))
- [`probabilisticsampler` processor](https://github.com/open-telemetry/opentelemetry-collector-contrib/tree/main/processor/probabilisticsamplerprocessor) from core repository ([#3474](https://github.com/open-telemetry/opentelemetry-collector/issues/3474))
- [`resource` processor](https://github.com/open-telemetry/opentelemetry-collector-contrib/tree/main/processor/resourceprocessor) from core repository ([#3474](https://github.com/open-telemetry/opentelemetry-collector/issues/3474))
- [`span` processor](https://github.com/open-telemetry/opentelemetry-collector-contrib/tree/main/processor/spanprocessor) from core repository ([#3474](https://github.com/open-telemetry/opentelemetry-collector/issues/3474))
- [`hostmetrics` receiver](https://github.com/open-telemetry/opentelemetry-collector-contrib/tree/main/receiver/hostmetricsreceiver) from core repository ([#3474](https://github.com/open-telemetry/opentelemetry-collector/issues/3474))
- [`jaeger` receiver](https://github.com/open-telemetry/opentelemetry-collector-contrib/tree/main/receiver/jaegerreceiver) from core repository ([#3474](https://github.com/open-telemetry/opentelemetry-collector/issues/3474))
- [`kafka` receiver](https://github.com/open-telemetry/opentelemetry-collector-contrib/tree/main/receiver/kafkareceiver) from core repository ([#3474](https://github.com/open-telemetry/opentelemetry-collector/issues/3474))
- [`opencensus` receiver](https://github.com/open-telemetry/opentelemetry-collector-contrib/tree/main/receiver/opencensusreceiver) from core repository ([#3474](https://github.com/open-telemetry/opentelemetry-collector/issues/3474))
- [`prometheus` receiver](https://github.com/open-telemetry/opentelemetry-collector-contrib/tree/main/receiver/prometheusreceiver) from core repository ([#3474](https://github.com/open-telemetry/opentelemetry-collector/issues/3474))
- [`zipkin` receiver](https://github.com/open-telemetry/opentelemetry-collector-contrib/tree/main/receiver/zipkinreceiver) from core repository ([#3474](https://github.com/open-telemetry/opentelemetry-collector/issues/3474))
- [`bearertokenauth` extension](https://github.com/open-telemetry/opentelemetry-collector-contrib/tree/main/extension/bearertokenauthextension) from core repository ([#3474](https://github.com/open-telemetry/opentelemetry-collector/issues/3474))
- [`healthcheck` extension](https://github.com/open-telemetry/opentelemetry-collector-contrib/tree/main/extension/healthcheckextension) from core repository ([#3474](https://github.com/open-telemetry/opentelemetry-collector/issues/3474))
- [`oidcauth` extension](https://github.com/open-telemetry/opentelemetry-collector-contrib/tree/main/extension/oidcauthextension) from core repository ([#3474](https://github.com/open-telemetry/opentelemetry-collector/issues/3474))
- [`pprof` extension](https://github.com/open-telemetry/opentelemetry-collector-contrib/tree/main/extension/pprofextension) from core repository ([#3474](https://github.com/open-telemetry/opentelemetry-collector/issues/3474))
- [`testbed`](https://github.com/open-telemetry/opentelemetry-collector-contrib/tree/main/testbed) from core repository ([#3474](https://github.com/open-telemetry/opentelemetry-collector/issues/3474))

## 💡 Enhancements 💡

- `tailsampling` processor: Add new policy `probabilistic` (#3876)

## v0.33.0

# 🎉 OpenTelemetry Collector Contrib v0.33.0 (Beta) 🎉

The OpenTelemetry Collector Contrib contains everything in the [opentelemetry-collector release](https://github.com/open-telemetry/opentelemetry-collector/releases/tag/v0.32.0) (be sure to check the release notes here as well!). Check out the [Getting Started Guide](https://opentelemetry.io/docs/collector/getting-started/) for deployment and configuration information.

## 🚀 New components 🚀

- [`cumulativetodelta` processor](https://github.com/open-telemetry/opentelemetry-collector-contrib/tree/main/processor/cumulativetodeltaprocessor) to convert cumulative sum metrics to cumulative delta

## 💡 Enhancements 💡

- Collector contrib has now full support for metrics proto v0.9.0.

## v0.32.0

# 🎉 OpenTelemetry Collector Contrib v0.32.0 (Beta) 🎉

This release is marked as "bad" since the metrics pipelines will produce bad data.

- See https://github.com/open-telemetry/opentelemetry-collector/issues/3824

The OpenTelemetry Collector Contrib contains everything in the [opentelemetry-collector release](https://github.com/open-telemetry/opentelemetry-collector/releases/tag/v0.32.0) (be sure to check the release notes here as well!). Check out the [Getting Started Guide](https://opentelemetry.io/docs/collector/getting-started/) for deployment and configuration information.

## 🛑 Breaking changes 🛑

- `splunk_hec` receiver/exporter: `com.splunk.source` field is mapped to `source` field in Splunk instead of `service.name` (#4596)
- `redis` receiver: Move interval runner package to `internal/interval` (#4600)
- `datadog` exporter: Export summary count and sum as monotonic counts (#4605)

## 💡 Enhancements 💡

- `logzio` exporter:
  - New implementation of an in-memory queue to store traces, data compression with gzip, and queue configuration options (#4395)
  - Make `Hclog2ZapLogger` struct and methods private for public go api review (#4431)
- `newrelic` exporter (#4392):
  - Marked unsupported metric as permanent error
  - Force the interval to be valid even if 0
- `awsxray` exporter: Add PHP stacktrace parsing support (#4454)
- `file_storage` extension: Implementation of batch storage API (#4145)
- `datadog` exporter:
  - Skip sum metrics with no aggregation temporality (#4597)
  - Export delta sums as counts (#4609)
- `elasticsearch` exporter: Add dedot support (#4579)
- `signalfx` exporter: Add process metric to translation rules (#4598)
- `splunk_hec` exporter: Add profiling logs support (#4464)
- `awsemf` exporter: Replace logGroup and logStream pattern with metric labels (#4466)

## 🧰 Bug fixes 🧰

- `awsxray` exporter: Fix the origin on ECS/EKS/EB on EC2 cases (#4391)
- `splunk_hec` exporter: Prevent re-sending logs that were successfully sent (#4467)
- `signalfx` exporter: Prefix temporary metric translations (#4394)

## v0.31.0

# 🎉 OpenTelemetry Collector Contrib v0.31.0 (Beta) 🎉

The OpenTelemetry Collector Contrib contains everything in the [opentelemetry-collector release](https://github.com/open-telemetry/opentelemetry-collector/releases/tag/v0.31.0) (be sure to check the release notes here as well!). Check out the [Getting Started Guide](https://opentelemetry.io/docs/collector/getting-started/) for deployment and configuration information.

## 🛑 Breaking changes 🛑

- `influxdb` receiver: Removed `metrics_schema` config option (#4277)

## 💡 Enhancements 💡

- Update to OTLP 0.8.0:
  - Remove use of `IntHistogram` (#4276)
  - Update exporters/receivers for `NumberDataPoint`
- Remove use of deprecated `pdata` slice `Resize()` (#4203, #4208, #4209)
- `awsemf` exporter: Added the option to have a user who is sending metrics from EKS Fargate Container Insights to reformat them to look the same as insights from ECS so that they can be ingested by CloudWatch (#4130)
- `k8scluster` receiver: Support OpenShift cluster quota metrics (#4342)
- `newrelic` exporter (#4278):
  - Requests are now retry-able via configuration option (defaults to retries enabled). Permanent errors are not retried.
  - The exporter monitoring metrics now include an untagged summary metric for ease of use.
  - Improved error logging to include URLs that fail to post messages to New Relic.
- `datadog` exporter: Upscale trace stats when global sampling rate is set (#4213)

## 🧰 Bug fixes 🧰

- `statsd` receiver: Add option to set Counter to be monotonic (#4154)
- Fix `internal/stanza` severity mappings (#4315)
- `awsxray` exporter: Fix the wrong AWS env resource setting (#4384)
- `newrelic` exporter (#4278):
  - Configuration unmarshalling did not allow timeout value to be set to 0 in the endpoint specific section.
  - Request cancellation was not propagated via context into the http request.
  - The queued retry logger is set to a zap.Nop logger as intended.

## v0.30.0

# 🎉 OpenTelemetry Collector Contrib v0.30.0 (Beta) 🎉

The OpenTelemetry Collector Contrib contains everything in the [opentelemetry-collector release](https://github.com/open-telemetry/opentelemetry-collector/releases/tag/v0.30.0) (be sure to check the release notes here as well!). Check out the [Getting Started Guide](https://opentelemetry.io/docs/collector/getting-started/) for deployment and configuration information.

## 🚀 New components 🚀
- `oauth2clientauth` extension: ported from core (#3848)
- `metrics-generation` processor: is now enabled and available (#4047) 

## 🛑 Breaking changes 🛑

- Removed `jaegerthrifthttp` exporter (#4089) 

## 💡 Enhancements 💡

- `tailsampling` processor:
  - Add new policy `status_code` (#3754)
  - Add new tail sampling processor policy: status_code (#3754)
- `awscontainerinsights` receiver:
  - Integrate components and fix bugs for EKS Container Insights (#3846) 
  - Add Cgroup to collect ECS instance metrics for container insights receiver #3875
- `spanmetrics` processor: Support sub-millisecond latency buckets (#4091) 
- `sentry` exporter: Add exception event capture in sentry (#3854)

## v0.29.0

# 🎉 OpenTelemetry Collector Contrib v0.29.0 (Beta) 🎉

The OpenTelemetry Collector Contrib contains everything in the [opentelemetry-collector release](https://github.com/open-telemetry/opentelemetry-collector/releases/tag/v0.29.0) (be sure to check the release notes here as well!). Check out the [Getting Started Guide](https://opentelemetry.io/docs/collector/getting-started/) for deployment and configuration information.

## 🛑 Breaking changes 🛑

- `redis` receiver (#3808)
  - removed configuration `service_name`. Use resource processor or `resource_attributes` setting if using `receivercreator`
  - removed `type` label and set instrumentation library name to `otelcol/redis` as other receivers do

## 💡 Enhancements 💡

- `tailsampling` processor:
  - Add new policy `latency` (#3750)
  - Add new policy `status_code` (#3754)
- `splunkhec` exporter: Include `trace_id` and `span_id` if set (#3850)
- `newrelic` exporter: Update instrumentation naming in accordance with otel spec (#3733)
- `sentry` exporter: Added support for insecure connection with Sentry (#3446)
- `k8s` processor:
  - Add namespace k8s tagger (#3384)
  - Add ignored pod names as config parameter (#3520)
- `awsemf` exporter: Add support for `TaskDefinitionFamily` placeholder on log stream name (#3755)
- `loki` exporter: Add resource attributes as Loki label (#3418)

## 🧰 Bug fixes 🧰

- `datadog` exporter:
  - Ensure top level spans are computed (#3786)
  - Update `env` clobbering behavior (#3851)
- `awsxray` exporter: Fixed filtered attribute translation (#3757)
- `splunkhec` exporter: Include trace and span id if set in log record (#3850)

## v0.28.0

# 🎉 OpenTelemetry Collector Contrib v0.28.0 (Beta) 🎉

The OpenTelemetry Collector Contrib contains everything in the [opentelemetry-collector release](https://github.com/open-telemetry/opentelemetry-collector/releases/tag/v0.28.0) (be sure to check the release notes here as well!). Check out the [Getting Started Guide](https://opentelemetry.io/docs/collector/getting-started/) for deployment and configuration information.

## 🚀 New components 🚀

- `humio` exporter to export data to Humio using JSON over the HTTP [Ingest API](https://docs.humio.com/reference/api/ingest/)
- `udplog` receiver to receives logs from udp using the [opentelemetry-log-collection](https://github.com/open-telemetry/opentelemetry-log-collection) library
- `tanzuobservability` exporter to send traces to [Tanzu Observability](https://tanzu.vmware.com/observability)

## 🛑 Breaking changes 🛑

- `f5cloud` exporter (#3509):
  - Renamed the config 'auth' field to 'f5cloud_auth'. This will prevent a config field name collision when [Support for Custom Exporter Authenticators as Extensions](https://github.com/open-telemetry/opentelemetry-collector/pull/3128) is ready to be integrated.

## 💡 Enhancements 💡

- Enabled Dependabot for Github Actions (#3543)
- Change obsreport helpers for receivers to use the new pattern created in Collector (#3439,#3443,#3449,#3504,#3521,#3548)
- `datadog` exporter:
  - Add logging for unknown or unsupported metric types (#3421)
  - Add collector version tag to internal health metrics (#3394)
  - Remove sublayer stats calc and mutex (#3531)
  - Deduplicate hosts for which we send running metrics (#3539)
  - Add support for summary datatype (#3660)
  - Add datadog span operation name remapping config option (#3444)
  - Update error formatting for error spans that are not exceptions (#3701)
- `nginx` receiver: Update the nginx metrics to more closely align with the conventions (#3420)
- `elasticsearch` exporter: Init JSON encoding support (#3101)
- `jmx` receiver:
  - Allow setting system properties (#3450)
  - Update tested JMX Metric Gatherer release (#3695)
- Refactor components for the Client Authentication Extensions (#3507)
- Remove redundant conversion calls (#3688)
- `storage` extension: Add a `Close` method to Client interface (#3506)
- `splunkhec` exporter: Add `metric_type` as key which maps to the type of the metric (#3696)
- `k8s` processor: Add semantic conventions to k8s-tagger for pod metadata (#3544)
- `kubeletstats` receiver: Refactor kubelet client to internal folder (#3698)
- `newrelic` exporter (#3690):
  - Updates the log level from error to debug when New Relic rate limiting occurs
  - Updates the sanitized api key that is reported via metrics
- `filestorage` extension: Add ability to specify name (#3703)
- `awsemf` exporter: Store the initial value for cumulative metrics (#3425)
- `awskinesis` exporter: Refactor to allow for extended types of encoding (#3655)
- `ecsobserver` extension:
  - Add task definition, ec2, and service fetcher (#3503)
  - Add exporter to convert task to target (#3333)

## 🧰 Bug fixes 🧰

- `awsemf` exporter: Remove delta adjustment from summaries by default (#3408)
- `alibabacloudlogservice` exporter: Sanitize labels for metrics (#3454)
- `statsd` receiver: Fix StatsD drop metrics tags when using summary as observer_type for timer/histogram (#3440)
- `awsxray` exporter: Restore setting of Throttle for HTTP throttle response (#3685)
- `awsxray` receiver: Fix quick start bug (#3653)
- `metricstransform` processor: Check all data points for matching metric label values (#3435)

## v0.27.0

# 🎉 OpenTelemetry Collector Contrib v0.27.0 (Beta) 🎉

The OpenTelemetry Collector Contrib contains everything in the [opentelemetry-collector release](https://github.com/open-telemetry/opentelemetry-collector/releases/tag/v0.27.0) (be sure to check the release notes here as well!). Check out the [Getting Started Guide](https://opentelemetry.io/docs/collector/getting-started/) for deployment and configuration information.

## 🚀 New components 🚀

- `tcplog` receiver to receive logs from tcp using the [opentelemetry-log-collection](https://github.com/open-telemetry/opentelemetry-log-collection) library
- `influxdb` receiver to accept metrics data as [InfluxDB Line Protocol](https://docs.influxdata.com/influxdb/v2.0/reference/syntax/line-protocol/)

## 💡 Enhancements 💡

- `splunkhec` exporter:
  - Include the response in returned 400 errors (#3338)
  - Map summary metrics to Splunk HEC metrics (#3344)
  - Add HEC telemetry (#3260)
- `newrelic` exporter: Include dropped attributes and events counts (#3187)
- `datadog` exporter:
  - Add Fargate task ARN to container tags (#3326)
  - Improve mappings for span kind dd span type (#3368)
- `signalfx` exporter: Add info log for host metadata properties update (#3343)
- `awsprometheusremotewrite` exporter: Add SDK and system information to User-Agent header (#3317)
- `metricstransform` processor: Add filtering capabilities matching metric label values for applying changes (#3201)
- `groupbytrace` processor: Added workers for queue processing (#2902)
- `resourcedetection` processor: Add docker detector (#2775)
- `tailsampling` processor: Support regex on span attribute filtering (#3335)

## 🧰 Bug fixes 🧰

- `datadog` exporter:
  - Update Datadog attributes to tags mapping (#3292)
  - Consistent `hostname` and default metrics behavior (#3286)
- `signalfx` exporter: Handle character limits on metric names and dimensions (#3328)
- `newrelic` exporter: Fix timestamp value for cumulative metrics (#3406)

## v0.26.0

# 🎉 OpenTelemetry Collector Contrib v0.26.0 (Beta) 🎉

The OpenTelemetry Collector Contrib contains everything in the [opentelemetry-collector release](https://github.com/open-telemetry/opentelemetry-collector/releases/tag/v0.26.0) (be sure to check the release notes here as well!). Check out the [Getting Started Guide](https://opentelemetry.io/docs/collector/getting-started/) for deployment and configuration information.

## 🚀 New components 🚀

- `influxdb` exporter to support sending tracing, metrics, and logging data to [InfluxDB](https://www.influxdata.com/products/)

## 🛑 Breaking changes 🛑

- `signalfx` exporter (#3207):
  - Additional metrics excluded by default by signalfx exporter
    - system.disk.io_time
    - system.disk.operation_time
    - system.disk.weighted_io_time
    - system.network.connections
    - system.processes.count
    - system.processes.created

## 💡 Enhancements 💡

- Add default config and systemd environment file support for DEB/RPM packages (#3123)
- Log errors on receiver start/stop failures (#3208)
- `newrelic` exporter: Update API key detection logic (#3212)
- `splunkhec` exporter:
  - Mark permanent errors to avoid futile retries (#3253)
  - Add TLS certs verification (#3204)
- `datadog` exporter:
  - Add env and tag name normalization to trace payloads (#3200)
  - add `ignore_resource`s configuration option (#3245)
- `jmx` receiver: Update for latest snapshot and header support (#3283)
- `awsxray` exporter: Added support for stack trace translation for .NET language (#3280)
- `statsd` receiver: Add timing/histogram for statsD receiver as OTLP summary (#3261)

## 🧰 Bug fixes 🧰

- `awsprometheusremotewrite` exporter:
  - Remove `sending_queue` (#3186)
  - Use the correct default for aws_auth.service (#3161)
  - Identify the Amazon Prometheus region from the endpoint (#3210)
  - Don't panic in case session can't be constructed (#3221)
- `datadog` exporter: Add max tag length (#3185)
- `sapm` exporter: Fix crash when passing the signalfx access token (#3294)
- `newrelic` exporter: Update error conditions (#3322)

## v0.25.0

# 🎉 OpenTelemetry Collector Contrib v0.25.0 (Beta) 🎉

The OpenTelemetry Collector Contrib contains everything in the [opentelemetry-collector release](https://github.com/open-telemetry/opentelemetry-collector/releases/tag/v0.25.0) (be sure to check the release notes here as well!). Check out the [Getting Started Guide](https://opentelemetry.io/docs/collector/getting-started/) for deployment and configuration information.

## 🚀 New components 🚀

- `kafkametricsreceiver` new receiver component for collecting metrics about a kafka cluster - primarily lag and offset. [configuration instructions](receiver/kafkametricsreceiver/README.md)
- `file_storage` extension to read and write data to the local file system (#3087)

## 🛑 Breaking changes 🛑

- `newrelic` exporter (#3091):
  - Removal of common attributes (use opentelemetry collector resource processor to add attributes)
  - Drop support for cumulative metrics being sent to New Relic via a collector

## 💡 Enhancements 💡

- Update `opentelemetry-log-collection` to v0.17.0 for log receivers (#3017)
- `datadog` exporter:
  - Add `peer.service` priority instead of `service.name` (#2817)
  - Improve support of semantic conventions for K8s, Azure and ECS (#2623)
- Improve and batch logs translation for stanza (#2892)
- `statsd` receiver: Add timing/histogram as OTLP gauge (#2973)
- `honeycomb` exporter: Add Retry and Queue settings (#2714)
- `resourcedetection` processor:
  - Add AKS resource detector (#3035)
  - Use conventions package constants for ECS detector (#3171)
- `sumologic` exporter: Add graphite format (#2695)
- Add trace attributes to the log entry for stanza (#3018)
- `splunk_hec` exporter: Send log record name as part of the HEC log event (#3119)
- `newrelic` exporter (#3091):
  - Add support for logs
  - Performance improvements
  - Optimizations to the New Relic payload to reduce payload size
  - Metrics generated for monitoring the exporter
  - Insert Key vs License keys are auto-detected in some cases
  - Collector version information is properly extracted via the application start info parameters

## 🧰 Bug fixes 🧰

- `splunk_hec` exporter: Fix sending log payload with missing the GZIP footer (#3032)
- `awsxray` exporter: Remove propagation of error on shutdown (#2999)
- `resourcedetection` processor:
  - Correctly report DRAGONFLYBSD value (#3100)
  - Fallback to `os.Hostname` when FQDN is not available (#3099)
- `httpforwarder` extension: Do not report ErrServerClosed when shutting down the service (#3173)
- `collectd` receiver: Do not report ErrServerClosed when shutting down the service (#3178)

## v0.24.0

# 🎉 OpenTelemetry Collector Contrib v0.24.0 (Beta) 🎉

The OpenTelemetry Collector Contrib contains everything in the [opentelemetry-collector release](https://github.com/open-telemetry/opentelemetry-collector/releases/tag/v0.24.0) (be sure to check the release notes here as well!). Check out the [Getting Started Guide](https://opentelemetry.io/docs/collector/getting-started/) for deployment and configuration information.

## 🚀 New components 🚀

- `fluentbit` extension and `fluentforward` receiver moved from opentelemetry-collector

## 💡 Enhancements 💡

- Check `NO_WINDOWS_SERVICE` environment variable to force interactive mode on Windows (#2819)
- `resourcedetection `processor:
  - Add task revision to ECS resource detector (#2814)
  - Add GKE detector (#2821)
  - Add Amazon EKS detector (#2820)
  - Add `VMScaleSetName` field to Azure detector (#2890)
- `awsemf` exporter:
  - Add `parse_json_encoded_attr_values` config option to decode json-encoded strings in attribute values (#2827)
  - Add `output_destination` config option to support AWS Lambda (#2720)
- `googlecloud` exporter: Handle `cloud.availability_zone` semantic convention (#2893)
- `newrelic` exporter: Add `instrumentation.provider` to default attributes (#2900)
- Set unprivileged user to container image (#2925)
- `splunkhec` exporter: Add `max_content_length_logs` config option to send log data in payloads less than max content length (#2524)
- `k8scluster` and `kubeletstats` receiver: Replace package constants in favor of constants from conventions in core (#2996)

## 🧰 Bug fixes 🧰

- `spanmetrics` processor:
  - Rename `calls` metric to `calls_total` and set `IsMonotonic` to true (#2837)
  - Validate duplicate dimensions at start (#2844)
- `awsemf` exporter: Calculate delta instead of rate for cumulative metrics (#2512)
- `signalfx` exporter:
  - Remove more unnecessary translation rules (#2889)
  - Implement summary type (#2998)
- `awsxray` exporter: Remove translation to HTTP status from OC status (#2978)
- `awsprometheusremotewrite` exporter: Close HTTP body after RoundTrip (#2955)
- `splunkhec` exporter: Add ResourceAttributes to Splunk Event (#2843)

## v0.23.0

# 🎉 OpenTelemetry Collector Contrib v0.23.0 (Beta) 🎉

The OpenTelemetry Collector Contrib contains everything in the [opentelemetry-collector release](https://github.com/open-telemetry/opentelemetry-collector/releases/tag/v0.23.0) (be sure to check the release notes here as well!). Check out the [Getting Started Guide](https://opentelemetry.io/docs/collector/getting-started/) for deployment and configuration information.

## 🚀 New components 🚀

- `groupbyattrs` processor to group the records by provided attributes
- `dotnetdiagnostics` receiver to read metrics from .NET processes

## 🛑 Breaking changes 🛑

- `stackdriver` exporter marked as deprecated and renamed to `googlecloud`
- Change the rule expression in receiver creator for matching endpoints types from `type.port`, `type.hostport` and `type.pod` to `type == "port"`, `type == "hostport"` and `type == "pod"` (#2661)

## 💡 Enhancements 💡

- `loadbalancing` exporter: Add support for logs (#2470)
- `sumologic` exporter: Add carbon formatter (#2562)
- `awsecscontainermetrics` receiver: Add new metric for stopped container (#2383)
- `awsemf` exporter:
  - Send EMF logs in batches (#2572)
  - Add prometheus type field for CloudWatch compatibility (#2689)
- `signalfx` exporter:
  - Add resource attributes to events (#2631)
  - Add translation rule to drop dimensions (#2660)
  - Remove temporary host translation workaround (#2652)
  - Remove unnecessary default translation rules (#2672)
  - Update `exclude_metrics` option so that the default exclude rules can be overridden by setting the option to `[]` (#2737)
- `awsprometheusremotewrite` exporter: Add support for given IAM roles (#2675)
- `statsd` receiver: Change to use OpenTelemetry type instead of OpenCensus type (#2733)
- `resourcedetection` processor: Add missing entries for `cloud.infrastructure_service` (#2777)

## 🧰 Bug fixes 🧰

- `dynatrace` exporter: Serialize each datapoint into separate line (#2618)
- `splunkhec` exporter: Retain all otel attributes (#2712)
- `newrelic` exporter: Fix default metric URL (#2739)
- `googlecloud` exporter: Add host.name label if hostname is present in node (#2711)

## v0.22.0

# 🎉 OpenTelemetry Collector Contrib v0.22.0 (Beta) 🎉

The OpenTelemetry Collector Contrib contains everything in the [opentelemetry-collector release](https://github.com/open-telemetry/opentelemetry-collector/releases/tag/v0.22.0) (be sure to check the release notes here as well!). Check out the [Getting Started Guide](https://opentelemetry.io/docs/collector/getting-started/) for deployment and configuration information.

## 🚀 New components 🚀

- `filelog` receiver to tail and parse logs from files using the [opentelemetry-log-collection](https://github.com/open-telemetry/opentelemetry-log-collection) library

## 💡 Enhancements 💡

- `dynatrace` exporter: Send metrics to Dynatrace in chunks of 1000 (#2468)
- `k8s` processor: Add ability to associate metadata tags using pod UID rather than just IP (#2199)
- `signalfx` exporter:
  - Add statusCode to logging field on dimension client (#2459)
  - Add translation rules for `cpu.utilization_per_core` (#2540)
  - Updates to metadata handling (#2531)
  - Calculate extra network I/O metrics (#2553)
  - Calculate extra disk I/O metrics (#2557)
- `statsd` receiver: Add metric type label and `enable_metric_type` option (#2466)
- `sumologic` exporter: Add support for carbon2 format (#2562)
- `resourcedetection` processor: Add Azure detector (#2372)
- `k8scluster` receiver: Use OTel conventions for metadata (#2530)
- `newrelic` exporter: Multi-tenant support for sending trace data and performance enhancements (#2481)
- `stackdriver` exporter: Enable `retry_on_failure` and `sending_queue` options (#2613)
- Use standard way to convert from time.Time to proto Timestamp (#2548)

## 🧰 Bug fixes 🧰

- `signalfx` exporter:
  - Fix calculation of `network.total` metric (#2551)
  - Correctly convert dimensions on metadata updates (#2552)
- `awsxray` exporter and receiver: Fix the type of content_length (#2539)
- `resourcedetection` processor: Use values in accordance to semantic conventions for AWS (#2556)
- `awsemf` exporter: Fix concurrency issue (#2571)

## v0.21.0

# 🎉 OpenTelemetry Collector Contrib v0.21.0 (Beta) 🎉

The OpenTelemetry Collector Contrib contains everything in the [opentelemetry-collector release](https://github.com/open-telemetry/opentelemetry-collector/releases/tag/v0.21.0) (be sure to check the release notes here as well!). Check out the [Getting Started Guide](https://opentelemetry.io/docs/collector/getting-started/) for deployment and configuration information.

## 🚀 New components 🚀

- `loki` exporter to export data via HTTP to Loki

## 🛑 Breaking changes 🛑

- `signalfx` exporter: Allow periods to be sent in dimension keys (#2456). Existing users who do not want to change this functionality can set `nonalphanumeric_dimension_chars` to `_-`

## 💡 Enhancements 💡

- `awsemf` exporter:
  - Support unit customization before sending logs to AWS CloudWatch (#2318)
  - Group exported metrics by labels (#2317)
- `datadog` exporter: Add basic span events support (#2338)
- `alibabacloudlogservice` exporter: Support new metrics interface (#2280)
- `sumologic` exporter:
  - Enable metrics pipeline (#2117)
  - Add support for all types of log body (#2380)
- `signalfx` exporter: Add `nonalphanumeric_dimension_chars` config option (#2442)

## 🧰 Bug fixes 🧰

- `resourcedetection` processor: Fix resource attribute environment variable (#2378)
- `k8scluster` receiver: Fix nil pointer bug (#2450)

## v0.20.0

# 🎉 OpenTelemetry Collector Contrib v0.20.0 (Beta) 🎉

The OpenTelemetry Collector Contrib contains everything in the [opentelemetry-collector release](https://github.com/open-telemetry/opentelemetry-collector/releases/tag/v0.20.0) (be sure to check the release notes here as well!). Check out the [Getting Started Guide](https://opentelemetry.io/docs/collector/getting-started/) for deployment and configuration information.

## 🚀 New components 🚀

- `spanmetrics` processor to aggregate Request, Error and Duration (R.E.D) metrics from span data
- `awsxray` receiver to accept spans in the X-Ray Segment format
- `groupbyattrs` processor to group the records by provided attributes

## 🛑 Breaking changes 🛑

- Rename `kinesis` exporter to `awskinesis` (#2234)
- `signalfx` exporter: Remove `send_compatible_metrics` option, use `translation_rules` instead (#2267)
- `datadog` exporter: Remove default prefix from user metrics (#2308)

## 💡 Enhancements 💡

- `signalfx` exporter: Add k8s metrics to default excludes (#2167)
- `stackdriver` exporter: Reduce QPS (#2191)
- `datadog` exporter:
  - Translate otel exceptions to DataDog errors (#2195)
  - Use resource attributes for metadata and generated metrics (#2023)
- `sapm` exporter: Enable queuing by default (#1224)
- `dynatrace` exporter: Allow underscores anywhere in metric or dimension names (#2219)
- `awsecscontainermetrics` receiver: Handle stopped container's metadata (#2229)
- `awsemf` exporter: Enhance metrics batching in AWS EMF logs (#2271)
- `f5cloud` exporter: Add User-Agent header with version to requests (#2292)

## 🧰 Bug fixes 🧰

- `signalfx` exporter: Reinstate network/filesystem translation rules (#2171)

## v0.19.0

# 🎉 OpenTelemetry Collector Contrib v0.19.0 (Beta) 🎉

The OpenTelemetry Collector Contrib contains everything in the [opentelemetry-collector release](https://github.com/open-telemetry/opentelemetry-collector/releases/tag/v0.19.0) (be sure to check the release notes here as well!). Check out the [Getting Started Guide](https://opentelemetry.io/docs/collector/getting-started/) for deployment and configuration information.

## 🚀 New components 🚀

- `f5cloud` exporter to export metric, trace, and log data to F5 Cloud
- `jmx` receiver to report metrics from a target MBean server in conjunction with the [JMX Metric Gatherer](https://github.com/open-telemetry/opentelemetry-java-contrib/blob/main/contrib/jmx-metrics/README.md)

## 🛑 Breaking changes 🛑

- `signalfx` exporter: The `exclude_metrics` option now takes slice of metric filters instead of just metric names (slice of strings) (#1951)

## 💡 Enhancements 💡

- `datadog` exporter: Sanitize datadog service names (#1982)
- `awsecscontainermetrics` receiver: Add more metadata (#2011)
- `azuremonitor` exporter: Favor RPC over HTTP spans (#2006)
- `awsemf` exporter: Always use float64 as calculated rate (#2019)
- `splunkhec` receiver: Make the HEC receiver path configurable, and use `/*` by default (#2137)
- `signalfx` exporter:
  - Drop non-default metrics and add `include_metrics` option to override (#2145, #2146, #2162)
  - Rename `system.network.dropped_packets` metric to `system.network.dropped` (#2160)
  - Do not filter cloud attributes from dimensions (#2020)
- `redis` receiver: Migrate to pdata metrics #1889

## 🧰 Bug fixes 🧰

- `datadog` exporter: Ensure that version tag is added to trace stats (#2010)
- `loadbalancing` exporter: Rolling update of collector can stop the periodical check of DNS updates (#1798)
- `awsecscontainermetrics` receiver: Change the type of `exit_code` from string to int and deal with the situation when there is no data (#2147)
- `groupbytrace` processor: Make onTraceReleased asynchronous to fix processor overload (#1808)
- Handle cases where the time field of Splunk HEC events is encoded as a String (#2159)

## v0.18.0

# 🎉 OpenTelemetry Collector Contrib v0.18.0 (Beta) 🎉

The OpenTelemetry Collector Contrib contains everything in the [opentelemetry-collector release](https://github.com/open-telemetry/opentelemetry-collector/releases/tag/v0.18.0) (be sure to check the release notes here as well!). Check out the [Getting Started Guide](https://opentelemetry.io/docs/collector/getting-started/) for deployment and configuration information.

## 🚀 New components 🚀

- `sumologic` exporter to send logs and metrics data to Sumo Logic
- `dynatrace` exporter to send metrics to Dynatrace

## 💡 Enhancements 💡

- `datadog` exporter:
  - Add resource attributes to tags conversion feature (#1782)
  - Add Kubernetes conventions for hostnames (#1919)
  - Add container tags to datadog export for container infra metrics in service view (#1895)
  - Update resource naming and span naming (#1861)
  - Add environment variables support for config options (#1897)
- `awsxray` exporter: Add parsing of JavaScript stack traces (#1888)
- `elastic` exporter: Translate exception span events (#1858)
- `signalfx` exporter: Add translation rules to aggregate per core CPU metrics in default translations (#1841)
- `resourcedetection` processor: Gather tags associated with the EC2 instance and add them as resource attributes (#1899)
- `simpleprometheus` receiver: Add support for passing params to the prometheus scrape config (#1949)
- `azuremonitor` exporter: Implement Span status code specification changes - gRPC (#1960)
- `metricstransform` processor: Add grouping option ($1887)
- `alibabacloudlogservice` exporter: Use producer to send data to improve performance (#1981)

## 🧰 Bug fixes 🧰

- `datadog` exporter: Handle monotonic metrics client-side (#1805)
- `awsxray` exporter: Log error when translating span (#1809)

## v0.17.0

# 🎉 OpenTelemetry Collector Contrib v0.17.0 (Beta) 🎉

The OpenTelemetry Collector Contrib contains everything in the [opentelemetry-collector release](https://github.com/open-telemetry/opentelemetry-collector/releases/tag/v0.17.0) (be sure to check the release notes here as well!). Check out the [Getting Started Guide](https://opentelemetry.io/docs/collector/getting-started/) for deployment and configuration information.

## 💡 Enhancements 💡

- `awsemf` exporter: Add collector version to EMF exporter user agent (#1778)
- `signalfx` exporter: Add configuration for trace correlation (#1795)
- `statsd` receiver: Add support for metric aggregation (#1670)
- `datadog` exporter: Improve logging of hostname detection (#1796)

## 🧰 Bug fixes 🧰

- `resourcedetection` processor: Fix ecs detector to not use the default golang logger (#1745)
- `signalfx` receiver: Return 200 when receiver succeed (#1785)
- `datadog` exporter: Use a singleton for sublayer calculation (#1759)
- `awsxray` and `awsemf` exporters: Change the User-Agent content order (#1791)

## v0.16.0

# 🎉 OpenTelemetry Collector Contrib v0.16.0 (Beta) 🎉

The OpenTelemetry Collector Contrib contains everything in the [opentelemetry-collector release](https://github.com/open-telemetry/opentelemetry-collector/releases/tag/v0.16.0) (be sure to check the release notes here as well!). Check out the [Getting Started Guide](https://opentelemetry.io/docs/collector/getting-started/) for deployment and configuration information.

## 🛑 Breaking changes 🛑

- `honeycomb` exporter: Update to use internal data format (#1689)

## 💡 Enhancements 💡

- `newrelic` exporter: Add support for span events (#1643)
- `awsemf` exporter:
  - Add placeholder support in `log_group_name` and `log_stream_name` config (#1623, #1661)
  - Add label matching filtering rule (#1619)
- `resourcedetection` processor: Add new resource detector for AWS Elastic Beanstalk environments (#1585)
- `loadbalancing` exporter:
  - Add sort of endpoints in static resolver (#1692)
  - Allow specifying port when using DNS resolver (#1650)
- Add `batchperresourceattr` helper library that splits an incoming data based on an attribute in the resource (#1694)
- `alibabacloudlogservice` exporter:
  - Add logs exporter (#1609)
  - Change trace type from opencensus to opentelemetry (#1713)
- `datadog` exporter:
  - Improve trace exporter performance (#1706, #1707)
  - Add option to only send metadata (#1723)
- `awsxray` exporter:
  - Add parsing of Python stack traces (#1676)
  - Add collector version to user agent (#1730)

## 🧰 Bug fixes 🧰

- `loadbalancing` exporter:
  - Fix retry queue for exporters (#1687)
  - Fix `periodicallyResolve` for DNS resolver checks (#1678)
- `datadog` exporter: Fix status code handling (#1691)
- `awsxray` exporter:
  - Fix empty traces in X-Ray console (#1709)
  - Stricter requirements for adding http request url (#1729)
  - Fix status code handling for errors/faults (#1740)
- `signalfx` exporter:
  - Split incoming data requests by access token before enqueuing (#1727)
  - Disable retry on 400 and 401, retry with backoff on 429 and 503 (#1672)
- `awsecscontainermetrics` receiver: Improve error handling to fix seg fault (#1738)

## v0.15.0

# 🎉 OpenTelemetry Collector Contrib v0.15.0 (Beta) 🎉

The OpenTelemetry Collector Contrib contains everything in the [opentelemetry-collector release](https://github.com/open-telemetry/opentelemetry-collector/releases/tag/v0.15.0) (be sure to check the release notes here as well!). Check out the [Getting Started Guide](https://opentelemetry.io/docs/collector/getting-started/) for deployment and configuration information.

## 🚀 New components 🚀

- `zookeeper` receiver: Collects metrics from a Zookeeper instance using the `mntr` command
- `loadbalacing` exporter: Consistently exports spans belonging to the same trace to the same backend
- `windowsperfcounters` receiver: Captures the configured system, application, or custom performance counter data from the Windows registry using the PDH interface
- `awsprometheusremotewrite` exporter:  Sends metrics data in Prometheus TimeSeries format to a Prometheus Remote Write Backend and signs each outgoing HTTP request following the AWS Signature Version 4 signing process

## 💡 Enhancements 💡

- `awsemf` exporter:
  - Add `metric_declarations` config option for metric filtering and dimensions (#1503)
  - Add SummaryDataType and remove Min/Max from Histogram (#1584)
- `signalfxcorrelation` exporter: Add ability to translate host dimension (#1561)
- `newrelic` exporter: Use pdata instead of the OpenCensus for traces (#1587)
- `metricstransform` processor:
  - Add `combine` action for matched metrics (#1506)
  - Add `submatch_case` config option to specify case of matched label values (#1640)
- `awsecscontainermetrics` receiver: Extract cluster name from ARN (#1626)
- `elastic` exporter: Improve handling of span status if the status code is unset (#1591)

## 🧰 Bug fixes 🧰

- `awsemf` exporter: Add check for unhandled metric data types (#1493)
- `groupbytrace` processor: Make buffered channel to avoid goroutines leak (#1505)
- `stackdriver` exporter: Set `options.UserAgent` so that the OpenCensus exporter does not override the UA ($1620)

## v0.14.0

# 🎉 OpenTelemetry Collector Contrib v0.14.0 (Beta) 🎉

The OpenTelemetry Collector Contrib contains everything in the [opentelemetry-collector release](https://github.com/open-telemetry/opentelemetry-collector/releases/tag/v0.14.0) (be sure to check the release notes here as well!). Check out the [Getting Started Guide](https://opentelemetry.io/docs/collector/getting-started/) for deployment and configuration information.

## 🚀 New components 🚀

- `datadog` exporter to send metric and trace data to Datadog (#1352)
- `tailsampling` processor moved from core to contrib (#1383)

## 🛑 Breaking changes 🛑

- `jmxmetricsextension` migrated to `jmxreceiver` (#1182, #1357)
- Move signalfx correlation code out of `sapm` to `signalfxcorrelation` exporter (#1376)
- Move Splunk specific utils outside of common (#1306)
- `stackdriver` exporter:
    - Config options `metric_prefix` & `skip_create_metric_descriptor` are now nested under `metric`, see [README](https://github.com/open-telemetry/opentelemetry-collector-contrib/blob/main/exporter/stackdriverexporter/README.md).
    - Trace status codes no longer reflect gRPC codes as per spec changes: open-telemetry/opentelemetry-specification#1067
- `datadog` exporter: Remove option to change the namespace prefix (#1483)

## 💡 Enhancements 💡

- `splunkhec` receiver: Add ability to ingest metrics (#1276)
- `signalfx` receiver: Improve pipeline error handling (#1329)
- `datadog` exporter:
  - Improve hostname resolution (#1285)
  - Add flushing/export of traces and trace-related statistics (#1266)
  - Enable traces on Windows (#1340)
  - Send otel.exporter running metric (#1354)
  - Add tag normalization util method (#1373)
  - Send host metadata (#1351)
  - Support resource conventions for hostnames (#1434)
  - Add version tag extract (#1449)
- Add `batchpertrace` library to split the incoming batch into several batches, one per trace (#1257)
- `statsd` receiver:
  - Add timer support (#1335)
  - Add sample rate support for counter, transfer gauge to double and transfer counter to int only (#1361)
- `awsemf` exporter: Restructure metric translator logic (#1353)
- `resourcedetection` processor:
  - Add EC2 hostname attribute (#1324)
  - Add ECS Resource detector (#1360)
- `sapm` exporter: Add queue settings (#1390)
- `metrictransform` processor: Add metric filter option (#1447)
- `awsxray` exporter: Improve ECS attribute and origin translation (#1428)
- `resourcedetection` processor: Initial system detector (#1405)

## 🧰 Bug fixes 🧰

- Remove duplicate definition of cloud providers with core conventions (#1288)
- `kubeletstats` receiver: Handle nil references from the kubelet API (#1326)
- `awsxray` receiver:
  - Add kind type to root span to fix the empty parentID problem (#1338)
  - Fix the race condition issue (#1490)
- `awsxray` exporter:
  - Setting the tlsconfig InsecureSkipVerify using NoVerifySSL (#1350)
  - Drop invalid xray trace id (#1366)
- `elastic` exporter: Ensure span name is limited (#1371)
- `splunkhec` exporter: Don't send 'zero' timestamps to Splunk HEC (#1157)
- `stackdriver` exporter: Skip processing empty metrics slice (#1494)

## v0.13.0

# 🎉 OpenTelemetry Collector Contrib v0.13.0 (Beta) 🎉

The OpenTelemetry Collector Contrib contains everything in the [opentelemetry-collector release](https://github.com/open-telemetry/opentelemetry-collector/releases/tag/v0.13.0) (be sure to check the release notes here as well!). Check out the [Getting Started Guide](https://opentelemetry.io/docs/collector/getting-started/) for deployment and configuration information.

## 💡 Enhancements 💡

- `sapm` exporter:
  - Enable queuing by default (#1224)
  - Add SignalFx APM correlation (#1205)
  - Make span source attribute and destination dimension names configurable (#1286)
- `signalfx` exporter:
  - Pass context to the http client requests (#1225)
  - Update `disk.summary_utilization` translation rule to accommodate new labels (#1258)
- `newrelic` exporter: Add `span.kind` attribute (#1263)
- `datadog` exporter:
  - Add Datadog trace translation helpers (#1208)
  - Add API key validation (#1216)
- `splunkhec` receiver: Add the ability to ingest logs (#1268)
- `awscontainermetrics` receiver: Report `CpuUtilized` metric in percentage (#1283)
- `awsemf` exporter: Only calculate metric rate for cumulative counter and avoid SingleDimensionRollup for metrics with only one dimension (#1280)

## 🧰 Bug fixes 🧰

- Make `signalfx` exporter a metadata exporter (#1252)
- `awsecscontainermetrics` receiver: Check for empty network rate stats and set zero (#1260)
- `awsemf` exporter: Remove InstrumentationLibrary dimension in CloudWatch EMF Logs if it is undefined (#1256)
- `awsxray` receiver: Fix trace/span id transfer (#1264)
- `datadog` exporter: Remove trace support for Windows for now (#1274)
- `sapm` exporter: Correlation enabled check inversed (#1278)

## v0.12.0

# 🎉 OpenTelemetry Collector Contrib v0.12.0 (Beta) 🎉

The OpenTelemetry Collector Contrib contains everything in the [opentelemetry-collector release](https://github.com/open-telemetry/opentelemetry-collector/releases/tag/v0.12.0) (be sure to check the release notes here as well!). Check out the [Getting Started Guide](https://opentelemetry.io/docs/collector/getting-started/) for deployment and configuration information.

## 🚀 New components 🚀

- `awsemf` exporter to support exporting metrics to AWS CloudWatch (#498, #1169)
- `http_forwarder` extension that forwards HTTP requests to a specified target (#979, #1014, #1150)
- `datadog` exporter that sends metric and trace data to Datadog (#1142, #1178, #1181, #1212)
- `awsecscontainermetrics` receiver to collect metrics from Amazon ECS Task Metadata Endpoint (#1089, #1148, #1160)

## 💡 Enhancements 💡

- `signalfx` exporter:
  - Add host metadata synchronization (#1039, #1118)
  - Add `copy_dimensions` translator option (#1126)
  - Update `k8s_cluster` metric translations (#1121)
  - Add option to exclude metrics (#1156)
  - Add `avg` aggregation method (#1151)
  - Fallback to host if cloud resource id not found (#1170)
  - Add backwards compatible translation rules for the `dockerstatsreceiver` (#1201)
  - Enable queuing and retries (#1223)
- `splunkhec` exporter:
  - Add log support (#875)
  - Enable queuing and retries (#1222)
- `k8scluster` receiver: Standardize metric names (#1119)
- `awsxray` exporter:
  - Support AWS EKS attributes (#1090)
  - Store resource attributes in X-Ray segments (#1174)
- `honeycomb` exporter:
  - Add span kind to the event sent to Honeycomb (#474)
  - Add option to adjust the sample rate using an attribute on the span (#1162)
- `jmxmetrics` extension: Add subprocess manager to manage child java processes (#1028)
- `elastic` exporter: Initial metrics support (#1173)
- `k8s` processor: Rename default attr names for label/annotation extraction (#1214)
- Add common SignalFx host id extraction (#1100)
- Allow MSI upgrades (#1165)

## 🧰 Bug fixes 🧰

- `awsxray` exporter: Don't set origin to EC2 when not on AWS (#1115)

## v0.11.0

# 🎉 OpenTelemetry Collector Contrib v0.11.0 (Beta) 🎉

The OpenTelemetry Collector Contrib contains everything in the [opentelemetry-collector release](https://github.com/open-telemetry/opentelemetry-collector/releases/tag/v0.11.0) (be sure to check the release notes here as well!). Check out the [Getting Started Guide](https://opentelemetry.io/docs/collector/getting-started/) for deployment and configuration information.

## 🚀 New components 🚀
- add `dockerstats` receiver as top level component (#1081)
- add `tracegen` utility (#956)

## 💡 Enhancements 💡
- `stackdriver` exporter: Allow overriding client options via config (#1010)
- `k8scluster` receiver: Ensure informer caches are synced before initial data sync (#842)
- `elastic` exporter: Translate `deployment.environment` resource attribute to Elastic APM's semantically equivalent `service.environment` (#1022)
- `k8s` processor: Add logs support (#1051)
- `awsxray` exporter: Log response error with zap (#1050)
- `signalfx` exporter
  - Add dimensions to renamed metrics (#1041)
  - Add translation rules for `disk_ops.total` and `disk_ops.pending` metrics (#1082)
  - Add event support (#1036)
- `kubeletstats` receiver: Cache detailed PVC labels to reduce API calls (#1052)
- `signalfx` receiver: Add event support (#1035)

## v0.10.0

# 🎉 OpenTelemetry Collector Contrib v0.10.0 (Beta) 🎉

The OpenTelemetry Collector Contrib contains everything in the [opentelemetry-collector release](https://github.com/open-telemetry/opentelemetry-collector/releases/tag/v0.10.0) (be sure to check the release notes here as well!). Check out the [Getting Started Guide](https://opentelemetry.io/docs/collector/getting-started/) for deployment and configuration information.

## 🚀 New components 🚀
- add initial docker stats receiver, without sourcing in top level components (#495)
- add initial jmx metrics extension structure, without sourcing in top level components (#740)
- `routing` processor for routing spans based on HTTP headers (#907)
- `splunkhec` receiver to receive Splunk HEC metrics, traces and logs (#840)
- Add skeleton for `http_forwarder` extension that forwards HTTP requests to a specified target (#979)

## 💡 Enhancements 💡
- `stackdriver` exporter
  - Add timeout parameter (#835)
  - Add option to configurably set UserAgent string (#758)
- `signalfx` exporter
  - Reduce memory allocations for big batches processing (#871)
  - Add AWSUniqueId and gcp_id generation (#829)
  - Calculate cpu.utilization compatibility metric (#839, #974, #954)
- `metricstransform` processor: Replace `{{version}}` in label values (#876)
- `resourcedetection` processor: Logs Support (#970)
- `statsd` receiver: Add parsing for labels and gauges (#903)

## 🧰 Bug fixes 🧰
- `k8s` processor
  - Wrap metrics before sending further down the pipeline (#837)
  - Fix setting attributes on metrics passed from agent (#836)
- `awsxray` exporter: Fix "pointer to empty string" is not omitted bug (#830)
- `azuremonitor` exporter: Treat UNSPECIFIED span kind as INTERNAL (#844)
- `signalfx` exporter: Remove misleading warnings (#869)
- `newrelic` exporter: Fix panic if service name is empty (#969)
- `honeycomb` exporter: Don't emit default proc id + starttime (#972)

## v0.9.0

# 🎉 OpenTelemetry Collector Contrib v0.9.0 (Beta) 🎉

The OpenTelemetry Collector Contrib contains everything in the [opentelemetry-collector release](https://github.com/open-telemetry/opentelemetry-collector/releases/tag/v0.9.0) (be sure to check the release notes here as well!). Check out the [Getting Started Guide](https://opentelemetry.io/docs/collector/getting-started/) for deployment and configuration information.

## 🛑 Breaking changes 🛑
- Remove deprecated `lightstep` exporter (#828)

## 🚀 New components 🚀
- `statsd` receiver for ingesting StatsD messages (#566)

## 💡 Enhancements 💡
- `signalfx` exporter
   - Add disk usage translations (#760)
   - Add disk utilization translations (#782)
   - Add translation rule to drop redundant metrics (#809)
- `kubeletstats` receiver
  - Sync available volume metadata from /pods endpoint (#690)
  - Add ability to collect detailed data from PVC (#743)
- `awsxray` exporter: Translate SDK name/version into xray model (#755)
- `elastic` exporter: Translate semantic conventions to Elastic destination fields (#671)
- `stackdriver` exporter: Add point count metric (#757)
- `awsxray` receiver
  - Ported the TCP proxy from the X-Ray daemon (#774)
  - Convert to OTEL trace format (#691)

## 🧰 Bug fixes 🧰
- `kubeletstats` receiver: Do not break down metrics batch (#754)
- `host` observer: Fix issue on darwin where ports listening on all interfaces are not correctly accounted for (#582)
- `newrelic` exporter: Fix panic on missing span status (#775)

## v0.8.0

# 🎉 OpenTelemetry Collector Contrib v0.8.0 (Beta) 🎉

The OpenTelemetry Collector Contrib contains everything in the [opentelemetry-collector release](https://github.com/open-telemetry/opentelemetry-collector/releases/tag/v0.8.0) (be sure to check the release notes here as well!). Check out the [Getting Started Guide](https://opentelemetry.io/docs/collector/getting-started/) for deployment and configuration information.

## 🚀 New components 🚀

- Receivers
  - `prometheusexec` subprocess manager (##499)

## 💡 Enhancements 💡

- `signalfx` exporter
  - Add/Update metric translations (#579, #584, #639, #640, #652, #662)
  - Add support for calculate new metric translator (#644)
  - Add renaming rules for load metrics (#664)
  - Update `container.name` to `k8s.container.name` in default translation rule (#683)
  - Rename working-set and page-fault metrics (#679)
- `awsxray` exporter
  - Translate exception event into xray exception (#577)
  - Add ingestion of X-Ray segments via UDP (#502)
  - Parse Java stacktrace and populate in xray cause (#687)
- `kubeletstats` receiver
  - Add metric_groups option (#648)
  - Set datapoint timestamp in receiver (#661)
  - Change `container.name` label to `k8s.container.name` (#680)
  - Add working-set and page-fault metrics (#666)
  - Add basic support for volume metrics (#667)
- `stackdriver` trace exporter: Move to new interface and pdata (#486)
- `metricstranform` processor: Keep timeseries and points in order after aggregation (#663)
- `k8scluster` receiver: Change `container.spec.name` label to `k8s.container.name` (#681)
- Migrate receiver creator to internal data model (#701)
- Add ec2 support to `resourcedetection` processor (#587)
- Enable timeout, sending queue and retry for SAPM exporter (#707)

## 🧰 Bug fixes 🧰

- `azuremonitor` exporter: Correct HTTP status code success mapping (#588)
- `k8scluster` receiver: Fix owner reference in metadata updates (#649)
- `awsxray` exporter: Fix handling of db system (#697)

## 🚀 New components 🚀

- Skeleton for AWS ECS container metrics receiver (#463)
- `prometheus_exec` receiver (#655)

## v0.7.0

# 🎉 OpenTelemetry Collector Contrib v0.7.0 (Beta) 🎉

The OpenTelemetry Collector Contrib contains everything in the [opentelemetry-collector release](https://github.com/open-telemetry/opentelemetry-collector/releases/tag/v0.7.0) (be sure to check the release notes here as well!). Check out the [Getting Started Guide](https://opentelemetry.io/docs/collector/getting-started/) for deployment and configuration information.

## 🛑 Breaking changes 🛑

- `awsxray` receiver updated to support udp: `tcp_endpoint` config option renamed to `endpoint` (#497)
- TLS config changed for `sapmreceiver` (#488) and `signalfxreceiver` receivers (#488)

## 🚀 New components 🚀

- Exporters
  - `sentry` adds tracing exporter for [Sentry](https://sentry.io/) (#565)
- Extensions
  - `endpoints` observer: adds generic endpoint watcher (#427)
  - `host` observer: looks for listening network endpoints on host (#432)

## 💡 Enhancements 💡

- Update `honeycomb` exporter for v0.8.0 compatibility
- Extend `metricstransform` processor to be able to add a label to an existing metric (#441)
- Update `kubeletstats` metrics according to semantic conventions (#475)
- Updated `awsxray` receiver config to use udp (#497)
- Add `/pods` endpoint support in `kubeletstats` receiver to add extra labels (#569)
- Add metric translation options to `signalfx` exporter (#477, #501, #571, #573)

## 🧰 Bug fixes 🧰

- `azuremonitor` exporter: Mark spanToEnvelope errors as permanent (#500)

## v0.6.0

# 🎉 OpenTelemetry Collector Contrib v0.6.0 (Beta) 🎉

The OpenTelemetry Collector Contrib contains everything in the [opentelemetry-collector release](https://github.com/open-telemetry/opentelemetry-collector/releases/tag/v0.6.0) (be sure to check the release notes here as well!). Check out the [Getting Started Guide](https://opentelemetry.io/docs/collector/getting-started/) for deployment and configuration information.

## 🛑 Breaking changes 🛑

- Removed `jaegarlegacy` (#397) and `zipkinscribe` receivers (#410)
- `kubeletstats` receiver: Renamed `k8s.pod.namespace` pod label to `k8s.namespace.name` and `k8s.container.name` container label to `container.name`

## 🚀 New components 🚀

- Processors
  - `metricstransform` renames/aggregates within individual metrics (#376) and allow changing the data type between int and float (#402)

## 💡 Enhancements 💡

- `awsxray` exporter: Use `peer.service` as segment name when set. (#385)
- `splunk` exporter: Add trace exports support (#359, #399)
- Build and publish Windows MSI (#408) and DEB/RPM Linux packages (#405)

## 🧰 Bug fixes 🧰

- `kubeletstats` receiver:
  - Fixed NPE for newly created pods (#404)
  - Updated to latest change in the ReceiverFactoryOld interface (#401)
  - Fixed logging and self reported metrics (#357)
- `awsxray` exporter: Only convert SQL information for SQL databases. (#379)
- `resourcedetection` processor: Correctly obtain machine-type info from gce metadata (#395)
- `k8scluster` receiver: Fix container resource metrics (#416)

## v0.5.0

Released 01-07-2020

# 🎉 OpenTelemetry Collector Contrib v0.5.0 (Beta) 🎉

The OpenTelemetry Collector Contrib contains everything in the [opentelemetry-collector release](https://github.com/open-telemetry/opentelemetry-collector/releases/tag/v0.5.0) (be sure to check the release notes here as well!). Check out the [Getting Started Guide](https://opentelemetry.io/docs/collector/getting-started/) for deployment and configuration information.

## 🚀 New components 🚀

- Processors
  - `resourcedetection` to automatically detect the resource based on the configured set of detectors (#309)

## 💡 Enhancements 💡

- `kubeletstats` receiver: Support for ServiceAccount authentication (#324)
- `signalfx` exporter and receiver
  - Add SignalFx metric token passthrough and config option (#325)
  - Set default endpoint of `signalfx` receiver to `:9943` (#351)
- `awsxray` exporter: Support aws plugins EC2/ECS/Beanstalk (#343)
- `sapm` exporter and receiver: Add SAPM access token passthrough and config option (#349)
- `k8s` processor: Add metrics support (#358)
- `k8s` observer: Separate annotations from labels in discovered pods (#363)

## 🧰 Bug fixes 🧰

- `honeycomb` exporter: Remove shared use of libhoney from goroutines (#305)

## v0.4.0

Released 17-06-2020

# 🎉 OpenTelemetry Collector Contrib v0.4.0 (Beta) 🎉

The OpenTelemetry Collector Contrib contains everything in the [opentelemetry-collector release](https://github.com/open-telemetry/opentelemetry-collector/releases/tag/v0.4.0) (be sure to check the release notes here as well!). Check out the [Getting Started Guide](https://opentelemetry.io/docs/collector/getting-started/) for deployment and configuration information.

## 🛑 Breaking changes 🛑

  - `signalfx` exporter `url` parameter changed to `ingest_url` (no impact if only using `realm` setting)

## 🚀 New components 🚀

- Receivers
  - `receiver_creator` to create receivers at runtime (#145), add observer support to receiver_creator (#173), add rules support (#207), add dynamic configuration values (#235) 
  - `kubeletstats` receiver (#237) 
  - `prometheus_simple` receiver (#184) 
  - `kubernetes-cluster` receiver (#175) 
  - `redis` receiver (#138)
- Exporters
  - `alibabacloudlogservice` exporter (#259) 
  - `SplunkHEC` metrics exporter (#246)
  - `elastic` APM exporter (#240)
  - `newrelic` exporter (#229) 
- Extensions
  - `k8s` observer (#185) 

## 💡 Enhancements 💡

- `awsxray` exporter
  - Use X-Ray convention of segment name == service name (#282)
  - Tweak xray export to improve rendering of traces and improve parity (#241)
  - Add handling for spans received with nil attributes (#212)
- `honeycomb` exporter
  - Use SendPresampled (#291)
  - Add span attributes as honeycomb event fields (#271)
  - Support resource labels in Honeycomb exporter (#20)
- `k8s` processor
  - Add support of Pod UID extraction to k8sprocessor (#219)
  - Use `k8s.pod.ip` to record resource IP instead of just `ip` (#183)
  - Support same authentication mechanism as other kubernetes components do (#307)
- `sapm` exporter: Add TLS for SAPM and SignalFx receiver (#215)
- `signalfx` exporter
  - Add metric metadata syncer to SignalFx exporter (#231)
  - Add TLS for SAPM and SignalFx receiver (#215)
- `stackdriver` exporter: Add support for resource mapping in config (#163)

## 🧰 Bug fixes 🧰

- `awsxray` exporter: Wrap bad request errors for proper handling by retry queue (#205)
- `lightstep` exporter: Ensure Lightstep exporter doesnt crash on nil node (#250)
- `sapm` exporter: Do not break Jaeger traces before sending downstream (#193)
- `k8s` processor: Ensure Jaeger spans work in passthrough mode (262)

## 🧩 Components 🧩

### Receivers

| Traces | Metrics |
|:-------:|:-------:|
| Jaeger Legacy | Carbon |
| SAPM (SignalFx APM) | Collectd | 
| Zipkin Scribe | K8s Cluster |
| | Redis |
| |  SignalFx | 
| | Simple Prometheus |
| | Wavefront |

### Processors

- K8s

### Exporters

| Commercial | Community |
|:------------:|:-----------:|
| Alibaba Cloud Log Service | Carbon |
| AWS X-ray | Elastic |
| Azure Monitor | Jaeger Thrift |
| Honeycomb | Kinesis |
| Lightstep |
| New Relic |
| SAPM (SignalFx APM) | 
| SignalFx (Metrics) |
| Splunk HEC |
| Stackdriver (Google) |

### Extensions

- Observer
  - K8s

## v0.3.0 Beta

Released 2020-03-30

### Breaking changes

-  Make prometheus receiver config loading strict. #697 
Prometheus receiver will now fail fast if the config contains unused keys in it.

### Changes and fixes

- Enable best effort serve by default of Prometheus Exporter (https://github.com/orijtech/prometheus-go-metrics-exporter/pull/6)
- Fix null pointer exception in the logging exporter #743 
- Remove unnecessary condition to have at least one processor #744 
- Updated Honeycomb exported to `honeycombio/opentelemetry-exporter-go v0.3.1`

### Features

Receivers / Exporters:

* AWS X-Ray
* Carbon
* CollectD
* Honeycomb
* Jaeger
* Kinesis
* LightStep
* OpenCensus
* OpenTelemetry
* SAPM
* SignalFx
* Stackdriver
* Wavefront
* Zipkin
* Zipkin Scribe


Processors:

* Attributes
* Batch
* Memory Limiter
* Queued Retry
* Resource
* Sampling
* Span
* Kubernetes

Extensions:

* Health Check
* Performance Profiler
* zPages


## v0.2.8

Released 2020-03-25

Alpha v0.2.8 of OpenTelemetry Collector Contrib.

- Implemented OTLP receiver and exporter.
- Added ability to pass config to the service programmatically (useful for custom builds).
- Improved own metrics / observability.


## v0.2.7

Released 2020-03-17

### Self-Observability
- New command-line switch to control legacy and new metrics. Users are encouraged
to experiment and migrate to the new metrics.
- Improved error handling on shutdown.


### Processors
- Fixed passthrough mode k8sprocessor.
- Added `HASH` action to attribute processor.

### Receivers and Exporters
- Added Honeycomb exporter.
- Added LightStep exporter.
- Added regular expression for Carbon receiver, allowing the metric name to be broken into proper label keys and values.
- Updated Stackdriver exporter to use a new batch API.


## v0.2.6 Alpha

Released 2020-02-18

### Self-Observability
- Updated metrics prefix to `otelcol` and expose command line argument to modify the prefix value.
- Batch dropped span now emits zero when no spans are dropped.

### Processors
- Extended Span processor to have include/exclude span logic.
- Ability to choose strict or regexp matching for include/exclude filters.

### Receivers and Exporters
- Added Carbon receiver and exporter.
- Added Wavefront receiver.


## v0.0.5 Alpha

Released 2020-01-30

- Regexp-based filtering of span names.
- Ability to extract attributes from span names and rename span.
- File exporter for debugging.
- Span processor is now enabled by default.

## v0.0.1 Alpha

Released 2020-01-11

First release of OpenTelemetry Collector Contrib.


[v0.3.0]: https://github.com/open-telemetry/opentelemetry-collector-contrib/compare/v0.2.8...v0.3.0
[v0.2.8]: https://github.com/open-telemetry/opentelemetry-collector-contrib/compare/v0.2.7...v0.2.8
[v0.2.7]: https://github.com/open-telemetry/opentelemetry-collector-contrib/compare/v0.2.6...v0.2.7
[v0.2.6]: https://github.com/open-telemetry/opentelemetry-collector-contrib/compare/v0.0.5...v0.2.6
[v0.0.5]: https://github.com/open-telemetry/opentelemetry-collector-contrib/compare/v0.0.1...v0.0.5
[v0.0.1]: https://github.com/open-telemetry/opentelemetry-collector-contrib/tree/v0.0.1<|MERGE_RESOLUTION|>--- conflicted
+++ resolved
@@ -20,9 +20,6 @@
 - `mongodbreceiver`: Add metric metadata (#7163)
 - `mongodbreceiver`: Add metric scraping (#7175)
 - `postgresqlreceiver`: add the receiver to available components (#7079)
-<<<<<<< HEAD
-- `tracegen`: Provide official container images (#7179)
-=======
 - `rabbitmqreceiver`: Add scraper logic (#7299)
 - `tanzuobservability exporter`: Support summary metrics (#7121)
 - `mongodbatlasreceiver`: Add retry and backoff to HTTP client (#6943)
@@ -38,7 +35,7 @@
 - `hostmetricsreceiver`: Add MuteProcessNameError config flag to mute specific error reading process executable (#7176)
 - `scrapertest`: Improve comparison logic (#7305)
 - `hostmetricsreceiver`: add `cpu_average` option for load scraper to report the average cpu load (#6999)
->>>>>>> 165ecded
+- `tracegen`: Provide official container images (#7179)
 
 ## 🛑 Breaking changes 🛑
 
