--- conflicted
+++ resolved
@@ -7,23 +7,16 @@
 - `stackdriverexporter`: Remove the stackdriver exporter in favor of the identical googlecloud exporter (#9274)
 
 ### 🚩 Deprecations 🚩
+- `datadogexporter`: Deprecate `metrics::report_quantiles` in favor of `metrics::summaries::mode` (#8846)
 
 ### 🚀 New components 🚀
 - `iisreceiver`: Add implementation of IIS Metric Receiver (#8832)
 ### 💡 Enhancements 💡
-
-<<<<<<< HEAD
-- `tanzuobservabilityexporter`: Use resourcetotelemetry helper (#8338)
-- `cmd/mdatagen`: Add resource attributes definition to metadata.yaml and move `pdata.Metrics` creation to the
-  generated code (#5270) 
-- Add `make crosslink` target to ensure replace statements are included in `go.mod` for all transitive dependencies within repository (#8822)
 - `datadogexporter`: Add `metrics::summaries::mode` to specify export mode for summaries (#8846)
-- `filestorageextension`: Change bbolt DB settings for better performance (#9004)
-=======
+
 ### 🧰 Bug fixes 🧰
 
 ## v0.49.0
->>>>>>> 8f6dd0c3
 
 ### 🛑 Breaking changes 🛑
 
@@ -40,11 +33,7 @@
 
 - `datadogexporter`: Deprecate `service` setting in favor of `service.name` semantic convention (#8784)
 - `datadogexporter`: Deprecate `version` setting in favor of `service.version` semantic convention (#8784)
-<<<<<<< HEAD
-- `datadogexporter`: Deprecate `metrics::report_quantiles` in favor of `metrics::summaries::mode` (#8846)
-=======
 - `datadogexporter`: Deprecate `env` setting in favor of `deployment.environment` semantic convention (#9017)
->>>>>>> 8f6dd0c3
 - `datadogexporter`: Deprecate `GetHostTags` method from `TagsConfig` struct (#8975)
 - `datadogexporter`: Deprecate `tags` setting in favor of `host_metadata::tags` (#9100)
 - `datadogexporter`: Deprecate `send_metadata` setting in favor of `host_metadata::enabled` (#9100)
