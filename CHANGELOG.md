--- conflicted
+++ resolved
@@ -25,12 +25,8 @@
 
 - `datadogexporter`: add error checks for datadog exporter (#9964)
 - `groupbyattrsprocessor`: copied aggregationtemporality when grouping metrics. (#9088)
-<<<<<<< HEAD
-- `tanzuobservabilityexporter`: Improve how negative values in exponential
-histograms are handled. (#10135)
-=======
 - `mongodbreceiver`: Fix issue where receiver startup could hang (#10111)
->>>>>>> ff0cb79d
+- `tanzuobservabilityexporter`: Improve how negative values in exponential histograms are handled. (#10135)
 
 ## v0.51.0
 
