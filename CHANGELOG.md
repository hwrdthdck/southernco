--- conflicted
+++ resolved
@@ -10,13 +10,10 @@
 
 ### 🚀 New components 🚀
 
+- `logstransformprocessor`: Add implementation of Logs Transform Processor (#9335)
 - `iisreceiver`: Add implementation of IIS Metric Receiver (#8832)
-<<<<<<< HEAD
-- `logstransformprocessor`: Add implementation of Logs Transform Processor (#9335)
-=======
 - `sqlserverreceiver`: Add implementation of SQL Server Metric Receiver (#8398)
 
->>>>>>> c7fe9fd4
 ### 💡 Enhancements 💡
 
 ### 🧰 Bug fixes 🧰
