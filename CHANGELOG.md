--- conflicted
+++ resolved
@@ -17,6 +17,7 @@
 - `prometheusreceiver`: Add `target_info` labels to resource attributes. (#11034)
 - `saphanareceiver`: Fix component memory query, add better error handling (#11507)
 - `sapmexporter`: Add config option to log responses from Splunk APM. (#11425)
+- `prometheusreceiver`: Add ability to request HTTP_SD jobs from OpenTelemetryOperator TargetAllocator (#8055)
 
 ### 🧰 Bug fixes 🧰
 
@@ -166,13 +167,9 @@
 - `transformprocessor`: Include transform processor in components (#10134)
 - `kubeletstatsreceiver`: Update receiver to use new Metrics Builder. All emitted metrics remain the same. (#9744)
 - `transformprocessor`: Add new `replace_match` and `replace_all_matches` functions (#10132)
-<<<<<<< HEAD
-- `prometheusreceiver`: Add ability to request HTTP_SD jobs from OpenTelemetryOperator TargetAllocator (#8055)
-=======
 - `resourcedetectionprocessor`: Add "cname" and "lookup" hostname sources
 - `jmxreceiver`: Communicate with JMX metrics gatherer subprocess via properties file (#9685)
 - `pkg/stanza`: make multiline tests more like integration tests #10353 
->>>>>>> 53ae9be1
 
 ### 🧰 Bug fixes 🧰
 
