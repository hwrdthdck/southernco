# Changelog

## Unreleased

## 💡 Enhancements 💡

- `tanzuobservabilityexporter`: Turn on metrics exporter (#7281)
- `attributesprocessor` `resourceprocessor`: Add `from_context` value source
- `resourcedetectionprocessor`: check cluster config to verify resource is on aws for eks resources (#7186)
- `awscloudwatchlogsexporter`: enable awscloudwatchlogsexporter which accepts and exports log data (#7297)
- `translator/prometheusremotewrite`: add a new module to help translate data from OTLP to Prometheus Remote Write (#7240)
<<<<<<< HEAD
- `datadogexporter`: Add insecure_skip_tls flag to configuration (#7422)

=======
- `jmxreceiver`: Added `additional_jars` configuration option to launch JMX Metric Gatherer JAR with extended `CLASSPATH` (#7378)
- `awscontainerinsightreceiver`: add full pod name when configured to AWS Container Insights Receiver (#7415)
>>>>>>> 10cfdaac
## 🛑 Breaking changes 🛑

## 🚀 New components 🚀

## 🧰 Bug fixes 🧰

## v0.43.0

## 💡 Enhancements 💡

- `coralogixexporter`: First implementation of Coralogix Exporter (#6816)
- `cloudfoundryreceiver`: Enable Cloud Foundry client (#7060)
- `elasticsearchexporter`: add elasticsearchexporter to the components exporter list (#6002)
- `elasticsearchreceiver`: Add metric metadata (#6892)
- `elasticsearchreceiver`: Use same metrics as JMX receiver for JVM metrics (#7160)
- `elasticsearchreceiver`: Implement scraping logic (#7174)
- `datadogexporter`: Add http.status_code tag to trace stats (#6889)
- `datadogexporter`: Add configuration option to use OTel span name into the Datatog resource name (#6611)
- `dynatraceexporter`: Write error logs using plugin logger (#7360)
- `mongodbreceiver`: Add initial client code to the component (#7125)
- `tanzuobservabilityexporter`: Support delta histograms (#6897)
- `awscloudwatchlogsexporter`: Use cwlogs package to export logs (#7152)
- `mysqlreceiver`: Add the receiver to available components (#7078)
- `tanzuobservabilityexporter`: Documentation for the memory_limiter configuration (#7164)
- `dynatraceexporter`: Do not shut down exporter when metrics ingest module is temporarily unavailable (#7161)
- `mongodbreceiver`: Add metric metadata (#7163)
- `mongodbreceiver`: Add metric scraping (#7175)
- `postgresqlreceiver`: add the receiver to available components (#7079)
- `rabbitmqreceiver`: Add scraper logic (#7299)
- `tanzuobservability exporter`: Support summary metrics (#7121)
- `mongodbatlasreceiver`: Add retry and backoff to HTTP client (#6943)
- Use Jaeger gRPC instead of Thrift in the docker-compose example (#7243)
- `tanzuobservabilityexporter`: Support exponential histograms (#7127)
- `receiver_creator`: Log added and removed endpoint env structs (#7248)
- `prometheusreceiver`: Use the OTLP data conversion path by default. (#7282)
  - Use `--feature-gates=-receiver.prometheus.OTLPDirect` to re-enable the 
    OpenCensus conversion path.
- `extension/observers`: Correctly set image and tag on container endpoints (#7279)
- `tanzuobservabilityexporter`: Document how to enable memory_limiter (#7286)
- `hostreceiver/networkscraper`: Migrate the scraper to the mdatagen metrics builder (#7048)
- `hostmetricsreceiver`: Add MuteProcessNameError config flag to mute specific error reading process executable (#7176)
- `scrapertest`: Improve comparison logic (#7305)
- `hostmetricsreceiver`: add `cpu_average` option for load scraper to report the average cpu load (#6999)
- `scrapertest`: Add comparison option to ignore specific attributes (#6519)
- `tracegen`: Add option to pass in custom headers to export calls via command line (#7308)
- `tracegen`: Provide official container images (#7179)
- `scrapertest`: Add comparison function for pdata.Metrics (#7400)

## 🛑 Breaking changes 🛑

- `tanzuobservabilityexporter`: Remove status.code
- `tanzuobservabilityexporter`: Use semantic conventions for status.message (#7126) 
- `k8sattributesprocessor`: Move `kube` and `observability` packages to `internal` folder (#7159)
- `k8sattributesprocessor`: Unexport processor `Option`s (#7311)
- `zookeeperreceiver`: Refactored metrics to have correct units, types, and combined some metrics via attributes. (#7280)
- `prometheusremotewriteexporter`: `PRWExporter` struct and `NewPRWExporter()`
  function are now unexported. (#TBD)
- `newrelicexporter` marked as deprecated (#7284)

## 🚀 New components 🚀

- `rabbitmqreceiver`: Establish codebase for RabbitMQ metrics receiver (#7239)
- Add `basicauth` extension (#7167)
- `k8seventsreceiver`: Implement core logic (#6885)

## 🧰 Bug fixes 🧰

- `k8sattributeprocessor`: Parse IP out of net.Addr to correctly tag k8s.pod.ip (#7077)
- `k8sattributeprocessor`: Process IP correctly for net.Addr instances that are not typed (#7133)
- `mdatagen`: Fix validation of `enabled` field in metadata.yaml (#7166)
- `elasticsearch`: Fix timestamp for each metric being startup time (#7255)
- `prometheusremotewriteexporter`: Fix index out of range panic caused by expiring metrics (#7149)
- `resourcedetection`: Log the error when checking for ec2metadata availability (#7296) 

## v0.42.0

## 💡 Enhancements 💡

- `couchbasereceiver`: Add couchbase client (#7122)
- `couchdbreceiver`: Add couchdb scraper (#7131)
- `couchdbreceiver`: Add couchdb client (#6880)
- `elasticsearchreceiver`: Implement scraper client (#7019)
- `couchdbreceiver`: Add metadata metrics (#6878)
- `prometheusremotewriteexporter`: Handling Staleness flag from OTLP (#6679)
- `prometheusexporter`: Handling Staleness flag from OTLP (#6805)
- `prometheusreceiver`: Set OTLP no-data-present flag for stale scraped metrics. (#7043)
- `mysqlreceiver`: Add Integration test (#6916)
- `datadogexporter`: Add compatibility with ECS Fargate semantic conventions (#6670)
- `k8s_observer`: discover k8s.node endpoints (#6820)
- `redisreceiver`: Add missing description fields to keyspace metrics (#6940)
- `redisreceiver`: Set start timestamp uniformly for gauge and sum metrics (#6941)
- `kafkaexporter`: Allow controlling Kafka acknowledgment behaviour  (#6301)
- `lokiexporter`: Log the first part of the http body on failed pushes to loki (#6946)
- `resourcedetectionprocessor`: add the [consul](https://www.consul.io/) detector (#6382)
- `awsemfexporter`: refactor cw_client logic into separate `cwlogs` package (#7072)

## 🛑 Breaking changes 🛑

- `memcachedreceiver`: Update metric names (#6594)
- `memcachedreceiver`: Fix some metric units and value types (#6895)
- `sapm` receiver: Use Jaeger status values instead of OpenCensus (#6682)
- `jaeger` receiver/exporter: Parse/set Jaeger status with OTel spec values (#6682)
- `awsecscontainermetricsreceiver`: remove tag from `container.image.name` (#6436)
- `k8sclusterreceiver`: remove tag from `container.image.name` (#6436)

## 🚀 New components 🚀

- `ecs_task_observer`: Discover running containers in AWS ECS tasks (#6894)
- `mongodbreceiver`: Establish codebase for MongoDB metrics receiver (#6972)
- `couchbasereceiver`: Establish codebase for Couchbase metrics receiver (#7046)
- `dbstorage`: New experimental dbstorage extension (#7061)

## 🧰 Bug fixes 🧰

- `ecstaskobserver`: Fix "Incorrect conversion between integer types" security issue (#6939)
- Fix typo in "direction" metrics attribute description (#6949)
- `zookeeperreceiver`: Fix issue where receiver could panic during shutdown (#7020)
- `prometheusreceiver`: Fix metadata fetching when metrics differ by trimmable suffixes (#6932)
- Sanitize URLs being logged (#7021)
- `prometheusreceiver`: Fix start time tracking for long scrape intervals (#7053)
- `signalfxexporter`: Don't use syscall to avoid compilation errors on some platforms (#7062)
- `tailsamplingprocessor`: Add support for new policies as composite sub-policies (#6975)

## 💡 Enhancements 💡

- `lokiexporter`: add complete log record to body (#6619)
- `k8sclusterreceiver` add `container.image.tag` attribute (#6436)
- `spanmetricproccessor`: use an LRU cache for the cached Dimensions key-value pairs (#2179)
- `skywalkingexporter`: add skywalking metrics exporter (#6528)
- `deltatorateprocessor`: add int counter support (#6982)
- `filestorageextension`: document default values (#7022)
- `redisreceiver`: Migrate the scraper to the mdatagen metrics builder (#6938)  

## v0.41.0

## 🛑 Breaking changes 🛑

- None

## 🚀 New components 🚀

- `asapauthextension` (#6627)
- `mongodbatlasreceiver` (#6367)

## 🧰 Bug fixes 🧰

- `filestorageextension`: fix panic when configured directory cannot be accessed (#6103)
- `hostmetricsreceiver`: fix set of attributes for system.cpu.time metric (#6422)
- `k8sobserver`: only record pod endpoints for running pods (#5878)
- `mongodbatlasreceiver`: fix attributes fields in metadata.yaml (#6440)
- `prometheusexecreceiver`: command line processing on Windows (#6145)
- `spanmetricsprocessor`: fix exemplars support (#6140)
-  Remap arm64 to aarch64 on rpm/deb packages (#6635)

## 💡 Enhancements 💡

- `datadogexporter`: do not use attribute localhost-like hostnames (#6477)
- `datadogexporter`: retry per network call (#6412)
- `datadogexporter`: take hostname into account for cache (#6223)
- `exporter/lokiexporter`: adding a feature for loki exporter to encode JSON for log entry (#5846)
- `googlecloudspannerreceiver`: added fallback to ADC for database connections. (#6629)
- `googlecloudspannerreceiver`: added parsing only distinct items for sample lock request label. (#6514)
- `googlecloudspannerreceiver`: added request tag label to metadata config for top query stats. (#6475)
- `googlecloudspannerreceiver`: added sample lock requests label to the top lock stats metrics. (#6466)
- `googlecloudspannerreceiver`: added transaction tag label to metadata config for top transaction stats. (#6433)
- `groupbyattrsprocessor`: added support for metrics signal (#6248)
- `hostmetricsreceiver`: ensure SchemaURL is set (#6482)
- `kubeletstatsreceiver`: add support for read-only kubelet endpoint (#6488)
- `mysqlreceiver`: enable native authentication (#6628)
- `mysqlreceiver`: remove requirement for password on MySQL (#6479)
- `receiver/prometheusreceiver`: do not add host.name to metrics from localhost/unspecified targets (#6476)
- `spanmetricsprocessor`: add setStatus operation (#5886)
- `splunkhecexporter`: remove duplication of host.name attribute (#6527)
- `tanzuobservabilityexporter`: add consumer for sum metrics. (#6385)
- Update log-collection library to v0.23.0 (#6593)

## v0.40.0

## 🛑 Breaking changes 🛑

- `tencentcloudlogserviceexporter`: change `Endpoint` to `Region` to simplify configuration (#6135)

## 🚀 New components 🚀

- Add `memcached` receiver (#5839)

## 🧰 Bug fixes 🧰

- Fix token passthrough for HEC (#5435)
- `datadogexporter`: Fix missing resource attributes default mapping when resource_attributes_as_tags: false (#6359)
- `tanzuobservabilityexporter`: Log and report missing metric values. (#5835)
- `mongodbatlasreceiver`: Fix metrics metadata (#6395)

## 💡 Enhancements 💡

- `awsprometheusremotewrite` exporter: Improve error message when failing to sign request
- `mongodbatlas`: add metrics (#5921)
- `healthcheckextension`: Add path option (#6111)
- Set unprivileged user to container image (#6380)
- `k8sclusterreceiver`: Add allocatable type of metrics (#6113)
- `observiqexporter`: Allow Dialer timeout to be configured (#5906)
- `routingprocessor`: remove broken debug log fields (#6373)
- `prometheusremotewriteexporter`: Add exemplars support (#5578) 
- `fluentforwardreceiver`: Convert attributes with nil value to AttributeValueTypeEmpty (#6630)

## v0.39.0

## 🛑 Breaking changes 🛑

- `httpdreceiver` renamed to `apachereceiver` to match industry standards (#6207)
- `tencentcloudlogserviceexporter` change `Endpoint` to `Region` to simplify configuration (#6135)

## 🚀 New components 🚀

- Add `postgresqlreceiver` config and factory (#6153)
- Add TencentCloud LogService exporter `tencentcloudlogserviceexporter` (#5722)
- Restore `jaegerthrifthttpexporter` (#5666)
- Add `skywalkingexporter` (#5690, #6114)

## 🧰 Bug fixes 🧰

- `datadogexporter`: Improve cumulative metrics reset detection using `StartTimestamp` (#6120)
- `mysqlreceiver`: Address issues in shutdown function (#6239)
- `tailsamplingprocessor`: End go routines during shutdown (#5693)
- `googlecloudexporter`: Update google cloud exporter to correctly close the metric exporter (#5990)
- `statsdreceiver`: Fix the summary point calculation (#6155)
- `datadogexporter` Correct default value for `send_count_sum_metrics` (#6130)

## 💡 Enhancements 💡

- `datadogexporter`: Increase default timeout to 15 seconds (#6131)
- `googlecloudspannerreceiver`: Added metrics cardinality handling for Google Cloud Spanner receiver (#5981, #6148, #6229)
- `mysqlreceiver`: Mysql add support for different protocols (#6138)
- `bearertokenauthextension`: Added support of Bearer Auth for HTTP Exporters (#5962)
- `awsxrayexporter`: Fallback to rpc.method for segment operation when aws.operation missing (#6231)
- `healthcheckextension`: Add new health check feature for collector pipeline (#5643)
- `datadogexporter`: Always add current hostname (#5967)
- `k8sattributesprocessor`: Add code to fetch all annotations and labels by specifying key regex (#5780)
- `datadogexporter`: Do not rely on collector to resolve envvar when possible to resolve them (#6122)
- `datadogexporter`: Add container tags to attributes package (#6086)
- `datadogexporter`: Preserve original TraceID (#6158)
- `prometheusreceiver`: Enhance prometheus receiver logger to determine errors, test real e2e usage (#5870)
- `awsxrayexporter`: Added support for AWS AppRunner origin (#6141)

## v0.38.0

## 🛑 Breaking changes 🛑

- `datadogexporter` Make distributions the default histogram export option. (#5885)
- `redisreceiver` Update Redis receiver's metric names. (#5837)
- Remove `scraperhelper` from contrib, use the core version. (#5826)

## 🚀 New components 🚀

- `googlecloudspannerreceiver` Added implementation of Google Cloud Spanner receiver. (#5727)
- `awsxrayproxy` Wire up awsxrayproxy extension. (#5747)
- `awscontainerinsightreceiver` Enable AWS Container Insight receiver. (#5960)

## 🧰 Bug fixes 🧰

- `statsdreceiver`: fix start timestamp / temporality for counters. (#5714)
- Fix security issue related to github.com/tidwall/gjson. (#5936)
- `datadogexporter` Fix cumulative histogram handling in distributions mode (#5867)
- `datadogexporter` Skip nil sketches (#5925)

## 💡 Enhancements 💡

- Extend `kafkareceiver` configuration capabilities. (#5677)
- Convert `mongodbatlas` receiver to use scraperhelper. (#5827)
- Convert `dockerstats` receiver to use scraperhelper. (#5825)
- Convert `podman` receiver to use scraperhelper. (#5822)
- Convert `redisreceiver` to use scraperhelper. (#5796)
- Convert `kubeletstats` receiver to use scraperhelper. (#5821)
- `googlecloudspannerreceiver` Migrated Google Cloud Spanner receiver to scraper approach. (#5868)
- `datadogexporter` Use a `Consumer` interface for decoupling from zorkian's package. (#5315)
- `mdatagen` - Add support for extended metric descriptions (#5688)
- `signalfxexporter` Log datapoints option. (#5689)
- `cumulativetodeltaprocessor`: Update cumulative to delta. (#5772)
- Update configuration default values in log receivers docs. (#5840)
- `fluentforwardreceiver`: support more complex fluent-bit objects. (#5676)
- `datadogexporter` Remove spammy logging. (#5856)
- `datadogexporter` Remove obsolete report_buckets config. (#5858)
- Improve performance of metric expression matcher. (#5864)
- `tanzuobservabilityexporter` Introduce metricsConsumer and gaugeMetricConsumer. (#5426)
- `awsxrayexporter` rpc.system has priority to determine aws namespace. (#5833)
- `tailsamplingprocessor` Add support for composite sampling policy to the tailsampler. (#4958)
- `kafkaexporter` Add support for AWS_MSK_IAM SASL Auth (#5763)
- Refactor the client Authenticators  for the new "ClientAuthenticator" interfaces (#5905)
- `mongodbatlasreceiver` Add client wrapper for MongoDB Atlas support (#5386)
- `redisreceiver` Update Redis config options (#5861)
- `routingprocessor`: allow routing for all signals (#5869)
- `extension/observer/docker` add ListAndWatch to observer (#5851)

## v0.37.1

## 🧰 Bug fixes 🧰

- Fixes a problem with v0.37.0 which contained dependencies on v0.36.0 components. They should have been updated to v0.37.0.

## v0.37.0

## 🚀 New components 🚀

- [`journald` receiver](https://github.com/open-telemetry/opentelemetry-collector-contrib/tree/main/receiver/journaldreceiver) to parse Journald events from systemd journal using the [opentelemetry-log-collection](https://github.com/open-telemetry/opentelemetry-log-collection) library

## 🛑 Breaking changes 🛑

- Remove squash on configtls.TLSClientSetting for splunkhecexporter (#5541)
- Remove squash on configtls.TLSClientSetting for elastic components (#5539)
- Remove squash on configtls.TLSClientSetting for observiqexporter (#5540)
- Remove squash on configtls.TLSClientSetting for AWS components (#5454)
- Move `k8sprocessor` to `k8sattributesprocessor`.
- Rename `k8s_tagger` configuration `k8sattributes`.
- filelog receiver: use empty value for `SeverityText` field instead of `"Undefined"` (#5423)
- Rename `configparser.ConfigMap` to `config.Map`
- Rename `pdata.AggregationTemporality*` to `pdata.MetricAggregationTemporality*`
- Remove deprecated `batchpertrace` package/module (#5380)

## 💡 Enhancements 💡

- `k8sattributes` processor: add container metadata enrichment (#5467, #5572)
- `resourcedetection` processor: Add an option to force using hostname instead of FQDN (#5064)
- `dockerstats` receiver: Move docker client into new shared `internal/docker` (#4702)
- `spanmetrics` processor:
  - Add exemplars to metrics (#5263)
  - Support resource attributes in metrics dimensions (#4624)
- `filter` processor:
  - Add log filtering by `regexp` type filters (#5237)
  - Add record level log filtering (#5418)
- `dynatrace` exporter: Handle non-gauge data types (#5056)
- `datadog` exporter:
  - Add support for exporting histograms as sketches (#5082)
  - Scrub sensitive information from errors (#5575)
  - Add option to send instrumentation library metadata tags with metrics (#5431)
- `podman` receiver: Add `api_version`, `ssh_key`, and `ssh_passphrase` config options (#5430)
- `signalfx` exporter:
  - Add `max_connections` config option (#5432)
  - Add dimension name to log when value > 256 chars (#5258)
  - Discourage setting of endpoint path (#4851)
- `kubeletstats` receiver: Convert to pdata instead of using OpenCensus (#5458)
- `tailsampling` processor: Add `invert_match` config option to `string_attribute` policy (#4393)
- `awsemf` exporter: Add a feature flag in UserAgent for AWS backend to monitor the adoptions (#5178)
- `splunkhec` exporter: Handle explicitly NaN and Inf values (#5581)
- `hostmetrics` receiver:
  - Collect more process states in processes scraper (#4856)
  - Add device label to paging scraper (#4854)
- `awskinesis` exporter: Extend to allow for dynamic export types (#5440)

## 🧰 Bug fixes 🧰

- `datadog` exporter:
  - Fix tags on summary and bucket metrics (#5416)
  - Fix cache key generation for cumulative metrics (#5417)
- `resourcedetection` processor: Fix failure to start collector if at least one detector returns an error (#5242)
- `prometheus` exporter: Do not record obsreport calls (#5438)
- `prometheus` receiver: Metric type fixes to match Prometheus functionality (#4865)
- `sentry` exporter: Fix sentry tracing (#4320)
- `statsd` receiver: Set quantiles for metrics (#5647)

## v0.36.0

## 🛑 Breaking changes 🛑

- `filter` processor: The configs for `logs` filter processor have been changed to be consistent with the `metrics` filter processor. (#4895)
- `splunk_hec` receiver: 
  - `source_key`, `sourcetype_key`, `host_key` and `index_key` have now moved under `hec_metadata_to_otel_attrs` (#4726)
  - `path` field on splunkhecreceiver configuration is removed: We removed the `path` attribute as any request going to the Splunk HEC receiver port should be accepted, and added the `raw_path` field to explicitly map the path accepting raw HEC data. (#4951)
- feat(dynatrace): tags is deprecated in favor of default_dimensions (#5055)

## 💡 Enhancements 💡

- `filter` processor: Add ability to `include` logs based on resource attributes in addition to excluding logs based on resource attributes for strict matching. (#4895)
- `kubelet` API: Add ability to create an empty CertPool when the system run environment is windows
- `JMX` receiver: Allow JMX receiver logging level to be configured (#4898)
- `datadog` exporter: Export histograms as in OpenMetrics Datadog check (#5065)
- `dockerstats` receiver: Set Schema URL (#5239)
- Rename memorylimiter -> memorylimiterprocessor (#5262)
- `awskinesis` exporter: Refactor AWS kinesis exporter to be synchronous  (#5248)

## v0.35.0

## 🛑 Breaking changes 🛑

- Rename configparser.Parser to configparser.ConfigMap (#5070)
- Rename TelemetryCreateSettings -> TelemetrySettings (#5169)

## 💡 Enhancements 💡

- chore: update influxdb exporter and receiver (#5058)
- chore(dynatrace): use payload limit from api constants (#5077)
- Add documentation for filelog's new force_flush_period parameter (#5066)
- Reuse the gzip reader with a sync.Pool (#5145)
- Add a trace observer when splunkhecreceiver is used for logs (#5063)
- Remove usage of deprecated pdata.AttributeValueMapToMap (#5174)
- Podman Stats Receiver: Receiver and Metrics implementation (#4577)

## 🧰 Bug fixes 🧰

- Use staleness markers generated by prometheus, rather than making our own (#5062)
- `datadogexporter` exporter: skip NaN and infinite values (#5053)

## v0.34.0

## 🚀 New components 🚀

- [`cumulativetodelta` processor](https://github.com/open-telemetry/opentelemetry-collector-contrib/tree/main/processor/cumulativetodeltaprocessor) to convert cumulative sum metrics to cumulative delta

- [`file` exporter](https://github.com/open-telemetry/opentelemetry-collector-contrib/tree/main/exporter/fileexporter) from core repository ([#3474](https://github.com/open-telemetry/opentelemetry-collector/issues/3474))
- [`jaeger` exporter](https://github.com/open-telemetry/opentelemetry-collector-contrib/tree/main/exporter/jaegerexporter) from core repository ([#3474](https://github.com/open-telemetry/opentelemetry-collector/issues/3474))
- [`kafka` exporter](https://github.com/open-telemetry/opentelemetry-collector-contrib/tree/main/exporter/kafkaexporter) from core repository ([#3474](https://github.com/open-telemetry/opentelemetry-collector/issues/3474))
- [`opencensus` exporter](https://github.com/open-telemetry/opentelemetry-collector-contrib/tree/main/exporter/opencensusexporter) from core repository ([#3474](https://github.com/open-telemetry/opentelemetry-collector/issues/3474))
- [`prometheus` exporter](https://github.com/open-telemetry/opentelemetry-collector-contrib/tree/main/exporter/prometheusexporter) from core repository ([#3474](https://github.com/open-telemetry/opentelemetry-collector/issues/3474))
- [`prometheusremotewrite` exporter](https://github.com/open-telemetry/opentelemetry-collector-contrib/tree/main/exporter/prometheusremotewriteexporter) from core repository ([#3474](https://github.com/open-telemetry/opentelemetry-collector/issues/3474))
- [`zipkin` exporter](https://github.com/open-telemetry/opentelemetry-collector-contrib/tree/main/exporter/zipkinexporter) from core repository ([#3474](https://github.com/open-telemetry/opentelemetry-collector/issues/3474))
- [`attribute` processor](https://github.com/open-telemetry/opentelemetry-collector-contrib/tree/main/processor/attributeprocessor) from core repository ([#3474](https://github.com/open-telemetry/opentelemetry-collector/issues/3474))
- [`filter` processor](https://github.com/open-telemetry/opentelemetry-collector-contrib/tree/main/processor/filterprocessor) from core repository ([#3474](https://github.com/open-telemetry/opentelemetry-collector/issues/3474))
- [`probabilisticsampler` processor](https://github.com/open-telemetry/opentelemetry-collector-contrib/tree/main/processor/probabilisticsamplerprocessor) from core repository ([#3474](https://github.com/open-telemetry/opentelemetry-collector/issues/3474))
- [`resource` processor](https://github.com/open-telemetry/opentelemetry-collector-contrib/tree/main/processor/resourceprocessor) from core repository ([#3474](https://github.com/open-telemetry/opentelemetry-collector/issues/3474))
- [`span` processor](https://github.com/open-telemetry/opentelemetry-collector-contrib/tree/main/processor/spanprocessor) from core repository ([#3474](https://github.com/open-telemetry/opentelemetry-collector/issues/3474))
- [`hostmetrics` receiver](https://github.com/open-telemetry/opentelemetry-collector-contrib/tree/main/receiver/hostmetricsreceiver) from core repository ([#3474](https://github.com/open-telemetry/opentelemetry-collector/issues/3474))
- [`jaeger` receiver](https://github.com/open-telemetry/opentelemetry-collector-contrib/tree/main/receiver/jaegerreceiver) from core repository ([#3474](https://github.com/open-telemetry/opentelemetry-collector/issues/3474))
- [`kafka` receiver](https://github.com/open-telemetry/opentelemetry-collector-contrib/tree/main/receiver/kafkareceiver) from core repository ([#3474](https://github.com/open-telemetry/opentelemetry-collector/issues/3474))
- [`opencensus` receiver](https://github.com/open-telemetry/opentelemetry-collector-contrib/tree/main/receiver/opencensusreceiver) from core repository ([#3474](https://github.com/open-telemetry/opentelemetry-collector/issues/3474))
- [`prometheus` receiver](https://github.com/open-telemetry/opentelemetry-collector-contrib/tree/main/receiver/prometheusreceiver) from core repository ([#3474](https://github.com/open-telemetry/opentelemetry-collector/issues/3474))
- [`zipkin` receiver](https://github.com/open-telemetry/opentelemetry-collector-contrib/tree/main/receiver/zipkinreceiver) from core repository ([#3474](https://github.com/open-telemetry/opentelemetry-collector/issues/3474))
- [`bearertokenauth` extension](https://github.com/open-telemetry/opentelemetry-collector-contrib/tree/main/extension/bearertokenauthextension) from core repository ([#3474](https://github.com/open-telemetry/opentelemetry-collector/issues/3474))
- [`healthcheck` extension](https://github.com/open-telemetry/opentelemetry-collector-contrib/tree/main/extension/healthcheckextension) from core repository ([#3474](https://github.com/open-telemetry/opentelemetry-collector/issues/3474))
- [`oidcauth` extension](https://github.com/open-telemetry/opentelemetry-collector-contrib/tree/main/extension/oidcauthextension) from core repository ([#3474](https://github.com/open-telemetry/opentelemetry-collector/issues/3474))
- [`pprof` extension](https://github.com/open-telemetry/opentelemetry-collector-contrib/tree/main/extension/pprofextension) from core repository ([#3474](https://github.com/open-telemetry/opentelemetry-collector/issues/3474))
- [`testbed`](https://github.com/open-telemetry/opentelemetry-collector-contrib/tree/main/testbed) from core repository ([#3474](https://github.com/open-telemetry/opentelemetry-collector/issues/3474))

## 💡 Enhancements 💡

- `tailsampling` processor: Add new policy `probabilistic` (#3876)

## v0.33.0

# 🎉 OpenTelemetry Collector Contrib v0.33.0 (Beta) 🎉

The OpenTelemetry Collector Contrib contains everything in the [opentelemetry-collector release](https://github.com/open-telemetry/opentelemetry-collector/releases/tag/v0.32.0) (be sure to check the release notes here as well!). Check out the [Getting Started Guide](https://opentelemetry.io/docs/collector/getting-started/) for deployment and configuration information.

## 🚀 New components 🚀

- [`cumulativetodelta` processor](https://github.com/open-telemetry/opentelemetry-collector-contrib/tree/main/processor/cumulativetodeltaprocessor) to convert cumulative sum metrics to cumulative delta

## 💡 Enhancements 💡

- Collector contrib has now full support for metrics proto v0.9.0.

## v0.32.0

# 🎉 OpenTelemetry Collector Contrib v0.32.0 (Beta) 🎉

This release is marked as "bad" since the metrics pipelines will produce bad data.

- See https://github.com/open-telemetry/opentelemetry-collector/issues/3824

The OpenTelemetry Collector Contrib contains everything in the [opentelemetry-collector release](https://github.com/open-telemetry/opentelemetry-collector/releases/tag/v0.32.0) (be sure to check the release notes here as well!). Check out the [Getting Started Guide](https://opentelemetry.io/docs/collector/getting-started/) for deployment and configuration information.

## 🛑 Breaking changes 🛑

- `splunk_hec` receiver/exporter: `com.splunk.source` field is mapped to `source` field in Splunk instead of `service.name` (#4596)
- `redis` receiver: Move interval runner package to `internal/interval` (#4600)
- `datadog` exporter: Export summary count and sum as monotonic counts (#4605)

## 💡 Enhancements 💡

- `logzio` exporter:
  - New implementation of an in-memory queue to store traces, data compression with gzip, and queue configuration options (#4395)
  - Make `Hclog2ZapLogger` struct and methods private for public go api review (#4431)
- `newrelic` exporter (#4392):
  - Marked unsupported metric as permanent error
  - Force the interval to be valid even if 0
- `awsxray` exporter: Add PHP stacktrace parsing support (#4454)
- `file_storage` extension: Implementation of batch storage API (#4145)
- `datadog` exporter:
  - Skip sum metrics with no aggregation temporality (#4597)
  - Export delta sums as counts (#4609)
- `elasticsearch` exporter: Add dedot support (#4579)
- `signalfx` exporter: Add process metric to translation rules (#4598)
- `splunk_hec` exporter: Add profiling logs support (#4464)
- `awsemf` exporter: Replace logGroup and logStream pattern with metric labels (#4466)

## 🧰 Bug fixes 🧰

- `awsxray` exporter: Fix the origin on ECS/EKS/EB on EC2 cases (#4391)
- `splunk_hec` exporter: Prevent re-sending logs that were successfully sent (#4467)
- `signalfx` exporter: Prefix temporary metric translations (#4394)

## v0.31.0

# 🎉 OpenTelemetry Collector Contrib v0.31.0 (Beta) 🎉

The OpenTelemetry Collector Contrib contains everything in the [opentelemetry-collector release](https://github.com/open-telemetry/opentelemetry-collector/releases/tag/v0.31.0) (be sure to check the release notes here as well!). Check out the [Getting Started Guide](https://opentelemetry.io/docs/collector/getting-started/) for deployment and configuration information.

## 🛑 Breaking changes 🛑

- `influxdb` receiver: Removed `metrics_schema` config option (#4277)

## 💡 Enhancements 💡

- Update to OTLP 0.8.0:
  - Remove use of `IntHistogram` (#4276)
  - Update exporters/receivers for `NumberDataPoint`
- Remove use of deprecated `pdata` slice `Resize()` (#4203, #4208, #4209)
- `awsemf` exporter: Added the option to have a user who is sending metrics from EKS Fargate Container Insights to reformat them to look the same as insights from ECS so that they can be ingested by CloudWatch (#4130)
- `k8scluster` receiver: Support OpenShift cluster quota metrics (#4342)
- `newrelic` exporter (#4278):
  - Requests are now retry-able via configuration option (defaults to retries enabled). Permanent errors are not retried.
  - The exporter monitoring metrics now include an untagged summary metric for ease of use.
  - Improved error logging to include URLs that fail to post messages to New Relic.
- `datadog` exporter: Upscale trace stats when global sampling rate is set (#4213)

## 🧰 Bug fixes 🧰

- `statsd` receiver: Add option to set Counter to be monotonic (#4154)
- Fix `internal/stanza` severity mappings (#4315)
- `awsxray` exporter: Fix the wrong AWS env resource setting (#4384)
- `newrelic` exporter (#4278):
  - Configuration unmarshalling did not allow timeout value to be set to 0 in the endpoint specific section.
  - Request cancellation was not propagated via context into the http request.
  - The queued retry logger is set to a zap.Nop logger as intended.

## v0.30.0

# 🎉 OpenTelemetry Collector Contrib v0.30.0 (Beta) 🎉

The OpenTelemetry Collector Contrib contains everything in the [opentelemetry-collector release](https://github.com/open-telemetry/opentelemetry-collector/releases/tag/v0.30.0) (be sure to check the release notes here as well!). Check out the [Getting Started Guide](https://opentelemetry.io/docs/collector/getting-started/) for deployment and configuration information.

## 🚀 New components 🚀
- `oauth2clientauth` extension: ported from core (#3848)
- `metrics-generation` processor: is now enabled and available (#4047) 

## 🛑 Breaking changes 🛑

- Removed `jaegerthrifthttp` exporter (#4089) 

## 💡 Enhancements 💡

- `tailsampling` processor:
  - Add new policy `status_code` (#3754)
  - Add new tail sampling processor policy: status_code (#3754)
- `awscontainerinsights` receiver:
  - Integrate components and fix bugs for EKS Container Insights (#3846) 
  - Add Cgroup to collect ECS instance metrics for container insights receiver #3875
- `spanmetrics` processor: Support sub-millisecond latency buckets (#4091) 
- `sentry` exporter: Add exception event capture in sentry (#3854)

## v0.29.0

# 🎉 OpenTelemetry Collector Contrib v0.29.0 (Beta) 🎉

The OpenTelemetry Collector Contrib contains everything in the [opentelemetry-collector release](https://github.com/open-telemetry/opentelemetry-collector/releases/tag/v0.29.0) (be sure to check the release notes here as well!). Check out the [Getting Started Guide](https://opentelemetry.io/docs/collector/getting-started/) for deployment and configuration information.

## 🛑 Breaking changes 🛑

- `redis` receiver (#3808)
  - removed configuration `service_name`. Use resource processor or `resource_attributes` setting if using `receivercreator`
  - removed `type` label and set instrumentation library name to `otelcol/redis` as other receivers do

## 💡 Enhancements 💡

- `tailsampling` processor:
  - Add new policy `latency` (#3750)
  - Add new policy `status_code` (#3754)
- `splunkhec` exporter: Include `trace_id` and `span_id` if set (#3850)
- `newrelic` exporter: Update instrumentation naming in accordance with otel spec (#3733)
- `sentry` exporter: Added support for insecure connection with Sentry (#3446)
- `k8s` processor:
  - Add namespace k8s tagger (#3384)
  - Add ignored pod names as config parameter (#3520)
- `awsemf` exporter: Add support for `TaskDefinitionFamily` placeholder on log stream name (#3755)
- `loki` exporter: Add resource attributes as Loki label (#3418)

## 🧰 Bug fixes 🧰

- `datadog` exporter:
  - Ensure top level spans are computed (#3786)
  - Update `env` clobbering behavior (#3851)
- `awsxray` exporter: Fixed filtered attribute translation (#3757)
- `splunkhec` exporter: Include trace and span id if set in log record (#3850)

## v0.28.0

# 🎉 OpenTelemetry Collector Contrib v0.28.0 (Beta) 🎉

The OpenTelemetry Collector Contrib contains everything in the [opentelemetry-collector release](https://github.com/open-telemetry/opentelemetry-collector/releases/tag/v0.28.0) (be sure to check the release notes here as well!). Check out the [Getting Started Guide](https://opentelemetry.io/docs/collector/getting-started/) for deployment and configuration information.

## 🚀 New components 🚀

- `humio` exporter to export data to Humio using JSON over the HTTP [Ingest API](https://docs.humio.com/reference/api/ingest/)
- `udplog` receiver to receives logs from udp using the [opentelemetry-log-collection](https://github.com/open-telemetry/opentelemetry-log-collection) library
- `tanzuobservability` exporter to send traces to [Tanzu Observability](https://tanzu.vmware.com/observability)

## 🛑 Breaking changes 🛑

- `f5cloud` exporter (#3509):
  - Renamed the config 'auth' field to 'f5cloud_auth'. This will prevent a config field name collision when [Support for Custom Exporter Authenticators as Extensions](https://github.com/open-telemetry/opentelemetry-collector/pull/3128) is ready to be integrated.

## 💡 Enhancements 💡

- Enabled Dependabot for Github Actions (#3543)
- Change obsreport helpers for receivers to use the new pattern created in Collector (#3439,#3443,#3449,#3504,#3521,#3548)
- `datadog` exporter:
  - Add logging for unknown or unsupported metric types (#3421)
  - Add collector version tag to internal health metrics (#3394)
  - Remove sublayer stats calc and mutex (#3531)
  - Deduplicate hosts for which we send running metrics (#3539)
  - Add support for summary datatype (#3660)
  - Add datadog span operation name remapping config option (#3444)
  - Update error formatting for error spans that are not exceptions (#3701)
- `nginx` receiver: Update the nginx metrics to more closely align with the conventions (#3420)
- `elasticsearch` exporter: Init JSON encoding support (#3101)
- `jmx` receiver:
  - Allow setting system properties (#3450)
  - Update tested JMX Metric Gatherer release (#3695)
- Refactor components for the Client Authentication Extensions (#3507)
- Remove redundant conversion calls (#3688)
- `storage` extension: Add a `Close` method to Client interface (#3506)
- `splunkhec` exporter: Add `metric_type` as key which maps to the type of the metric (#3696)
- `k8s` processor: Add semantic conventions to k8s-tagger for pod metadata (#3544)
- `kubeletstats` receiver: Refactor kubelet client to internal folder (#3698)
- `newrelic` exporter (#3690):
  - Updates the log level from error to debug when New Relic rate limiting occurs
  - Updates the sanitized api key that is reported via metrics
- `filestorage` extension: Add ability to specify name (#3703)
- `awsemf` exporter: Store the initial value for cumulative metrics (#3425)
- `awskinesis` exporter: Refactor to allow for extended types of encoding (#3655)
- `ecsobserver` extension:
  - Add task definition, ec2, and service fetcher (#3503)
  - Add exporter to convert task to target (#3333)

## 🧰 Bug fixes 🧰

- `awsemf` exporter: Remove delta adjustment from summaries by default (#3408)
- `alibabacloudlogservice` exporter: Sanitize labels for metrics (#3454)
- `statsd` receiver: Fix StatsD drop metrics tags when using summary as observer_type for timer/histogram (#3440)
- `awsxray` exporter: Restore setting of Throttle for HTTP throttle response (#3685)
- `awsxray` receiver: Fix quick start bug (#3653)
- `metricstransform` processor: Check all data points for matching metric label values (#3435)

## v0.27.0

# 🎉 OpenTelemetry Collector Contrib v0.27.0 (Beta) 🎉

The OpenTelemetry Collector Contrib contains everything in the [opentelemetry-collector release](https://github.com/open-telemetry/opentelemetry-collector/releases/tag/v0.27.0) (be sure to check the release notes here as well!). Check out the [Getting Started Guide](https://opentelemetry.io/docs/collector/getting-started/) for deployment and configuration information.

## 🚀 New components 🚀

- `tcplog` receiver to receive logs from tcp using the [opentelemetry-log-collection](https://github.com/open-telemetry/opentelemetry-log-collection) library
- `influxdb` receiver to accept metrics data as [InfluxDB Line Protocol](https://docs.influxdata.com/influxdb/v2.0/reference/syntax/line-protocol/)

## 💡 Enhancements 💡

- `splunkhec` exporter:
  - Include the response in returned 400 errors (#3338)
  - Map summary metrics to Splunk HEC metrics (#3344)
  - Add HEC telemetry (#3260)
- `newrelic` exporter: Include dropped attributes and events counts (#3187)
- `datadog` exporter:
  - Add Fargate task ARN to container tags (#3326)
  - Improve mappings for span kind dd span type (#3368)
- `signalfx` exporter: Add info log for host metadata properties update (#3343)
- `awsprometheusremotewrite` exporter: Add SDK and system information to User-Agent header (#3317)
- `metricstransform` processor: Add filtering capabilities matching metric label values for applying changes (#3201)
- `groupbytrace` processor: Added workers for queue processing (#2902)
- `resourcedetection` processor: Add docker detector (#2775)
- `tailsampling` processor: Support regex on span attribute filtering (#3335)

## 🧰 Bug fixes 🧰

- `datadog` exporter:
  - Update Datadog attributes to tags mapping (#3292)
  - Consistent `hostname` and default metrics behavior (#3286)
- `signalfx` exporter: Handle character limits on metric names and dimensions (#3328)
- `newrelic` exporter: Fix timestamp value for cumulative metrics (#3406)

## v0.26.0

# 🎉 OpenTelemetry Collector Contrib v0.26.0 (Beta) 🎉

The OpenTelemetry Collector Contrib contains everything in the [opentelemetry-collector release](https://github.com/open-telemetry/opentelemetry-collector/releases/tag/v0.26.0) (be sure to check the release notes here as well!). Check out the [Getting Started Guide](https://opentelemetry.io/docs/collector/getting-started/) for deployment and configuration information.

## 🚀 New components 🚀

- `influxdb` exporter to support sending tracing, metrics, and logging data to [InfluxDB](https://www.influxdata.com/products/)

## 🛑 Breaking changes 🛑

- `signalfx` exporter (#3207):
  - Additional metrics excluded by default by signalfx exporter
    - system.disk.io_time
    - system.disk.operation_time
    - system.disk.weighted_io_time
    - system.network.connections
    - system.processes.count
    - system.processes.created

## 💡 Enhancements 💡

- Add default config and systemd environment file support for DEB/RPM packages (#3123)
- Log errors on receiver start/stop failures (#3208)
- `newrelic` exporter: Update API key detection logic (#3212)
- `splunkhec` exporter:
  - Mark permanent errors to avoid futile retries (#3253)
  - Add TLS certs verification (#3204)
- `datadog` exporter:
  - Add env and tag name normalization to trace payloads (#3200)
  - add `ignore_resource`s configuration option (#3245)
- `jmx` receiver: Update for latest snapshot and header support (#3283)
- `awsxray` exporter: Added support for stack trace translation for .NET language (#3280)
- `statsd` receiver: Add timing/histogram for statsD receiver as OTLP summary (#3261)

## 🧰 Bug fixes 🧰

- `awsprometheusremotewrite` exporter:
  - Remove `sending_queue` (#3186)
  - Use the correct default for aws_auth.service (#3161)
  - Identify the Amazon Prometheus region from the endpoint (#3210)
  - Don't panic in case session can't be constructed (#3221)
- `datadog` exporter: Add max tag length (#3185)
- `sapm` exporter: Fix crash when passing the signalfx access token (#3294)
- `newrelic` exporter: Update error conditions (#3322)

## v0.25.0

# 🎉 OpenTelemetry Collector Contrib v0.25.0 (Beta) 🎉

The OpenTelemetry Collector Contrib contains everything in the [opentelemetry-collector release](https://github.com/open-telemetry/opentelemetry-collector/releases/tag/v0.25.0) (be sure to check the release notes here as well!). Check out the [Getting Started Guide](https://opentelemetry.io/docs/collector/getting-started/) for deployment and configuration information.

## 🚀 New components 🚀

- `kafkametricsreceiver` new receiver component for collecting metrics about a kafka cluster - primarily lag and offset. [configuration instructions](receiver/kafkametricsreceiver/README.md)
- `file_storage` extension to read and write data to the local file system (#3087)

## 🛑 Breaking changes 🛑

- `newrelic` exporter (#3091):
  - Removal of common attributes (use opentelemetry collector resource processor to add attributes)
  - Drop support for cumulative metrics being sent to New Relic via a collector

## 💡 Enhancements 💡

- Update `opentelemetry-log-collection` to v0.17.0 for log receivers (#3017)
- `datadog` exporter:
  - Add `peer.service` priority instead of `service.name` (#2817)
  - Improve support of semantic conventions for K8s, Azure and ECS (#2623)
- Improve and batch logs translation for stanza (#2892)
- `statsd` receiver: Add timing/histogram as OTLP gauge (#2973)
- `honeycomb` exporter: Add Retry and Queue settings (#2714)
- `resourcedetection` processor:
  - Add AKS resource detector (#3035)
  - Use conventions package constants for ECS detector (#3171)
- `sumologic` exporter: Add graphite format (#2695)
- Add trace attributes to the log entry for stanza (#3018)
- `splunk_hec` exporter: Send log record name as part of the HEC log event (#3119)
- `newrelic` exporter (#3091):
  - Add support for logs
  - Performance improvements
  - Optimizations to the New Relic payload to reduce payload size
  - Metrics generated for monitoring the exporter
  - Insert Key vs License keys are auto-detected in some cases
  - Collector version information is properly extracted via the application start info parameters

## 🧰 Bug fixes 🧰

- `splunk_hec` exporter: Fix sending log payload with missing the GZIP footer (#3032)
- `awsxray` exporter: Remove propagation of error on shutdown (#2999)
- `resourcedetection` processor:
  - Correctly report DRAGONFLYBSD value (#3100)
  - Fallback to `os.Hostname` when FQDN is not available (#3099)
- `httpforwarder` extension: Do not report ErrServerClosed when shutting down the service (#3173)
- `collectd` receiver: Do not report ErrServerClosed when shutting down the service (#3178)

## v0.24.0

# 🎉 OpenTelemetry Collector Contrib v0.24.0 (Beta) 🎉

The OpenTelemetry Collector Contrib contains everything in the [opentelemetry-collector release](https://github.com/open-telemetry/opentelemetry-collector/releases/tag/v0.24.0) (be sure to check the release notes here as well!). Check out the [Getting Started Guide](https://opentelemetry.io/docs/collector/getting-started/) for deployment and configuration information.

## 🚀 New components 🚀

- `fluentbit` extension and `fluentforward` receiver moved from opentelemetry-collector

## 💡 Enhancements 💡

- Check `NO_WINDOWS_SERVICE` environment variable to force interactive mode on Windows (#2819)
- `resourcedetection `processor:
  - Add task revision to ECS resource detector (#2814)
  - Add GKE detector (#2821)
  - Add Amazon EKS detector (#2820)
  - Add `VMScaleSetName` field to Azure detector (#2890)
- `awsemf` exporter:
  - Add `parse_json_encoded_attr_values` config option to decode json-encoded strings in attribute values (#2827)
  - Add `output_destination` config option to support AWS Lambda (#2720)
- `googlecloud` exporter: Handle `cloud.availability_zone` semantic convention (#2893)
- `newrelic` exporter: Add `instrumentation.provider` to default attributes (#2900)
- Set unprivileged user to container image (#2925)
- `splunkhec` exporter: Add `max_content_length_logs` config option to send log data in payloads less than max content length (#2524)
- `k8scluster` and `kubeletstats` receiver: Replace package constants in favor of constants from conventions in core (#2996)

## 🧰 Bug fixes 🧰

- `spanmetrics` processor:
  - Rename `calls` metric to `calls_total` and set `IsMonotonic` to true (#2837)
  - Validate duplicate dimensions at start (#2844)
- `awsemf` exporter: Calculate delta instead of rate for cumulative metrics (#2512)
- `signalfx` exporter:
  - Remove more unnecessary translation rules (#2889)
  - Implement summary type (#2998)
- `awsxray` exporter: Remove translation to HTTP status from OC status (#2978)
- `awsprometheusremotewrite` exporter: Close HTTP body after RoundTrip (#2955)
- `splunkhec` exporter: Add ResourceAttributes to Splunk Event (#2843)

## v0.23.0

# 🎉 OpenTelemetry Collector Contrib v0.23.0 (Beta) 🎉

The OpenTelemetry Collector Contrib contains everything in the [opentelemetry-collector release](https://github.com/open-telemetry/opentelemetry-collector/releases/tag/v0.23.0) (be sure to check the release notes here as well!). Check out the [Getting Started Guide](https://opentelemetry.io/docs/collector/getting-started/) for deployment and configuration information.

## 🚀 New components 🚀

- `groupbyattrs` processor to group the records by provided attributes
- `dotnetdiagnostics` receiver to read metrics from .NET processes

## 🛑 Breaking changes 🛑

- `stackdriver` exporter marked as deprecated and renamed to `googlecloud`
- Change the rule expression in receiver creator for matching endpoints types from `type.port`, `type.hostport` and `type.pod` to `type == "port"`, `type == "hostport"` and `type == "pod"` (#2661)

## 💡 Enhancements 💡

- `loadbalancing` exporter: Add support for logs (#2470)
- `sumologic` exporter: Add carbon formatter (#2562)
- `awsecscontainermetrics` receiver: Add new metric for stopped container (#2383)
- `awsemf` exporter:
  - Send EMF logs in batches (#2572)
  - Add prometheus type field for CloudWatch compatibility (#2689)
- `signalfx` exporter:
  - Add resource attributes to events (#2631)
  - Add translation rule to drop dimensions (#2660)
  - Remove temporary host translation workaround (#2652)
  - Remove unnecessary default translation rules (#2672)
  - Update `exclude_metrics` option so that the default exclude rules can be overridden by setting the option to `[]` (#2737)
- `awsprometheusremotewrite` exporter: Add support for given IAM roles (#2675)
- `statsd` receiver: Change to use OpenTelemetry type instead of OpenCensus type (#2733)
- `resourcedetection` processor: Add missing entries for `cloud.infrastructure_service` (#2777)

## 🧰 Bug fixes 🧰

- `dynatrace` exporter: Serialize each datapoint into separate line (#2618)
- `splunkhec` exporter: Retain all otel attributes (#2712)
- `newrelic` exporter: Fix default metric URL (#2739)
- `googlecloud` exporter: Add host.name label if hostname is present in node (#2711)

## v0.22.0

# 🎉 OpenTelemetry Collector Contrib v0.22.0 (Beta) 🎉

The OpenTelemetry Collector Contrib contains everything in the [opentelemetry-collector release](https://github.com/open-telemetry/opentelemetry-collector/releases/tag/v0.22.0) (be sure to check the release notes here as well!). Check out the [Getting Started Guide](https://opentelemetry.io/docs/collector/getting-started/) for deployment and configuration information.

## 🚀 New components 🚀

- `filelog` receiver to tail and parse logs from files using the [opentelemetry-log-collection](https://github.com/open-telemetry/opentelemetry-log-collection) library

## 💡 Enhancements 💡

- `dynatrace` exporter: Send metrics to Dynatrace in chunks of 1000 (#2468)
- `k8s` processor: Add ability to associate metadata tags using pod UID rather than just IP (#2199)
- `signalfx` exporter:
  - Add statusCode to logging field on dimension client (#2459)
  - Add translation rules for `cpu.utilization_per_core` (#2540)
  - Updates to metadata handling (#2531)
  - Calculate extra network I/O metrics (#2553)
  - Calculate extra disk I/O metrics (#2557)
- `statsd` receiver: Add metric type label and `enable_metric_type` option (#2466)
- `sumologic` exporter: Add support for carbon2 format (#2562)
- `resourcedetection` processor: Add Azure detector (#2372)
- `k8scluster` receiver: Use OTel conventions for metadata (#2530)
- `newrelic` exporter: Multi-tenant support for sending trace data and performance enhancements (#2481)
- `stackdriver` exporter: Enable `retry_on_failure` and `sending_queue` options (#2613)
- Use standard way to convert from time.Time to proto Timestamp (#2548)

## 🧰 Bug fixes 🧰

- `signalfx` exporter:
  - Fix calculation of `network.total` metric (#2551)
  - Correctly convert dimensions on metadata updates (#2552)
- `awsxray` exporter and receiver: Fix the type of content_length (#2539)
- `resourcedetection` processor: Use values in accordance to semantic conventions for AWS (#2556)
- `awsemf` exporter: Fix concurrency issue (#2571)

## v0.21.0

# 🎉 OpenTelemetry Collector Contrib v0.21.0 (Beta) 🎉

The OpenTelemetry Collector Contrib contains everything in the [opentelemetry-collector release](https://github.com/open-telemetry/opentelemetry-collector/releases/tag/v0.21.0) (be sure to check the release notes here as well!). Check out the [Getting Started Guide](https://opentelemetry.io/docs/collector/getting-started/) for deployment and configuration information.

## 🚀 New components 🚀

- `loki` exporter to export data via HTTP to Loki

## 🛑 Breaking changes 🛑

- `signalfx` exporter: Allow periods to be sent in dimension keys (#2456). Existing users who do not want to change this functionality can set `nonalphanumeric_dimension_chars` to `_-`

## 💡 Enhancements 💡

- `awsemf` exporter:
  - Support unit customization before sending logs to AWS CloudWatch (#2318)
  - Group exported metrics by labels (#2317)
- `datadog` exporter: Add basic span events support (#2338)
- `alibabacloudlogservice` exporter: Support new metrics interface (#2280)
- `sumologic` exporter:
  - Enable metrics pipeline (#2117)
  - Add support for all types of log body (#2380)
- `signalfx` exporter: Add `nonalphanumeric_dimension_chars` config option (#2442)

## 🧰 Bug fixes 🧰

- `resourcedetection` processor: Fix resource attribute environment variable (#2378)
- `k8scluster` receiver: Fix nil pointer bug (#2450)

## v0.20.0

# 🎉 OpenTelemetry Collector Contrib v0.20.0 (Beta) 🎉

The OpenTelemetry Collector Contrib contains everything in the [opentelemetry-collector release](https://github.com/open-telemetry/opentelemetry-collector/releases/tag/v0.20.0) (be sure to check the release notes here as well!). Check out the [Getting Started Guide](https://opentelemetry.io/docs/collector/getting-started/) for deployment and configuration information.

## 🚀 New components 🚀

- `spanmetrics` processor to aggregate Request, Error and Duration (R.E.D) metrics from span data
- `awsxray` receiver to accept spans in the X-Ray Segment format
- `groupbyattrs` processor to group the records by provided attributes

## 🛑 Breaking changes 🛑

- Rename `kinesis` exporter to `awskinesis` (#2234)
- `signalfx` exporter: Remove `send_compatible_metrics` option, use `translation_rules` instead (#2267)
- `datadog` exporter: Remove default prefix from user metrics (#2308)

## 💡 Enhancements 💡

- `signalfx` exporter: Add k8s metrics to default excludes (#2167)
- `stackdriver` exporter: Reduce QPS (#2191)
- `datadog` exporter:
  - Translate otel exceptions to DataDog errors (#2195)
  - Use resource attributes for metadata and generated metrics (#2023)
- `sapm` exporter: Enable queuing by default (#1224)
- `dynatrace` exporter: Allow underscores anywhere in metric or dimension names (#2219)
- `awsecscontainermetrics` receiver: Handle stopped container's metadata (#2229)
- `awsemf` exporter: Enhance metrics batching in AWS EMF logs (#2271)
- `f5cloud` exporter: Add User-Agent header with version to requests (#2292)

## 🧰 Bug fixes 🧰

- `signalfx` exporter: Reinstate network/filesystem translation rules (#2171)

## v0.19.0

# 🎉 OpenTelemetry Collector Contrib v0.19.0 (Beta) 🎉

The OpenTelemetry Collector Contrib contains everything in the [opentelemetry-collector release](https://github.com/open-telemetry/opentelemetry-collector/releases/tag/v0.19.0) (be sure to check the release notes here as well!). Check out the [Getting Started Guide](https://opentelemetry.io/docs/collector/getting-started/) for deployment and configuration information.

## 🚀 New components 🚀

- `f5cloud` exporter to export metric, trace, and log data to F5 Cloud
- `jmx` receiver to report metrics from a target MBean server in conjunction with the [JMX Metric Gatherer](https://github.com/open-telemetry/opentelemetry-java-contrib/blob/main/contrib/jmx-metrics/README.md)

## 🛑 Breaking changes 🛑

- `signalfx` exporter: The `exclude_metrics` option now takes slice of metric filters instead of just metric names (slice of strings) (#1951)

## 💡 Enhancements 💡

- `datadog` exporter: Sanitize datadog service names (#1982)
- `awsecscontainermetrics` receiver: Add more metadata (#2011)
- `azuremonitor` exporter: Favor RPC over HTTP spans (#2006)
- `awsemf` exporter: Always use float64 as calculated rate (#2019)
- `splunkhec` receiver: Make the HEC receiver path configurable, and use `/*` by default (#2137)
- `signalfx` exporter:
  - Drop non-default metrics and add `include_metrics` option to override (#2145, #2146, #2162)
  - Rename `system.network.dropped_packets` metric to `system.network.dropped` (#2160)
  - Do not filter cloud attributes from dimensions (#2020)
- `redis` receiver: Migrate to pdata metrics #1889

## 🧰 Bug fixes 🧰

- `datadog` exporter: Ensure that version tag is added to trace stats (#2010)
- `loadbalancing` exporter: Rolling update of collector can stop the periodical check of DNS updates (#1798)
- `awsecscontainermetrics` receiver: Change the type of `exit_code` from string to int and deal with the situation when there is no data (#2147)
- `groupbytrace` processor: Make onTraceReleased asynchronous to fix processor overload (#1808)
- Handle cases where the time field of Splunk HEC events is encoded as a String (#2159)

## v0.18.0

# 🎉 OpenTelemetry Collector Contrib v0.18.0 (Beta) 🎉

The OpenTelemetry Collector Contrib contains everything in the [opentelemetry-collector release](https://github.com/open-telemetry/opentelemetry-collector/releases/tag/v0.18.0) (be sure to check the release notes here as well!). Check out the [Getting Started Guide](https://opentelemetry.io/docs/collector/getting-started/) for deployment and configuration information.

## 🚀 New components 🚀

- `sumologic` exporter to send logs and metrics data to Sumo Logic
- `dynatrace` exporter to send metrics to Dynatrace

## 💡 Enhancements 💡

- `datadog` exporter:
  - Add resource attributes to tags conversion feature (#1782)
  - Add Kubernetes conventions for hostnames (#1919)
  - Add container tags to datadog export for container infra metrics in service view (#1895)
  - Update resource naming and span naming (#1861)
  - Add environment variables support for config options (#1897)
- `awsxray` exporter: Add parsing of JavaScript stack traces (#1888)
- `elastic` exporter: Translate exception span events (#1858)
- `signalfx` exporter: Add translation rules to aggregate per core CPU metrics in default translations (#1841)
- `resourcedetection` processor: Gather tags associated with the EC2 instance and add them as resource attributes (#1899)
- `simpleprometheus` receiver: Add support for passing params to the prometheus scrape config (#1949)
- `azuremonitor` exporter: Implement Span status code specification changes - gRPC (#1960)
- `metricstransform` processor: Add grouping option ($1887)
- `alibabacloudlogservice` exporter: Use producer to send data to improve performance (#1981)

## 🧰 Bug fixes 🧰

- `datadog` exporter: Handle monotonic metrics client-side (#1805)
- `awsxray` exporter: Log error when translating span (#1809)

## v0.17.0

# 🎉 OpenTelemetry Collector Contrib v0.17.0 (Beta) 🎉

The OpenTelemetry Collector Contrib contains everything in the [opentelemetry-collector release](https://github.com/open-telemetry/opentelemetry-collector/releases/tag/v0.17.0) (be sure to check the release notes here as well!). Check out the [Getting Started Guide](https://opentelemetry.io/docs/collector/getting-started/) for deployment and configuration information.

## 💡 Enhancements 💡

- `awsemf` exporter: Add collector version to EMF exporter user agent (#1778)
- `signalfx` exporter: Add configuration for trace correlation (#1795)
- `statsd` receiver: Add support for metric aggregation (#1670)
- `datadog` exporter: Improve logging of hostname detection (#1796)

## 🧰 Bug fixes 🧰

- `resourcedetection` processor: Fix ecs detector to not use the default golang logger (#1745)
- `signalfx` receiver: Return 200 when receiver succeed (#1785)
- `datadog` exporter: Use a singleton for sublayer calculation (#1759)
- `awsxray` and `awsemf` exporters: Change the User-Agent content order (#1791)

## v0.16.0

# 🎉 OpenTelemetry Collector Contrib v0.16.0 (Beta) 🎉

The OpenTelemetry Collector Contrib contains everything in the [opentelemetry-collector release](https://github.com/open-telemetry/opentelemetry-collector/releases/tag/v0.16.0) (be sure to check the release notes here as well!). Check out the [Getting Started Guide](https://opentelemetry.io/docs/collector/getting-started/) for deployment and configuration information.

## 🛑 Breaking changes 🛑

- `honeycomb` exporter: Update to use internal data format (#1689)

## 💡 Enhancements 💡

- `newrelic` exporter: Add support for span events (#1643)
- `awsemf` exporter:
  - Add placeholder support in `log_group_name` and `log_stream_name` config (#1623, #1661)
  - Add label matching filtering rule (#1619)
- `resourcedetection` processor: Add new resource detector for AWS Elastic Beanstalk environments (#1585)
- `loadbalancing` exporter:
  - Add sort of endpoints in static resolver (#1692)
  - Allow specifying port when using DNS resolver (#1650)
- Add `batchperresourceattr` helper library that splits an incoming data based on an attribute in the resource (#1694)
- `alibabacloudlogservice` exporter:
  - Add logs exporter (#1609)
  - Change trace type from opencensus to opentelemetry (#1713)
- `datadog` exporter:
  - Improve trace exporter performance (#1706, #1707)
  - Add option to only send metadata (#1723)
- `awsxray` exporter:
  - Add parsing of Python stack traces (#1676)
  - Add collector version to user agent (#1730)

## 🧰 Bug fixes 🧰

- `loadbalancing` exporter:
  - Fix retry queue for exporters (#1687)
  - Fix `periodicallyResolve` for DNS resolver checks (#1678)
- `datadog` exporter: Fix status code handling (#1691)
- `awsxray` exporter:
  - Fix empty traces in X-Ray console (#1709)
  - Stricter requirements for adding http request url (#1729)
  - Fix status code handling for errors/faults (#1740)
- `signalfx` exporter:
  - Split incoming data requests by access token before enqueuing (#1727)
  - Disable retry on 400 and 401, retry with backoff on 429 and 503 (#1672)
- `awsecscontainermetrics` receiver: Improve error handling to fix seg fault (#1738)

## v0.15.0

# 🎉 OpenTelemetry Collector Contrib v0.15.0 (Beta) 🎉

The OpenTelemetry Collector Contrib contains everything in the [opentelemetry-collector release](https://github.com/open-telemetry/opentelemetry-collector/releases/tag/v0.15.0) (be sure to check the release notes here as well!). Check out the [Getting Started Guide](https://opentelemetry.io/docs/collector/getting-started/) for deployment and configuration information.

## 🚀 New components 🚀

- `zookeeper` receiver: Collects metrics from a Zookeeper instance using the `mntr` command
- `loadbalacing` exporter: Consistently exports spans belonging to the same trace to the same backend
- `windowsperfcounters` receiver: Captures the configured system, application, or custom performance counter data from the Windows registry using the PDH interface
- `awsprometheusremotewrite` exporter:  Sends metrics data in Prometheus TimeSeries format to a Prometheus Remote Write Backend and signs each outgoing HTTP request following the AWS Signature Version 4 signing process

## 💡 Enhancements 💡

- `awsemf` exporter:
  - Add `metric_declarations` config option for metric filtering and dimensions (#1503)
  - Add SummaryDataType and remove Min/Max from Histogram (#1584)
- `signalfxcorrelation` exporter: Add ability to translate host dimension (#1561)
- `newrelic` exporter: Use pdata instead of the OpenCensus for traces (#1587)
- `metricstransform` processor:
  - Add `combine` action for matched metrics (#1506)
  - Add `submatch_case` config option to specify case of matched label values (#1640)
- `awsecscontainermetrics` receiver: Extract cluster name from ARN (#1626)
- `elastic` exporter: Improve handling of span status if the status code is unset (#1591)

## 🧰 Bug fixes 🧰

- `awsemf` exporter: Add check for unhandled metric data types (#1493)
- `groupbytrace` processor: Make buffered channel to avoid goroutines leak (#1505)
- `stackdriver` exporter: Set `options.UserAgent` so that the OpenCensus exporter does not override the UA ($1620)

## v0.14.0

# 🎉 OpenTelemetry Collector Contrib v0.14.0 (Beta) 🎉

The OpenTelemetry Collector Contrib contains everything in the [opentelemetry-collector release](https://github.com/open-telemetry/opentelemetry-collector/releases/tag/v0.14.0) (be sure to check the release notes here as well!). Check out the [Getting Started Guide](https://opentelemetry.io/docs/collector/getting-started/) for deployment and configuration information.

## 🚀 New components 🚀

- `datadog` exporter to send metric and trace data to Datadog (#1352)
- `tailsampling` processor moved from core to contrib (#1383)

## 🛑 Breaking changes 🛑

- `jmxmetricsextension` migrated to `jmxreceiver` (#1182, #1357)
- Move signalfx correlation code out of `sapm` to `signalfxcorrelation` exporter (#1376)
- Move Splunk specific utils outside of common (#1306)
- `stackdriver` exporter:
    - Config options `metric_prefix` & `skip_create_metric_descriptor` are now nested under `metric`, see [README](https://github.com/open-telemetry/opentelemetry-collector-contrib/blob/main/exporter/stackdriverexporter/README.md).
    - Trace status codes no longer reflect gRPC codes as per spec changes: open-telemetry/opentelemetry-specification#1067
- `datadog` exporter: Remove option to change the namespace prefix (#1483)

## 💡 Enhancements 💡

- `splunkhec` receiver: Add ability to ingest metrics (#1276)
- `signalfx` receiver: Improve pipeline error handling (#1329)
- `datadog` exporter:
  - Improve hostname resolution (#1285)
  - Add flushing/export of traces and trace-related statistics (#1266)
  - Enable traces on Windows (#1340)
  - Send otel.exporter running metric (#1354)
  - Add tag normalization util method (#1373)
  - Send host metadata (#1351)
  - Support resource conventions for hostnames (#1434)
  - Add version tag extract (#1449)
- Add `batchpertrace` library to split the incoming batch into several batches, one per trace (#1257)
- `statsd` receiver:
  - Add timer support (#1335)
  - Add sample rate support for counter, transfer gauge to double and transfer counter to int only (#1361)
- `awsemf` exporter: Restructure metric translator logic (#1353)
- `resourcedetection` processor:
  - Add EC2 hostname attribute (#1324)
  - Add ECS Resource detector (#1360)
- `sapm` exporter: Add queue settings (#1390)
- `metrictransform` processor: Add metric filter option (#1447)
- `awsxray` exporter: Improve ECS attribute and origin translation (#1428)
- `resourcedetection` processor: Initial system detector (#1405)

## 🧰 Bug fixes 🧰

- Remove duplicate definition of cloud providers with core conventions (#1288)
- `kubeletstats` receiver: Handle nil references from the kubelet API (#1326)
- `awsxray` receiver:
  - Add kind type to root span to fix the empty parentID problem (#1338)
  - Fix the race condition issue (#1490)
- `awsxray` exporter:
  - Setting the tlsconfig InsecureSkipVerify using NoVerifySSL (#1350)
  - Drop invalid xray trace id (#1366)
- `elastic` exporter: Ensure span name is limited (#1371)
- `splunkhec` exporter: Don't send 'zero' timestamps to Splunk HEC (#1157)
- `stackdriver` exporter: Skip processing empty metrics slice (#1494)

## v0.13.0

# 🎉 OpenTelemetry Collector Contrib v0.13.0 (Beta) 🎉

The OpenTelemetry Collector Contrib contains everything in the [opentelemetry-collector release](https://github.com/open-telemetry/opentelemetry-collector/releases/tag/v0.13.0) (be sure to check the release notes here as well!). Check out the [Getting Started Guide](https://opentelemetry.io/docs/collector/getting-started/) for deployment and configuration information.

## 💡 Enhancements 💡

- `sapm` exporter:
  - Enable queuing by default (#1224)
  - Add SignalFx APM correlation (#1205)
  - Make span source attribute and destination dimension names configurable (#1286)
- `signalfx` exporter:
  - Pass context to the http client requests (#1225)
  - Update `disk.summary_utilization` translation rule to accommodate new labels (#1258)
- `newrelic` exporter: Add `span.kind` attribute (#1263)
- `datadog` exporter:
  - Add Datadog trace translation helpers (#1208)
  - Add API key validation (#1216)
- `splunkhec` receiver: Add the ability to ingest logs (#1268)
- `awscontainermetrics` receiver: Report `CpuUtilized` metric in percentage (#1283)
- `awsemf` exporter: Only calculate metric rate for cumulative counter and avoid SingleDimensionRollup for metrics with only one dimension (#1280)

## 🧰 Bug fixes 🧰

- Make `signalfx` exporter a metadata exporter (#1252)
- `awsecscontainermetrics` receiver: Check for empty network rate stats and set zero (#1260)
- `awsemf` exporter: Remove InstrumentationLibrary dimension in CloudWatch EMF Logs if it is undefined (#1256)
- `awsxray` receiver: Fix trace/span id transfer (#1264)
- `datadog` exporter: Remove trace support for Windows for now (#1274)
- `sapm` exporter: Correlation enabled check inversed (#1278)

## v0.12.0

# 🎉 OpenTelemetry Collector Contrib v0.12.0 (Beta) 🎉

The OpenTelemetry Collector Contrib contains everything in the [opentelemetry-collector release](https://github.com/open-telemetry/opentelemetry-collector/releases/tag/v0.12.0) (be sure to check the release notes here as well!). Check out the [Getting Started Guide](https://opentelemetry.io/docs/collector/getting-started/) for deployment and configuration information.

## 🚀 New components 🚀

- `awsemf` exporter to support exporting metrics to AWS CloudWatch (#498, #1169)
- `http_forwarder` extension that forwards HTTP requests to a specified target (#979, #1014, #1150)
- `datadog` exporter that sends metric and trace data to Datadog (#1142, #1178, #1181, #1212)
- `awsecscontainermetrics` receiver to collect metrics from Amazon ECS Task Metadata Endpoint (#1089, #1148, #1160)

## 💡 Enhancements 💡

- `signalfx` exporter:
  - Add host metadata synchronization (#1039, #1118)
  - Add `copy_dimensions` translator option (#1126)
  - Update `k8s_cluster` metric translations (#1121)
  - Add option to exclude metrics (#1156)
  - Add `avg` aggregation method (#1151)
  - Fallback to host if cloud resource id not found (#1170)
  - Add backwards compatible translation rules for the `dockerstatsreceiver` (#1201)
  - Enable queuing and retries (#1223)
- `splunkhec` exporter:
  - Add log support (#875)
  - Enable queuing and retries (#1222)
- `k8scluster` receiver: Standardize metric names (#1119)
- `awsxray` exporter:
  - Support AWS EKS attributes (#1090)
  - Store resource attributes in X-Ray segments (#1174)
- `honeycomb` exporter:
  - Add span kind to the event sent to Honeycomb (#474)
  - Add option to adjust the sample rate using an attribute on the span (#1162)
- `jmxmetrics` extension: Add subprocess manager to manage child java processes (#1028)
- `elastic` exporter: Initial metrics support (#1173)
- `k8s` processor: Rename default attr names for label/annotation extraction (#1214)
- Add common SignalFx host id extraction (#1100)
- Allow MSI upgrades (#1165)

## 🧰 Bug fixes 🧰

- `awsxray` exporter: Don't set origin to EC2 when not on AWS (#1115)

## v0.11.0

# 🎉 OpenTelemetry Collector Contrib v0.11.0 (Beta) 🎉

The OpenTelemetry Collector Contrib contains everything in the [opentelemetry-collector release](https://github.com/open-telemetry/opentelemetry-collector/releases/tag/v0.11.0) (be sure to check the release notes here as well!). Check out the [Getting Started Guide](https://opentelemetry.io/docs/collector/getting-started/) for deployment and configuration information.

## 🚀 New components 🚀
- add `dockerstats` receiver as top level component (#1081)
- add `tracegen` utility (#956)

## 💡 Enhancements 💡
- `stackdriver` exporter: Allow overriding client options via config (#1010)
- `k8scluster` receiver: Ensure informer caches are synced before initial data sync (#842)
- `elastic` exporter: Translate `deployment.environment` resource attribute to Elastic APM's semantically equivalent `service.environment` (#1022)
- `k8s` processor: Add logs support (#1051)
- `awsxray` exporter: Log response error with zap (#1050)
- `signalfx` exporter
  - Add dimensions to renamed metrics (#1041)
  - Add translation rules for `disk_ops.total` and `disk_ops.pending` metrics (#1082)
  - Add event support (#1036)
- `kubeletstats` receiver: Cache detailed PVC labels to reduce API calls (#1052)
- `signalfx` receiver: Add event support (#1035)

## v0.10.0

# 🎉 OpenTelemetry Collector Contrib v0.10.0 (Beta) 🎉

The OpenTelemetry Collector Contrib contains everything in the [opentelemetry-collector release](https://github.com/open-telemetry/opentelemetry-collector/releases/tag/v0.10.0) (be sure to check the release notes here as well!). Check out the [Getting Started Guide](https://opentelemetry.io/docs/collector/getting-started/) for deployment and configuration information.

## 🚀 New components 🚀
- add initial docker stats receiver, without sourcing in top level components (#495)
- add initial jmx metrics extension structure, without sourcing in top level components (#740)
- `routing` processor for routing spans based on HTTP headers (#907)
- `splunkhec` receiver to receive Splunk HEC metrics, traces and logs (#840)
- Add skeleton for `http_forwarder` extension that forwards HTTP requests to a specified target (#979)

## 💡 Enhancements 💡
- `stackdriver` exporter
  - Add timeout parameter (#835)
  - Add option to configurably set UserAgent string (#758)
- `signalfx` exporter
  - Reduce memory allocations for big batches processing (#871)
  - Add AWSUniqueId and gcp_id generation (#829)
  - Calculate cpu.utilization compatibility metric (#839, #974, #954)
- `metricstransform` processor: Replace `{{version}}` in label values (#876)
- `resourcedetection` processor: Logs Support (#970)
- `statsd` receiver: Add parsing for labels and gauges (#903)

## 🧰 Bug fixes 🧰
- `k8s` processor
  - Wrap metrics before sending further down the pipeline (#837)
  - Fix setting attributes on metrics passed from agent (#836)
- `awsxray` exporter: Fix "pointer to empty string" is not omitted bug (#830)
- `azuremonitor` exporter: Treat UNSPECIFIED span kind as INTERNAL (#844)
- `signalfx` exporter: Remove misleading warnings (#869)
- `newrelic` exporter: Fix panic if service name is empty (#969)
- `honeycomb` exporter: Don't emit default proc id + starttime (#972)

## v0.9.0

# 🎉 OpenTelemetry Collector Contrib v0.9.0 (Beta) 🎉

The OpenTelemetry Collector Contrib contains everything in the [opentelemetry-collector release](https://github.com/open-telemetry/opentelemetry-collector/releases/tag/v0.9.0) (be sure to check the release notes here as well!). Check out the [Getting Started Guide](https://opentelemetry.io/docs/collector/getting-started/) for deployment and configuration information.

## 🛑 Breaking changes 🛑
- Remove deprecated `lightstep` exporter (#828)

## 🚀 New components 🚀
- `statsd` receiver for ingesting StatsD messages (#566)

## 💡 Enhancements 💡
- `signalfx` exporter
   - Add disk usage translations (#760)
   - Add disk utilization translations (#782)
   - Add translation rule to drop redundant metrics (#809)
- `kubeletstats` receiver
  - Sync available volume metadata from /pods endpoint (#690)
  - Add ability to collect detailed data from PVC (#743)
- `awsxray` exporter: Translate SDK name/version into xray model (#755)
- `elastic` exporter: Translate semantic conventions to Elastic destination fields (#671)
- `stackdriver` exporter: Add point count metric (#757)
- `awsxray` receiver
  - Ported the TCP proxy from the X-Ray daemon (#774)
  - Convert to OTEL trace format (#691)

## 🧰 Bug fixes 🧰
- `kubeletstats` receiver: Do not break down metrics batch (#754)
- `host` observer: Fix issue on darwin where ports listening on all interfaces are not correctly accounted for (#582)
- `newrelic` exporter: Fix panic on missing span status (#775)

## v0.8.0

# 🎉 OpenTelemetry Collector Contrib v0.8.0 (Beta) 🎉

The OpenTelemetry Collector Contrib contains everything in the [opentelemetry-collector release](https://github.com/open-telemetry/opentelemetry-collector/releases/tag/v0.8.0) (be sure to check the release notes here as well!). Check out the [Getting Started Guide](https://opentelemetry.io/docs/collector/getting-started/) for deployment and configuration information.

## 🚀 New components 🚀

- Receivers
  - `prometheusexec` subprocess manager (##499)

## 💡 Enhancements 💡

- `signalfx` exporter
  - Add/Update metric translations (#579, #584, #639, #640, #652, #662)
  - Add support for calculate new metric translator (#644)
  - Add renaming rules for load metrics (#664)
  - Update `container.name` to `k8s.container.name` in default translation rule (#683)
  - Rename working-set and page-fault metrics (#679)
- `awsxray` exporter
  - Translate exception event into xray exception (#577)
  - Add ingestion of X-Ray segments via UDP (#502)
  - Parse Java stacktrace and populate in xray cause (#687)
- `kubeletstats` receiver
  - Add metric_groups option (#648)
  - Set datapoint timestamp in receiver (#661)
  - Change `container.name` label to `k8s.container.name` (#680)
  - Add working-set and page-fault metrics (#666)
  - Add basic support for volume metrics (#667)
- `stackdriver` trace exporter: Move to new interface and pdata (#486)
- `metricstranform` processor: Keep timeseries and points in order after aggregation (#663)
- `k8scluster` receiver: Change `container.spec.name` label to `k8s.container.name` (#681)
- Migrate receiver creator to internal data model (#701)
- Add ec2 support to `resourcedetection` processor (#587)
- Enable timeout, sending queue and retry for SAPM exporter (#707)

## 🧰 Bug fixes 🧰

- `azuremonitor` exporter: Correct HTTP status code success mapping (#588)
- `k8scluster` receiver: Fix owner reference in metadata updates (#649)
- `awsxray` exporter: Fix handling of db system (#697)

## 🚀 New components 🚀

- Skeleton for AWS ECS container metrics receiver (#463)
- `prometheus_exec` receiver (#655)

## v0.7.0

# 🎉 OpenTelemetry Collector Contrib v0.7.0 (Beta) 🎉

The OpenTelemetry Collector Contrib contains everything in the [opentelemetry-collector release](https://github.com/open-telemetry/opentelemetry-collector/releases/tag/v0.7.0) (be sure to check the release notes here as well!). Check out the [Getting Started Guide](https://opentelemetry.io/docs/collector/getting-started/) for deployment and configuration information.

## 🛑 Breaking changes 🛑

- `awsxray` receiver updated to support udp: `tcp_endpoint` config option renamed to `endpoint` (#497)
- TLS config changed for `sapmreceiver` (#488) and `signalfxreceiver` receivers (#488)

## 🚀 New components 🚀

- Exporters
  - `sentry` adds tracing exporter for [Sentry](https://sentry.io/) (#565)
- Extensions
  - `endpoints` observer: adds generic endpoint watcher (#427)
  - `host` observer: looks for listening network endpoints on host (#432)

## 💡 Enhancements 💡

- Update `honeycomb` exporter for v0.8.0 compatibility
- Extend `metricstransform` processor to be able to add a label to an existing metric (#441)
- Update `kubeletstats` metrics according to semantic conventions (#475)
- Updated `awsxray` receiver config to use udp (#497)
- Add `/pods` endpoint support in `kubeletstats` receiver to add extra labels (#569)
- Add metric translation options to `signalfx` exporter (#477, #501, #571, #573)

## 🧰 Bug fixes 🧰

- `azuremonitor` exporter: Mark spanToEnvelope errors as permanent (#500)

## v0.6.0

# 🎉 OpenTelemetry Collector Contrib v0.6.0 (Beta) 🎉

The OpenTelemetry Collector Contrib contains everything in the [opentelemetry-collector release](https://github.com/open-telemetry/opentelemetry-collector/releases/tag/v0.6.0) (be sure to check the release notes here as well!). Check out the [Getting Started Guide](https://opentelemetry.io/docs/collector/getting-started/) for deployment and configuration information.

## 🛑 Breaking changes 🛑

- Removed `jaegarlegacy` (#397) and `zipkinscribe` receivers (#410)
- `kubeletstats` receiver: Renamed `k8s.pod.namespace` pod label to `k8s.namespace.name` and `k8s.container.name` container label to `container.name`

## 🚀 New components 🚀

- Processors
  - `metricstransform` renames/aggregates within individual metrics (#376) and allow changing the data type between int and float (#402)

## 💡 Enhancements 💡

- `awsxray` exporter: Use `peer.service` as segment name when set. (#385)
- `splunk` exporter: Add trace exports support (#359, #399)
- Build and publish Windows MSI (#408) and DEB/RPM Linux packages (#405)

## 🧰 Bug fixes 🧰

- `kubeletstats` receiver:
  - Fixed NPE for newly created pods (#404)
  - Updated to latest change in the ReceiverFactoryOld interface (#401)
  - Fixed logging and self reported metrics (#357)
- `awsxray` exporter: Only convert SQL information for SQL databases. (#379)
- `resourcedetection` processor: Correctly obtain machine-type info from gce metadata (#395)
- `k8scluster` receiver: Fix container resource metrics (#416)

## v0.5.0

Released 01-07-2020

# 🎉 OpenTelemetry Collector Contrib v0.5.0 (Beta) 🎉

The OpenTelemetry Collector Contrib contains everything in the [opentelemetry-collector release](https://github.com/open-telemetry/opentelemetry-collector/releases/tag/v0.5.0) (be sure to check the release notes here as well!). Check out the [Getting Started Guide](https://opentelemetry.io/docs/collector/getting-started/) for deployment and configuration information.

## 🚀 New components 🚀

- Processors
  - `resourcedetection` to automatically detect the resource based on the configured set of detectors (#309)

## 💡 Enhancements 💡

- `kubeletstats` receiver: Support for ServiceAccount authentication (#324)
- `signalfx` exporter and receiver
  - Add SignalFx metric token passthrough and config option (#325)
  - Set default endpoint of `signalfx` receiver to `:9943` (#351)
- `awsxray` exporter: Support aws plugins EC2/ECS/Beanstalk (#343)
- `sapm` exporter and receiver: Add SAPM access token passthrough and config option (#349)
- `k8s` processor: Add metrics support (#358)
- `k8s` observer: Separate annotations from labels in discovered pods (#363)

## 🧰 Bug fixes 🧰

- `honeycomb` exporter: Remove shared use of libhoney from goroutines (#305)

## v0.4.0

Released 17-06-2020

# 🎉 OpenTelemetry Collector Contrib v0.4.0 (Beta) 🎉

The OpenTelemetry Collector Contrib contains everything in the [opentelemetry-collector release](https://github.com/open-telemetry/opentelemetry-collector/releases/tag/v0.4.0) (be sure to check the release notes here as well!). Check out the [Getting Started Guide](https://opentelemetry.io/docs/collector/getting-started/) for deployment and configuration information.

## 🛑 Breaking changes 🛑

  - `signalfx` exporter `url` parameter changed to `ingest_url` (no impact if only using `realm` setting)

## 🚀 New components 🚀

- Receivers
  - `receiver_creator` to create receivers at runtime (#145), add observer support to receiver_creator (#173), add rules support (#207), add dynamic configuration values (#235) 
  - `kubeletstats` receiver (#237) 
  - `prometheus_simple` receiver (#184) 
  - `kubernetes-cluster` receiver (#175) 
  - `redis` receiver (#138)
- Exporters
  - `alibabacloudlogservice` exporter (#259) 
  - `SplunkHEC` metrics exporter (#246)
  - `elastic` APM exporter (#240)
  - `newrelic` exporter (#229) 
- Extensions
  - `k8s` observer (#185) 

## 💡 Enhancements 💡

- `awsxray` exporter
  - Use X-Ray convention of segment name == service name (#282)
  - Tweak xray export to improve rendering of traces and improve parity (#241)
  - Add handling for spans received with nil attributes (#212)
- `honeycomb` exporter
  - Use SendPresampled (#291)
  - Add span attributes as honeycomb event fields (#271)
  - Support resource labels in Honeycomb exporter (#20)
- `k8s` processor
  - Add support of Pod UID extraction to k8sprocessor (#219)
  - Use `k8s.pod.ip` to record resource IP instead of just `ip` (#183)
  - Support same authentication mechanism as other kubernetes components do (#307)
- `sapm` exporter: Add TLS for SAPM and SignalFx receiver (#215)
- `signalfx` exporter
  - Add metric metadata syncer to SignalFx exporter (#231)
  - Add TLS for SAPM and SignalFx receiver (#215)
- `stackdriver` exporter: Add support for resource mapping in config (#163)

## 🧰 Bug fixes 🧰

- `awsxray` exporter: Wrap bad request errors for proper handling by retry queue (#205)
- `lightstep` exporter: Ensure Lightstep exporter doesnt crash on nil node (#250)
- `sapm` exporter: Do not break Jaeger traces before sending downstream (#193)
- `k8s` processor: Ensure Jaeger spans work in passthrough mode (262)

## 🧩 Components 🧩

### Receivers

| Traces | Metrics |
|:-------:|:-------:|
| Jaeger Legacy | Carbon |
| SAPM (SignalFx APM) | Collectd | 
| Zipkin Scribe | K8s Cluster |
| | Redis |
| |  SignalFx | 
| | Simple Prometheus |
| | Wavefront |

### Processors

- K8s

### Exporters

| Commercial | Community |
|:------------:|:-----------:|
| Alibaba Cloud Log Service | Carbon |
| AWS X-ray | Elastic |
| Azure Monitor | Jaeger Thrift |
| Honeycomb | Kinesis |
| Lightstep |
| New Relic |
| SAPM (SignalFx APM) | 
| SignalFx (Metrics) |
| Splunk HEC |
| Stackdriver (Google) |

### Extensions

- Observer
  - K8s

## v0.3.0 Beta

Released 2020-03-30

### Breaking changes

-  Make prometheus receiver config loading strict. #697 
Prometheus receiver will now fail fast if the config contains unused keys in it.

### Changes and fixes

- Enable best effort serve by default of Prometheus Exporter (https://github.com/orijtech/prometheus-go-metrics-exporter/pull/6)
- Fix null pointer exception in the logging exporter #743 
- Remove unnecessary condition to have at least one processor #744 
- Updated Honeycomb exported to `honeycombio/opentelemetry-exporter-go v0.3.1`

### Features

Receivers / Exporters:

* AWS X-Ray
* Carbon
* CollectD
* Honeycomb
* Jaeger
* Kinesis
* LightStep
* OpenCensus
* OpenTelemetry
* SAPM
* SignalFx
* Stackdriver
* Wavefront
* Zipkin
* Zipkin Scribe


Processors:

* Attributes
* Batch
* Memory Limiter
* Queued Retry
* Resource
* Sampling
* Span
* Kubernetes

Extensions:

* Health Check
* Performance Profiler
* zPages


## v0.2.8

Released 2020-03-25

Alpha v0.2.8 of OpenTelemetry Collector Contrib.

- Implemented OTLP receiver and exporter.
- Added ability to pass config to the service programmatically (useful for custom builds).
- Improved own metrics / observability.


## v0.2.7

Released 2020-03-17

### Self-Observability
- New command-line switch to control legacy and new metrics. Users are encouraged
to experiment and migrate to the new metrics.
- Improved error handling on shutdown.


### Processors
- Fixed passthrough mode k8sprocessor.
- Added `HASH` action to attribute processor.

### Receivers and Exporters
- Added Honeycomb exporter.
- Added LightStep exporter.
- Added regular expression for Carbon receiver, allowing the metric name to be broken into proper label keys and values.
- Updated Stackdriver exporter to use a new batch API.


## v0.2.6 Alpha

Released 2020-02-18

### Self-Observability
- Updated metrics prefix to `otelcol` and expose command line argument to modify the prefix value.
- Batch dropped span now emits zero when no spans are dropped.

### Processors
- Extended Span processor to have include/exclude span logic.
- Ability to choose strict or regexp matching for include/exclude filters.

### Receivers and Exporters
- Added Carbon receiver and exporter.
- Added Wavefront receiver.


## v0.0.5 Alpha

Released 2020-01-30

- Regexp-based filtering of span names.
- Ability to extract attributes from span names and rename span.
- File exporter for debugging.
- Span processor is now enabled by default.

## v0.0.1 Alpha

Released 2020-01-11

First release of OpenTelemetry Collector Contrib.


[v0.3.0]: https://github.com/open-telemetry/opentelemetry-collector-contrib/compare/v0.2.8...v0.3.0
[v0.2.8]: https://github.com/open-telemetry/opentelemetry-collector-contrib/compare/v0.2.7...v0.2.8
[v0.2.7]: https://github.com/open-telemetry/opentelemetry-collector-contrib/compare/v0.2.6...v0.2.7
[v0.2.6]: https://github.com/open-telemetry/opentelemetry-collector-contrib/compare/v0.0.5...v0.2.6
[v0.0.5]: https://github.com/open-telemetry/opentelemetry-collector-contrib/compare/v0.0.1...v0.0.5
[v0.0.1]: https://github.com/open-telemetry/opentelemetry-collector-contrib/tree/v0.0.1<|MERGE_RESOLUTION|>--- conflicted
+++ resolved
@@ -9,13 +9,10 @@
 - `resourcedetectionprocessor`: check cluster config to verify resource is on aws for eks resources (#7186)
 - `awscloudwatchlogsexporter`: enable awscloudwatchlogsexporter which accepts and exports log data (#7297)
 - `translator/prometheusremotewrite`: add a new module to help translate data from OTLP to Prometheus Remote Write (#7240)
-<<<<<<< HEAD
-- `datadogexporter`: Add insecure_skip_tls flag to configuration (#7422)
-
-=======
 - `jmxreceiver`: Added `additional_jars` configuration option to launch JMX Metric Gatherer JAR with extended `CLASSPATH` (#7378)
 - `awscontainerinsightreceiver`: add full pod name when configured to AWS Container Insights Receiver (#7415)
->>>>>>> 10cfdaac
+- `datadogexporter`: Add insecure_skip_tls flag to configuration (#7422)
+
 ## 🛑 Breaking changes 🛑
 
 ## 🚀 New components 🚀
