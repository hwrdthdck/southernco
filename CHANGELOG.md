# Changelog

## Unreleased

### 🛑 Breaking changes 🛑

- `datadogexporter`: Replace HistogramMode defined as string with enum.

### 🚩 Deprecations 🚩

- `exporter/azuremonitor`: Deprecate use of LogRecord.Name as the log envelope category name. There is no replacement.

### 🚀 New components 🚀

- `schemaprocessor`: Starting the initial work to allow from translating from semantic convention to another (#8371)
- `saphanareceiver`: Added implementation of SAP HANA Metric Receiver (#8827)

### 💡 Enhancements 💡

- `k8sclusterreceiver`: Validate that k8s API supports a resource before setting up a watcher for it (#9523)
- `internal/stanza`: Add support for `remove` operator (#9524)

### 🧰 Bug fixes 🧰

- `k8sclusterreceiver`: Fix the receiver to work with 1.19 and 1.20 k8s API versions (#9523)
<<<<<<< HEAD
- `azuremonitorexporter` : Fix log exporter bug related to incorrectly mapping SpanId (#9579)
- `examples/demo`: fix baggage not work in trace demo app. (#9418)
=======
- `azuremonitorexporter`: Fix log exporter bug related to incorrectly mapping SpanId (#9579)
- `mysqlreceiver`: Fix attribute values mismatch with its definition (#9688)
- `opencensusreceiver`: Do not report fatal error if err is server closed (#9559).
- `sqlserverreceiver`: Fix the receiver to have integer types on metrics where applicable (#9601)
>>>>>>> 92ab5513

## v0.50.0

### 🛑 Breaking changes 🛑

- `stackdriverexporter`: Remove the stackdriver exporter in favor of the identical googlecloud exporter (#9274)
- `filelog`, `journald`, `syslog`, `tcplog`, `udplog`: Remove `preserve_to` field from sub-parsers (#9331)
- `kafkametricsreceiver`: instrumentation name updated from `otelcol/kafkametrics` to `otelcol/kafkametricsreceiver` (#9406)
- `kubeletstatsreceiver`: instrumentation name updated from `kubeletstats` to `otelcol/kubeletstatsreceiver` (#9400)
- `datadogexporter`: Remove `GetHostTags` method from `TagsConfig` struct (#9423)
- `googlecloudexporter`: Graduate the `exporter.googlecloud.OTLPDirect` feature-gate to Beta.  This includes changes to the configuration structure, and many changes to default behavior. (#9471)

### 🚩 Deprecations 🚩

- `cumulativetodeltaprocessor`: Deprecated `metrics` configuration option in favor of `include` and `exclude` (#8952)
- `datadogexporter`: Deprecate `metrics::report_quantiles` in favor of `metrics::summaries::mode` (#8846)

### 🚀 New components 🚀

- `iisreceiver`: Add implementation of IIS Metric Receiver (#8832)
- `sqlserverreceiver`: Add implementation of SQL Server Metric Receiver (#8398)
- `activedirectorydsreceiver`: Add implementation of Active Directory Domain Services metric receiver (#9359)

### 💡 Enhancements 💡

- `pkg/translator/prometheusremotewrite`: Allow to disable sanitize metric labels (#8270)
- `basicauthextension`: Implement `configauth.ClientAuthenticator` so that the extension can also be used as HTTP client basic authenticator.(#8847)
- `azuremonitorexporter`, `lokiexporter`, `observiqexporter`: Update timestamp processing logic (#9130)
- `cumulativetodeltaprocessor`: add new include/exclude configuration options with regex support (#8952)
- `datadogexporter`: Update deprecation messages to reflect new deprecation plan (#9422)
- `cmd/mdatagen`: Update generated functions to have simple parse function to handle string parsing consistently and limit code duplication across receivers (#7574)
- `attributesprocessor`: Support filter by severity (#9132)
- `processor/transform`: Add transformation of logs (#9368)
- `datadogexporter`: Add `metrics::summaries::mode` to specify export mode for summaries (#8846)
- `prometheusreceiver`: Add resource attributes for kubernetes resource discovery labels (#9416)

### 🧰 Bug fixes 🧰

- `fluentforwardreceiver`: Release port on shutdown (#9111)
- `prometheusexporter`: Prometheus fails to generate logs when prometheus exporter produced a check exception occurs. (#8949)
- `resourcedetectionprocessor`: Wire docker detector (#9372)
- `kafkametricsreceiver`: The kafkametricsreceiver was changed to connect to kafka during scrape, rather than startup. If kafka is unavailable the receiver will attempt to connect during subsequent scrapes until succcessful (#8817).
- `datadogexporter`: Update Kubernetes example manifest to new executable name. (#9425).
- `riakreceiver`: Fix issue where user configured metric settings were ignored. (#9561)
- `sqlserverreceiver`: Update `sqlserver.transaction_log.growth.count` and `sqlserver.transaction_log.shrink.count` to be monotonic sums. (#9522)

## v0.49.0

### ⚠️ Warning  ⚠️

This release contains an issue in
[Prometheus receiver](https://github.com/open-telemetry/opentelemetry-collector-contrib/tree/main/receiver/prometheusreceiver)
causing 30% memory consumption increase when there is a lot of target churn. The issue is currently being 
investigated and will be fixed in one of the new releases. More details:
https://github.com/open-telemetry/opentelemetry-collector-contrib/issues/9278.

### 🛑 Breaking changes 🛑

- `filelogreceiver`, `journaldreceiver`, `syslogreceiver`, `tcplogreceiver`, `udplogreceiver`:
  - Updated data model to align with stable logs data model, which includes various breaking changes. (#9139, #8835)
    - A detailed [Upgrade Guide](https://github.com/open-telemetry/opentelemetry-log-collection/releases/tag/v0.28.0) is available in the log-collection v0.29.0 release notes.
- `datadogexporter`: Remove `OnlyMetadata` method from `Config` struct (#8980)
- `datadogexporter`: Remove `GetCensoredKey` method from `APIConfig` struct (#8980)
- `mongodbatlasreceiver`: Updated to uses newer metric builder which changed some metric and resource attributes (#9093)
- `dynatraceexporter`: Make `serialization` package `/internal` (#9097)
- `attributesprocessor`: Remove log names from filters (#9131)
- `k8sclusterreceiver`: The `receiver.k8sclusterreceiver.reportCpuMetricsAsDouble` feature gate is now enabled by default (#9367)
  - Users may have to update monitoring for a few Kubernetes cpu metrics, for 
    more details see [feature-gate-configurations](https://github.com/open-telemetry/opentelemetry-collector-contrib/tree/main/receiver/k8sclusterreceiver#feature-gate-configurations).

### 🚩 Deprecations 🚩

- `datadogexporter`: Deprecate `service` setting in favor of `service.name` semantic convention (#8784)
- `datadogexporter`: Deprecate `version` setting in favor of `service.version` semantic convention (#8784)
- `datadogexporter`: Deprecate `env` setting in favor of `deployment.environment` semantic convention (#9017)
- `datadogexporter`: Deprecate `GetHostTags` method from `TagsConfig` struct (#8975)
- `datadogexporter`: Deprecate `tags` setting in favor of `host_metadata::tags` (#9100)
- `datadogexporter`: Deprecate `send_metadata` setting in favor of `host_metadata::enabled` (#9100)
- `datadogexporter`: Deprecate `use_resource_metadata` setting in favor of `host_metadata::hostname_source` (#9100)
- `prometheusexecreceiver`: Deprecate prom_exec receiver (#9058)
- `fluentbitextension`: Deprecate Fluentbit extension (#9062)

### 🚀 New components 🚀

- `riakreceiver`: Riak Metric Receiver (#8548)

### 💡 Enhancements 💡
- `splunkhecexporter`: Add support for batching traces (#8995)
- `hostmetricsreceiver`: Migrate Processes scraper to the Metrics builder (#8855)
- `tanzuobservabilityexporter`: Use resourcetotelemetry helper (#8338)
- Add `make crosslink` target to ensure replace statements are included in `go.mod` for all transitive dependencies within repository (#8822)
- `filestorageextension`: Change bbolt DB settings for better performance (#9004)
- `jaegerremotesamplingextension`: Add local and remote sampling stores (#8818)
- `attributesprocessor`: Add support to filter on log body (#8996)
- `prometheusremotewriteexporter`: Translate resource attributes to the target info metric (#8493)
- `prometheusexporter`: Add `job` and `instance` labels to metrics so they can be scraped with `honor_labels: true` (#9115)
- `podmanreceiver`: Add API timeout configuration option (#9014)
- `cmd/mdatagen`: Add `sem_conv_version` field to metadata.yaml that is used to set metrics SchemaURL (#9010)
- `splunkheceporter`: Add an option to disable log or profiling data (#9065)
- `windowsperfcountersreceiver`: Move code into separate package for use in other windowsperfcounter receivers (#9108)
- `datadogexporter`: Add `host_metadata` configuration section to configure host metadata export (#9100)
- `cmd/mdatagen`: Update documentation generated for attributes to list enumerated values and show the "value" that will be visible on metrics when it is different from the attribute key in metadata.yaml (#8983)
- `routingprocessor`: add option to drop resource attribute used for routing (#8990)

### 🧰 Bug fixes 🧰

- `filestorageextension`: use correct bbolt options for compaction (#9134)
- `hostmetricsreceiver`: Use cpu times for time delta in cpu.utilization calculation (#8857)
- `dynatraceexporter`: Remove overly verbose stacktrace from certain logs (#8989)
- `googlecloudexporter`: fix the `exporter.googlecloud.OTLPDirect` fature-gate, which was not applied when the flag was provided (#9116)
- `signalfxexporter`: Fix bug to enable timeouts for correlating traces and metrics (#9101)
- `windowsperfcountersreceiver`: fix exported values being integers instead of doubles (#9138)
- `prometheusreceiver`: Fix issues with relabelling the `job` and `instance` labels. (#8780)
- `dynatraceexporter`: Continue processing data points after a serialization error. (#9330)

## v0.48.0

### 💡 Enhancements 💡

- `k8seventsreceiver`: Add Api_version and resource_version (#8539)
- `datadogexporter`: Add `metrics::sums::cumulative_monotonic_mode` to specify export mode for cumulative monotonic sums (#8490)
- `dynatraceexporter`: add multi-instance deployment note to README.md (#8848)
- `resourcedetectionprocessor`: Add attribute allowlist (#8547)
- `datadogexporter`:  Metrics payload data and Sketches payload data will be logged if collector is started in debug mode (#8929)
- `cmd/mdatagen`: Add resource attributes definition to metadata.yaml and move `pdata.Metrics` creation to the
  generated code (#8555)

### 🛑 Breaking changes 🛑

- `windowsperfcountersreceiver`: Added metrics configuration (#8376)
- `lokiexporter`: Remove deprecated LogRecord.name field (#8951)
- `splunkhecexporter`: Remove deprecated LogRecord.name field (#8951)

### 🚩 Deprecations 🚩

- `datadogexporter`: Deprecate `OnlyMetadata` method from `Config` struct (#8359)
- `datadogexporter`: Deprecate `GetCensoredKey` method from `APIConfig` struct (#8830)
- `datadogexporter`: Deprecate `metrics::send_monotonic_counter` in favor of `metrics::sums::cumulative_monotonic_mode` (#8490)

### 🚀 New components 🚀

- `sigv4authextension`: Enable component (#8518)

## v0.47.0

### 💡 Enhancements 💡

- `googlecloudexporter`: Add Validate method in config (#8559)
- `attributesprocessor`: Add convert action (#7930)
- `attributesprocessor`: Add metric support (#8111)
- `prometheusremotewriteexporter`: Write-Ahead Log support enabled (#7304)
- `hostreceiver/filesystemscraper`: Add filesystem utilization (#8027)
- `hostreceiver/pagingscraper`: Add paging.utilization (#6221)
- `googlecloudexporter`: [Alpha] Translate metrics directly from OTLP to gcm using the `exporter.googlecloud.OTLPDirect` feature-gate (#7177)
- `simpleprometheusreceiver`: Add support for static labels (#7908)
- `spanmetricsprocessor`: Dropping the condition to replace _ with key_ as __ label is reserved and _ is not (#8057)
- `podmanreceiver`: Add container.runtime attribute to container metrics (#8262)
- `dockerstatsreceiver`: Add container.runtime attribute to container metrics (#8261)
- `tanzuobservabilityexporter`: instrumentation Library and Dropped Counts to Span Tags (#8120)
- `clickhouseexporter`: Implement consume log logic. (#9705)
- `influxdbexporter`: Add support for cumulative, non-monotonic metrics. (#8348)
- `oauth2clientauthextension`: Add support for EndpointParams (#7307)
- Add `NewMetricData` function to `MetricsBuilder` to consistently set instrumentation library name (#8255)
- `googlecloudpubsubreceiver` Added implementation of Google Cloud Pubsub receiver. (#8391)
- `googlecloudpubsubexporter` Added implementation of Google Cloud Pubsub exporter. (#8391)
- `coralogixexporter` Allow exporter timeout to be configured (#7957)
- `prometheusremotewriteexporter` support adding trace id and span id attached to exemplars (#8380)
- `influxdbexporter`: accept histogram metric missing infinity bucket. (#8462)
- `skywalkingreceiver`: Added implementation of Skywalking receiver. (#8549)
- `prometheusreceiver`: Fix staleness bug for histograms and summaries (#8561)

### 🛑 Breaking changes 🛑

- `mongodbatlasreceiver`: rename mislabeled attribute `memory_state` to correct `disk_status` on partition disk metrics (#7747)
- `mongodbatlasreceiver`: Correctly set initial lookback for querying mongodb atlas api (#8246)
- `nginxreceiver`: instrumentation name updated from `otelcol/nginx` to `otelcol/nginxreceiver` (#8255)
- `postgresqlreceiver`: instrumentation name updated from `otelcol/postgresql` to `otelcol/postgresqlreceiver` (#8255)
- `redisreceiver`: instrumentation name updated from `otelcol/redis` to `otelcol/redisreceiver` (#8255)
- `apachereceiver`: instrumentation name updated from `otelcol/apache` to `otelcol/apachereceiver` ()
- `couchdbreceiver`: instrumentation name updated from `otelcol/couchdb` to `otelcol/couchdbreceiver` (#8366)
- `prometheusreceiver` Change resource attributes on metrics: `instance` -> `service.instance.id`, `host.name` -> `net.host.name`,  `port` -> `net.host.port`, `scheme` -> `http.scheme`, `job` removed (#8266)
- `prometheusremotewriteexporter` Use `service.*` resource attributes instead of `job` and `instance` resource attributes when adding job and instance labels to metrics (#8266)
- `mysqlreceiver`: instrumentation name updated from `otel/mysql` to `otelcol/mysqlreceiver` (#8387)
- `zookeeperreceiver`: instrumentation name updated from `otelcol/zookeeper` to `otelcol/zookeeperreceiver` (#8389)
- `coralogixexporter`: Create dynamic subsystem name (#7957)
  - Deprecate configuration changed. Dynamic subsystem name from traces service name property.
- `rabbitmqreceiver`: instrumentation name updated from `otelcol/rabbitmq` to `otelcol/rabbitmqreceiver` (#8400)

### 🧰 Bug fixes 🧰

- `zipkinexporter`: Set "error" tag value when status is set to error (#8187)
- `prometheusremotewriteexporter`: Correctly handle metric labels which collide after sanitization (#8378)
- `prometheusremotewriteexporter`: Drop labels when exemplar attributes exceed the max number of characters (#8379)
- `k8sclusterreceiver`: Add support to enable k8s node and container cpu metrics to be reported as double values (#8245)
  - Use "--feature-gates=receiver.k8sclusterreceiver.reportCpuMetricsAsDouble" to enable reporting node and container
    cpu metrics as a double values.
- `tanzuobservabilityexporter`: Fix a typo in Instrumentation Library name and version tags (#8384)
- `logreceivers`: Fix an issue where receiver would sometimes fail to build using Go 1.18 (#8521)
- `awsxrayreceiver`: Add defaults for optional stack frame parameters (#8790)

### 🚩 Deprecations 🚩

- `datadogexporter`: Deprecate automatic environment variable detection (#8397)

### 🚀 New components 🚀
- `sigv4authextension`: New Component: Sigv4 Authenticator Extension (#8263)

## v0.46.0

### 💡 Enhancements 💡

- `internal/stanza`: Export metrics from Stanza receivers (#8025)
- `hostreceiver/pagingscraper`: Migrate the scraper to the mdatagen metrics builder (#7139)
- Do not drop zero trace/span id spans in the jaeger conversion (#7946)
- Upgrade to use semantic conventions 1.6.1 (#7926)
- `dynatraceexporter`: Validate QueueSettings and perform config validation in Validate() instead (#8020)
- `sapmexporter`: Add validation for `sending_queue` setting (#8023)
- `signalfxexporter`: Add validation for `sending_queue` setting (#8026)
- `internal/stanza`: Add support for arbitrary attribute types (#8081)
- `resourcedetectionprocessor`: Add confighttp.HTTPClientSettings To Resource Detection Config Fixes (#7397)
- `hostmetricsreceiver`: Add cpu.utilization metrics to cpu scrapper (#7130)
- `honeycombexporter`: Add validation for `sending_queue` setting (#8113)
- `routingprocessor`: Expand error handling on failure to build exporters (#8125)
- `skywalkingreceiver`: Add new skywalking receiver component folder and structure (#8107)
- `groupbyattrsprocesor`: Allow empty keys, which allows to use the processor for compaction (#7793)
- `datadogexporter`: Add rbac to example k8s manifest file (#8186)
- `splunkhecexporter`: Add validation for `sending_queue` setting (#8256)

### 🛑 Breaking changes 🛑

- Remove deprecated functions from jaeger translator (#8032)
- `internal/stanza`: Remove `write_to` setting from input operators (#8081)
- `mongodbatlasreceiver`: rename `mongodb.atlas.*` attributes to `mongodb_atlas.*` adhering to naming guidelines. Adding 3 new attributes (#7960)

### 🧰 Bug fixes 🧰

- `prometheusreceiver`: Fix segfault that can occur after receiving stale metrics (#8056)
- `filelogreceiver`: Fix issue where logs could occasionally be duplicated (#8123)
- `prometheusremotewriteexporter`: Fix empty non-string resource attributes (#8116)

### 🚀 New components 🚀

## v0.45.1

### 💡 Enhancements 💡

- `sumologicexporter`: Move validation to Config (#7936)
- `elasticsearchexporter`: Fix crash with batch processor (#7953).
- `splunkhecexporter`: Batch metrics payloads (#7760)
- `tanzuobservabilityexporter`: Add internal SDK metric tag (#7826)
- `hostreceiver/processscraper`: Migrate the scraper to the mdatagen metrics builder (#7287)

### 🧰 Bug fixes 🧰

- `awsprometheusremotewriteexporter`: fix dependencies issue (#7963)

### 🚀 New components 🚀

- `awsfirehose` receiver: Add AWS Kinesis Data Firehose Receiver (#7918)

## v0.45.0

### 💡 Enhancements 💡

- `hostreceiver/filesystemscraper`: Migrate the scraper to the mdatagen metrics builder (#7772)
- `hostreceiver/memoryscraper`: Migrate the scraper to the mdatagen metrics builder (#7312)
- `lokiexporter`: Use record attributes as log labels (#7569)
- `routingprocessor`: Do not err on failure to build exporters (#7423)
- `apachereceiver`: Update to mdatagen v2 (#7573)
- `datadogexporter`: Don't send host metadata if hostname is empty (#7426)
- `datadogexporter`: Add insecure_skip_verify flag to configuration (#7422)
- `coralogixexporter`: Update readme (#7785)
- `awscloudwatchlogsexporter`: Remove name from aws cloudwatch logs exporter (#7554)
- `tanzuobservabilityexporter`: Update OTel Collector's Exporter to match WF Proxy Handling of source (#7929)
- `hostreceiver/memoryscraper`: Add memory.utilization (#6221)
- `awskinesisexporter`: Add Queue Config Validation AWS Kinesis Exporter (#7835)
- `elasticsearchexporter`: Remove usage of deprecated LogRecord.Name field (#7829).
- `loadbalancingexporter`: Allow non-exist hostname on startup (#7935)
- `datadogexporter`: Use exact sum, count and average on Datadog distributions (#7830)
- `storage/filestorage`: add optional compaction to filestorage (#7768)
- `tanzuobservabilityexporter`: Add attributes from the Resource to the resulting WF metric tags & set `source` value in WF metric (#8101)

### 🛑 Breaking changes 🛑

- Use go mod compat, drops support for reproducibility with go 1.16 (#7915)
- `apachereceiver`: Update instrumentation library name from `otel/apache` to `otelcol/apache` (#7754)
- `pkg/translator/prometheusremotewrite`: Cleanup prw translator public functions (#7776)
- `prometheusreceiver`: The OpenCensus-based metric conversion pipeline has
  been removed.
  - The `receiver.prometheus.OTLPDirect` feature gate has been removed as
    the direct pipeline is the only remaining pipeline.
- `translator/jaeger`: Cleanup jaeger translator function names (#7775)
  - Deprecate old funcs with Internal word.
- `mysqlreceiver`: Update data model and names for several metrics (#7924)
  - Change all metrics to Int values
  - Remove `mysql.buffer_pool_pages`. Replace with:
    - `mysql.buffer_pool.pages`
    - `mysql.buffer_pool.data_pages`
    - `mysql.buffer_pool.page_flushes`
  - Remove `mysql.buffer_pool_size`. Replace with:
    - `mysql.buffer_pool.limit`
    - `mysql.buffer_pool.usage`
  - Rename `mysql.buffer_pool_operations` to `mysql.buffer_pool.operations`

### 🚩 Deprecations 🚩

- Deprecated log_names setting from filter processor. (#7552)

### 🧰 Bug fixes 🧰

 - `tailsamplingprocessor`: "And" policy only works as a sub policy under a composite policy (#7590)
 - `prometheusreceiver`: Correctly map description and units when converting
  Prometheus metadata directly to pdata. (#7748)
 - `sumologicexporter`: fix exporter panics on malformed histogram (#7548)
- `awsecscontainermetrics`: CPU Reserved is now 1024/vCPU for ECS Container Insights (#6734)

### 🚀 New components 🚀

- `clickhouse` exporter: Add ClickHouse Exporter (#6907)
- `pkg/translator/signalfx`: Extract signalfx to metrics conversion in a separate package (#7778)
  - Extract FromMetrics to SignalFx translator package (#7823)

## v0.44.0

### 💡 Enhancements 💡

- `kafkaexporter`: Add compression and flush max messages options.
- `dynatraceexporter`: Write error logs using plugin logger (#7360)
- `dynatraceexporter`: Fix docs for TLS settings (#7568)
- `tanzuobservabilityexporter`: Turn on metrics exporter (#7281)
- `attributesprocessor` `resourceprocessor`: Add `from_context` value source
- `resourcedetectionprocessor`: check cluster config to verify resource is on aws for eks resources (#7186)
- `awscloudwatchlogsexporter`: enable awscloudwatchlogsexporter which accepts and exports log data (#7297)
- `translator/prometheusremotewrite`: add a new module to help translate data from OTLP to Prometheus Remote Write (#7240)
- `azuremonitorexporter`: In addition to traces, export logs to Azure Application Insights (#7403)
- `jmxreceiver`: Added `additional_jars` configuration option to launch JMX Metric Gatherer JAR with extended `CLASSPATH` (#7378)
- `awscontainerinsightreceiver`: add full pod name when configured to AWS Container Insights Receiver (#7415)
- `hostreceiver/loadscraper`: Migrate the scraper to the mdatagen metrics builder (#7288)
- `awsecscontainermetricsreceiver`: Rename attributes to follow semantic conventions (#7425)
- `datadogexporter`: Always map conventional attributes to tags (#7185)
- `mysqlreceiver`: Add golden files for integration test (#7303)
- `nginxreceiver`: Standardize integration test (#7515)
- `mysqlreceiver`: Update to use mdatagen v2 (#7507)
- `postgresqlreceiver`: Add integration tests (#7501)
- `apachereceiver`: Add integration test (#7517)
- `mysqlreceiver`: Use scrapererror to report errors (#7513)
- `postgresreceiver`: Update to mdatagen v2 (#7503)
- `nginxreceiver`: Update to mdatagen v2 (#7549)
- `datadogexporter`: Fix traces exporter's initialization log (#7564)
- `tailsamplingprocessor`: Add And sampling policy (#6910)
- `coralogixexporter`: Add Coralogix Exporter (#7383)
- `prometheusexecreceiver`: Add default value for `scrape_timeout` option (#7587)

### 🛑 Breaking changes 🛑

- `resourcedetectionprocessor`: Update `os.type` attribute values according to semantic conventions (#7544)
- `awsprometheusremotewriteexporter`: Deprecation notice; may be removed after v0.49.0
  - Switch to using the `prometheusremotewriteexporter` + `sigv4authextension` instead

### 🧰 Bug fixes 🧰

- `resourcedetectionprocessor`: fix `meta` allow list excluding keys with nil values (#7424)
- `postgresqlreceiver`: Fix issue where empty metrics could be returned after failed connection (#7502)
- `resourcetotelemetry`: Ensure resource attributes are added to summary
  and exponential histogram data points. (#7523)

### 🚩 Deprecations 🚩

- Deprecated otel_to_hec_fields.name setting from splunkhec exporter. (#7560)

## v0.43.0

### 💡 Enhancements 💡

- `coralogixexporter`: First implementation of Coralogix Exporter (#6816)
- `cloudfoundryreceiver`: Enable Cloud Foundry client (#7060)
- `elasticsearchexporter`: add elasticsearchexporter to the components exporter list (#6002)
- `elasticsearchreceiver`: Add metric metadata (#6892)
- `elasticsearchreceiver`: Use same metrics as JMX receiver for JVM metrics (#7160)
- `elasticsearchreceiver`: Implement scraping logic (#7174)
- `datadogexporter`: Add http.status_code tag to trace stats (#6889)
- `datadogexporter`: Add configuration option to use OTel span name into the Datatog resource name (#6611)
- `mongodbreceiver`: Add initial client code to the component (#7125)
- `tanzuobservabilityexporter`: Support delta histograms (#6897)
- `awscloudwatchlogsexporter`: Use cwlogs package to export logs (#7152)
- `mysqlreceiver`: Add the receiver to available components (#7078)
- `tanzuobservabilityexporter`: Documentation for the memory_limiter configuration (#7164)
- `dynatraceexporter`: Do not shut down exporter when metrics ingest module is temporarily unavailable (#7161)
- `mongodbreceiver`: Add metric metadata (#7163)
- `mongodbreceiver`: Add metric scraping (#7175)
- `postgresqlreceiver`: add the receiver to available components (#7079)
- `rabbitmqreceiver`: Add scraper logic (#7299)
- `tanzuobservability exporter`: Support summary metrics (#7121)
- `mongodbatlasreceiver`: Add retry and backoff to HTTP client (#6943)
- Use Jaeger gRPC instead of Thrift in the docker-compose example (#7243)
- `tanzuobservabilityexporter`: Support exponential histograms (#7127)
- `receiver_creator`: Log added and removed endpoint env structs (#7248)
- `prometheusreceiver`: Use the OTLP data conversion path by default. (#7282)
  - Use `--feature-gates=-receiver.prometheus.OTLPDirect` to re-enable the
    OpenCensus conversion path.
- `extension/observers`: Correctly set image and tag on container endpoints (#7279)
- `tanzuobservabilityexporter`: Document how to enable memory_limiter (#7286)
- `hostreceiver/networkscraper`: Migrate the scraper to the mdatagen metrics builder (#7048)
- `hostmetricsreceiver`: Add MuteProcessNameError config flag to mute specific error reading process executable (#7176)
- `scrapertest`: Improve comparison logic (#7305)
- `hostmetricsreceiver`: add `cpu_average` option for load scraper to report the average cpu load (#6999)
- `scrapertest`: Add comparison option to ignore specific attributes (#6519)
- `tracegen`: Add option to pass in custom headers to export calls via command line (#7308)
- `tracegen`: Provide official container images (#7179)
- `scrapertest`: Add comparison function for pdata.Metrics (#7400)
- `prometheusremotewriteexporter` : Dropping the condition to replace _ with key_ as __ label is reserved and _ is not (#7112)

### 🛑 Breaking changes 🛑

- `tanzuobservabilityexporter`: Remove status.code
- `tanzuobservabilityexporter`: Use semantic conventions for status.message (#7126)
- `k8sattributesprocessor`: Move `kube` and `observability` packages to `internal` folder (#7159)
- `k8sattributesprocessor`: Unexport processor `Option`s (#7311)
- `zookeeperreceiver`: Refactored metrics to have correct units, types, and combined some metrics via attributes. (#7280)
- `prometheusremotewriteexporter`: `PRWExporter` struct and `NewPRWExporter()`
  function are now unexported. (#TBD)
- `newrelicexporter` marked as deprecated (#7284)

### 🚀 New components 🚀

- `rabbitmqreceiver`: Establish codebase for RabbitMQ metrics receiver (#7239)
- Add `basicauth` extension (#7167)
- `k8seventsreceiver`: Implement core logic (#6885)

### 🧰 Bug fixes 🧰

- `k8sattributeprocessor`: Parse IP out of net.Addr to correctly tag k8s.pod.ip (#7077)
- `k8sattributeprocessor`: Process IP correctly for net.Addr instances that are not typed (#7133)
- `mdatagen`: Fix validation of `enabled` field in metadata.yaml (#7166)
- `elasticsearch`: Fix timestamp for each metric being startup time (#7255)
- `prometheusremotewriteexporter`: Fix index out of range panic caused by expiring metrics (#7149)
- `resourcedetection`: Log the error when checking for ec2metadata availability (#7296)

## v0.42.0

### 💡 Enhancements 💡

- `couchbasereceiver`: Add couchbase client (#7122)
- `couchdbreceiver`: Add couchdb scraper (#7131)
- `couchdbreceiver`: Add couchdb client (#6880)
- `elasticsearchreceiver`: Implement scraper client (#7019)
- `couchdbreceiver`: Add metadata metrics (#6878)
- `prometheusremotewriteexporter`: Handling Staleness flag from OTLP (#6679)
- `prometheusexporter`: Handling Staleness flag from OTLP (#6805)
- `prometheusreceiver`: Set OTLP no-data-present flag for stale scraped metrics. (#7043)
- `mysqlreceiver`: Add Integration test (#6916)
- `datadogexporter`: Add compatibility with ECS Fargate semantic conventions (#6670)
- `k8s_observer`: discover k8s.node endpoints (#6820)
- `redisreceiver`: Add missing description fields to keyspace metrics (#6940)
- `redisreceiver`: Set start timestamp uniformly for gauge and sum metrics (#6941)
- `kafkaexporter`: Allow controlling Kafka acknowledgment behaviour  (#6301)
- `lokiexporter`: Log the first part of the http body on failed pushes to loki (#6946)
- `resourcedetectionprocessor`: add the [consul](https://www.consul.io/) detector (#6382)
- `awsemfexporter`: refactor cw_client logic into separate `cwlogs` package (#7072)
- `prometheusexporter`: Dropping the condition to replace _ with key_ as __ label is reserved and _ is not (#7506)

### 🛑 Breaking changes 🛑

- `memcachedreceiver`: Update metric names (#6594)
- `memcachedreceiver`: Fix some metric units and value types (#6895)
- `sapm` receiver: Use Jaeger status values instead of OpenCensus (#6682)
- `jaeger` receiver/exporter: Parse/set Jaeger status with OTel spec values (#6682)
- `awsecscontainermetricsreceiver`: remove tag from `container.image.name` (#6436)
- `k8sclusterreceiver`: remove tag from `container.image.name` (#6436)

### 🚀 New components 🚀

- `ecs_task_observer`: Discover running containers in AWS ECS tasks (#6894)
- `mongodbreceiver`: Establish codebase for MongoDB metrics receiver (#6972)
- `couchbasereceiver`: Establish codebase for Couchbase metrics receiver (#7046)
- `dbstorage`: New experimental dbstorage extension (#7061)
- `redactionprocessor`: Remove sensitive data from traces (#6495)

### 🧰 Bug fixes 🧰

- `ecstaskobserver`: Fix "Incorrect conversion between integer types" security issue (#6939)
- Fix typo in "direction" metrics attribute description (#6949)
- `zookeeperreceiver`: Fix issue where receiver could panic during shutdown (#7020)
- `prometheusreceiver`: Fix metadata fetching when metrics differ by trimmable suffixes (#6932)
- Sanitize URLs being logged (#7021)
- `prometheusreceiver`: Fix start time tracking for long scrape intervals (#7053)
- `signalfxexporter`: Don't use syscall to avoid compilation errors on some platforms (#7062)
- `tailsamplingprocessor`: Add support for new policies as composite sub-policies (#6975)

### 💡 Enhancements 💡

- `lokiexporter`: add complete log record to body (#6619)
- `k8sclusterreceiver` add `container.image.tag` attribute (#6436)
- `spanmetricproccessor`: use an LRU cache for the cached Dimensions key-value pairs (#2179)
- `skywalkingexporter`: add skywalking metrics exporter (#6528)
- `deltatorateprocessor`: add int counter support (#6982)
- `filestorageextension`: document default values (#7022)
- `redisreceiver`: Migrate the scraper to the mdatagen metrics builder (#6938)

## v0.41.0

### 🛑 Breaking changes 🛑

- None

### 🚀 New components 🚀

- `asapauthextension` (#6627)
- `mongodbatlasreceiver` (#6367)

### 🧰 Bug fixes 🧰

- `filestorageextension`: fix panic when configured directory cannot be accessed (#6103)
- `hostmetricsreceiver`: fix set of attributes for system.cpu.time metric (#6422)
- `k8sobserver`: only record pod endpoints for running pods (#5878)
- `mongodbatlasreceiver`: fix attributes fields in metadata.yaml (#6440)
- `prometheusexecreceiver`: command line processing on Windows (#6145)
- `spanmetricsprocessor`: fix exemplars support (#6140)
-  Remap arm64 to aarch64 on rpm/deb packages (#6635)

### 💡 Enhancements 💡

- `datadogexporter`: do not use attribute localhost-like hostnames (#6477)
- `datadogexporter`: retry per network call (#6412)
- `datadogexporter`: take hostname into account for cache (#6223)
- `exporter/lokiexporter`: adding a feature for loki exporter to encode JSON for log entry (#5846)
- `googlecloudspannerreceiver`: added fallback to ADC for database connections. (#6629)
- `googlecloudspannerreceiver`: added parsing only distinct items for sample lock request label. (#6514)
- `googlecloudspannerreceiver`: added request tag label to metadata config for top query stats. (#6475)
- `googlecloudspannerreceiver`: added sample lock requests label to the top lock stats metrics. (#6466)
- `googlecloudspannerreceiver`: added transaction tag label to metadata config for top transaction stats. (#6433)
- `groupbyattrsprocessor`: added support for metrics signal (#6248)
- `hostmetricsreceiver`: ensure SchemaURL is set (#6482)
- `kubeletstatsreceiver`: add support for read-only kubelet endpoint (#6488)
- `mysqlreceiver`: enable native authentication (#6628)
- `mysqlreceiver`: remove requirement for password on MySQL (#6479)
- `receiver/prometheusreceiver`: do not add host.name to metrics from localhost/unspecified targets (#6476)
- `spanmetricsprocessor`: add setStatus operation (#5886)
- `splunkhecexporter`: remove duplication of host.name attribute (#6527)
- `tanzuobservabilityexporter`: add consumer for sum metrics. (#6385)
- Update log-collection library to v0.23.0 (#6593)

## v0.40.0

### 🛑 Breaking changes 🛑

- `tencentcloudlogserviceexporter`: change `Endpoint` to `Region` to simplify configuration (#6135)

### 🚀 New components 🚀

- Add `memcached` receiver (#5839)

### 🧰 Bug fixes 🧰

- Fix token passthrough for HEC (#5435)
- `datadogexporter`: Fix missing resource attributes default mapping when resource_attributes_as_tags: false (#6359)
- `tanzuobservabilityexporter`: Log and report missing metric values. (#5835)
- `mongodbatlasreceiver`: Fix metrics metadata (#6395)

### 💡 Enhancements 💡

- `awsprometheusremotewrite` exporter: Improve error message when failing to sign request
- `mongodbatlas`: add metrics (#5921)
- `healthcheckextension`: Add path option (#6111)
- Set unprivileged user to container image (#6380)
- `k8sclusterreceiver`: Add allocatable type of metrics (#6113)
- `observiqexporter`: Allow Dialer timeout to be configured (#5906)
- `routingprocessor`: remove broken debug log fields (#6373)
- `prometheusremotewriteexporter`: Add exemplars support (#5578)
- `fluentforwardreceiver`: Convert attributes with nil value to AttributeValueTypeEmpty (#6630)

## v0.39.0

### 🛑 Breaking changes 🛑

- `httpdreceiver` renamed to `apachereceiver` to match industry standards (#6207)
- `tencentcloudlogserviceexporter` change `Endpoint` to `Region` to simplify configuration (#6135)

### 🚀 New components 🚀

- Add `postgresqlreceiver` config and factory (#6153)
- Add TencentCloud LogService exporter `tencentcloudlogserviceexporter` (#5722)
- Restore `jaegerthrifthttpexporter` (#5666)
- Add `skywalkingexporter` (#5690, #6114)

### 🧰 Bug fixes 🧰

- `datadogexporter`: Improve cumulative metrics reset detection using `StartTimestamp` (#6120)
- `mysqlreceiver`: Address issues in shutdown function (#6239)
- `tailsamplingprocessor`: End go routines during shutdown (#5693)
- `googlecloudexporter`: Update google cloud exporter to correctly close the metric exporter (#5990)
- `statsdreceiver`: Fix the summary point calculation (#6155)
- `datadogexporter` Correct default value for `send_count_sum_metrics` (#6130)

### 💡 Enhancements 💡

- `datadogexporter`: Increase default timeout to 15 seconds (#6131)
- `googlecloudspannerreceiver`: Added metrics cardinality handling for Google Cloud Spanner receiver (#5981, #6148, #6229)
- `mysqlreceiver`: Mysql add support for different protocols (#6138)
- `bearertokenauthextension`: Added support of Bearer Auth for HTTP Exporters (#5962)
- `awsxrayexporter`: Fallback to rpc.method for segment operation when aws.operation missing (#6231)
- `healthcheckextension`: Add new health check feature for collector pipeline (#5643)
- `datadogexporter`: Always add current hostname (#5967)
- `k8sattributesprocessor`: Add code to fetch all annotations and labels by specifying key regex (#5780)
- `datadogexporter`: Do not rely on collector to resolve envvar when possible to resolve them (#6122)
- `datadogexporter`: Add container tags to attributes package (#6086)
- `datadogexporter`: Preserve original TraceID (#6158)
- `prometheusreceiver`: Enhance prometheus receiver logger to determine errors, test real e2e usage (#5870)
- `awsxrayexporter`: Added support for AWS AppRunner origin (#6141)

## v0.38.0

### 🛑 Breaking changes 🛑

- `datadogexporter` Make distributions the default histogram export option. (#5885)
- `redisreceiver` Update Redis receiver's metric names. (#5837)
- Remove `scraperhelper` from contrib, use the core version. (#5826)

### 🚀 New components 🚀

- `googlecloudspannerreceiver` Added implementation of Google Cloud Spanner receiver. (#5727)
- `awsxrayproxy` Wire up awsxrayproxy extension. (#5747)
- `awscontainerinsightreceiver` Enable AWS Container Insight receiver. (#5960)

### 🧰 Bug fixes 🧰

- `statsdreceiver`: fix start timestamp / temporality for counters. (#5714)
- Fix security issue related to github.com/tidwall/gjson. (#5936)
- `datadogexporter` Fix cumulative histogram handling in distributions mode (#5867)
- `datadogexporter` Skip nil sketches (#5925)

### 💡 Enhancements 💡

- Extend `kafkareceiver` configuration capabilities. (#5677)
- Convert `mongodbatlas` receiver to use scraperhelper. (#5827)
- Convert `dockerstats` receiver to use scraperhelper. (#5825)
- Convert `podman` receiver to use scraperhelper. (#5822)
- Convert `redisreceiver` to use scraperhelper. (#5796)
- Convert `kubeletstats` receiver to use scraperhelper. (#5821)
- `googlecloudspannerreceiver` Migrated Google Cloud Spanner receiver to scraper approach. (#5868)
- `datadogexporter` Use a `Consumer` interface for decoupling from zorkian's package. (#5315)
- `mdatagen` - Add support for extended metric descriptions (#5688)
- `signalfxexporter` Log datapoints option. (#5689)
- `cumulativetodeltaprocessor`: Update cumulative to delta. (#5772)
- Update configuration default values in log receivers docs. (#5840)
- `fluentforwardreceiver`: support more complex fluent-bit objects. (#5676)
- `datadogexporter` Remove spammy logging. (#5856)
- `datadogexporter` Remove obsolete report_buckets config. (#5858)
- Improve performance of metric expression matcher. (#5864)
- `tanzuobservabilityexporter` Introduce metricsConsumer and gaugeMetricConsumer. (#5426)
- `awsxrayexporter` rpc.system has priority to determine aws namespace. (#5833)
- `tailsamplingprocessor` Add support for composite sampling policy to the tailsampler. (#4958)
- `kafkaexporter` Add support for AWS_MSK_IAM SASL Auth (#5763)
- Refactor the client Authenticators  for the new "ClientAuthenticator" interfaces (#5905)
- `mongodbatlasreceiver` Add client wrapper for MongoDB Atlas support (#5386)
- `redisreceiver` Update Redis config options (#5861)
- `routingprocessor`: allow routing for all signals (#5869)
- `extension/observer/docker` add ListAndWatch to observer (#5851)

## v0.37.1

### 🧰 Bug fixes 🧰

- Fixes a problem with v0.37.0 which contained dependencies on v0.36.0 components. They should have been updated to v0.37.0.

## v0.37.0

### 🚀 New components 🚀

- [`journald` receiver](https://github.com/open-telemetry/opentelemetry-collector-contrib/tree/main/receiver/journaldreceiver) to parse Journald events from systemd journal using the [opentelemetry-log-collection](https://github.com/open-telemetry/opentelemetry-log-collection) library

### 🛑 Breaking changes 🛑

- Remove squash on configtls.TLSClientSetting for splunkhecexporter (#5541)
- Remove squash on configtls.TLSClientSetting for elastic components (#5539)
- Remove squash on configtls.TLSClientSetting for observiqexporter (#5540)
- Remove squash on configtls.TLSClientSetting for AWS components (#5454)
- Move `k8sprocessor` to `k8sattributesprocessor`.
- Rename `k8s_tagger` configuration `k8sattributes`.
- filelog receiver: use empty value for `SeverityText` field instead of `"Undefined"` (#5423)
- Rename `configparser.ConfigMap` to `config.Map`
- Rename `pdata.AggregationTemporality*` to `pdata.MetricAggregationTemporality*`
- Remove deprecated `batchpertrace` package/module (#5380)

### 💡 Enhancements 💡

- `k8sattributes` processor: add container metadata enrichment (#5467, #5572)
- `resourcedetection` processor: Add an option to force using hostname instead of FQDN (#5064)
- `dockerstats` receiver: Move docker client into new shared `internal/docker` (#4702)
- `spanmetrics` processor:
  - Add exemplars to metrics (#5263)
  - Support resource attributes in metrics dimensions (#4624)
- `filter` processor:
  - Add log filtering by `regexp` type filters (#5237)
  - Add record level log filtering (#5418)
- `dynatrace` exporter: Handle non-gauge data types (#5056)
- `datadog` exporter:
  - Add support for exporting histograms as sketches (#5082)
  - Scrub sensitive information from errors (#5575)
  - Add option to send instrumentation library metadata tags with metrics (#5431)
- `podman` receiver: Add `api_version`, `ssh_key`, and `ssh_passphrase` config options (#5430)
- `signalfx` exporter:
  - Add `max_connections` config option (#5432)
  - Add dimension name to log when value > 256 chars (#5258)
  - Discourage setting of endpoint path (#4851)
- `kubeletstats` receiver: Convert to pdata instead of using OpenCensus (#5458)
- `tailsampling` processor: Add `invert_match` config option to `string_attribute` policy (#4393)
- `awsemf` exporter: Add a feature flag in UserAgent for AWS backend to monitor the adoptions (#5178)
- `splunkhec` exporter: Handle explicitly NaN and Inf values (#5581)
- `hostmetrics` receiver:
  - Collect more process states in processes scraper (#4856)
  - Add device label to paging scraper (#4854)
- `awskinesis` exporter: Extend to allow for dynamic export types (#5440)

### 🧰 Bug fixes 🧰

- `datadog` exporter:
  - Fix tags on summary and bucket metrics (#5416)
  - Fix cache key generation for cumulative metrics (#5417)
- `resourcedetection` processor: Fix failure to start collector if at least one detector returns an error (#5242)
- `prometheus` exporter: Do not record obsreport calls (#5438)
- `prometheus` receiver: Metric type fixes to match Prometheus functionality (#4865)
- `sentry` exporter: Fix sentry tracing (#4320)
- `statsd` receiver: Set quantiles for metrics (#5647)

## v0.36.0

### 🛑 Breaking changes 🛑

- `filter` processor: The configs for `logs` filter processor have been changed to be consistent with the `metrics` filter processor. (#4895)
- `splunk_hec` receiver:
  - `source_key`, `sourcetype_key`, `host_key` and `index_key` have now moved under `hec_metadata_to_otel_attrs` (#4726)
  - `path` field on splunkhecreceiver configuration is removed: We removed the `path` attribute as any request going to the Splunk HEC receiver port should be accepted, and added the `raw_path` field to explicitly map the path accepting raw HEC data. (#4951)
- feat(dynatrace): tags is deprecated in favor of default_dimensions (#5055)

### 💡 Enhancements 💡

- `filter` processor: Add ability to `include` logs based on resource attributes in addition to excluding logs based on resource attributes for strict matching. (#4895)
- `kubelet` API: Add ability to create an empty CertPool when the system run environment is windows
- `JMX` receiver: Allow JMX receiver logging level to be configured (#4898)
- `datadog` exporter: Export histograms as in OpenMetrics Datadog check (#5065)
- `dockerstats` receiver: Set Schema URL (#5239)
- Rename memorylimiter -> memorylimiterprocessor (#5262)
- `awskinesis` exporter: Refactor AWS kinesis exporter to be synchronous  (#5248)

## v0.35.0

### 🛑 Breaking changes 🛑

- Rename configparser.Parser to configparser.ConfigMap (#5070)
- Rename TelemetryCreateSettings -> TelemetrySettings (#5169)

### 💡 Enhancements 💡

- chore: update influxdb exporter and receiver (#5058)
- chore(dynatrace): use payload limit from api constants (#5077)
- Add documentation for filelog's new force_flush_period parameter (#5066)
- Reuse the gzip reader with a sync.Pool (#5145)
- Add a trace observer when splunkhecreceiver is used for logs (#5063)
- Remove usage of deprecated pdata.AttributeValueMapToMap (#5174)
- Podman Stats Receiver: Receiver and Metrics implementation (#4577)

### 🧰 Bug fixes 🧰

- Use staleness markers generated by prometheus, rather than making our own (#5062)
- `datadogexporter` exporter: skip NaN and infinite values (#5053)

## v0.34.0

### 🚀 New components 🚀

- [`cumulativetodelta` processor](https://github.com/open-telemetry/opentelemetry-collector-contrib/tree/main/processor/cumulativetodeltaprocessor) to convert cumulative sum metrics to cumulative delta

- [`file` exporter](https://github.com/open-telemetry/opentelemetry-collector-contrib/tree/main/exporter/fileexporter) from core repository ([#3474](https://github.com/open-telemetry/opentelemetry-collector/issues/3474))
- [`jaeger` exporter](https://github.com/open-telemetry/opentelemetry-collector-contrib/tree/main/exporter/jaegerexporter) from core repository ([#3474](https://github.com/open-telemetry/opentelemetry-collector/issues/3474))
- [`kafka` exporter](https://github.com/open-telemetry/opentelemetry-collector-contrib/tree/main/exporter/kafkaexporter) from core repository ([#3474](https://github.com/open-telemetry/opentelemetry-collector/issues/3474))
- [`opencensus` exporter](https://github.com/open-telemetry/opentelemetry-collector-contrib/tree/main/exporter/opencensusexporter) from core repository ([#3474](https://github.com/open-telemetry/opentelemetry-collector/issues/3474))
- [`prometheus` exporter](https://github.com/open-telemetry/opentelemetry-collector-contrib/tree/main/exporter/prometheusexporter) from core repository ([#3474](https://github.com/open-telemetry/opentelemetry-collector/issues/3474))
- [`prometheusremotewrite` exporter](https://github.com/open-telemetry/opentelemetry-collector-contrib/tree/main/exporter/prometheusremotewriteexporter) from core repository ([#3474](https://github.com/open-telemetry/opentelemetry-collector/issues/3474))
- [`zipkin` exporter](https://github.com/open-telemetry/opentelemetry-collector-contrib/tree/main/exporter/zipkinexporter) from core repository ([#3474](https://github.com/open-telemetry/opentelemetry-collector/issues/3474))
- [`attribute` processor](https://github.com/open-telemetry/opentelemetry-collector-contrib/tree/main/processor/attributeprocessor) from core repository ([#3474](https://github.com/open-telemetry/opentelemetry-collector/issues/3474))
- [`filter` processor](https://github.com/open-telemetry/opentelemetry-collector-contrib/tree/main/processor/filterprocessor) from core repository ([#3474](https://github.com/open-telemetry/opentelemetry-collector/issues/3474))
- [`probabilisticsampler` processor](https://github.com/open-telemetry/opentelemetry-collector-contrib/tree/main/processor/probabilisticsamplerprocessor) from core repository ([#3474](https://github.com/open-telemetry/opentelemetry-collector/issues/3474))
- [`resource` processor](https://github.com/open-telemetry/opentelemetry-collector-contrib/tree/main/processor/resourceprocessor) from core repository ([#3474](https://github.com/open-telemetry/opentelemetry-collector/issues/3474))
- [`span` processor](https://github.com/open-telemetry/opentelemetry-collector-contrib/tree/main/processor/spanprocessor) from core repository ([#3474](https://github.com/open-telemetry/opentelemetry-collector/issues/3474))
- [`hostmetrics` receiver](https://github.com/open-telemetry/opentelemetry-collector-contrib/tree/main/receiver/hostmetricsreceiver) from core repository ([#3474](https://github.com/open-telemetry/opentelemetry-collector/issues/3474))
- [`jaeger` receiver](https://github.com/open-telemetry/opentelemetry-collector-contrib/tree/main/receiver/jaegerreceiver) from core repository ([#3474](https://github.com/open-telemetry/opentelemetry-collector/issues/3474))
- [`kafka` receiver](https://github.com/open-telemetry/opentelemetry-collector-contrib/tree/main/receiver/kafkareceiver) from core repository ([#3474](https://github.com/open-telemetry/opentelemetry-collector/issues/3474))
- [`opencensus` receiver](https://github.com/open-telemetry/opentelemetry-collector-contrib/tree/main/receiver/opencensusreceiver) from core repository ([#3474](https://github.com/open-telemetry/opentelemetry-collector/issues/3474))
- [`prometheus` receiver](https://github.com/open-telemetry/opentelemetry-collector-contrib/tree/main/receiver/prometheusreceiver) from core repository ([#3474](https://github.com/open-telemetry/opentelemetry-collector/issues/3474))
- [`zipkin` receiver](https://github.com/open-telemetry/opentelemetry-collector-contrib/tree/main/receiver/zipkinreceiver) from core repository ([#3474](https://github.com/open-telemetry/opentelemetry-collector/issues/3474))
- [`bearertokenauth` extension](https://github.com/open-telemetry/opentelemetry-collector-contrib/tree/main/extension/bearertokenauthextension) from core repository ([#3474](https://github.com/open-telemetry/opentelemetry-collector/issues/3474))
- [`healthcheck` extension](https://github.com/open-telemetry/opentelemetry-collector-contrib/tree/main/extension/healthcheckextension) from core repository ([#3474](https://github.com/open-telemetry/opentelemetry-collector/issues/3474))
- [`oidcauth` extension](https://github.com/open-telemetry/opentelemetry-collector-contrib/tree/main/extension/oidcauthextension) from core repository ([#3474](https://github.com/open-telemetry/opentelemetry-collector/issues/3474))
- [`pprof` extension](https://github.com/open-telemetry/opentelemetry-collector-contrib/tree/main/extension/pprofextension) from core repository ([#3474](https://github.com/open-telemetry/opentelemetry-collector/issues/3474))
- [`testbed`](https://github.com/open-telemetry/opentelemetry-collector-contrib/tree/main/testbed) from core repository ([#3474](https://github.com/open-telemetry/opentelemetry-collector/issues/3474))

### 💡 Enhancements 💡

- `tailsampling` processor: Add new policy `probabilistic` (#3876)

## v0.33.0

# 🎉 OpenTelemetry Collector Contrib v0.33.0 (Beta) 🎉

The OpenTelemetry Collector Contrib contains everything in the [opentelemetry-collector release](https://github.com/open-telemetry/opentelemetry-collector/releases/tag/v0.32.0) (be sure to check the release notes here as well!). Check out the [Getting Started Guide](https://opentelemetry.io/docs/collector/getting-started/) for deployment and configuration information.

### 🚀 New components 🚀

- [`cumulativetodelta` processor](https://github.com/open-telemetry/opentelemetry-collector-contrib/tree/main/processor/cumulativetodeltaprocessor) to convert cumulative sum metrics to cumulative delta

### 💡 Enhancements 💡

- Collector contrib has now full support for metrics proto v0.9.0.

## v0.32.0

# 🎉 OpenTelemetry Collector Contrib v0.32.0 (Beta) 🎉

This release is marked as "bad" since the metrics pipelines will produce bad data.

- See https://github.com/open-telemetry/opentelemetry-collector/issues/3824

The OpenTelemetry Collector Contrib contains everything in the [opentelemetry-collector release](https://github.com/open-telemetry/opentelemetry-collector/releases/tag/v0.32.0) (be sure to check the release notes here as well!). Check out the [Getting Started Guide](https://opentelemetry.io/docs/collector/getting-started/) for deployment and configuration information.

### 🛑 Breaking changes 🛑

- `splunk_hec` receiver/exporter: `com.splunk.source` field is mapped to `source` field in Splunk instead of `service.name` (#4596)
- `redis` receiver: Move interval runner package to `internal/interval` (#4600)
- `datadog` exporter: Export summary count and sum as monotonic counts (#4605)

### 💡 Enhancements 💡

- `logzio` exporter:
  - New implementation of an in-memory queue to store traces, data compression with gzip, and queue configuration options (#4395)
  - Make `Hclog2ZapLogger` struct and methods private for public go api review (#4431)
- `newrelic` exporter (#4392):
  - Marked unsupported metric as permanent error
  - Force the interval to be valid even if 0
- `awsxray` exporter: Add PHP stacktrace parsing support (#4454)
- `file_storage` extension: Implementation of batch storage API (#4145)
- `datadog` exporter:
  - Skip sum metrics with no aggregation temporality (#4597)
  - Export delta sums as counts (#4609)
- `elasticsearch` exporter: Add dedot support (#4579)
- `signalfx` exporter: Add process metric to translation rules (#4598)
- `splunk_hec` exporter: Add profiling logs support (#4464)
- `awsemf` exporter: Replace logGroup and logStream pattern with metric labels (#4466)

### 🧰 Bug fixes 🧰

- `awsxray` exporter: Fix the origin on ECS/EKS/EB on EC2 cases (#4391)
- `splunk_hec` exporter: Prevent re-sending logs that were successfully sent (#4467)
- `signalfx` exporter: Prefix temporary metric translations (#4394)

## v0.31.0

# 🎉 OpenTelemetry Collector Contrib v0.31.0 (Beta) 🎉

The OpenTelemetry Collector Contrib contains everything in the [opentelemetry-collector release](https://github.com/open-telemetry/opentelemetry-collector/releases/tag/v0.31.0) (be sure to check the release notes here as well!). Check out the [Getting Started Guide](https://opentelemetry.io/docs/collector/getting-started/) for deployment and configuration information.

### 🛑 Breaking changes 🛑

- `influxdb` receiver: Removed `metrics_schema` config option (#4277)

### 💡 Enhancements 💡

- Update to OTLP 0.8.0:
  - Remove use of `IntHistogram` (#4276)
  - Update exporters/receivers for `NumberDataPoint`
- Remove use of deprecated `pdata` slice `Resize()` (#4203, #4208, #4209)
- `awsemf` exporter: Added the option to have a user who is sending metrics from EKS Fargate Container Insights to reformat them to look the same as insights from ECS so that they can be ingested by CloudWatch (#4130)
- `k8scluster` receiver: Support OpenShift cluster quota metrics (#4342)
- `newrelic` exporter (#4278):
  - Requests are now retry-able via configuration option (defaults to retries enabled). Permanent errors are not retried.
  - The exporter monitoring metrics now include an untagged summary metric for ease of use.
  - Improved error logging to include URLs that fail to post messages to New Relic.
- `datadog` exporter: Upscale trace stats when global sampling rate is set (#4213)

### 🧰 Bug fixes 🧰

- `statsd` receiver: Add option to set Counter to be monotonic (#4154)
- Fix `internal/stanza` severity mappings (#4315)
- `awsxray` exporter: Fix the wrong AWS env resource setting (#4384)
- `newrelic` exporter (#4278):
  - Configuration unmarshalling did not allow timeout value to be set to 0 in the endpoint specific section.
  - Request cancellation was not propagated via context into the http request.
  - The queued retry logger is set to a zap.Nop logger as intended.

## v0.30.0

# 🎉 OpenTelemetry Collector Contrib v0.30.0 (Beta) 🎉

The OpenTelemetry Collector Contrib contains everything in the [opentelemetry-collector release](https://github.com/open-telemetry/opentelemetry-collector/releases/tag/v0.30.0) (be sure to check the release notes here as well!). Check out the [Getting Started Guide](https://opentelemetry.io/docs/collector/getting-started/) for deployment and configuration information.

### 🚀 New components 🚀
- `oauth2clientauth` extension: ported from core (#3848)
- `metrics-generation` processor: is now enabled and available (#4047)

### 🛑 Breaking changes 🛑

- Removed `jaegerthrifthttp` exporter (#4089)

### 💡 Enhancements 💡

- `tailsampling` processor:
  - Add new policy `status_code` (#3754)
  - Add new tail sampling processor policy: status_code (#3754)
- `awscontainerinsights` receiver:
  - Integrate components and fix bugs for EKS Container Insights (#3846)
  - Add Cgroup to collect ECS instance metrics for container insights receiver #3875
- `spanmetrics` processor: Support sub-millisecond latency buckets (#4091)
- `sentry` exporter: Add exception event capture in sentry (#3854)

## v0.29.0

# 🎉 OpenTelemetry Collector Contrib v0.29.0 (Beta) 🎉

The OpenTelemetry Collector Contrib contains everything in the [opentelemetry-collector release](https://github.com/open-telemetry/opentelemetry-collector/releases/tag/v0.29.0) (be sure to check the release notes here as well!). Check out the [Getting Started Guide](https://opentelemetry.io/docs/collector/getting-started/) for deployment and configuration information.

### 🛑 Breaking changes 🛑

- `redis` receiver (#3808)
  - removed configuration `service_name`. Use resource processor or `resource_attributes` setting if using `receivercreator`
  - removed `type` label and set instrumentation library name to `otelcol/redis` as other receivers do

### 💡 Enhancements 💡

- `tailsampling` processor:
  - Add new policy `latency` (#3750)
  - Add new policy `status_code` (#3754)
- `splunkhec` exporter: Include `trace_id` and `span_id` if set (#3850)
- `newrelic` exporter: Update instrumentation naming in accordance with otel spec (#3733)
- `sentry` exporter: Added support for insecure connection with Sentry (#3446)
- `k8s` processor:
  - Add namespace k8s tagger (#3384)
  - Add ignored pod names as config parameter (#3520)
- `awsemf` exporter: Add support for `TaskDefinitionFamily` placeholder on log stream name (#3755)
- `loki` exporter: Add resource attributes as Loki label (#3418)

### 🧰 Bug fixes 🧰

- `datadog` exporter:
  - Ensure top level spans are computed (#3786)
  - Update `env` clobbering behavior (#3851)
- `awsxray` exporter: Fixed filtered attribute translation (#3757)
- `splunkhec` exporter: Include trace and span id if set in log record (#3850)

## v0.28.0

# 🎉 OpenTelemetry Collector Contrib v0.28.0 (Beta) 🎉

The OpenTelemetry Collector Contrib contains everything in the [opentelemetry-collector release](https://github.com/open-telemetry/opentelemetry-collector/releases/tag/v0.28.0) (be sure to check the release notes here as well!). Check out the [Getting Started Guide](https://opentelemetry.io/docs/collector/getting-started/) for deployment and configuration information.

### 🚀 New components 🚀

- `humio` exporter to export data to Humio using JSON over the HTTP [Ingest API](https://docs.humio.com/reference/api/ingest/)
- `udplog` receiver to receives logs from udp using the [opentelemetry-log-collection](https://github.com/open-telemetry/opentelemetry-log-collection) library
- `tanzuobservability` exporter to send traces to [Tanzu Observability](https://tanzu.vmware.com/observability)

### 🛑 Breaking changes 🛑

- `f5cloud` exporter (#3509):
  - Renamed the config 'auth' field to 'f5cloud_auth'. This will prevent a config field name collision when [Support for Custom Exporter Authenticators as Extensions](https://github.com/open-telemetry/opentelemetry-collector/pull/3128) is ready to be integrated.

### 💡 Enhancements 💡

- Enabled Dependabot for Github Actions (#3543)
- Change obsreport helpers for receivers to use the new pattern created in Collector (#3439,#3443,#3449,#3504,#3521,#3548)
- `datadog` exporter:
  - Add logging for unknown or unsupported metric types (#3421)
  - Add collector version tag to internal health metrics (#3394)
  - Remove sublayer stats calc and mutex (#3531)
  - Deduplicate hosts for which we send running metrics (#3539)
  - Add support for summary datatype (#3660)
  - Add datadog span operation name remapping config option (#3444)
  - Update error formatting for error spans that are not exceptions (#3701)
- `nginx` receiver: Update the nginx metrics to more closely align with the conventions (#3420)
- `elasticsearch` exporter: Init JSON encoding support (#3101)
- `jmx` receiver:
  - Allow setting system properties (#3450)
  - Update tested JMX Metric Gatherer release (#3695)
- Refactor components for the Client Authentication Extensions (#3507)
- Remove redundant conversion calls (#3688)
- `storage` extension: Add a `Close` method to Client interface (#3506)
- `splunkhec` exporter: Add `metric_type` as key which maps to the type of the metric (#3696)
- `k8s` processor: Add semantic conventions to k8s-tagger for pod metadata (#3544)
- `kubeletstats` receiver: Refactor kubelet client to internal folder (#3698)
- `newrelic` exporter (#3690):
  - Updates the log level from error to debug when New Relic rate limiting occurs
  - Updates the sanitized api key that is reported via metrics
- `filestorage` extension: Add ability to specify name (#3703)
- `awsemf` exporter: Store the initial value for cumulative metrics (#3425)
- `awskinesis` exporter: Refactor to allow for extended types of encoding (#3655)
- `ecsobserver` extension:
  - Add task definition, ec2, and service fetcher (#3503)
  - Add exporter to convert task to target (#3333)

### 🧰 Bug fixes 🧰

- `awsemf` exporter: Remove delta adjustment from summaries by default (#3408)
- `alibabacloudlogservice` exporter: Sanitize labels for metrics (#3454)
- `statsd` receiver: Fix StatsD drop metrics tags when using summary as observer_type for timer/histogram (#3440)
- `awsxray` exporter: Restore setting of Throttle for HTTP throttle response (#3685)
- `awsxray` receiver: Fix quick start bug (#3653)
- `metricstransform` processor: Check all data points for matching metric label values (#3435)

## v0.27.0

# 🎉 OpenTelemetry Collector Contrib v0.27.0 (Beta) 🎉

The OpenTelemetry Collector Contrib contains everything in the [opentelemetry-collector release](https://github.com/open-telemetry/opentelemetry-collector/releases/tag/v0.27.0) (be sure to check the release notes here as well!). Check out the [Getting Started Guide](https://opentelemetry.io/docs/collector/getting-started/) for deployment and configuration information.

### 🚀 New components 🚀

- `tcplog` receiver to receive logs from tcp using the [opentelemetry-log-collection](https://github.com/open-telemetry/opentelemetry-log-collection) library
- `influxdb` receiver to accept metrics data as [InfluxDB Line Protocol](https://docs.influxdata.com/influxdb/v2.0/reference/syntax/line-protocol/)

### 💡 Enhancements 💡

- `splunkhec` exporter:
  - Include the response in returned 400 errors (#3338)
  - Map summary metrics to Splunk HEC metrics (#3344)
  - Add HEC telemetry (#3260)
- `newrelic` exporter: Include dropped attributes and events counts (#3187)
- `datadog` exporter:
  - Add Fargate task ARN to container tags (#3326)
  - Improve mappings for span kind dd span type (#3368)
- `signalfx` exporter: Add info log for host metadata properties update (#3343)
- `awsprometheusremotewrite` exporter: Add SDK and system information to User-Agent header (#3317)
- `metricstransform` processor: Add filtering capabilities matching metric label values for applying changes (#3201)
- `groupbytrace` processor: Added workers for queue processing (#2902)
- `resourcedetection` processor: Add docker detector (#2775)
- `tailsampling` processor: Support regex on span attribute filtering (#3335)

### 🧰 Bug fixes 🧰

- `datadog` exporter:
  - Update Datadog attributes to tags mapping (#3292)
  - Consistent `hostname` and default metrics behavior (#3286)
- `signalfx` exporter: Handle character limits on metric names and dimensions (#3328)
- `newrelic` exporter: Fix timestamp value for cumulative metrics (#3406)

## v0.26.0

# 🎉 OpenTelemetry Collector Contrib v0.26.0 (Beta) 🎉

The OpenTelemetry Collector Contrib contains everything in the [opentelemetry-collector release](https://github.com/open-telemetry/opentelemetry-collector/releases/tag/v0.26.0) (be sure to check the release notes here as well!). Check out the [Getting Started Guide](https://opentelemetry.io/docs/collector/getting-started/) for deployment and configuration information.

### 🚀 New components 🚀

- `influxdb` exporter to support sending tracing, metrics, and logging data to [InfluxDB](https://www.influxdata.com/products/)

### 🛑 Breaking changes 🛑

- `signalfx` exporter (#3207):
  - Additional metrics excluded by default by signalfx exporter
    - system.disk.io_time
    - system.disk.operation_time
    - system.disk.weighted_io_time
    - system.network.connections
    - system.processes.count
    - system.processes.created

### 💡 Enhancements 💡

- Add default config and systemd environment file support for DEB/RPM packages (#3123)
- Log errors on receiver start/stop failures (#3208)
- `newrelic` exporter: Update API key detection logic (#3212)
- `splunkhec` exporter:
  - Mark permanent errors to avoid futile retries (#3253)
  - Add TLS certs verification (#3204)
- `datadog` exporter:
  - Add env and tag name normalization to trace payloads (#3200)
  - add `ignore_resource`s configuration option (#3245)
- `jmx` receiver: Update for latest snapshot and header support (#3283)
- `awsxray` exporter: Added support for stack trace translation for .NET language (#3280)
- `statsd` receiver: Add timing/histogram for statsD receiver as OTLP summary (#3261)

### 🧰 Bug fixes 🧰

- `awsprometheusremotewrite` exporter:
  - Remove `sending_queue` (#3186)
  - Use the correct default for aws_auth.service (#3161)
  - Identify the Amazon Prometheus region from the endpoint (#3210)
  - Don't panic in case session can't be constructed (#3221)
- `datadog` exporter: Add max tag length (#3185)
- `sapm` exporter: Fix crash when passing the signalfx access token (#3294)
- `newrelic` exporter: Update error conditions (#3322)

## v0.25.0

# 🎉 OpenTelemetry Collector Contrib v0.25.0 (Beta) 🎉

The OpenTelemetry Collector Contrib contains everything in the [opentelemetry-collector release](https://github.com/open-telemetry/opentelemetry-collector/releases/tag/v0.25.0) (be sure to check the release notes here as well!). Check out the [Getting Started Guide](https://opentelemetry.io/docs/collector/getting-started/) for deployment and configuration information.

### 🚀 New components 🚀

- `kafkametricsreceiver` new receiver component for collecting metrics about a kafka cluster - primarily lag and offset. [configuration instructions](receiver/kafkametricsreceiver/README.md)
- `file_storage` extension to read and write data to the local file system (#3087)

### 🛑 Breaking changes 🛑

- `newrelic` exporter (#3091):
  - Removal of common attributes (use opentelemetry collector resource processor to add attributes)
  - Drop support for cumulative metrics being sent to New Relic via a collector

### 💡 Enhancements 💡

- Update `opentelemetry-log-collection` to v0.17.0 for log receivers (#3017)
- `datadog` exporter:
  - Add `peer.service` priority instead of `service.name` (#2817)
  - Improve support of semantic conventions for K8s, Azure and ECS (#2623)
- Improve and batch logs translation for stanza (#2892)
- `statsd` receiver: Add timing/histogram as OTLP gauge (#2973)
- `honeycomb` exporter: Add Retry and Queue settings (#2714)
- `resourcedetection` processor:
  - Add AKS resource detector (#3035)
  - Use conventions package constants for ECS detector (#3171)
- `sumologic` exporter: Add graphite format (#2695)
- Add trace attributes to the log entry for stanza (#3018)
- `splunk_hec` exporter: Send log record name as part of the HEC log event (#3119)
- `newrelic` exporter (#3091):
  - Add support for logs
  - Performance improvements
  - Optimizations to the New Relic payload to reduce payload size
  - Metrics generated for monitoring the exporter
  - Insert Key vs License keys are auto-detected in some cases
  - Collector version information is properly extracted via the application start info parameters

### 🧰 Bug fixes 🧰

- `splunk_hec` exporter: Fix sending log payload with missing the GZIP footer (#3032)
- `awsxray` exporter: Remove propagation of error on shutdown (#2999)
- `resourcedetection` processor:
  - Correctly report DRAGONFLYBSD value (#3100)
  - Fallback to `os.Hostname` when FQDN is not available (#3099)
- `httpforwarder` extension: Do not report ErrServerClosed when shutting down the service (#3173)
- `collectd` receiver: Do not report ErrServerClosed when shutting down the service (#3178)

## v0.24.0

# 🎉 OpenTelemetry Collector Contrib v0.24.0 (Beta) 🎉

The OpenTelemetry Collector Contrib contains everything in the [opentelemetry-collector release](https://github.com/open-telemetry/opentelemetry-collector/releases/tag/v0.24.0) (be sure to check the release notes here as well!). Check out the [Getting Started Guide](https://opentelemetry.io/docs/collector/getting-started/) for deployment and configuration information.

### 🚀 New components 🚀

- `fluentbit` extension and `fluentforward` receiver moved from opentelemetry-collector

### 💡 Enhancements 💡

- Check `NO_WINDOWS_SERVICE` environment variable to force interactive mode on Windows (#2819)
- `resourcedetection `processor:
  - Add task revision to ECS resource detector (#2814)
  - Add GKE detector (#2821)
  - Add Amazon EKS detector (#2820)
  - Add `VMScaleSetName` field to Azure detector (#2890)
- `awsemf` exporter:
  - Add `parse_json_encoded_attr_values` config option to decode json-encoded strings in attribute values (#2827)
  - Add `output_destination` config option to support AWS Lambda (#2720)
- `googlecloud` exporter: Handle `cloud.availability_zone` semantic convention (#2893)
- `newrelic` exporter: Add `instrumentation.provider` to default attributes (#2900)
- Set unprivileged user to container image (#2925)
- `splunkhec` exporter: Add `max_content_length_logs` config option to send log data in payloads less than max content length (#2524)
- `k8scluster` and `kubeletstats` receiver: Replace package constants in favor of constants from conventions in core (#2996)

### 🧰 Bug fixes 🧰

- `spanmetrics` processor:
  - Rename `calls` metric to `calls_total` and set `IsMonotonic` to true (#2837)
  - Validate duplicate dimensions at start (#2844)
- `awsemf` exporter: Calculate delta instead of rate for cumulative metrics (#2512)
- `signalfx` exporter:
  - Remove more unnecessary translation rules (#2889)
  - Implement summary type (#2998)
- `awsxray` exporter: Remove translation to HTTP status from OC status (#2978)
- `awsprometheusremotewrite` exporter: Close HTTP body after RoundTrip (#2955)
- `splunkhec` exporter: Add ResourceAttributes to Splunk Event (#2843)

## v0.23.0

# 🎉 OpenTelemetry Collector Contrib v0.23.0 (Beta) 🎉

The OpenTelemetry Collector Contrib contains everything in the [opentelemetry-collector release](https://github.com/open-telemetry/opentelemetry-collector/releases/tag/v0.23.0) (be sure to check the release notes here as well!). Check out the [Getting Started Guide](https://opentelemetry.io/docs/collector/getting-started/) for deployment and configuration information.

### 🚀 New components 🚀

- `groupbyattrs` processor to group the records by provided attributes
- `dotnetdiagnostics` receiver to read metrics from .NET processes

### 🛑 Breaking changes 🛑

- `stackdriver` exporter marked as deprecated and renamed to `googlecloud`
- Change the rule expression in receiver creator for matching endpoints types from `type.port`, `type.hostport` and `type.pod` to `type == "port"`, `type == "hostport"` and `type == "pod"` (#2661)

### 💡 Enhancements 💡

- `loadbalancing` exporter: Add support for logs (#2470)
- `sumologic` exporter: Add carbon formatter (#2562)
- `awsecscontainermetrics` receiver: Add new metric for stopped container (#2383)
- `awsemf` exporter:
  - Send EMF logs in batches (#2572)
  - Add prometheus type field for CloudWatch compatibility (#2689)
- `signalfx` exporter:
  - Add resource attributes to events (#2631)
  - Add translation rule to drop dimensions (#2660)
  - Remove temporary host translation workaround (#2652)
  - Remove unnecessary default translation rules (#2672)
  - Update `exclude_metrics` option so that the default exclude rules can be overridden by setting the option to `[]` (#2737)
- `awsprometheusremotewrite` exporter: Add support for given IAM roles (#2675)
- `statsd` receiver: Change to use OpenTelemetry type instead of OpenCensus type (#2733)
- `resourcedetection` processor: Add missing entries for `cloud.infrastructure_service` (#2777)

### 🧰 Bug fixes 🧰

- `dynatrace` exporter: Serialize each datapoint into separate line (#2618)
- `splunkhec` exporter: Retain all otel attributes (#2712)
- `newrelic` exporter: Fix default metric URL (#2739)
- `googlecloud` exporter: Add host.name label if hostname is present in node (#2711)

## v0.22.0

# 🎉 OpenTelemetry Collector Contrib v0.22.0 (Beta) 🎉

The OpenTelemetry Collector Contrib contains everything in the [opentelemetry-collector release](https://github.com/open-telemetry/opentelemetry-collector/releases/tag/v0.22.0) (be sure to check the release notes here as well!). Check out the [Getting Started Guide](https://opentelemetry.io/docs/collector/getting-started/) for deployment and configuration information.

### 🚀 New components 🚀

- `filelog` receiver to tail and parse logs from files using the [opentelemetry-log-collection](https://github.com/open-telemetry/opentelemetry-log-collection) library

### 💡 Enhancements 💡

- `dynatrace` exporter: Send metrics to Dynatrace in chunks of 1000 (#2468)
- `k8s` processor: Add ability to associate metadata tags using pod UID rather than just IP (#2199)
- `signalfx` exporter:
  - Add statusCode to logging field on dimension client (#2459)
  - Add translation rules for `cpu.utilization_per_core` (#2540)
  - Updates to metadata handling (#2531)
  - Calculate extra network I/O metrics (#2553)
  - Calculate extra disk I/O metrics (#2557)
- `statsd` receiver: Add metric type label and `enable_metric_type` option (#2466)
- `sumologic` exporter: Add support for carbon2 format (#2562)
- `resourcedetection` processor: Add Azure detector (#2372)
- `k8scluster` receiver: Use OTel conventions for metadata (#2530)
- `newrelic` exporter: Multi-tenant support for sending trace data and performance enhancements (#2481)
- `stackdriver` exporter: Enable `retry_on_failure` and `sending_queue` options (#2613)
- Use standard way to convert from time.Time to proto Timestamp (#2548)

### 🧰 Bug fixes 🧰

- `signalfx` exporter:
  - Fix calculation of `network.total` metric (#2551)
  - Correctly convert dimensions on metadata updates (#2552)
- `awsxray` exporter and receiver: Fix the type of content_length (#2539)
- `resourcedetection` processor: Use values in accordance to semantic conventions for AWS (#2556)
- `awsemf` exporter: Fix concurrency issue (#2571)

## v0.21.0

# 🎉 OpenTelemetry Collector Contrib v0.21.0 (Beta) 🎉

The OpenTelemetry Collector Contrib contains everything in the [opentelemetry-collector release](https://github.com/open-telemetry/opentelemetry-collector/releases/tag/v0.21.0) (be sure to check the release notes here as well!). Check out the [Getting Started Guide](https://opentelemetry.io/docs/collector/getting-started/) for deployment and configuration information.

### 🚀 New components 🚀

- `loki` exporter to export data via HTTP to Loki

### 🛑 Breaking changes 🛑

- `signalfx` exporter: Allow periods to be sent in dimension keys (#2456). Existing users who do not want to change this functionality can set `nonalphanumeric_dimension_chars` to `_-`

### 💡 Enhancements 💡

- `awsemf` exporter:
  - Support unit customization before sending logs to AWS CloudWatch (#2318)
  - Group exported metrics by labels (#2317)
- `datadog` exporter: Add basic span events support (#2338)
- `alibabacloudlogservice` exporter: Support new metrics interface (#2280)
- `sumologic` exporter:
  - Enable metrics pipeline (#2117)
  - Add support for all types of log body (#2380)
- `signalfx` exporter: Add `nonalphanumeric_dimension_chars` config option (#2442)

### 🧰 Bug fixes 🧰

- `resourcedetection` processor: Fix resource attribute environment variable (#2378)
- `k8scluster` receiver: Fix nil pointer bug (#2450)

## v0.20.0

# 🎉 OpenTelemetry Collector Contrib v0.20.0 (Beta) 🎉

The OpenTelemetry Collector Contrib contains everything in the [opentelemetry-collector release](https://github.com/open-telemetry/opentelemetry-collector/releases/tag/v0.20.0) (be sure to check the release notes here as well!). Check out the [Getting Started Guide](https://opentelemetry.io/docs/collector/getting-started/) for deployment and configuration information.

### 🚀 New components 🚀

- `spanmetrics` processor to aggregate Request, Error and Duration (R.E.D) metrics from span data
- `awsxray` receiver to accept spans in the X-Ray Segment format
- `groupbyattrs` processor to group the records by provided attributes

### 🛑 Breaking changes 🛑

- Rename `kinesis` exporter to `awskinesis` (#2234)
- `signalfx` exporter: Remove `send_compatible_metrics` option, use `translation_rules` instead (#2267)
- `datadog` exporter: Remove default prefix from user metrics (#2308)

### 💡 Enhancements 💡

- `signalfx` exporter: Add k8s metrics to default excludes (#2167)
- `stackdriver` exporter: Reduce QPS (#2191)
- `datadog` exporter:
  - Translate otel exceptions to DataDog errors (#2195)
  - Use resource attributes for metadata and generated metrics (#2023)
- `sapm` exporter: Enable queuing by default (#1224)
- `dynatrace` exporter: Allow underscores anywhere in metric or dimension names (#2219)
- `awsecscontainermetrics` receiver: Handle stopped container's metadata (#2229)
- `awsemf` exporter: Enhance metrics batching in AWS EMF logs (#2271)
- `f5cloud` exporter: Add User-Agent header with version to requests (#2292)

### 🧰 Bug fixes 🧰

- `signalfx` exporter: Reinstate network/filesystem translation rules (#2171)

## v0.19.0

# 🎉 OpenTelemetry Collector Contrib v0.19.0 (Beta) 🎉

The OpenTelemetry Collector Contrib contains everything in the [opentelemetry-collector release](https://github.com/open-telemetry/opentelemetry-collector/releases/tag/v0.19.0) (be sure to check the release notes here as well!). Check out the [Getting Started Guide](https://opentelemetry.io/docs/collector/getting-started/) for deployment and configuration information.

### 🚀 New components 🚀

- `f5cloud` exporter to export metric, trace, and log data to F5 Cloud
- `jmx` receiver to report metrics from a target MBean server in conjunction with the [JMX Metric Gatherer](https://github.com/open-telemetry/opentelemetry-java-contrib/blob/main/contrib/jmx-metrics/README.md)

### 🛑 Breaking changes 🛑

- `signalfx` exporter: The `exclude_metrics` option now takes slice of metric filters instead of just metric names (slice of strings) (#1951)

### 💡 Enhancements 💡

- `datadog` exporter: Sanitize datadog service names (#1982)
- `awsecscontainermetrics` receiver: Add more metadata (#2011)
- `azuremonitor` exporter: Favor RPC over HTTP spans (#2006)
- `awsemf` exporter: Always use float64 as calculated rate (#2019)
- `splunkhec` receiver: Make the HEC receiver path configurable, and use `/*` by default (#2137)
- `signalfx` exporter:
  - Drop non-default metrics and add `include_metrics` option to override (#2145, #2146, #2162)
  - Rename `system.network.dropped_packets` metric to `system.network.dropped` (#2160)
  - Do not filter cloud attributes from dimensions (#2020)
- `redis` receiver: Migrate to pdata metrics #1889

### 🧰 Bug fixes 🧰

- `datadog` exporter: Ensure that version tag is added to trace stats (#2010)
- `loadbalancing` exporter: Rolling update of collector can stop the periodical check of DNS updates (#1798)
- `awsecscontainermetrics` receiver: Change the type of `exit_code` from string to int and deal with the situation when there is no data (#2147)
- `groupbytrace` processor: Make onTraceReleased asynchronous to fix processor overload (#1808)
- Handle cases where the time field of Splunk HEC events is encoded as a String (#2159)

## v0.18.0

# 🎉 OpenTelemetry Collector Contrib v0.18.0 (Beta) 🎉

The OpenTelemetry Collector Contrib contains everything in the [opentelemetry-collector release](https://github.com/open-telemetry/opentelemetry-collector/releases/tag/v0.18.0) (be sure to check the release notes here as well!). Check out the [Getting Started Guide](https://opentelemetry.io/docs/collector/getting-started/) for deployment and configuration information.

### 🚀 New components 🚀

- `sumologic` exporter to send logs and metrics data to Sumo Logic
- `dynatrace` exporter to send metrics to Dynatrace

### 💡 Enhancements 💡

- `datadog` exporter:
  - Add resource attributes to tags conversion feature (#1782)
  - Add Kubernetes conventions for hostnames (#1919)
  - Add container tags to datadog export for container infra metrics in service view (#1895)
  - Update resource naming and span naming (#1861)
  - Add environment variables support for config options (#1897)
- `awsxray` exporter: Add parsing of JavaScript stack traces (#1888)
- `elastic` exporter: Translate exception span events (#1858)
- `signalfx` exporter: Add translation rules to aggregate per core CPU metrics in default translations (#1841)
- `resourcedetection` processor: Gather tags associated with the EC2 instance and add them as resource attributes (#1899)
- `simpleprometheus` receiver: Add support for passing params to the prometheus scrape config (#1949)
- `azuremonitor` exporter: Implement Span status code specification changes - gRPC (#1960)
- `metricstransform` processor: Add grouping option ($1887)
- `alibabacloudlogservice` exporter: Use producer to send data to improve performance (#1981)

### 🧰 Bug fixes 🧰

- `datadog` exporter: Handle monotonic metrics client-side (#1805)
- `awsxray` exporter: Log error when translating span (#1809)

## v0.17.0

# 🎉 OpenTelemetry Collector Contrib v0.17.0 (Beta) 🎉

The OpenTelemetry Collector Contrib contains everything in the [opentelemetry-collector release](https://github.com/open-telemetry/opentelemetry-collector/releases/tag/v0.17.0) (be sure to check the release notes here as well!). Check out the [Getting Started Guide](https://opentelemetry.io/docs/collector/getting-started/) for deployment and configuration information.

### 💡 Enhancements 💡

- `awsemf` exporter: Add collector version to EMF exporter user agent (#1778)
- `signalfx` exporter: Add configuration for trace correlation (#1795)
- `statsd` receiver: Add support for metric aggregation (#1670)
- `datadog` exporter: Improve logging of hostname detection (#1796)

### 🧰 Bug fixes 🧰

- `resourcedetection` processor: Fix ecs detector to not use the default golang logger (#1745)
- `signalfx` receiver: Return 200 when receiver succeed (#1785)
- `datadog` exporter: Use a singleton for sublayer calculation (#1759)
- `awsxray` and `awsemf` exporters: Change the User-Agent content order (#1791)

## v0.16.0

# 🎉 OpenTelemetry Collector Contrib v0.16.0 (Beta) 🎉

The OpenTelemetry Collector Contrib contains everything in the [opentelemetry-collector release](https://github.com/open-telemetry/opentelemetry-collector/releases/tag/v0.16.0) (be sure to check the release notes here as well!). Check out the [Getting Started Guide](https://opentelemetry.io/docs/collector/getting-started/) for deployment and configuration information.

### 🛑 Breaking changes 🛑

- `honeycomb` exporter: Update to use internal data format (#1689)

### 💡 Enhancements 💡

- `newrelic` exporter: Add support for span events (#1643)
- `awsemf` exporter:
  - Add placeholder support in `log_group_name` and `log_stream_name` config (#1623, #1661)
  - Add label matching filtering rule (#1619)
- `resourcedetection` processor: Add new resource detector for AWS Elastic Beanstalk environments (#1585)
- `loadbalancing` exporter:
  - Add sort of endpoints in static resolver (#1692)
  - Allow specifying port when using DNS resolver (#1650)
- Add `batchperresourceattr` helper library that splits an incoming data based on an attribute in the resource (#1694)
- `alibabacloudlogservice` exporter:
  - Add logs exporter (#1609)
  - Change trace type from opencensus to opentelemetry (#1713)
- `datadog` exporter:
  - Improve trace exporter performance (#1706, #1707)
  - Add option to only send metadata (#1723)
- `awsxray` exporter:
  - Add parsing of Python stack traces (#1676)
  - Add collector version to user agent (#1730)

### 🧰 Bug fixes 🧰

- `loadbalancing` exporter:
  - Fix retry queue for exporters (#1687)
  - Fix `periodicallyResolve` for DNS resolver checks (#1678)
- `datadog` exporter: Fix status code handling (#1691)
- `awsxray` exporter:
  - Fix empty traces in X-Ray console (#1709)
  - Stricter requirements for adding http request url (#1729)
  - Fix status code handling for errors/faults (#1740)
- `signalfx` exporter:
  - Split incoming data requests by access token before enqueuing (#1727)
  - Disable retry on 400 and 401, retry with backoff on 429 and 503 (#1672)
- `awsecscontainermetrics` receiver: Improve error handling to fix seg fault (#1738)

## v0.15.0

# 🎉 OpenTelemetry Collector Contrib v0.15.0 (Beta) 🎉

The OpenTelemetry Collector Contrib contains everything in the [opentelemetry-collector release](https://github.com/open-telemetry/opentelemetry-collector/releases/tag/v0.15.0) (be sure to check the release notes here as well!). Check out the [Getting Started Guide](https://opentelemetry.io/docs/collector/getting-started/) for deployment and configuration information.

### 🚀 New components 🚀

- `zookeeper` receiver: Collects metrics from a Zookeeper instance using the `mntr` command
- `loadbalacing` exporter: Consistently exports spans belonging to the same trace to the same backend
- `windowsperfcounters` receiver: Captures the configured system, application, or custom performance counter data from the Windows registry using the PDH interface
- `awsprometheusremotewrite` exporter:  Sends metrics data in Prometheus TimeSeries format to a Prometheus Remote Write Backend and signs each outgoing HTTP request following the AWS Signature Version 4 signing process

### 💡 Enhancements 💡

- `awsemf` exporter:
  - Add `metric_declarations` config option for metric filtering and dimensions (#1503)
  - Add SummaryDataType and remove Min/Max from Histogram (#1584)
- `signalfxcorrelation` exporter: Add ability to translate host dimension (#1561)
- `newrelic` exporter: Use pdata instead of the OpenCensus for traces (#1587)
- `metricstransform` processor:
  - Add `combine` action for matched metrics (#1506)
  - Add `submatch_case` config option to specify case of matched label values (#1640)
- `awsecscontainermetrics` receiver: Extract cluster name from ARN (#1626)
- `elastic` exporter: Improve handling of span status if the status code is unset (#1591)

### 🧰 Bug fixes 🧰

- `awsemf` exporter: Add check for unhandled metric data types (#1493)
- `groupbytrace` processor: Make buffered channel to avoid goroutines leak (#1505)
- `stackdriver` exporter: Set `options.UserAgent` so that the OpenCensus exporter does not override the UA ($1620)

## v0.14.0

# 🎉 OpenTelemetry Collector Contrib v0.14.0 (Beta) 🎉

The OpenTelemetry Collector Contrib contains everything in the [opentelemetry-collector release](https://github.com/open-telemetry/opentelemetry-collector/releases/tag/v0.14.0) (be sure to check the release notes here as well!). Check out the [Getting Started Guide](https://opentelemetry.io/docs/collector/getting-started/) for deployment and configuration information.

### 🚀 New components 🚀

- `datadog` exporter to send metric and trace data to Datadog (#1352)
- `tailsampling` processor moved from core to contrib (#1383)

### 🛑 Breaking changes 🛑

- `jmxmetricsextension` migrated to `jmxreceiver` (#1182, #1357)
- Move signalfx correlation code out of `sapm` to `signalfxcorrelation` exporter (#1376)
- Move Splunk specific utils outside of common (#1306)
- `stackdriver` exporter:
    - Config options `metric_prefix` & `skip_create_metric_descriptor` are now nested under `metric`, see [README](https://github.com/open-telemetry/opentelemetry-collector-contrib/blob/main/exporter/stackdriverexporter/README.md).
    - Trace status codes no longer reflect gRPC codes as per spec changes: open-telemetry/opentelemetry-specification#1067
- `datadog` exporter: Remove option to change the namespace prefix (#1483)

### 💡 Enhancements 💡

- `splunkhec` receiver: Add ability to ingest metrics (#1276)
- `signalfx` receiver: Improve pipeline error handling (#1329)
- `datadog` exporter:
  - Improve hostname resolution (#1285)
  - Add flushing/export of traces and trace-related statistics (#1266)
  - Enable traces on Windows (#1340)
  - Send otel.exporter running metric (#1354)
  - Add tag normalization util method (#1373)
  - Send host metadata (#1351)
  - Support resource conventions for hostnames (#1434)
  - Add version tag extract (#1449)
- Add `batchpertrace` library to split the incoming batch into several batches, one per trace (#1257)
- `statsd` receiver:
  - Add timer support (#1335)
  - Add sample rate support for counter, transfer gauge to double and transfer counter to int only (#1361)
- `awsemf` exporter: Restructure metric translator logic (#1353)
- `resourcedetection` processor:
  - Add EC2 hostname attribute (#1324)
  - Add ECS Resource detector (#1360)
- `sapm` exporter: Add queue settings (#1390)
- `metrictransform` processor: Add metric filter option (#1447)
- `awsxray` exporter: Improve ECS attribute and origin translation (#1428)
- `resourcedetection` processor: Initial system detector (#1405)

### 🧰 Bug fixes 🧰

- Remove duplicate definition of cloud providers with core conventions (#1288)
- `kubeletstats` receiver: Handle nil references from the kubelet API (#1326)
- `awsxray` receiver:
  - Add kind type to root span to fix the empty parentID problem (#1338)
  - Fix the race condition issue (#1490)
- `awsxray` exporter:
  - Setting the tlsconfig InsecureSkipVerify using NoVerifySSL (#1350)
  - Drop invalid xray trace id (#1366)
- `elastic` exporter: Ensure span name is limited (#1371)
- `splunkhec` exporter: Don't send 'zero' timestamps to Splunk HEC (#1157)
- `stackdriver` exporter: Skip processing empty metrics slice (#1494)

## v0.13.0

# 🎉 OpenTelemetry Collector Contrib v0.13.0 (Beta) 🎉

The OpenTelemetry Collector Contrib contains everything in the [opentelemetry-collector release](https://github.com/open-telemetry/opentelemetry-collector/releases/tag/v0.13.0) (be sure to check the release notes here as well!). Check out the [Getting Started Guide](https://opentelemetry.io/docs/collector/getting-started/) for deployment and configuration information.

### 💡 Enhancements 💡

- `sapm` exporter:
  - Enable queuing by default (#1224)
  - Add SignalFx APM correlation (#1205)
  - Make span source attribute and destination dimension names configurable (#1286)
- `signalfx` exporter:
  - Pass context to the http client requests (#1225)
  - Update `disk.summary_utilization` translation rule to accommodate new labels (#1258)
- `newrelic` exporter: Add `span.kind` attribute (#1263)
- `datadog` exporter:
  - Add Datadog trace translation helpers (#1208)
  - Add API key validation (#1216)
- `splunkhec` receiver: Add the ability to ingest logs (#1268)
- `awscontainermetrics` receiver: Report `CpuUtilized` metric in percentage (#1283)
- `awsemf` exporter: Only calculate metric rate for cumulative counter and avoid SingleDimensionRollup for metrics with only one dimension (#1280)

### 🧰 Bug fixes 🧰

- Make `signalfx` exporter a metadata exporter (#1252)
- `awsecscontainermetrics` receiver: Check for empty network rate stats and set zero (#1260)
- `awsemf` exporter: Remove InstrumentationLibrary dimension in CloudWatch EMF Logs if it is undefined (#1256)
- `awsxray` receiver: Fix trace/span id transfer (#1264)
- `datadog` exporter: Remove trace support for Windows for now (#1274)
- `sapm` exporter: Correlation enabled check inversed (#1278)

## v0.12.0

# 🎉 OpenTelemetry Collector Contrib v0.12.0 (Beta) 🎉

The OpenTelemetry Collector Contrib contains everything in the [opentelemetry-collector release](https://github.com/open-telemetry/opentelemetry-collector/releases/tag/v0.12.0) (be sure to check the release notes here as well!). Check out the [Getting Started Guide](https://opentelemetry.io/docs/collector/getting-started/) for deployment and configuration information.

### 🚀 New components 🚀

- `awsemf` exporter to support exporting metrics to AWS CloudWatch (#498, #1169)
- `http_forwarder` extension that forwards HTTP requests to a specified target (#979, #1014, #1150)
- `datadog` exporter that sends metric and trace data to Datadog (#1142, #1178, #1181, #1212)
- `awsecscontainermetrics` receiver to collect metrics from Amazon ECS Task Metadata Endpoint (#1089, #1148, #1160)

### 💡 Enhancements 💡

- `signalfx` exporter:
  - Add host metadata synchronization (#1039, #1118)
  - Add `copy_dimensions` translator option (#1126)
  - Update `k8s_cluster` metric translations (#1121)
  - Add option to exclude metrics (#1156)
  - Add `avg` aggregation method (#1151)
  - Fallback to host if cloud resource id not found (#1170)
  - Add backwards compatible translation rules for the `dockerstatsreceiver` (#1201)
  - Enable queuing and retries (#1223)
- `splunkhec` exporter:
  - Add log support (#875)
  - Enable queuing and retries (#1222)
- `k8scluster` receiver: Standardize metric names (#1119)
- `awsxray` exporter:
  - Support AWS EKS attributes (#1090)
  - Store resource attributes in X-Ray segments (#1174)
- `honeycomb` exporter:
  - Add span kind to the event sent to Honeycomb (#474)
  - Add option to adjust the sample rate using an attribute on the span (#1162)
- `jmxmetrics` extension: Add subprocess manager to manage child java processes (#1028)
- `elastic` exporter: Initial metrics support (#1173)
- `k8s` processor: Rename default attr names for label/annotation extraction (#1214)
- Add common SignalFx host id extraction (#1100)
- Allow MSI upgrades (#1165)

### 🧰 Bug fixes 🧰

- `awsxray` exporter: Don't set origin to EC2 when not on AWS (#1115)

## v0.11.0

# 🎉 OpenTelemetry Collector Contrib v0.11.0 (Beta) 🎉

The OpenTelemetry Collector Contrib contains everything in the [opentelemetry-collector release](https://github.com/open-telemetry/opentelemetry-collector/releases/tag/v0.11.0) (be sure to check the release notes here as well!). Check out the [Getting Started Guide](https://opentelemetry.io/docs/collector/getting-started/) for deployment and configuration information.

### 🚀 New components 🚀
- add `dockerstats` receiver as top level component (#1081)
- add `tracegen` utility (#956)

### 💡 Enhancements 💡
- `stackdriver` exporter: Allow overriding client options via config (#1010)
- `k8scluster` receiver: Ensure informer caches are synced before initial data sync (#842)
- `elastic` exporter: Translate `deployment.environment` resource attribute to Elastic APM's semantically equivalent `service.environment` (#1022)
- `k8s` processor: Add logs support (#1051)
- `awsxray` exporter: Log response error with zap (#1050)
- `signalfx` exporter
  - Add dimensions to renamed metrics (#1041)
  - Add translation rules for `disk_ops.total` and `disk_ops.pending` metrics (#1082)
  - Add event support (#1036)
- `kubeletstats` receiver: Cache detailed PVC labels to reduce API calls (#1052)
- `signalfx` receiver: Add event support (#1035)

## v0.10.0

# 🎉 OpenTelemetry Collector Contrib v0.10.0 (Beta) 🎉

The OpenTelemetry Collector Contrib contains everything in the [opentelemetry-collector release](https://github.com/open-telemetry/opentelemetry-collector/releases/tag/v0.10.0) (be sure to check the release notes here as well!). Check out the [Getting Started Guide](https://opentelemetry.io/docs/collector/getting-started/) for deployment and configuration information.

### 🚀 New components 🚀
- add initial docker stats receiver, without sourcing in top level components (#495)
- add initial jmx metrics extension structure, without sourcing in top level components (#740)
- `routing` processor for routing spans based on HTTP headers (#907)
- `splunkhec` receiver to receive Splunk HEC metrics, traces and logs (#840)
- Add skeleton for `http_forwarder` extension that forwards HTTP requests to a specified target (#979)

### 💡 Enhancements 💡
- `stackdriver` exporter
  - Add timeout parameter (#835)
  - Add option to configurably set UserAgent string (#758)
- `signalfx` exporter
  - Reduce memory allocations for big batches processing (#871)
  - Add AWSUniqueId and gcp_id generation (#829)
  - Calculate cpu.utilization compatibility metric (#839, #974, #954)
- `metricstransform` processor: Replace `{{version}}` in label values (#876)
- `resourcedetection` processor: Logs Support (#970)
- `statsd` receiver: Add parsing for labels and gauges (#903)

### 🧰 Bug fixes 🧰
- `k8s` processor
  - Wrap metrics before sending further down the pipeline (#837)
  - Fix setting attributes on metrics passed from agent (#836)
- `awsxray` exporter: Fix "pointer to empty string" is not omitted bug (#830)
- `azuremonitor` exporter: Treat UNSPECIFIED span kind as INTERNAL (#844)
- `signalfx` exporter: Remove misleading warnings (#869)
- `newrelic` exporter: Fix panic if service name is empty (#969)
- `honeycomb` exporter: Don't emit default proc id + starttime (#972)

## v0.9.0

# 🎉 OpenTelemetry Collector Contrib v0.9.0 (Beta) 🎉

The OpenTelemetry Collector Contrib contains everything in the [opentelemetry-collector release](https://github.com/open-telemetry/opentelemetry-collector/releases/tag/v0.9.0) (be sure to check the release notes here as well!). Check out the [Getting Started Guide](https://opentelemetry.io/docs/collector/getting-started/) for deployment and configuration information.

### 🛑 Breaking changes 🛑
- Remove deprecated `lightstep` exporter (#828)

### 🚀 New components 🚀
- `statsd` receiver for ingesting StatsD messages (#566)

### 💡 Enhancements 💡
- `signalfx` exporter
   - Add disk usage translations (#760)
   - Add disk utilization translations (#782)
   - Add translation rule to drop redundant metrics (#809)
- `kubeletstats` receiver
  - Sync available volume metadata from /pods endpoint (#690)
  - Add ability to collect detailed data from PVC (#743)
- `awsxray` exporter: Translate SDK name/version into xray model (#755)
- `elastic` exporter: Translate semantic conventions to Elastic destination fields (#671)
- `stackdriver` exporter: Add point count metric (#757)
- `awsxray` receiver
  - Ported the TCP proxy from the X-Ray daemon (#774)
  - Convert to OTEL trace format (#691)

### 🧰 Bug fixes 🧰
- `kubeletstats` receiver: Do not break down metrics batch (#754)
- `host` observer: Fix issue on darwin where ports listening on all interfaces are not correctly accounted for (#582)
- `newrelic` exporter: Fix panic on missing span status (#775)

## v0.8.0

# 🎉 OpenTelemetry Collector Contrib v0.8.0 (Beta) 🎉

The OpenTelemetry Collector Contrib contains everything in the [opentelemetry-collector release](https://github.com/open-telemetry/opentelemetry-collector/releases/tag/v0.8.0) (be sure to check the release notes here as well!). Check out the [Getting Started Guide](https://opentelemetry.io/docs/collector/getting-started/) for deployment and configuration information.

### 🚀 New components 🚀

- Receivers
  - `prometheusexec` subprocess manager (##499)

### 💡 Enhancements 💡

- `signalfx` exporter
  - Add/Update metric translations (#579, #584, #639, #640, #652, #662)
  - Add support for calculate new metric translator (#644)
  - Add renaming rules for load metrics (#664)
  - Update `container.name` to `k8s.container.name` in default translation rule (#683)
  - Rename working-set and page-fault metrics (#679)
- `awsxray` exporter
  - Translate exception event into xray exception (#577)
  - Add ingestion of X-Ray segments via UDP (#502)
  - Parse Java stacktrace and populate in xray cause (#687)
- `kubeletstats` receiver
  - Add metric_groups option (#648)
  - Set datapoint timestamp in receiver (#661)
  - Change `container.name` label to `k8s.container.name` (#680)
  - Add working-set and page-fault metrics (#666)
  - Add basic support for volume metrics (#667)
- `stackdriver` trace exporter: Move to new interface and pdata (#486)
- `metricstranform` processor: Keep timeseries and points in order after aggregation (#663)
- `k8scluster` receiver: Change `container.spec.name` label to `k8s.container.name` (#681)
- Migrate receiver creator to internal data model (#701)
- Add ec2 support to `resourcedetection` processor (#587)
- Enable timeout, sending queue and retry for SAPM exporter (#707)

### 🧰 Bug fixes 🧰

- `azuremonitor` exporter: Correct HTTP status code success mapping (#588)
- `k8scluster` receiver: Fix owner reference in metadata updates (#649)
- `awsxray` exporter: Fix handling of db system (#697)

### 🚀 New components 🚀

- Skeleton for AWS ECS container metrics receiver (#463)
- `prometheus_exec` receiver (#655)

## v0.7.0

# 🎉 OpenTelemetry Collector Contrib v0.7.0 (Beta) 🎉

The OpenTelemetry Collector Contrib contains everything in the [opentelemetry-collector release](https://github.com/open-telemetry/opentelemetry-collector/releases/tag/v0.7.0) (be sure to check the release notes here as well!). Check out the [Getting Started Guide](https://opentelemetry.io/docs/collector/getting-started/) for deployment and configuration information.

### 🛑 Breaking changes 🛑

- `awsxray` receiver updated to support udp: `tcp_endpoint` config option renamed to `endpoint` (#497)
- TLS config changed for `sapmreceiver` (#488) and `signalfxreceiver` receivers (#488)

### 🚀 New components 🚀

- Exporters
  - `sentry` adds tracing exporter for [Sentry](https://sentry.io/) (#565)
- Extensions
  - `endpoints` observer: adds generic endpoint watcher (#427)
  - `host` observer: looks for listening network endpoints on host (#432)

### 💡 Enhancements 💡

- Update `honeycomb` exporter for v0.8.0 compatibility
- Extend `metricstransform` processor to be able to add a label to an existing metric (#441)
- Update `kubeletstats` metrics according to semantic conventions (#475)
- Updated `awsxray` receiver config to use udp (#497)
- Add `/pods` endpoint support in `kubeletstats` receiver to add extra labels (#569)
- Add metric translation options to `signalfx` exporter (#477, #501, #571, #573)

### 🧰 Bug fixes 🧰

- `azuremonitor` exporter: Mark spanToEnvelope errors as permanent (#500)

## v0.6.0

# 🎉 OpenTelemetry Collector Contrib v0.6.0 (Beta) 🎉

The OpenTelemetry Collector Contrib contains everything in the [opentelemetry-collector release](https://github.com/open-telemetry/opentelemetry-collector/releases/tag/v0.6.0) (be sure to check the release notes here as well!). Check out the [Getting Started Guide](https://opentelemetry.io/docs/collector/getting-started/) for deployment and configuration information.

### 🛑 Breaking changes 🛑

- Removed `jaegarlegacy` (#397) and `zipkinscribe` receivers (#410)
- `kubeletstats` receiver: Renamed `k8s.pod.namespace` pod label to `k8s.namespace.name` and `k8s.container.name` container label to `container.name`

### 🚀 New components 🚀

- Processors
  - `metricstransform` renames/aggregates within individual metrics (#376) and allow changing the data type between int and float (#402)

### 💡 Enhancements 💡

- `awsxray` exporter: Use `peer.service` as segment name when set. (#385)
- `splunk` exporter: Add trace exports support (#359, #399)
- Build and publish Windows MSI (#408) and DEB/RPM Linux packages (#405)

### 🧰 Bug fixes 🧰

- `kubeletstats` receiver:
  - Fixed NPE for newly created pods (#404)
  - Updated to latest change in the ReceiverFactoryOld interface (#401)
  - Fixed logging and self reported metrics (#357)
- `awsxray` exporter: Only convert SQL information for SQL databases. (#379)
- `resourcedetection` processor: Correctly obtain machine-type info from gce metadata (#395)
- `k8scluster` receiver: Fix container resource metrics (#416)

## v0.5.0

Released 01-07-2020

# 🎉 OpenTelemetry Collector Contrib v0.5.0 (Beta) 🎉

The OpenTelemetry Collector Contrib contains everything in the [opentelemetry-collector release](https://github.com/open-telemetry/opentelemetry-collector/releases/tag/v0.5.0) (be sure to check the release notes here as well!). Check out the [Getting Started Guide](https://opentelemetry.io/docs/collector/getting-started/) for deployment and configuration information.

### 🚀 New components 🚀

- Processors
  - `resourcedetection` to automatically detect the resource based on the configured set of detectors (#309)

### 💡 Enhancements 💡

- `kubeletstats` receiver: Support for ServiceAccount authentication (#324)
- `signalfx` exporter and receiver
  - Add SignalFx metric token passthrough and config option (#325)
  - Set default endpoint of `signalfx` receiver to `:9943` (#351)
- `awsxray` exporter: Support aws plugins EC2/ECS/Beanstalk (#343)
- `sapm` exporter and receiver: Add SAPM access token passthrough and config option (#349)
- `k8s` processor: Add metrics support (#358)
- `k8s` observer: Separate annotations from labels in discovered pods (#363)

### 🧰 Bug fixes 🧰

- `honeycomb` exporter: Remove shared use of libhoney from goroutines (#305)

## v0.4.0

Released 17-06-2020

# 🎉 OpenTelemetry Collector Contrib v0.4.0 (Beta) 🎉

The OpenTelemetry Collector Contrib contains everything in the [opentelemetry-collector release](https://github.com/open-telemetry/opentelemetry-collector/releases/tag/v0.4.0) (be sure to check the release notes here as well!). Check out the [Getting Started Guide](https://opentelemetry.io/docs/collector/getting-started/) for deployment and configuration information.

### 🛑 Breaking changes 🛑

  - `signalfx` exporter `url` parameter changed to `ingest_url` (no impact if only using `realm` setting)

### 🚀 New components 🚀

- Receivers
  - `receiver_creator` to create receivers at runtime (#145), add observer support to receiver_creator (#173), add rules support (#207), add dynamic configuration values (#235)
  - `kubeletstats` receiver (#237)
  - `prometheus_simple` receiver (#184)
  - `kubernetes-cluster` receiver (#175)
  - `redis` receiver (#138)
- Exporters
  - `alibabacloudlogservice` exporter (#259)
  - `SplunkHEC` metrics exporter (#246)
  - `elastic` APM exporter (#240)
  - `newrelic` exporter (#229)
- Extensions
  - `k8s` observer (#185)

### 💡 Enhancements 💡

- `awsxray` exporter
  - Use X-Ray convention of segment name == service name (#282)
  - Tweak xray export to improve rendering of traces and improve parity (#241)
  - Add handling for spans received with nil attributes (#212)
- `honeycomb` exporter
  - Use SendPresampled (#291)
  - Add span attributes as honeycomb event fields (#271)
  - Support resource labels in Honeycomb exporter (#20)
- `k8s` processor
  - Add support of Pod UID extraction to k8sprocessor (#219)
  - Use `k8s.pod.ip` to record resource IP instead of just `ip` (#183)
  - Support same authentication mechanism as other kubernetes components do (#307)
- `sapm` exporter: Add TLS for SAPM and SignalFx receiver (#215)
- `signalfx` exporter
  - Add metric metadata syncer to SignalFx exporter (#231)
  - Add TLS for SAPM and SignalFx receiver (#215)
- `stackdriver` exporter: Add support for resource mapping in config (#163)

### 🧰 Bug fixes 🧰

- `awsxray` exporter: Wrap bad request errors for proper handling by retry queue (#205)
- `lightstep` exporter: Ensure Lightstep exporter doesnt crash on nil node (#250)
- `sapm` exporter: Do not break Jaeger traces before sending downstream (#193)
- `k8s` processor: Ensure Jaeger spans work in passthrough mode (262)

## 🧩 Components 🧩

### Receivers

| Traces | Metrics |
|:-------:|:-------:|
| Jaeger Legacy | Carbon |
| SAPM (SignalFx APM) | Collectd |
| Zipkin Scribe | K8s Cluster |
| | Redis |
| |  SignalFx |
| | Simple Prometheus |
| | Wavefront |

### Processors

- K8s

### Exporters

| Commercial | Community |
|:------------:|:-----------:|
| Alibaba Cloud Log Service | Carbon |
| AWS X-ray | Elastic |
| Azure Monitor | Jaeger Thrift |
| Honeycomb | Kinesis |
| Lightstep |
| New Relic |
| SAPM (SignalFx APM) |
| SignalFx (Metrics) |
| Splunk HEC |
| Stackdriver (Google) |

### Extensions

- Observer
  - K8s

## v0.3.0 Beta

Released 2020-03-30

### Breaking changes

-  Make prometheus receiver config loading strict. #697
Prometheus receiver will now fail fast if the config contains unused keys in it.

### Changes and fixes

- Enable best effort serve by default of Prometheus Exporter (https://github.com/orijtech/prometheus-go-metrics-exporter/pull/6)
- Fix null pointer exception in the logging exporter #743
- Remove unnecessary condition to have at least one processor #744
- Updated Honeycomb exported to `honeycombio/opentelemetry-exporter-go v0.3.1`

### Features

Receivers / Exporters:

* AWS X-Ray
* Carbon
* CollectD
* Honeycomb
* Jaeger
* Kinesis
* LightStep
* OpenCensus
* OpenTelemetry
* SAPM
* SignalFx
* Stackdriver
* Wavefront
* Zipkin
* Zipkin Scribe


Processors:

* Attributes
* Batch
* Memory Limiter
* Queued Retry
* Resource
* Sampling
* Span
* Kubernetes

Extensions:

* Health Check
* Performance Profiler
* zPages


## v0.2.8

Released 2020-03-25

Alpha v0.2.8 of OpenTelemetry Collector Contrib.

- Implemented OTLP receiver and exporter.
- Added ability to pass config to the service programmatically (useful for custom builds).
- Improved own metrics / observability.


## v0.2.7

Released 2020-03-17

### Self-Observability
- New command-line switch to control legacy and new metrics. Users are encouraged
to experiment and migrate to the new metrics.
- Improved error handling on shutdown.


### Processors
- Fixed passthrough mode k8sprocessor.
- Added `HASH` action to attribute processor.

### Receivers and Exporters
- Added Honeycomb exporter.
- Added LightStep exporter.
- Added regular expression for Carbon receiver, allowing the metric name to be broken into proper label keys and values.
- Updated Stackdriver exporter to use a new batch API.


## v0.2.6 Alpha

Released 2020-02-18

### Self-Observability
- Updated metrics prefix to `otelcol` and expose command line argument to modify the prefix value.
- Batch dropped span now emits zero when no spans are dropped.

### Processors
- Extended Span processor to have include/exclude span logic.
- Ability to choose strict or regexp matching for include/exclude filters.

### Receivers and Exporters
- Added Carbon receiver and exporter.
- Added Wavefront receiver.


## v0.0.5 Alpha

Released 2020-01-30

- Regexp-based filtering of span names.
- Ability to extract attributes from span names and rename span.
- File exporter for debugging.
- Span processor is now enabled by default.

## v0.0.1 Alpha

Released 2020-01-11

First release of OpenTelemetry Collector Contrib.


[v0.3.0]: https://github.com/open-telemetry/opentelemetry-collector-contrib/compare/v0.2.8...v0.3.0
[v0.2.8]: https://github.com/open-telemetry/opentelemetry-collector-contrib/compare/v0.2.7...v0.2.8
[v0.2.7]: https://github.com/open-telemetry/opentelemetry-collector-contrib/compare/v0.2.6...v0.2.7
[v0.2.6]: https://github.com/open-telemetry/opentelemetry-collector-contrib/compare/v0.0.5...v0.2.6
[v0.0.5]: https://github.com/open-telemetry/opentelemetry-collector-contrib/compare/v0.0.1...v0.0.5
[v0.0.1]: https://github.com/open-telemetry/opentelemetry-collector-contrib/tree/v0.0.1<|MERGE_RESOLUTION|>--- conflicted
+++ resolved
@@ -23,15 +23,11 @@
 ### 🧰 Bug fixes 🧰
 
 - `k8sclusterreceiver`: Fix the receiver to work with 1.19 and 1.20 k8s API versions (#9523)
-<<<<<<< HEAD
-- `azuremonitorexporter` : Fix log exporter bug related to incorrectly mapping SpanId (#9579)
-- `examples/demo`: fix baggage not work in trace demo app. (#9418)
-=======
 - `azuremonitorexporter`: Fix log exporter bug related to incorrectly mapping SpanId (#9579)
 - `mysqlreceiver`: Fix attribute values mismatch with its definition (#9688)
 - `opencensusreceiver`: Do not report fatal error if err is server closed (#9559).
 - `sqlserverreceiver`: Fix the receiver to have integer types on metrics where applicable (#9601)
->>>>>>> 92ab5513
+- `examples/demo`: fix baggage not work in trace demo app. (#9418)
 
 ## v0.50.0
 
