# Changelog

## Unreleased

## 💡 Enhancements 💡

- `cloudfoundryreceiver`: Enable Cloud Foundry client (#7060)
- `elasticsearchexporter`: add elasticsearchexporter to the components exporter list (#6002)
- `elasticsearchreceiver`: Add metric metadata (#6892)
- `elasticsearchreceiver`: Use same metrics as JMX receiver for JVM metrics (#7160)
- `elasticsearchreceiver`: Implement scraping logic (#7174)
- `datadogexporter`: Add http.status_code tag to trace stats (#6889)
- `mongodbreceiver`: Add initial client code to the component (#7125)
- `tanzuobservabilityexporter`: Support delta histograms (#6897)
- `mysqlreceiver`: Add the receiver to available components (#7078)
- `dynatraceexporter`: Do not shut down exporter when metrics ingest module is temporarily unavailable (#7161)
- `mongodbreceiver`: Add metric metadata (#7163)
- `postgresqlreceiver`: add the receiver to available components (#7079)
<<<<<<< HEAD
- Use Jaeger gRPC instead of Thrift in the docker-compose example (#7243)
=======
- `tanzuobservability exporter`: Support summary metrics (#7121)
>>>>>>> 02d67ac7

## 🛑 Breaking changes 🛑

- `tanzuobservabilityexporter`: Remove status.code
- `tanzuobservabilityexporter`: Use semantic conventions for status.message (#7126) 
- `k8sattributesprocessor`: Move `kube` and `observability` packages to `internal` folder (#7159)

## 🧰 Bug fixes 🧰

- `mdatagen`: Fix validation of `enabled` field in metadata.yaml (#7166)

## 🚀 New components 🚀

- Add `basicauth` extension (#7167)

## v0.42.0

## 💡 Enhancements 💡

- `couchbasereceiver`: Add couchbase client (#7122)
- `couchdbreceiver`: Add couchdb client (#6880)
- `elasticsearchreceiver`: Implement scraper client (#7019)
- `couchdbreceiver`: Add metadata metrics (#6878)
- `prometheusremotewriteexporter`: Handling Staleness flag from OTLP (#6679)
- `prometheusexporter`: Handling Staleness flag from OTLP (#6805)
- `prometheusreceiver`: Set OTLP no-data-present flag for stale scraped metrics. (#7043)
- `mysqlreceiver`: Add Integration test (#6916)
- `datadogexporter`: Add compatibility with ECS Fargate semantic conventions (#6670)
- `datadogexporter`: Add configuration option to use OTel span name into the Datatog resource name (#6611)
- `k8s_observer`: discover k8s.node endpoints (#6820)
- `redisreceiver`: Add missing description fields to keyspace metrics (#6940)
- `redisreceiver`: Set start timestamp uniformly for gauge and sum metrics (#6941)
- `kafkaexporter`: Allow controlling Kafka acknowledgment behaviour  (#6301)
- `lokiexporter`: Log the first part of the http body on failed pushes to loki (#6946)
- `resourcedetectionprocessor`: add the [consul](https://www.consul.io/) detector (#6382)
- `awsemfexporter`: refactor cw_client logic into separate `cwlogs` package (#7072)

## 🛑 Breaking changes 🛑

- `memcachedreceiver`: Update metric names (#6594)
- `memcachedreceiver`: Fix some metric units and value types (#6895)
- `sapm` receiver: Use Jaeger status values instead of OpenCensus (#6682)
- `jaeger` receiver/exporter: Parse/set Jaeger status with OTel spec values (#6682)
- `awsecscontainermetricsreceiver`: remove tag from `container.image.name` (#6436)
- `k8sclusterreceiver`: remove tag from `container.image.name` (#6436)

## 🚀 New components 🚀

- `ecs_task_observer`: Discover running containers in AWS ECS tasks (#6894)
- `mongodbreceiver`: Establish codebase for MongoDB metrics receiver (#6972)
- `couchbasereceiver`: Establish codebase for Couchbase metrics receiver (#7046)
- `dbstorage`: New experimental dbstorage extension (#7061)

## 🧰 Bug fixes 🧰

- `ecstaskobserver`: Fix "Incorrect conversion between integer types" security issue (#6939)
- Fix typo in "direction" metrics attribute description (#6949)
- `zookeeperreceiver`: Fix issue where receiver could panic during shutdown (#7020)
- `prometheusreceiver`: Fix metadata fetching when metrics differ by trimmable suffixes (#6932)
- Sanitize URLs being logged (#7021)
- `prometheusreceiver`: Fix start time tracking for long scrape intervals (#7053)
- `signalfxexporter`: Don't use syscall to avoid compilation errors on some platforms (#7062)
- `k8sattributeprocessor`: Parse IP out of net.Addr to correctly tag k8s.pod.ip (#7077)
- `k8sattributeprocessor`: Process IP correctly for net.Addr instances that are not typed (#7133)

## 💡 Enhancements 💡

- `lokiexporter`: add complete log record to body (#6619)
- `k8sclusterreceiver` add `container.image.tag` attribute (#6436)
- `spanmetricproccessor`: use an LRU cache for the cached Dimensions key-value pairs (#2179)
- `skywalkingexporter`: add skywalking metrics exporter (#6528)
- `deltatorateprocessor`: add int counter support (#6982)
- `filestorageextension`: document default values (#7022)
- `redisreceiver`: Migrate the scraper to the mdatagen metrics builder (#6938)  

## v0.41.0

## 🛑 Breaking changes 🛑

- None

## 🚀 New components 🚀

- `asapauthextension` (#6627)
- `mongodbatlasreceiver` (#6367)

## 🧰 Bug fixes 🧰

- `filestorageextension`: fix panic when configured directory cannot be accessed (#6103)
- `hostmetricsreceiver`: fix set of attributes for system.cpu.time metric (#6422)
- `k8sobserver`: only record pod endpoints for running pods (#5878)
- `mongodbatlasreceiver`: fix attributes fields in metadata.yaml (#6440)
- `prometheusexecreceiver`: command line processing on Windows (#6145)
- `spanmetricsprocessor`: fix exemplars support (#6140)
-  Remap arm64 to aarch64 on rpm/deb packages (#6635)

## 💡 Enhancements 💡

- `datadogexporter`: do not use attribute localhost-like hostnames (#6477)
- `datadogexporter`: retry per network call (#6412)
- `datadogexporter`: take hostname into account for cache (#6223)
- `exporter/lokiexporter`: adding a feature for loki exporter to encode JSON for log entry (#5846)
- `googlecloudspannerreceiver`: added fallback to ADC for database connections. (#6629)
- `googlecloudspannerreceiver`: added parsing only distinct items for sample lock request label. (#6514)
- `googlecloudspannerreceiver`: added request tag label to metadata config for top query stats. (#6475)
- `googlecloudspannerreceiver`: added sample lock requests label to the top lock stats metrics. (#6466)
- `googlecloudspannerreceiver`: added transaction tag label to metadata config for top transaction stats. (#6433)
- `groupbyattrsprocessor`: added support for metrics signal (#6248)
- `hostmetricsreceiver`: ensure SchemaURL is set (#6482)
- `kubeletstatsreceiver`: add support for read-only kubelet endpoint (#6488)
- `mysqlreceiver`: enable native authentication (#6628)
- `mysqlreceiver`: remove requirement for password on MySQL (#6479)
- `receiver/prometheusreceiver`: do not add host.name to metrics from localhost/unspecified targets (#6476)
- `spanmetricsprocessor`: add setStatus operation (#5886)
- `splunkhecexporter`: remove duplication of host.name attribute (#6527)
- `tanzuobservabilityexporter`: add consumer for sum metrics. (#6385)
- Update log-collection library to v0.23.0 (#6593)

## v0.40.0

## 🛑 Breaking changes 🛑

- `tencentcloudlogserviceexporter`: change `Endpoint` to `Region` to simplify configuration (#6135)

## 🚀 New components 🚀

- Add `memcached` receiver (#5839)

## 🧰 Bug fixes 🧰

- Fix token passthrough for HEC (#5435)
- `datadogexporter`: Fix missing resource attributes default mapping when resource_attributes_as_tags: false (#6359)
- `tanzuobservabilityexporter`: Log and report missing metric values. (#5835)
- `mongodbatlasreceiver`: Fix metrics metadata (#6395)

## 💡 Enhancements 💡

- `awsprometheusremotewrite` exporter: Improve error message when failing to sign request
- `mongodbatlas`: add metrics (#5921)
- `healthcheckextension`: Add path option (#6111)
- Set unprivileged user to container image (#6380)
- `k8sclusterreceiver`: Add allocatable type of metrics (#6113)
- `observiqexporter`: Allow Dialer timeout to be configured (#5906)
- `routingprocessor`: remove broken debug log fields (#6373)
- `prometheusremotewriteexporter`: Add exemplars support (#5578) 
- `fluentforwardreceiver`: Convert attributes with nil value to AttributeValueTypeEmpty (#6630)

## v0.39.0

## 🛑 Breaking changes 🛑

- `httpdreceiver` renamed to `apachereceiver` to match industry standards (#6207)
- `tencentcloudlogserviceexporter` change `Endpoint` to `Region` to simplify configuration (#6135)

## 🚀 New components 🚀

- Add `postgresqlreceiver` config and factory (#6153)
- Add TencentCloud LogService exporter `tencentcloudlogserviceexporter` (#5722)
- Restore `jaegerthrifthttpexporter` (#5666)
- Add `skywalkingexporter` (#5690, #6114)

## 🧰 Bug fixes 🧰

- `datadogexporter`: Improve cumulative metrics reset detection using `StartTimestamp` (#6120)
- `mysqlreceiver`: Address issues in shutdown function (#6239)
- `tailsamplingprocessor`: End go routines during shutdown (#5693)
- `googlecloudexporter`: Update google cloud exporter to correctly close the metric exporter (#5990)
- `statsdreceiver`: Fix the summary point calculation (#6155)
- `datadogexporter` Correct default value for `send_count_sum_metrics` (#6130)

## 💡 Enhancements 💡

- `datadogexporter`: Increase default timeout to 15 seconds (#6131)
- `googlecloudspannerreceiver`: Added metrics cardinality handling for Google Cloud Spanner receiver (#5981, #6148, #6229)
- `mysqlreceiver`: Mysql add support for different protocols (#6138)
- `bearertokenauthextension`: Added support of Bearer Auth for HTTP Exporters (#5962)
- `awsxrayexporter`: Fallback to rpc.method for segment operation when aws.operation missing (#6231)
- `healthcheckextension`: Add new health check feature for collector pipeline (#5643)
- `datadogexporter`: Always add current hostname (#5967)
- `k8sattributesprocessor`: Add code to fetch all annotations and labels by specifying key regex (#5780)
- `datadogexporter`: Do not rely on collector to resolve envvar when possible to resolve them (#6122)
- `datadogexporter`: Add container tags to attributes package (#6086)
- `datadogexporter`: Preserve original TraceID (#6158)
- `prometheusreceiver`: Enhance prometheus receiver logger to determine errors, test real e2e usage (#5870)
- `awsxrayexporter`: Added support for AWS AppRunner origin (#6141)

## v0.38.0

## 🛑 Breaking changes 🛑

- `datadogexporter` Make distributions the default histogram export option. (#5885)
- `redisreceiver` Update Redis receiver's metric names. (#5837)
- Remove `scraperhelper` from contrib, use the core version. (#5826)

## 🚀 New components 🚀

- `googlecloudspannerreceiver` Added implementation of Google Cloud Spanner receiver. (#5727)
- `awsxrayproxy` Wire up awsxrayproxy extension. (#5747)
- `awscontainerinsightreceiver` Enable AWS Container Insight receiver. (#5960)

## 🧰 Bug fixes 🧰

- `statsdreceiver`: fix start timestamp / temporality for counters. (#5714)
- Fix security issue related to github.com/tidwall/gjson. (#5936)
- `datadogexporter` Fix cumulative histogram handling in distributions mode (#5867)
- `datadogexporter` Skip nil sketches (#5925)

## 💡 Enhancements 💡

- Extend `kafkareceiver` configuration capabilities. (#5677)
- Convert `mongodbatlas` receiver to use scraperhelper. (#5827)
- Convert `dockerstats` receiver to use scraperhelper. (#5825)
- Convert `podman` receiver to use scraperhelper. (#5822)
- Convert `redisreceiver` to use scraperhelper. (#5796)
- Convert `kubeletstats` receiver to use scraperhelper. (#5821)
- `googlecloudspannerreceiver` Migrated Google Cloud Spanner receiver to scraper approach. (#5868)
- `datadogexporter` Use a `Consumer` interface for decoupling from zorkian's package. (#5315)
- `mdatagen` - Add support for extended metric descriptions (#5688)
- `signalfxexporter` Log datapoints option. (#5689)
- `cumulativetodeltaprocessor`: Update cumulative to delta. (#5772)
- Update configuration default values in log receivers docs. (#5840)
- `fluentforwardreceiver`: support more complex fluent-bit objects. (#5676)
- `datadogexporter` Remove spammy logging. (#5856)
- `datadogexporter` Remove obsolete report_buckets config. (#5858)
- Improve performance of metric expression matcher. (#5864)
- `tanzuobservabilityexporter` Introduce metricsConsumer and gaugeMetricConsumer. (#5426)
- `awsxrayexporter` rpc.system has priority to determine aws namespace. (#5833)
- `tailsamplingprocessor` Add support for composite sampling policy to the tailsampler. (#4958)
- `kafkaexporter` Add support for AWS_MSK_IAM SASL Auth (#5763)
- Refactor the client Authenticators  for the new "ClientAuthenticator" interfaces (#5905)
- `mongodbatlasreceiver` Add client wrapper for MongoDB Atlas support (#5386)
- `redisreceiver` Update Redis config options (#5861)
- `routingprocessor`: allow routing for all signals (#5869)
- `extension/observer/docker` add ListAndWatch to observer (#5851)

## v0.37.1

## 🧰 Bug fixes 🧰

- Fixes a problem with v0.37.0 which contained dependencies on v0.36.0 components. They should have been updated to v0.37.0.

## v0.37.0

## 🚀 New components 🚀

- [`journald` receiver](https://github.com/open-telemetry/opentelemetry-collector-contrib/tree/main/receiver/journaldreceiver) to parse Journald events from systemd journal using the [opentelemetry-log-collection](https://github.com/open-telemetry/opentelemetry-log-collection) library

## 🛑 Breaking changes 🛑

- Remove squash on configtls.TLSClientSetting for splunkhecexporter (#5541)
- Remove squash on configtls.TLSClientSetting for elastic components (#5539)
- Remove squash on configtls.TLSClientSetting for observiqexporter (#5540)
- Remove squash on configtls.TLSClientSetting for AWS components (#5454)
- Move `k8sprocessor` to `k8sattributesprocessor`.
- Rename `k8s_tagger` configuration `k8sattributes`.
- filelog receiver: use empty value for `SeverityText` field instead of `"Undefined"` (#5423)
- Rename `configparser.ConfigMap` to `config.Map`
- Rename `pdata.AggregationTemporality*` to `pdata.MetricAggregationTemporality*`
- Remove deprecated `batchpertrace` package/module (#5380)

## 💡 Enhancements 💡

- `k8sattributes` processor: add container metadata enrichment (#5467, #5572)
- `resourcedetection` processor: Add an option to force using hostname instead of FQDN (#5064)
- `dockerstats` receiver: Move docker client into new shared `internal/docker` (#4702)
- `spanmetrics` processor:
  - Add exemplars to metrics (#5263)
  - Support resource attributes in metrics dimensions (#4624)
- `filter` processor:
  - Add log filtering by `regexp` type filters (#5237)
  - Add record level log filtering (#5418)
- `dynatrace` exporter: Handle non-gauge data types (#5056)
- `datadog` exporter:
  - Add support for exporting histograms as sketches (#5082)
  - Scrub sensitive information from errors (#5575)
  - Add option to send instrumentation library metadata tags with metrics (#5431)
- `podman` receiver: Add `api_version`, `ssh_key`, and `ssh_passphrase` config options (#5430)
- `signalfx` exporter:
  - Add `max_connections` config option (#5432)
  - Add dimension name to log when value > 256 chars (#5258)
  - Discourage setting of endpoint path (#4851)
- `kubeletstats` receiver: Convert to pdata instead of using OpenCensus (#5458)
- `tailsampling` processor: Add `invert_match` config option to `string_attribute` policy (#4393)
- `awsemf` exporter: Add a feature flag in UserAgent for AWS backend to monitor the adoptions (#5178)
- `splunkhec` exporter: Handle explicitly NaN and Inf values (#5581)
- `hostmetrics` receiver:
  - Collect more process states in processes scraper (#4856)
  - Add device label to paging scraper (#4854)
- `awskinesis` exporter: Extend to allow for dynamic export types (#5440)

## 🧰 Bug fixes 🧰

- `datadog` exporter:
  - Fix tags on summary and bucket metrics (#5416)
  - Fix cache key generation for cumulative metrics (#5417)
- `resourcedetection` processor: Fix failure to start collector if at least one detector returns an error (#5242)
- `prometheus` exporter: Do not record obsreport calls (#5438)
- `prometheus` receiver: Metric type fixes to match Prometheus functionality (#4865)
- `sentry` exporter: Fix sentry tracing (#4320)
- `statsd` receiver: Set quantiles for metrics (#5647)

## v0.36.0

## 🛑 Breaking changes 🛑

- `filter` processor: The configs for `logs` filter processor have been changed to be consistent with the `metrics` filter processor. (#4895)
- `splunk_hec` receiver: 
  - `source_key`, `sourcetype_key`, `host_key` and `index_key` have now moved under `hec_metadata_to_otel_attrs` (#4726)
  - `path` field on splunkhecreceiver configuration is removed: We removed the `path` attribute as any request going to the Splunk HEC receiver port should be accepted, and added the `raw_path` field to explicitly map the path accepting raw HEC data. (#4951)
- feat(dynatrace): tags is deprecated in favor of default_dimensions (#5055)

## 💡 Enhancements 💡

- `filter` processor: Add ability to `include` logs based on resource attributes in addition to excluding logs based on resource attributes for strict matching. (#4895)
- `kubelet` API: Add ability to create an empty CertPool when the system run environment is windows
- `JMX` receiver: Allow JMX receiver logging level to be configured (#4898)
- `datadog` exporter: Export histograms as in OpenMetrics Datadog check (#5065)
- `dockerstats` receiver: Set Schema URL (#5239)
- Rename memorylimiter -> memorylimiterprocessor (#5262)
- `awskinesis` exporter: Refactor AWS kinesis exporter to be synchronous  (#5248)

## v0.35.0

## 🛑 Breaking changes 🛑

- Rename configparser.Parser to configparser.ConfigMap (#5070)
- Rename TelemetryCreateSettings -> TelemetrySettings (#5169)

## 💡 Enhancements 💡

- chore: update influxdb exporter and receiver (#5058)
- chore(dynatrace): use payload limit from api constants (#5077)
- Add documentation for filelog's new force_flush_period parameter (#5066)
- Reuse the gzip reader with a sync.Pool (#5145)
- Add a trace observer when splunkhecreceiver is used for logs (#5063)
- Remove usage of deprecated pdata.AttributeValueMapToMap (#5174)
- Podman Stats Receiver: Receiver and Metrics implementation (#4577)

## 🧰 Bug fixes 🧰

- Use staleness markers generated by prometheus, rather than making our own (#5062)
- `datadogexporter` exporter: skip NaN and infinite values (#5053)

## v0.34.0

## 🚀 New components 🚀

- [`cumulativetodelta` processor](https://github.com/open-telemetry/opentelemetry-collector-contrib/tree/main/processor/cumulativetodeltaprocessor) to convert cumulative sum metrics to cumulative delta

- [`file` exporter](https://github.com/open-telemetry/opentelemetry-collector-contrib/tree/main/exporter/fileexporter) from core repository ([#3474](https://github.com/open-telemetry/opentelemetry-collector/issues/3474))
- [`jaeger` exporter](https://github.com/open-telemetry/opentelemetry-collector-contrib/tree/main/exporter/jaegerexporter) from core repository ([#3474](https://github.com/open-telemetry/opentelemetry-collector/issues/3474))
- [`kafka` exporter](https://github.com/open-telemetry/opentelemetry-collector-contrib/tree/main/exporter/kafkaexporter) from core repository ([#3474](https://github.com/open-telemetry/opentelemetry-collector/issues/3474))
- [`opencensus` exporter](https://github.com/open-telemetry/opentelemetry-collector-contrib/tree/main/exporter/opencensusexporter) from core repository ([#3474](https://github.com/open-telemetry/opentelemetry-collector/issues/3474))
- [`prometheus` exporter](https://github.com/open-telemetry/opentelemetry-collector-contrib/tree/main/exporter/prometheusexporter) from core repository ([#3474](https://github.com/open-telemetry/opentelemetry-collector/issues/3474))
- [`prometheusremotewrite` exporter](https://github.com/open-telemetry/opentelemetry-collector-contrib/tree/main/exporter/prometheusremotewriteexporter) from core repository ([#3474](https://github.com/open-telemetry/opentelemetry-collector/issues/3474))
- [`zipkin` exporter](https://github.com/open-telemetry/opentelemetry-collector-contrib/tree/main/exporter/zipkinexporter) from core repository ([#3474](https://github.com/open-telemetry/opentelemetry-collector/issues/3474))
- [`attribute` processor](https://github.com/open-telemetry/opentelemetry-collector-contrib/tree/main/processor/attributeprocessor) from core repository ([#3474](https://github.com/open-telemetry/opentelemetry-collector/issues/3474))
- [`filter` processor](https://github.com/open-telemetry/opentelemetry-collector-contrib/tree/main/processor/filterprocessor) from core repository ([#3474](https://github.com/open-telemetry/opentelemetry-collector/issues/3474))
- [`probabilisticsampler` processor](https://github.com/open-telemetry/opentelemetry-collector-contrib/tree/main/processor/probabilisticsamplerprocessor) from core repository ([#3474](https://github.com/open-telemetry/opentelemetry-collector/issues/3474))
- [`resource` processor](https://github.com/open-telemetry/opentelemetry-collector-contrib/tree/main/processor/resourceprocessor) from core repository ([#3474](https://github.com/open-telemetry/opentelemetry-collector/issues/3474))
- [`span` processor](https://github.com/open-telemetry/opentelemetry-collector-contrib/tree/main/processor/spanprocessor) from core repository ([#3474](https://github.com/open-telemetry/opentelemetry-collector/issues/3474))
- [`hostmetrics` receiver](https://github.com/open-telemetry/opentelemetry-collector-contrib/tree/main/receiver/hostmetricsreceiver) from core repository ([#3474](https://github.com/open-telemetry/opentelemetry-collector/issues/3474))
- [`jaeger` receiver](https://github.com/open-telemetry/opentelemetry-collector-contrib/tree/main/receiver/jaegerreceiver) from core repository ([#3474](https://github.com/open-telemetry/opentelemetry-collector/issues/3474))
- [`kafka` receiver](https://github.com/open-telemetry/opentelemetry-collector-contrib/tree/main/receiver/kafkareceiver) from core repository ([#3474](https://github.com/open-telemetry/opentelemetry-collector/issues/3474))
- [`opencensus` receiver](https://github.com/open-telemetry/opentelemetry-collector-contrib/tree/main/receiver/opencensusreceiver) from core repository ([#3474](https://github.com/open-telemetry/opentelemetry-collector/issues/3474))
- [`prometheus` receiver](https://github.com/open-telemetry/opentelemetry-collector-contrib/tree/main/receiver/prometheusreceiver) from core repository ([#3474](https://github.com/open-telemetry/opentelemetry-collector/issues/3474))
- [`zipkin` receiver](https://github.com/open-telemetry/opentelemetry-collector-contrib/tree/main/receiver/zipkinreceiver) from core repository ([#3474](https://github.com/open-telemetry/opentelemetry-collector/issues/3474))
- [`bearertokenauth` extension](https://github.com/open-telemetry/opentelemetry-collector-contrib/tree/main/extension/bearertokenauthextension) from core repository ([#3474](https://github.com/open-telemetry/opentelemetry-collector/issues/3474))
- [`healthcheck` extension](https://github.com/open-telemetry/opentelemetry-collector-contrib/tree/main/extension/healthcheckextension) from core repository ([#3474](https://github.com/open-telemetry/opentelemetry-collector/issues/3474))
- [`oidcauth` extension](https://github.com/open-telemetry/opentelemetry-collector-contrib/tree/main/extension/oidcauthextension) from core repository ([#3474](https://github.com/open-telemetry/opentelemetry-collector/issues/3474))
- [`pprof` extension](https://github.com/open-telemetry/opentelemetry-collector-contrib/tree/main/extension/pprofextension) from core repository ([#3474](https://github.com/open-telemetry/opentelemetry-collector/issues/3474))
- [`testbed`](https://github.com/open-telemetry/opentelemetry-collector-contrib/tree/main/testbed) from core repository ([#3474](https://github.com/open-telemetry/opentelemetry-collector/issues/3474))

## 💡 Enhancements 💡

- `tailsampling` processor: Add new policy `probabilistic` (#3876)

## v0.33.0

# 🎉 OpenTelemetry Collector Contrib v0.33.0 (Beta) 🎉

The OpenTelemetry Collector Contrib contains everything in the [opentelemetry-collector release](https://github.com/open-telemetry/opentelemetry-collector/releases/tag/v0.32.0) (be sure to check the release notes here as well!). Check out the [Getting Started Guide](https://opentelemetry.io/docs/collector/getting-started/) for deployment and configuration information.

## 🚀 New components 🚀

- [`cumulativetodelta` processor](https://github.com/open-telemetry/opentelemetry-collector-contrib/tree/main/processor/cumulativetodeltaprocessor) to convert cumulative sum metrics to cumulative delta

## 💡 Enhancements 💡

- Collector contrib has now full support for metrics proto v0.9.0.

## v0.32.0

# 🎉 OpenTelemetry Collector Contrib v0.32.0 (Beta) 🎉

This release is marked as "bad" since the metrics pipelines will produce bad data.

- See https://github.com/open-telemetry/opentelemetry-collector/issues/3824

The OpenTelemetry Collector Contrib contains everything in the [opentelemetry-collector release](https://github.com/open-telemetry/opentelemetry-collector/releases/tag/v0.32.0) (be sure to check the release notes here as well!). Check out the [Getting Started Guide](https://opentelemetry.io/docs/collector/getting-started/) for deployment and configuration information.

## 🛑 Breaking changes 🛑

- `splunk_hec` receiver/exporter: `com.splunk.source` field is mapped to `source` field in Splunk instead of `service.name` (#4596)
- `redis` receiver: Move interval runner package to `internal/interval` (#4600)
- `datadog` exporter: Export summary count and sum as monotonic counts (#4605)

## 💡 Enhancements 💡

- `logzio` exporter:
  - New implementation of an in-memory queue to store traces, data compression with gzip, and queue configuration options (#4395)
  - Make `Hclog2ZapLogger` struct and methods private for public go api review (#4431)
- `newrelic` exporter (#4392):
  - Marked unsupported metric as permanent error
  - Force the interval to be valid even if 0
- `awsxray` exporter: Add PHP stacktrace parsing support (#4454)
- `file_storage` extension: Implementation of batch storage API (#4145)
- `datadog` exporter:
  - Skip sum metrics with no aggregation temporality (#4597)
  - Export delta sums as counts (#4609)
- `elasticsearch` exporter: Add dedot support (#4579)
- `signalfx` exporter: Add process metric to translation rules (#4598)
- `splunk_hec` exporter: Add profiling logs support (#4464)
- `awsemf` exporter: Replace logGroup and logStream pattern with metric labels (#4466)

## 🧰 Bug fixes 🧰

- `awsxray` exporter: Fix the origin on ECS/EKS/EB on EC2 cases (#4391)
- `splunk_hec` exporter: Prevent re-sending logs that were successfully sent (#4467)
- `signalfx` exporter: Prefix temporary metric translations (#4394)

## v0.31.0

# 🎉 OpenTelemetry Collector Contrib v0.31.0 (Beta) 🎉

The OpenTelemetry Collector Contrib contains everything in the [opentelemetry-collector release](https://github.com/open-telemetry/opentelemetry-collector/releases/tag/v0.31.0) (be sure to check the release notes here as well!). Check out the [Getting Started Guide](https://opentelemetry.io/docs/collector/getting-started/) for deployment and configuration information.

## 🛑 Breaking changes 🛑

- `influxdb` receiver: Removed `metrics_schema` config option (#4277)

## 💡 Enhancements 💡

- Update to OTLP 0.8.0:
  - Remove use of `IntHistogram` (#4276)
  - Update exporters/receivers for `NumberDataPoint`
- Remove use of deprecated `pdata` slice `Resize()` (#4203, #4208, #4209)
- `awsemf` exporter: Added the option to have a user who is sending metrics from EKS Fargate Container Insights to reformat them to look the same as insights from ECS so that they can be ingested by CloudWatch (#4130)
- `k8scluster` receiver: Support OpenShift cluster quota metrics (#4342)
- `newrelic` exporter (#4278):
  - Requests are now retry-able via configuration option (defaults to retries enabled). Permanent errors are not retried.
  - The exporter monitoring metrics now include an untagged summary metric for ease of use.
  - Improved error logging to include URLs that fail to post messages to New Relic.
- `datadog` exporter: Upscale trace stats when global sampling rate is set (#4213)

## 🧰 Bug fixes 🧰

- `statsd` receiver: Add option to set Counter to be monotonic (#4154)
- Fix `internal/stanza` severity mappings (#4315)
- `awsxray` exporter: Fix the wrong AWS env resource setting (#4384)
- `newrelic` exporter (#4278):
  - Configuration unmarshalling did not allow timeout value to be set to 0 in the endpoint specific section.
  - Request cancellation was not propagated via context into the http request.
  - The queued retry logger is set to a zap.Nop logger as intended.

## v0.30.0

# 🎉 OpenTelemetry Collector Contrib v0.30.0 (Beta) 🎉

The OpenTelemetry Collector Contrib contains everything in the [opentelemetry-collector release](https://github.com/open-telemetry/opentelemetry-collector/releases/tag/v0.30.0) (be sure to check the release notes here as well!). Check out the [Getting Started Guide](https://opentelemetry.io/docs/collector/getting-started/) for deployment and configuration information.

## 🚀 New components 🚀
- `oauth2clientauth` extension: ported from core (#3848)
- `metrics-generation` processor: is now enabled and available (#4047) 

## 🛑 Breaking changes 🛑

- Removed `jaegerthrifthttp` exporter (#4089) 

## 💡 Enhancements 💡

- `tailsampling` processor:
  - Add new policy `status_code` (#3754)
  - Add new tail sampling processor policy: status_code (#3754)
- `awscontainerinsights` receiver:
  - Integrate components and fix bugs for EKS Container Insights (#3846) 
  - Add Cgroup to collect ECS instance metrics for container insights receiver #3875
- `spanmetrics` processor: Support sub-millisecond latency buckets (#4091) 
- `sentry` exporter: Add exception event capture in sentry (#3854)

## v0.29.0

# 🎉 OpenTelemetry Collector Contrib v0.29.0 (Beta) 🎉

The OpenTelemetry Collector Contrib contains everything in the [opentelemetry-collector release](https://github.com/open-telemetry/opentelemetry-collector/releases/tag/v0.29.0) (be sure to check the release notes here as well!). Check out the [Getting Started Guide](https://opentelemetry.io/docs/collector/getting-started/) for deployment and configuration information.

## 🛑 Breaking changes 🛑

- `redis` receiver (#3808)
  - removed configuration `service_name`. Use resource processor or `resource_attributes` setting if using `receivercreator`
  - removed `type` label and set instrumentation library name to `otelcol/redis` as other receivers do

## 💡 Enhancements 💡

- `tailsampling` processor:
  - Add new policy `latency` (#3750)
  - Add new policy `status_code` (#3754)
- `splunkhec` exporter: Include `trace_id` and `span_id` if set (#3850)
- `newrelic` exporter: Update instrumentation naming in accordance with otel spec (#3733)
- `sentry` exporter: Added support for insecure connection with Sentry (#3446)
- `k8s` processor:
  - Add namespace k8s tagger (#3384)
  - Add ignored pod names as config parameter (#3520)
- `awsemf` exporter: Add support for `TaskDefinitionFamily` placeholder on log stream name (#3755)
- `loki` exporter: Add resource attributes as Loki label (#3418)

## 🧰 Bug fixes 🧰

- `datadog` exporter:
  - Ensure top level spans are computed (#3786)
  - Update `env` clobbering behavior (#3851)
- `awsxray` exporter: Fixed filtered attribute translation (#3757)
- `splunkhec` exporter: Include trace and span id if set in log record (#3850)

## v0.28.0

# 🎉 OpenTelemetry Collector Contrib v0.28.0 (Beta) 🎉

The OpenTelemetry Collector Contrib contains everything in the [opentelemetry-collector release](https://github.com/open-telemetry/opentelemetry-collector/releases/tag/v0.28.0) (be sure to check the release notes here as well!). Check out the [Getting Started Guide](https://opentelemetry.io/docs/collector/getting-started/) for deployment and configuration information.

## 🚀 New components 🚀

- `humio` exporter to export data to Humio using JSON over the HTTP [Ingest API](https://docs.humio.com/reference/api/ingest/)
- `udplog` receiver to receives logs from udp using the [opentelemetry-log-collection](https://github.com/open-telemetry/opentelemetry-log-collection) library
- `tanzuobservability` exporter to send traces to [Tanzu Observability](https://tanzu.vmware.com/observability)

## 🛑 Breaking changes 🛑

- `f5cloud` exporter (#3509):
  - Renamed the config 'auth' field to 'f5cloud_auth'. This will prevent a config field name collision when [Support for Custom Exporter Authenticators as Extensions](https://github.com/open-telemetry/opentelemetry-collector/pull/3128) is ready to be integrated.

## 💡 Enhancements 💡

- Enabled Dependabot for Github Actions (#3543)
- Change obsreport helpers for receivers to use the new pattern created in Collector (#3439,#3443,#3449,#3504,#3521,#3548)
- `datadog` exporter:
  - Add logging for unknown or unsupported metric types (#3421)
  - Add collector version tag to internal health metrics (#3394)
  - Remove sublayer stats calc and mutex (#3531)
  - Deduplicate hosts for which we send running metrics (#3539)
  - Add support for summary datatype (#3660)
  - Add datadog span operation name remapping config option (#3444)
  - Update error formatting for error spans that are not exceptions (#3701)
- `nginx` receiver: Update the nginx metrics to more closely align with the conventions (#3420)
- `elasticsearch` exporter: Init JSON encoding support (#3101)
- `jmx` receiver:
  - Allow setting system properties (#3450)
  - Update tested JMX Metric Gatherer release (#3695)
- Refactor components for the Client Authentication Extensions (#3507)
- Remove redundant conversion calls (#3688)
- `storage` extension: Add a `Close` method to Client interface (#3506)
- `splunkhec` exporter: Add `metric_type` as key which maps to the type of the metric (#3696)
- `k8s` processor: Add semantic conventions to k8s-tagger for pod metadata (#3544)
- `kubeletstats` receiver: Refactor kubelet client to internal folder (#3698)
- `newrelic` exporter (#3690):
  - Updates the log level from error to debug when New Relic rate limiting occurs
  - Updates the sanitized api key that is reported via metrics
- `filestorage` extension: Add ability to specify name (#3703)
- `awsemf` exporter: Store the initial value for cumulative metrics (#3425)
- `awskinesis` exporter: Refactor to allow for extended types of encoding (#3655)
- `ecsobserver` extension:
  - Add task definition, ec2, and service fetcher (#3503)
  - Add exporter to convert task to target (#3333)

## 🧰 Bug fixes 🧰

- `awsemf` exporter: Remove delta adjustment from summaries by default (#3408)
- `alibabacloudlogservice` exporter: Sanitize labels for metrics (#3454)
- `statsd` receiver: Fix StatsD drop metrics tags when using summary as observer_type for timer/histogram (#3440)
- `awsxray` exporter: Restore setting of Throttle for HTTP throttle response (#3685)
- `awsxray` receiver: Fix quick start bug (#3653)
- `metricstransform` processor: Check all data points for matching metric label values (#3435)

## v0.27.0

# 🎉 OpenTelemetry Collector Contrib v0.27.0 (Beta) 🎉

The OpenTelemetry Collector Contrib contains everything in the [opentelemetry-collector release](https://github.com/open-telemetry/opentelemetry-collector/releases/tag/v0.27.0) (be sure to check the release notes here as well!). Check out the [Getting Started Guide](https://opentelemetry.io/docs/collector/getting-started/) for deployment and configuration information.

## 🚀 New components 🚀

- `tcplog` receiver to receive logs from tcp using the [opentelemetry-log-collection](https://github.com/open-telemetry/opentelemetry-log-collection) library
- `influxdb` receiver to accept metrics data as [InfluxDB Line Protocol](https://docs.influxdata.com/influxdb/v2.0/reference/syntax/line-protocol/)

## 💡 Enhancements 💡

- `splunkhec` exporter:
  - Include the response in returned 400 errors (#3338)
  - Map summary metrics to Splunk HEC metrics (#3344)
  - Add HEC telemetry (#3260)
- `newrelic` exporter: Include dropped attributes and events counts (#3187)
- `datadog` exporter:
  - Add Fargate task ARN to container tags (#3326)
  - Improve mappings for span kind dd span type (#3368)
- `signalfx` exporter: Add info log for host metadata properties update (#3343)
- `awsprometheusremotewrite` exporter: Add SDK and system information to User-Agent header (#3317)
- `metricstransform` processor: Add filtering capabilities matching metric label values for applying changes (#3201)
- `groupbytrace` processor: Added workers for queue processing (#2902)
- `resourcedetection` processor: Add docker detector (#2775)
- `tailsampling` processor: Support regex on span attribute filtering (#3335)

## 🧰 Bug fixes 🧰

- `datadog` exporter:
  - Update Datadog attributes to tags mapping (#3292)
  - Consistent `hostname` and default metrics behavior (#3286)
- `signalfx` exporter: Handle character limits on metric names and dimensions (#3328)
- `newrelic` exporter: Fix timestamp value for cumulative metrics (#3406)

## v0.26.0

# 🎉 OpenTelemetry Collector Contrib v0.26.0 (Beta) 🎉

The OpenTelemetry Collector Contrib contains everything in the [opentelemetry-collector release](https://github.com/open-telemetry/opentelemetry-collector/releases/tag/v0.26.0) (be sure to check the release notes here as well!). Check out the [Getting Started Guide](https://opentelemetry.io/docs/collector/getting-started/) for deployment and configuration information.

## 🚀 New components 🚀

- `influxdb` exporter to support sending tracing, metrics, and logging data to [InfluxDB](https://www.influxdata.com/products/)

## 🛑 Breaking changes 🛑

- `signalfx` exporter (#3207):
  - Additional metrics excluded by default by signalfx exporter
    - system.disk.io_time
    - system.disk.operation_time
    - system.disk.weighted_io_time
    - system.network.connections
    - system.processes.count
    - system.processes.created

## 💡 Enhancements 💡

- Add default config and systemd environment file support for DEB/RPM packages (#3123)
- Log errors on receiver start/stop failures (#3208)
- `newrelic` exporter: Update API key detection logic (#3212)
- `splunkhec` exporter:
  - Mark permanent errors to avoid futile retries (#3253)
  - Add TLS certs verification (#3204)
- `datadog` exporter:
  - Add env and tag name normalization to trace payloads (#3200)
  - add `ignore_resource`s configuration option (#3245)
- `jmx` receiver: Update for latest snapshot and header support (#3283)
- `awsxray` exporter: Added support for stack trace translation for .NET language (#3280)
- `statsd` receiver: Add timing/histogram for statsD receiver as OTLP summary (#3261)

## 🧰 Bug fixes 🧰

- `awsprometheusremotewrite` exporter:
  - Remove `sending_queue` (#3186)
  - Use the correct default for aws_auth.service (#3161)
  - Identify the Amazon Prometheus region from the endpoint (#3210)
  - Don't panic in case session can't be constructed (#3221)
- `datadog` exporter: Add max tag length (#3185)
- `sapm` exporter: Fix crash when passing the signalfx access token (#3294)
- `newrelic` exporter: Update error conditions (#3322)

## v0.25.0

# 🎉 OpenTelemetry Collector Contrib v0.25.0 (Beta) 🎉

The OpenTelemetry Collector Contrib contains everything in the [opentelemetry-collector release](https://github.com/open-telemetry/opentelemetry-collector/releases/tag/v0.25.0) (be sure to check the release notes here as well!). Check out the [Getting Started Guide](https://opentelemetry.io/docs/collector/getting-started/) for deployment and configuration information.

## 🚀 New components 🚀

- `kafkametricsreceiver` new receiver component for collecting metrics about a kafka cluster - primarily lag and offset. [configuration instructions](receiver/kafkametricsreceiver/README.md)
- `file_storage` extension to read and write data to the local file system (#3087)

## 🛑 Breaking changes 🛑

- `newrelic` exporter (#3091):
  - Removal of common attributes (use opentelemetry collector resource processor to add attributes)
  - Drop support for cumulative metrics being sent to New Relic via a collector

## 💡 Enhancements 💡

- Update `opentelemetry-log-collection` to v0.17.0 for log receivers (#3017)
- `datadog` exporter:
  - Add `peer.service` priority instead of `service.name` (#2817)
  - Improve support of semantic conventions for K8s, Azure and ECS (#2623)
- Improve and batch logs translation for stanza (#2892)
- `statsd` receiver: Add timing/histogram as OTLP gauge (#2973)
- `honeycomb` exporter: Add Retry and Queue settings (#2714)
- `resourcedetection` processor:
  - Add AKS resource detector (#3035)
  - Use conventions package constants for ECS detector (#3171)
- `sumologic` exporter: Add graphite format (#2695)
- Add trace attributes to the log entry for stanza (#3018)
- `splunk_hec` exporter: Send log record name as part of the HEC log event (#3119)
- `newrelic` exporter (#3091):
  - Add support for logs
  - Performance improvements
  - Optimizations to the New Relic payload to reduce payload size
  - Metrics generated for monitoring the exporter
  - Insert Key vs License keys are auto-detected in some cases
  - Collector version information is properly extracted via the application start info parameters

## 🧰 Bug fixes 🧰

- `splunk_hec` exporter: Fix sending log payload with missing the GZIP footer (#3032)
- `awsxray` exporter: Remove propagation of error on shutdown (#2999)
- `resourcedetection` processor:
  - Correctly report DRAGONFLYBSD value (#3100)
  - Fallback to `os.Hostname` when FQDN is not available (#3099)
- `httpforwarder` extension: Do not report ErrServerClosed when shutting down the service (#3173)
- `collectd` receiver: Do not report ErrServerClosed when shutting down the service (#3178)

## v0.24.0

# 🎉 OpenTelemetry Collector Contrib v0.24.0 (Beta) 🎉

The OpenTelemetry Collector Contrib contains everything in the [opentelemetry-collector release](https://github.com/open-telemetry/opentelemetry-collector/releases/tag/v0.24.0) (be sure to check the release notes here as well!). Check out the [Getting Started Guide](https://opentelemetry.io/docs/collector/getting-started/) for deployment and configuration information.

## 🚀 New components 🚀

- `fluentbit` extension and `fluentforward` receiver moved from opentelemetry-collector

## 💡 Enhancements 💡

- Check `NO_WINDOWS_SERVICE` environment variable to force interactive mode on Windows (#2819)
- `resourcedetection `processor:
  - Add task revision to ECS resource detector (#2814)
  - Add GKE detector (#2821)
  - Add Amazon EKS detector (#2820)
  - Add `VMScaleSetName` field to Azure detector (#2890)
- `awsemf` exporter:
  - Add `parse_json_encoded_attr_values` config option to decode json-encoded strings in attribute values (#2827)
  - Add `output_destination` config option to support AWS Lambda (#2720)
- `googlecloud` exporter: Handle `cloud.availability_zone` semantic convention (#2893)
- `newrelic` exporter: Add `instrumentation.provider` to default attributes (#2900)
- Set unprivileged user to container image (#2925)
- `splunkhec` exporter: Add `max_content_length_logs` config option to send log data in payloads less than max content length (#2524)
- `k8scluster` and `kubeletstats` receiver: Replace package constants in favor of constants from conventions in core (#2996)

## 🧰 Bug fixes 🧰

- `spanmetrics` processor:
  - Rename `calls` metric to `calls_total` and set `IsMonotonic` to true (#2837)
  - Validate duplicate dimensions at start (#2844)
- `awsemf` exporter: Calculate delta instead of rate for cumulative metrics (#2512)
- `signalfx` exporter:
  - Remove more unnecessary translation rules (#2889)
  - Implement summary type (#2998)
- `awsxray` exporter: Remove translation to HTTP status from OC status (#2978)
- `awsprometheusremotewrite` exporter: Close HTTP body after RoundTrip (#2955)
- `splunkhec` exporter: Add ResourceAttributes to Splunk Event (#2843)

## v0.23.0

# 🎉 OpenTelemetry Collector Contrib v0.23.0 (Beta) 🎉

The OpenTelemetry Collector Contrib contains everything in the [opentelemetry-collector release](https://github.com/open-telemetry/opentelemetry-collector/releases/tag/v0.23.0) (be sure to check the release notes here as well!). Check out the [Getting Started Guide](https://opentelemetry.io/docs/collector/getting-started/) for deployment and configuration information.

## 🚀 New components 🚀

- `groupbyattrs` processor to group the records by provided attributes
- `dotnetdiagnostics` receiver to read metrics from .NET processes

## 🛑 Breaking changes 🛑

- `stackdriver` exporter marked as deprecated and renamed to `googlecloud`
- Change the rule expression in receiver creator for matching endpoints types from `type.port`, `type.hostport` and `type.pod` to `type == "port"`, `type == "hostport"` and `type == "pod"` (#2661)

## 💡 Enhancements 💡

- `loadbalancing` exporter: Add support for logs (#2470)
- `sumologic` exporter: Add carbon formatter (#2562)
- `awsecscontainermetrics` receiver: Add new metric for stopped container (#2383)
- `awsemf` exporter:
  - Send EMF logs in batches (#2572)
  - Add prometheus type field for CloudWatch compatibility (#2689)
- `signalfx` exporter:
  - Add resource attributes to events (#2631)
  - Add translation rule to drop dimensions (#2660)
  - Remove temporary host translation workaround (#2652)
  - Remove unnecessary default translation rules (#2672)
  - Update `exclude_metrics` option so that the default exclude rules can be overridden by setting the option to `[]` (#2737)
- `awsprometheusremotewrite` exporter: Add support for given IAM roles (#2675)
- `statsd` receiver: Change to use OpenTelemetry type instead of OpenCensus type (#2733)
- `resourcedetection` processor: Add missing entries for `cloud.infrastructure_service` (#2777)

## 🧰 Bug fixes 🧰

- `dynatrace` exporter: Serialize each datapoint into separate line (#2618)
- `splunkhec` exporter: Retain all otel attributes (#2712)
- `newrelic` exporter: Fix default metric URL (#2739)
- `googlecloud` exporter: Add host.name label if hostname is present in node (#2711)

## v0.22.0

# 🎉 OpenTelemetry Collector Contrib v0.22.0 (Beta) 🎉

The OpenTelemetry Collector Contrib contains everything in the [opentelemetry-collector release](https://github.com/open-telemetry/opentelemetry-collector/releases/tag/v0.22.0) (be sure to check the release notes here as well!). Check out the [Getting Started Guide](https://opentelemetry.io/docs/collector/getting-started/) for deployment and configuration information.

## 🚀 New components 🚀

- `filelog` receiver to tail and parse logs from files using the [opentelemetry-log-collection](https://github.com/open-telemetry/opentelemetry-log-collection) library

## 💡 Enhancements 💡

- `dynatrace` exporter: Send metrics to Dynatrace in chunks of 1000 (#2468)
- `k8s` processor: Add ability to associate metadata tags using pod UID rather than just IP (#2199)
- `signalfx` exporter:
  - Add statusCode to logging field on dimension client (#2459)
  - Add translation rules for `cpu.utilization_per_core` (#2540)
  - Updates to metadata handling (#2531)
  - Calculate extra network I/O metrics (#2553)
  - Calculate extra disk I/O metrics (#2557)
- `statsd` receiver: Add metric type label and `enable_metric_type` option (#2466)
- `sumologic` exporter: Add support for carbon2 format (#2562)
- `resourcedetection` processor: Add Azure detector (#2372)
- `k8scluster` receiver: Use OTel conventions for metadata (#2530)
- `newrelic` exporter: Multi-tenant support for sending trace data and performance enhancements (#2481)
- `stackdriver` exporter: Enable `retry_on_failure` and `sending_queue` options (#2613)
- Use standard way to convert from time.Time to proto Timestamp (#2548)

## 🧰 Bug fixes 🧰

- `signalfx` exporter:
  - Fix calculation of `network.total` metric (#2551)
  - Correctly convert dimensions on metadata updates (#2552)
- `awsxray` exporter and receiver: Fix the type of content_length (#2539)
- `resourcedetection` processor: Use values in accordance to semantic conventions for AWS (#2556)
- `awsemf` exporter: Fix concurrency issue (#2571)

## v0.21.0

# 🎉 OpenTelemetry Collector Contrib v0.21.0 (Beta) 🎉

The OpenTelemetry Collector Contrib contains everything in the [opentelemetry-collector release](https://github.com/open-telemetry/opentelemetry-collector/releases/tag/v0.21.0) (be sure to check the release notes here as well!). Check out the [Getting Started Guide](https://opentelemetry.io/docs/collector/getting-started/) for deployment and configuration information.

## 🚀 New components 🚀

- `loki` exporter to export data via HTTP to Loki

## 🛑 Breaking changes 🛑

- `signalfx` exporter: Allow periods to be sent in dimension keys (#2456). Existing users who do not want to change this functionality can set `nonalphanumeric_dimension_chars` to `_-`

## 💡 Enhancements 💡

- `awsemf` exporter:
  - Support unit customization before sending logs to AWS CloudWatch (#2318)
  - Group exported metrics by labels (#2317)
- `datadog` exporter: Add basic span events support (#2338)
- `alibabacloudlogservice` exporter: Support new metrics interface (#2280)
- `sumologic` exporter:
  - Enable metrics pipeline (#2117)
  - Add support for all types of log body (#2380)
- `signalfx` exporter: Add `nonalphanumeric_dimension_chars` config option (#2442)

## 🧰 Bug fixes 🧰

- `resourcedetection` processor: Fix resource attribute environment variable (#2378)
- `k8scluster` receiver: Fix nil pointer bug (#2450)

## v0.20.0

# 🎉 OpenTelemetry Collector Contrib v0.20.0 (Beta) 🎉

The OpenTelemetry Collector Contrib contains everything in the [opentelemetry-collector release](https://github.com/open-telemetry/opentelemetry-collector/releases/tag/v0.20.0) (be sure to check the release notes here as well!). Check out the [Getting Started Guide](https://opentelemetry.io/docs/collector/getting-started/) for deployment and configuration information.

## 🚀 New components 🚀

- `spanmetrics` processor to aggregate Request, Error and Duration (R.E.D) metrics from span data
- `awsxray` receiver to accept spans in the X-Ray Segment format
- `groupbyattrs` processor to group the records by provided attributes

## 🛑 Breaking changes 🛑

- Rename `kinesis` exporter to `awskinesis` (#2234)
- `signalfx` exporter: Remove `send_compatible_metrics` option, use `translation_rules` instead (#2267)
- `datadog` exporter: Remove default prefix from user metrics (#2308)

## 💡 Enhancements 💡

- `signalfx` exporter: Add k8s metrics to default excludes (#2167)
- `stackdriver` exporter: Reduce QPS (#2191)
- `datadog` exporter:
  - Translate otel exceptions to DataDog errors (#2195)
  - Use resource attributes for metadata and generated metrics (#2023)
- `sapm` exporter: Enable queuing by default (#1224)
- `dynatrace` exporter: Allow underscores anywhere in metric or dimension names (#2219)
- `awsecscontainermetrics` receiver: Handle stopped container's metadata (#2229)
- `awsemf` exporter: Enhance metrics batching in AWS EMF logs (#2271)
- `f5cloud` exporter: Add User-Agent header with version to requests (#2292)

## 🧰 Bug fixes 🧰

- `signalfx` exporter: Reinstate network/filesystem translation rules (#2171)

## v0.19.0

# 🎉 OpenTelemetry Collector Contrib v0.19.0 (Beta) 🎉

The OpenTelemetry Collector Contrib contains everything in the [opentelemetry-collector release](https://github.com/open-telemetry/opentelemetry-collector/releases/tag/v0.19.0) (be sure to check the release notes here as well!). Check out the [Getting Started Guide](https://opentelemetry.io/docs/collector/getting-started/) for deployment and configuration information.

## 🚀 New components 🚀

- `f5cloud` exporter to export metric, trace, and log data to F5 Cloud
- `jmx` receiver to report metrics from a target MBean server in conjunction with the [JMX Metric Gatherer](https://github.com/open-telemetry/opentelemetry-java-contrib/blob/main/contrib/jmx-metrics/README.md)

## 🛑 Breaking changes 🛑

- `signalfx` exporter: The `exclude_metrics` option now takes slice of metric filters instead of just metric names (slice of strings) (#1951)

## 💡 Enhancements 💡

- `datadog` exporter: Sanitize datadog service names (#1982)
- `awsecscontainermetrics` receiver: Add more metadata (#2011)
- `azuremonitor` exporter: Favor RPC over HTTP spans (#2006)
- `awsemf` exporter: Always use float64 as calculated rate (#2019)
- `splunkhec` receiver: Make the HEC receiver path configurable, and use `/*` by default (#2137)
- `signalfx` exporter:
  - Drop non-default metrics and add `include_metrics` option to override (#2145, #2146, #2162)
  - Rename `system.network.dropped_packets` metric to `system.network.dropped` (#2160)
  - Do not filter cloud attributes from dimensions (#2020)
- `redis` receiver: Migrate to pdata metrics #1889

## 🧰 Bug fixes 🧰

- `datadog` exporter: Ensure that version tag is added to trace stats (#2010)
- `loadbalancing` exporter: Rolling update of collector can stop the periodical check of DNS updates (#1798)
- `awsecscontainermetrics` receiver: Change the type of `exit_code` from string to int and deal with the situation when there is no data (#2147)
- `groupbytrace` processor: Make onTraceReleased asynchronous to fix processor overload (#1808)
- Handle cases where the time field of Splunk HEC events is encoded as a String (#2159)

## v0.18.0

# 🎉 OpenTelemetry Collector Contrib v0.18.0 (Beta) 🎉

The OpenTelemetry Collector Contrib contains everything in the [opentelemetry-collector release](https://github.com/open-telemetry/opentelemetry-collector/releases/tag/v0.18.0) (be sure to check the release notes here as well!). Check out the [Getting Started Guide](https://opentelemetry.io/docs/collector/getting-started/) for deployment and configuration information.

## 🚀 New components 🚀

- `sumologic` exporter to send logs and metrics data to Sumo Logic
- `dynatrace` exporter to send metrics to Dynatrace

## 💡 Enhancements 💡

- `datadog` exporter:
  - Add resource attributes to tags conversion feature (#1782)
  - Add Kubernetes conventions for hostnames (#1919)
  - Add container tags to datadog export for container infra metrics in service view (#1895)
  - Update resource naming and span naming (#1861)
  - Add environment variables support for config options (#1897)
- `awsxray` exporter: Add parsing of JavaScript stack traces (#1888)
- `elastic` exporter: Translate exception span events (#1858)
- `signalfx` exporter: Add translation rules to aggregate per core CPU metrics in default translations (#1841)
- `resourcedetection` processor: Gather tags associated with the EC2 instance and add them as resource attributes (#1899)
- `simpleprometheus` receiver: Add support for passing params to the prometheus scrape config (#1949)
- `azuremonitor` exporter: Implement Span status code specification changes - gRPC (#1960)
- `metricstransform` processor: Add grouping option ($1887)
- `alibabacloudlogservice` exporter: Use producer to send data to improve performance (#1981)

## 🧰 Bug fixes 🧰

- `datadog` exporter: Handle monotonic metrics client-side (#1805)
- `awsxray` exporter: Log error when translating span (#1809)

## v0.17.0

# 🎉 OpenTelemetry Collector Contrib v0.17.0 (Beta) 🎉

The OpenTelemetry Collector Contrib contains everything in the [opentelemetry-collector release](https://github.com/open-telemetry/opentelemetry-collector/releases/tag/v0.17.0) (be sure to check the release notes here as well!). Check out the [Getting Started Guide](https://opentelemetry.io/docs/collector/getting-started/) for deployment and configuration information.

## 💡 Enhancements 💡

- `awsemf` exporter: Add collector version to EMF exporter user agent (#1778)
- `signalfx` exporter: Add configuration for trace correlation (#1795)
- `statsd` receiver: Add support for metric aggregation (#1670)
- `datadog` exporter: Improve logging of hostname detection (#1796)

## 🧰 Bug fixes 🧰

- `resourcedetection` processor: Fix ecs detector to not use the default golang logger (#1745)
- `signalfx` receiver: Return 200 when receiver succeed (#1785)
- `datadog` exporter: Use a singleton for sublayer calculation (#1759)
- `awsxray` and `awsemf` exporters: Change the User-Agent content order (#1791)

## v0.16.0

# 🎉 OpenTelemetry Collector Contrib v0.16.0 (Beta) 🎉

The OpenTelemetry Collector Contrib contains everything in the [opentelemetry-collector release](https://github.com/open-telemetry/opentelemetry-collector/releases/tag/v0.16.0) (be sure to check the release notes here as well!). Check out the [Getting Started Guide](https://opentelemetry.io/docs/collector/getting-started/) for deployment and configuration information.

## 🛑 Breaking changes 🛑

- `honeycomb` exporter: Update to use internal data format (#1689)

## 💡 Enhancements 💡

- `newrelic` exporter: Add support for span events (#1643)
- `awsemf` exporter:
  - Add placeholder support in `log_group_name` and `log_stream_name` config (#1623, #1661)
  - Add label matching filtering rule (#1619)
- `resourcedetection` processor: Add new resource detector for AWS Elastic Beanstalk environments (#1585)
- `loadbalancing` exporter:
  - Add sort of endpoints in static resolver (#1692)
  - Allow specifying port when using DNS resolver (#1650)
- Add `batchperresourceattr` helper library that splits an incoming data based on an attribute in the resource (#1694)
- `alibabacloudlogservice` exporter:
  - Add logs exporter (#1609)
  - Change trace type from opencensus to opentelemetry (#1713)
- `datadog` exporter:
  - Improve trace exporter performance (#1706, #1707)
  - Add option to only send metadata (#1723)
- `awsxray` exporter:
  - Add parsing of Python stack traces (#1676)
  - Add collector version to user agent (#1730)

## 🧰 Bug fixes 🧰

- `loadbalancing` exporter:
  - Fix retry queue for exporters (#1687)
  - Fix `periodicallyResolve` for DNS resolver checks (#1678)
- `datadog` exporter: Fix status code handling (#1691)
- `awsxray` exporter:
  - Fix empty traces in X-Ray console (#1709)
  - Stricter requirements for adding http request url (#1729)
  - Fix status code handling for errors/faults (#1740)
- `signalfx` exporter:
  - Split incoming data requests by access token before enqueuing (#1727)
  - Disable retry on 400 and 401, retry with backoff on 429 and 503 (#1672)
- `awsecscontainermetrics` receiver: Improve error handling to fix seg fault (#1738)

## v0.15.0

# 🎉 OpenTelemetry Collector Contrib v0.15.0 (Beta) 🎉

The OpenTelemetry Collector Contrib contains everything in the [opentelemetry-collector release](https://github.com/open-telemetry/opentelemetry-collector/releases/tag/v0.15.0) (be sure to check the release notes here as well!). Check out the [Getting Started Guide](https://opentelemetry.io/docs/collector/getting-started/) for deployment and configuration information.

## 🚀 New components 🚀

- `zookeeper` receiver: Collects metrics from a Zookeeper instance using the `mntr` command
- `loadbalacing` exporter: Consistently exports spans belonging to the same trace to the same backend
- `windowsperfcounters` receiver: Captures the configured system, application, or custom performance counter data from the Windows registry using the PDH interface
- `awsprometheusremotewrite` exporter:  Sends metrics data in Prometheus TimeSeries format to a Prometheus Remote Write Backend and signs each outgoing HTTP request following the AWS Signature Version 4 signing process

## 💡 Enhancements 💡

- `awsemf` exporter:
  - Add `metric_declarations` config option for metric filtering and dimensions (#1503)
  - Add SummaryDataType and remove Min/Max from Histogram (#1584)
- `signalfxcorrelation` exporter: Add ability to translate host dimension (#1561)
- `newrelic` exporter: Use pdata instead of the OpenCensus for traces (#1587)
- `metricstransform` processor:
  - Add `combine` action for matched metrics (#1506)
  - Add `submatch_case` config option to specify case of matched label values (#1640)
- `awsecscontainermetrics` receiver: Extract cluster name from ARN (#1626)
- `elastic` exporter: Improve handling of span status if the status code is unset (#1591)

## 🧰 Bug fixes 🧰

- `awsemf` exporter: Add check for unhandled metric data types (#1493)
- `groupbytrace` processor: Make buffered channel to avoid goroutines leak (#1505)
- `stackdriver` exporter: Set `options.UserAgent` so that the OpenCensus exporter does not override the UA ($1620)

## v0.14.0

# 🎉 OpenTelemetry Collector Contrib v0.14.0 (Beta) 🎉

The OpenTelemetry Collector Contrib contains everything in the [opentelemetry-collector release](https://github.com/open-telemetry/opentelemetry-collector/releases/tag/v0.14.0) (be sure to check the release notes here as well!). Check out the [Getting Started Guide](https://opentelemetry.io/docs/collector/getting-started/) for deployment and configuration information.

## 🚀 New components 🚀

- `datadog` exporter to send metric and trace data to Datadog (#1352)
- `tailsampling` processor moved from core to contrib (#1383)

## 🛑 Breaking changes 🛑

- `jmxmetricsextension` migrated to `jmxreceiver` (#1182, #1357)
- Move signalfx correlation code out of `sapm` to `signalfxcorrelation` exporter (#1376)
- Move Splunk specific utils outside of common (#1306)
- `stackdriver` exporter:
    - Config options `metric_prefix` & `skip_create_metric_descriptor` are now nested under `metric`, see [README](https://github.com/open-telemetry/opentelemetry-collector-contrib/blob/main/exporter/stackdriverexporter/README.md).
    - Trace status codes no longer reflect gRPC codes as per spec changes: open-telemetry/opentelemetry-specification#1067
- `datadog` exporter: Remove option to change the namespace prefix (#1483)

## 💡 Enhancements 💡

- `splunkhec` receiver: Add ability to ingest metrics (#1276)
- `signalfx` receiver: Improve pipeline error handling (#1329)
- `datadog` exporter:
  - Improve hostname resolution (#1285)
  - Add flushing/export of traces and trace-related statistics (#1266)
  - Enable traces on Windows (#1340)
  - Send otel.exporter running metric (#1354)
  - Add tag normalization util method (#1373)
  - Send host metadata (#1351)
  - Support resource conventions for hostnames (#1434)
  - Add version tag extract (#1449)
- Add `batchpertrace` library to split the incoming batch into several batches, one per trace (#1257)
- `statsd` receiver:
  - Add timer support (#1335)
  - Add sample rate support for counter, transfer gauge to double and transfer counter to int only (#1361)
- `awsemf` exporter: Restructure metric translator logic (#1353)
- `resourcedetection` processor:
  - Add EC2 hostname attribute (#1324)
  - Add ECS Resource detector (#1360)
- `sapm` exporter: Add queue settings (#1390)
- `metrictransform` processor: Add metric filter option (#1447)
- `awsxray` exporter: Improve ECS attribute and origin translation (#1428)
- `resourcedetection` processor: Initial system detector (#1405)

## 🧰 Bug fixes 🧰

- Remove duplicate definition of cloud providers with core conventions (#1288)
- `kubeletstats` receiver: Handle nil references from the kubelet API (#1326)
- `awsxray` receiver:
  - Add kind type to root span to fix the empty parentID problem (#1338)
  - Fix the race condition issue (#1490)
- `awsxray` exporter:
  - Setting the tlsconfig InsecureSkipVerify using NoVerifySSL (#1350)
  - Drop invalid xray trace id (#1366)
- `elastic` exporter: Ensure span name is limited (#1371)
- `splunkhec` exporter: Don't send 'zero' timestamps to Splunk HEC (#1157)
- `stackdriver` exporter: Skip processing empty metrics slice (#1494)

## v0.13.0

# 🎉 OpenTelemetry Collector Contrib v0.13.0 (Beta) 🎉

The OpenTelemetry Collector Contrib contains everything in the [opentelemetry-collector release](https://github.com/open-telemetry/opentelemetry-collector/releases/tag/v0.13.0) (be sure to check the release notes here as well!). Check out the [Getting Started Guide](https://opentelemetry.io/docs/collector/getting-started/) for deployment and configuration information.

## 💡 Enhancements 💡

- `sapm` exporter:
  - Enable queuing by default (#1224)
  - Add SignalFx APM correlation (#1205)
  - Make span source attribute and destination dimension names configurable (#1286)
- `signalfx` exporter:
  - Pass context to the http client requests (#1225)
  - Update `disk.summary_utilization` translation rule to accommodate new labels (#1258)
- `newrelic` exporter: Add `span.kind` attribute (#1263)
- `datadog` exporter:
  - Add Datadog trace translation helpers (#1208)
  - Add API key validation (#1216)
- `splunkhec` receiver: Add the ability to ingest logs (#1268)
- `awscontainermetrics` receiver: Report `CpuUtilized` metric in percentage (#1283)
- `awsemf` exporter: Only calculate metric rate for cumulative counter and avoid SingleDimensionRollup for metrics with only one dimension (#1280)

## 🧰 Bug fixes 🧰

- Make `signalfx` exporter a metadata exporter (#1252)
- `awsecscontainermetrics` receiver: Check for empty network rate stats and set zero (#1260)
- `awsemf` exporter: Remove InstrumentationLibrary dimension in CloudWatch EMF Logs if it is undefined (#1256)
- `awsxray` receiver: Fix trace/span id transfer (#1264)
- `datadog` exporter: Remove trace support for Windows for now (#1274)
- `sapm` exporter: Correlation enabled check inversed (#1278)

## v0.12.0

# 🎉 OpenTelemetry Collector Contrib v0.12.0 (Beta) 🎉

The OpenTelemetry Collector Contrib contains everything in the [opentelemetry-collector release](https://github.com/open-telemetry/opentelemetry-collector/releases/tag/v0.12.0) (be sure to check the release notes here as well!). Check out the [Getting Started Guide](https://opentelemetry.io/docs/collector/getting-started/) for deployment and configuration information.

## 🚀 New components 🚀

- `awsemf` exporter to support exporting metrics to AWS CloudWatch (#498, #1169)
- `http_forwarder` extension that forwards HTTP requests to a specified target (#979, #1014, #1150)
- `datadog` exporter that sends metric and trace data to Datadog (#1142, #1178, #1181, #1212)
- `awsecscontainermetrics` receiver to collect metrics from Amazon ECS Task Metadata Endpoint (#1089, #1148, #1160)

## 💡 Enhancements 💡

- `signalfx` exporter:
  - Add host metadata synchronization (#1039, #1118)
  - Add `copy_dimensions` translator option (#1126)
  - Update `k8s_cluster` metric translations (#1121)
  - Add option to exclude metrics (#1156)
  - Add `avg` aggregation method (#1151)
  - Fallback to host if cloud resource id not found (#1170)
  - Add backwards compatible translation rules for the `dockerstatsreceiver` (#1201)
  - Enable queuing and retries (#1223)
- `splunkhec` exporter:
  - Add log support (#875)
  - Enable queuing and retries (#1222)
- `k8scluster` receiver: Standardize metric names (#1119)
- `awsxray` exporter:
  - Support AWS EKS attributes (#1090)
  - Store resource attributes in X-Ray segments (#1174)
- `honeycomb` exporter:
  - Add span kind to the event sent to Honeycomb (#474)
  - Add option to adjust the sample rate using an attribute on the span (#1162)
- `jmxmetrics` extension: Add subprocess manager to manage child java processes (#1028)
- `elastic` exporter: Initial metrics support (#1173)
- `k8s` processor: Rename default attr names for label/annotation extraction (#1214)
- Add common SignalFx host id extraction (#1100)
- Allow MSI upgrades (#1165)

## 🧰 Bug fixes 🧰

- `awsxray` exporter: Don't set origin to EC2 when not on AWS (#1115)

## v0.11.0

# 🎉 OpenTelemetry Collector Contrib v0.11.0 (Beta) 🎉

The OpenTelemetry Collector Contrib contains everything in the [opentelemetry-collector release](https://github.com/open-telemetry/opentelemetry-collector/releases/tag/v0.11.0) (be sure to check the release notes here as well!). Check out the [Getting Started Guide](https://opentelemetry.io/docs/collector/getting-started/) for deployment and configuration information.

## 🚀 New components 🚀
- add `dockerstats` receiver as top level component (#1081)
- add `tracegen` utility (#956)

## 💡 Enhancements 💡
- `stackdriver` exporter: Allow overriding client options via config (#1010)
- `k8scluster` receiver: Ensure informer caches are synced before initial data sync (#842)
- `elastic` exporter: Translate `deployment.environment` resource attribute to Elastic APM's semantically equivalent `service.environment` (#1022)
- `k8s` processor: Add logs support (#1051)
- `awsxray` exporter: Log response error with zap (#1050)
- `signalfx` exporter
  - Add dimensions to renamed metrics (#1041)
  - Add translation rules for `disk_ops.total` and `disk_ops.pending` metrics (#1082)
  - Add event support (#1036)
- `kubeletstats` receiver: Cache detailed PVC labels to reduce API calls (#1052)
- `signalfx` receiver: Add event support (#1035)

## v0.10.0

# 🎉 OpenTelemetry Collector Contrib v0.10.0 (Beta) 🎉

The OpenTelemetry Collector Contrib contains everything in the [opentelemetry-collector release](https://github.com/open-telemetry/opentelemetry-collector/releases/tag/v0.10.0) (be sure to check the release notes here as well!). Check out the [Getting Started Guide](https://opentelemetry.io/docs/collector/getting-started/) for deployment and configuration information.

## 🚀 New components 🚀
- add initial docker stats receiver, without sourcing in top level components (#495)
- add initial jmx metrics extension structure, without sourcing in top level components (#740)
- `routing` processor for routing spans based on HTTP headers (#907)
- `splunkhec` receiver to receive Splunk HEC metrics, traces and logs (#840)
- Add skeleton for `http_forwarder` extension that forwards HTTP requests to a specified target (#979)

## 💡 Enhancements 💡
- `stackdriver` exporter
  - Add timeout parameter (#835)
  - Add option to configurably set UserAgent string (#758)
- `signalfx` exporter
  - Reduce memory allocations for big batches processing (#871)
  - Add AWSUniqueId and gcp_id generation (#829)
  - Calculate cpu.utilization compatibility metric (#839, #974, #954)
- `metricstransform` processor: Replace `{{version}}` in label values (#876)
- `resourcedetection` processor: Logs Support (#970)
- `statsd` receiver: Add parsing for labels and gauges (#903)

## 🧰 Bug fixes 🧰
- `k8s` processor
  - Wrap metrics before sending further down the pipeline (#837)
  - Fix setting attributes on metrics passed from agent (#836)
- `awsxray` exporter: Fix "pointer to empty string" is not omitted bug (#830)
- `azuremonitor` exporter: Treat UNSPECIFIED span kind as INTERNAL (#844)
- `signalfx` exporter: Remove misleading warnings (#869)
- `newrelic` exporter: Fix panic if service name is empty (#969)
- `honeycomb` exporter: Don't emit default proc id + starttime (#972)

## v0.9.0

# 🎉 OpenTelemetry Collector Contrib v0.9.0 (Beta) 🎉

The OpenTelemetry Collector Contrib contains everything in the [opentelemetry-collector release](https://github.com/open-telemetry/opentelemetry-collector/releases/tag/v0.9.0) (be sure to check the release notes here as well!). Check out the [Getting Started Guide](https://opentelemetry.io/docs/collector/getting-started/) for deployment and configuration information.

## 🛑 Breaking changes 🛑
- Remove deprecated `lightstep` exporter (#828)

## 🚀 New components 🚀
- `statsd` receiver for ingesting StatsD messages (#566)

## 💡 Enhancements 💡
- `signalfx` exporter
   - Add disk usage translations (#760)
   - Add disk utilization translations (#782)
   - Add translation rule to drop redundant metrics (#809)
- `kubeletstats` receiver
  - Sync available volume metadata from /pods endpoint (#690)
  - Add ability to collect detailed data from PVC (#743)
- `awsxray` exporter: Translate SDK name/version into xray model (#755)
- `elastic` exporter: Translate semantic conventions to Elastic destination fields (#671)
- `stackdriver` exporter: Add point count metric (#757)
- `awsxray` receiver
  - Ported the TCP proxy from the X-Ray daemon (#774)
  - Convert to OTEL trace format (#691)

## 🧰 Bug fixes 🧰
- `kubeletstats` receiver: Do not break down metrics batch (#754)
- `host` observer: Fix issue on darwin where ports listening on all interfaces are not correctly accounted for (#582)
- `newrelic` exporter: Fix panic on missing span status (#775)

## v0.8.0

# 🎉 OpenTelemetry Collector Contrib v0.8.0 (Beta) 🎉

The OpenTelemetry Collector Contrib contains everything in the [opentelemetry-collector release](https://github.com/open-telemetry/opentelemetry-collector/releases/tag/v0.8.0) (be sure to check the release notes here as well!). Check out the [Getting Started Guide](https://opentelemetry.io/docs/collector/getting-started/) for deployment and configuration information.

## 🚀 New components 🚀

- Receivers
  - `prometheusexec` subprocess manager (##499)

## 💡 Enhancements 💡

- `signalfx` exporter
  - Add/Update metric translations (#579, #584, #639, #640, #652, #662)
  - Add support for calculate new metric translator (#644)
  - Add renaming rules for load metrics (#664)
  - Update `container.name` to `k8s.container.name` in default translation rule (#683)
  - Rename working-set and page-fault metrics (#679)
- `awsxray` exporter
  - Translate exception event into xray exception (#577)
  - Add ingestion of X-Ray segments via UDP (#502)
  - Parse Java stacktrace and populate in xray cause (#687)
- `kubeletstats` receiver
  - Add metric_groups option (#648)
  - Set datapoint timestamp in receiver (#661)
  - Change `container.name` label to `k8s.container.name` (#680)
  - Add working-set and page-fault metrics (#666)
  - Add basic support for volume metrics (#667)
- `stackdriver` trace exporter: Move to new interface and pdata (#486)
- `metricstranform` processor: Keep timeseries and points in order after aggregation (#663)
- `k8scluster` receiver: Change `container.spec.name` label to `k8s.container.name` (#681)
- Migrate receiver creator to internal data model (#701)
- Add ec2 support to `resourcedetection` processor (#587)
- Enable timeout, sending queue and retry for SAPM exporter (#707)

## 🧰 Bug fixes 🧰

- `azuremonitor` exporter: Correct HTTP status code success mapping (#588)
- `k8scluster` receiver: Fix owner reference in metadata updates (#649)
- `awsxray` exporter: Fix handling of db system (#697)

## 🚀 New components 🚀

- Skeleton for AWS ECS container metrics receiver (#463)
- `prometheus_exec` receiver (#655)

## v0.7.0

# 🎉 OpenTelemetry Collector Contrib v0.7.0 (Beta) 🎉

The OpenTelemetry Collector Contrib contains everything in the [opentelemetry-collector release](https://github.com/open-telemetry/opentelemetry-collector/releases/tag/v0.7.0) (be sure to check the release notes here as well!). Check out the [Getting Started Guide](https://opentelemetry.io/docs/collector/getting-started/) for deployment and configuration information.

## 🛑 Breaking changes 🛑

- `awsxray` receiver updated to support udp: `tcp_endpoint` config option renamed to `endpoint` (#497)
- TLS config changed for `sapmreceiver` (#488) and `signalfxreceiver` receivers (#488)

## 🚀 New components 🚀

- Exporters
  - `sentry` adds tracing exporter for [Sentry](https://sentry.io/) (#565)
- Extensions
  - `endpoints` observer: adds generic endpoint watcher (#427)
  - `host` observer: looks for listening network endpoints on host (#432)

## 💡 Enhancements 💡

- Update `honeycomb` exporter for v0.8.0 compatibility
- Extend `metricstransform` processor to be able to add a label to an existing metric (#441)
- Update `kubeletstats` metrics according to semantic conventions (#475)
- Updated `awsxray` receiver config to use udp (#497)
- Add `/pods` endpoint support in `kubeletstats` receiver to add extra labels (#569)
- Add metric translation options to `signalfx` exporter (#477, #501, #571, #573)

## 🧰 Bug fixes 🧰

- `azuremonitor` exporter: Mark spanToEnvelope errors as permanent (#500)

## v0.6.0

# 🎉 OpenTelemetry Collector Contrib v0.6.0 (Beta) 🎉

The OpenTelemetry Collector Contrib contains everything in the [opentelemetry-collector release](https://github.com/open-telemetry/opentelemetry-collector/releases/tag/v0.6.0) (be sure to check the release notes here as well!). Check out the [Getting Started Guide](https://opentelemetry.io/docs/collector/getting-started/) for deployment and configuration information.

## 🛑 Breaking changes 🛑

- Removed `jaegarlegacy` (#397) and `zipkinscribe` receivers (#410)
- `kubeletstats` receiver: Renamed `k8s.pod.namespace` pod label to `k8s.namespace.name` and `k8s.container.name` container label to `container.name`

## 🚀 New components 🚀

- Processors
  - `metricstransform` renames/aggregates within individual metrics (#376) and allow changing the data type between int and float (#402)

## 💡 Enhancements 💡

- `awsxray` exporter: Use `peer.service` as segment name when set. (#385)
- `splunk` exporter: Add trace exports support (#359, #399)
- Build and publish Windows MSI (#408) and DEB/RPM Linux packages (#405)

## 🧰 Bug fixes 🧰

- `kubeletstats` receiver:
  - Fixed NPE for newly created pods (#404)
  - Updated to latest change in the ReceiverFactoryOld interface (#401)
  - Fixed logging and self reported metrics (#357)
- `awsxray` exporter: Only convert SQL information for SQL databases. (#379)
- `resourcedetection` processor: Correctly obtain machine-type info from gce metadata (#395)
- `k8scluster` receiver: Fix container resource metrics (#416)

## v0.5.0

Released 01-07-2020

# 🎉 OpenTelemetry Collector Contrib v0.5.0 (Beta) 🎉

The OpenTelemetry Collector Contrib contains everything in the [opentelemetry-collector release](https://github.com/open-telemetry/opentelemetry-collector/releases/tag/v0.5.0) (be sure to check the release notes here as well!). Check out the [Getting Started Guide](https://opentelemetry.io/docs/collector/getting-started/) for deployment and configuration information.

## 🚀 New components 🚀

- Processors
  - `resourcedetection` to automatically detect the resource based on the configured set of detectors (#309)

## 💡 Enhancements 💡

- `kubeletstats` receiver: Support for ServiceAccount authentication (#324)
- `signalfx` exporter and receiver
  - Add SignalFx metric token passthrough and config option (#325)
  - Set default endpoint of `signalfx` receiver to `:9943` (#351)
- `awsxray` exporter: Support aws plugins EC2/ECS/Beanstalk (#343)
- `sapm` exporter and receiver: Add SAPM access token passthrough and config option (#349)
- `k8s` processor: Add metrics support (#358)
- `k8s` observer: Separate annotations from labels in discovered pods (#363)

## 🧰 Bug fixes 🧰

- `honeycomb` exporter: Remove shared use of libhoney from goroutines (#305)

## v0.4.0

Released 17-06-2020

# 🎉 OpenTelemetry Collector Contrib v0.4.0 (Beta) 🎉

The OpenTelemetry Collector Contrib contains everything in the [opentelemetry-collector release](https://github.com/open-telemetry/opentelemetry-collector/releases/tag/v0.4.0) (be sure to check the release notes here as well!). Check out the [Getting Started Guide](https://opentelemetry.io/docs/collector/getting-started/) for deployment and configuration information.

## 🛑 Breaking changes 🛑

  - `signalfx` exporter `url` parameter changed to `ingest_url` (no impact if only using `realm` setting)

## 🚀 New components 🚀

- Receivers
  - `receiver_creator` to create receivers at runtime (#145), add observer support to receiver_creator (#173), add rules support (#207), add dynamic configuration values (#235) 
  - `kubeletstats` receiver (#237) 
  - `prometheus_simple` receiver (#184) 
  - `kubernetes-cluster` receiver (#175) 
  - `redis` receiver (#138)
- Exporters
  - `alibabacloudlogservice` exporter (#259) 
  - `SplunkHEC` metrics exporter (#246)
  - `elastic` APM exporter (#240)
  - `newrelic` exporter (#229) 
- Extensions
  - `k8s` observer (#185) 

## 💡 Enhancements 💡

- `awsxray` exporter
  - Use X-Ray convention of segment name == service name (#282)
  - Tweak xray export to improve rendering of traces and improve parity (#241)
  - Add handling for spans received with nil attributes (#212)
- `honeycomb` exporter
  - Use SendPresampled (#291)
  - Add span attributes as honeycomb event fields (#271)
  - Support resource labels in Honeycomb exporter (#20)
- `k8s` processor
  - Add support of Pod UID extraction to k8sprocessor (#219)
  - Use `k8s.pod.ip` to record resource IP instead of just `ip` (#183)
  - Support same authentication mechanism as other kubernetes components do (#307)
- `sapm` exporter: Add TLS for SAPM and SignalFx receiver (#215)
- `signalfx` exporter
  - Add metric metadata syncer to SignalFx exporter (#231)
  - Add TLS for SAPM and SignalFx receiver (#215)
- `stackdriver` exporter: Add support for resource mapping in config (#163)

## 🧰 Bug fixes 🧰

- `awsxray` exporter: Wrap bad request errors for proper handling by retry queue (#205)
- `lightstep` exporter: Ensure Lightstep exporter doesnt crash on nil node (#250)
- `sapm` exporter: Do not break Jaeger traces before sending downstream (#193)
- `k8s` processor: Ensure Jaeger spans work in passthrough mode (262)

## 🧩 Components 🧩

### Receivers

| Traces | Metrics |
|:-------:|:-------:|
| Jaeger Legacy | Carbon |
| SAPM (SignalFx APM) | Collectd | 
| Zipkin Scribe | K8s Cluster |
| | Redis |
| |  SignalFx | 
| | Simple Prometheus |
| | Wavefront |

### Processors

- K8s

### Exporters

| Commercial | Community |
|:------------:|:-----------:|
| Alibaba Cloud Log Service | Carbon |
| AWS X-ray | Elastic |
| Azure Monitor | Jaeger Thrift |
| Honeycomb | Kinesis |
| Lightstep |
| New Relic |
| SAPM (SignalFx APM) | 
| SignalFx (Metrics) |
| Splunk HEC |
| Stackdriver (Google) |

### Extensions

- Observer
  - K8s

## v0.3.0 Beta

Released 2020-03-30

### Breaking changes

-  Make prometheus receiver config loading strict. #697 
Prometheus receiver will now fail fast if the config contains unused keys in it.

### Changes and fixes

- Enable best effort serve by default of Prometheus Exporter (https://github.com/orijtech/prometheus-go-metrics-exporter/pull/6)
- Fix null pointer exception in the logging exporter #743 
- Remove unnecessary condition to have at least one processor #744 
- Updated Honeycomb exported to `honeycombio/opentelemetry-exporter-go v0.3.1`

### Features

Receivers / Exporters:

* AWS X-Ray
* Carbon
* CollectD
* Honeycomb
* Jaeger
* Kinesis
* LightStep
* OpenCensus
* OpenTelemetry
* SAPM
* SignalFx
* Stackdriver
* Wavefront
* Zipkin
* Zipkin Scribe


Processors:

* Attributes
* Batch
* Memory Limiter
* Queued Retry
* Resource
* Sampling
* Span
* Kubernetes

Extensions:

* Health Check
* Performance Profiler
* zPages


## v0.2.8

Released 2020-03-25

Alpha v0.2.8 of OpenTelemetry Collector Contrib.

- Implemented OTLP receiver and exporter.
- Added ability to pass config to the service programmatically (useful for custom builds).
- Improved own metrics / observability.


## v0.2.7

Released 2020-03-17

### Self-Observability
- New command-line switch to control legacy and new metrics. Users are encouraged
to experiment and migrate to the new metrics.
- Improved error handling on shutdown.


### Processors
- Fixed passthrough mode k8sprocessor.
- Added `HASH` action to attribute processor.

### Receivers and Exporters
- Added Honeycomb exporter.
- Added LightStep exporter.
- Added regular expression for Carbon receiver, allowing the metric name to be broken into proper label keys and values.
- Updated Stackdriver exporter to use a new batch API.


## v0.2.6 Alpha

Released 2020-02-18

### Self-Observability
- Updated metrics prefix to `otelcol` and expose command line argument to modify the prefix value.
- Batch dropped span now emits zero when no spans are dropped.

### Processors
- Extended Span processor to have include/exclude span logic.
- Ability to choose strict or regexp matching for include/exclude filters.

### Receivers and Exporters
- Added Carbon receiver and exporter.
- Added Wavefront receiver.


## v0.0.5 Alpha

Released 2020-01-30

- Regexp-based filtering of span names.
- Ability to extract attributes from span names and rename span.
- File exporter for debugging.
- Span processor is now enabled by default.

## v0.0.1 Alpha

Released 2020-01-11

First release of OpenTelemetry Collector Contrib.


[v0.3.0]: https://github.com/open-telemetry/opentelemetry-collector-contrib/compare/v0.2.8...v0.3.0
[v0.2.8]: https://github.com/open-telemetry/opentelemetry-collector-contrib/compare/v0.2.7...v0.2.8
[v0.2.7]: https://github.com/open-telemetry/opentelemetry-collector-contrib/compare/v0.2.6...v0.2.7
[v0.2.6]: https://github.com/open-telemetry/opentelemetry-collector-contrib/compare/v0.0.5...v0.2.6
[v0.0.5]: https://github.com/open-telemetry/opentelemetry-collector-contrib/compare/v0.0.1...v0.0.5
[v0.0.1]: https://github.com/open-telemetry/opentelemetry-collector-contrib/tree/v0.0.1<|MERGE_RESOLUTION|>--- conflicted
+++ resolved
@@ -16,11 +16,8 @@
 - `dynatraceexporter`: Do not shut down exporter when metrics ingest module is temporarily unavailable (#7161)
 - `mongodbreceiver`: Add metric metadata (#7163)
 - `postgresqlreceiver`: add the receiver to available components (#7079)
-<<<<<<< HEAD
+- `tanzuobservability exporter`: Support summary metrics (#7121)
 - Use Jaeger gRPC instead of Thrift in the docker-compose example (#7243)
-=======
-- `tanzuobservability exporter`: Support summary metrics (#7121)
->>>>>>> 02d67ac7
 
 ## 🛑 Breaking changes 🛑
 
