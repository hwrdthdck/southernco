# Changelog

## Unreleased

### 🛑 Breaking changes 🛑

<<<<<<< HEAD
- `jmxreceiver`: Remove properties & groovyscript parameters from JMX Receiver. Add ResourceAttributes & LogLevel parameter to supply some of the removed functionality with reduced attack surface (#9685)
=======
- `datadogexporter`: Replace HistogramMode defined as string with enum.
>>>>>>> 9f53a5d8

### 🚩 Deprecations 🚩

- `exporter/azuremonitor`: Deprecate use of LogRecord.Name as the log envelope category name. There is no replacement.

### 🚀 New components 🚀

- `schemaprocessor`: Starting the initial work to allow from translating from semantic convention to another (#8371)
- `saphanareceiver`: Added implementation of SAP HANA Metric Receiver (#8827)

### 💡 Enhancements 💡

- `k8sclusterreceiver`: Validate that k8s API supports a resource before setting up a watcher for it (#9523)
- `internal/stanza`: Add support for `remove` operator (#9524)
<<<<<<< HEAD
- `jmxreceiver`: Communicate with JMX metrics gatherer subprocess via properties file (#9685)
=======
- `transformprocessor`: Add new `truncation` function to allow truncating string values in maps such as `attributes` or `resource.attributes` (#9546)
>>>>>>> 9f53a5d8

### 🧰 Bug fixes 🧰

- `k8sclusterreceiver`: Fix the receiver to work with 1.19 and 1.20 k8s API versions (#9523)
- `azuremonitorexporter`: Fix log exporter bug related to incorrectly mapping SpanId (#9579)
- `mysqlreceiver`: Fix attribute values mismatch with its definition (#9688)
- `opencensusreceiver`: Do not report fatal error if err is server closed (#9559).
- `sqlserverreceiver`: Fix the receiver to have integer types on metrics where applicable (#9601)
- `prometheusreceiver`: Fix the memory issue introduced in the 0.49.0 release (#9718)

## v0.50.0

### 🛑 Breaking changes 🛑

- `stackdriverexporter`: Remove the stackdriver exporter in favor of the identical googlecloud exporter (#9274)
- `filelog`, `journald`, `syslog`, `tcplog`, `udplog`: Remove `preserve_to` field from sub-parsers (#9331)
- `kafkametricsreceiver`: instrumentation name updated from `otelcol/kafkametrics` to `otelcol/kafkametricsreceiver` (#9406)
- `kubeletstatsreceiver`: instrumentation name updated from `kubeletstats` to `otelcol/kubeletstatsreceiver` (#9400)
- `datadogexporter`: Remove `GetHostTags` method from `TagsConfig` struct (#9423)
- `googlecloudexporter`: Graduate the `exporter.googlecloud.OTLPDirect` feature-gate to Beta.  This includes changes to the configuration structure, and many changes to default behavior. (#9471)

### 🚩 Deprecations 🚩

- `cumulativetodeltaprocessor`: Deprecated `metrics` configuration option in favor of `include` and `exclude` (#8952)
- `datadogexporter`: Deprecate `metrics::report_quantiles` in favor of `metrics::summaries::mode` (#8846)

### 🚀 New components 🚀

- `iisreceiver`: Add implementation of IIS Metric Receiver (#8832)
- `sqlserverreceiver`: Add implementation of SQL Server Metric Receiver (#8398)
- `activedirectorydsreceiver`: Add implementation of Active Directory Domain Services metric receiver (#9359)

### 💡 Enhancements 💡

- `pkg/translator/prometheusremotewrite`: Allow to disable sanitize metric labels (#8270)
- `basicauthextension`: Implement `configauth.ClientAuthenticator` so that the extension can also be used as HTTP client basic authenticator.(#8847)
- `azuremonitorexporter`, `lokiexporter`, `observiqexporter`: Update timestamp processing logic (#9130)
- `cumulativetodeltaprocessor`: add new include/exclude configuration options with regex support (#8952)
- `datadogexporter`: Update deprecation messages to reflect new deprecation plan (#9422)
- `cmd/mdatagen`: Update generated functions to have simple parse function to handle string parsing consistently and limit code duplication across receivers (#7574)
- `attributesprocessor`: Support filter by severity (#9132)
- `transformprocessor`: Add transformation of logs (#9368)
- `datadogexporter`: Add `metrics::summaries::mode` to specify export mode for summaries (#8846)
- `prometheusreceiver`: Add resource attributes for kubernetes resource discovery labels (#9416)

### 🧰 Bug fixes 🧰

- `fluentforwardreceiver`: Release port on shutdown (#9111)
- `prometheusexporter`: Prometheus fails to generate logs when prometheus exporter produced a check exception occurs. (#8949)
- `resourcedetectionprocessor`: Wire docker detector (#9372)
- `kafkametricsreceiver`: The kafkametricsreceiver was changed to connect to kafka during scrape, rather than startup. If kafka is unavailable the receiver will attempt to connect during subsequent scrapes until succcessful (#8817).
- `datadogexporter`: Update Kubernetes example manifest to new executable name. (#9425).
- `riakreceiver`: Fix issue where user configured metric settings were ignored. (#9561)
- `sqlserverreceiver`: Update `sqlserver.transaction_log.growth.count` and `sqlserver.transaction_log.shrink.count` to be monotonic sums. (#9522)

## v0.49.0

### ⚠️ Warning  ⚠️

This release contains an issue in
[Prometheus receiver](https://github.com/open-telemetry/opentelemetry-collector-contrib/tree/main/receiver/prometheusreceiver)
causing 30% memory consumption increase when there is a lot of target churn. The issue is currently being 
investigated and will be fixed in one of the new releases. More details:
https://github.com/open-telemetry/opentelemetry-collector-contrib/issues/9278.

### 🛑 Breaking changes 🛑

- `filelogreceiver`, `journaldreceiver`, `syslogreceiver`, `tcplogreceiver`, `udplogreceiver`:
  - Updated data model to align with stable logs data model, which includes various breaking changes. (#9139, #8835)
    - A detailed [Upgrade Guide](https://github.com/open-telemetry/opentelemetry-log-collection/releases/tag/v0.28.0) is available in the log-collection v0.29.0 release notes.
- `datadogexporter`: Remove `OnlyMetadata` method from `Config` struct (#8980)
- `datadogexporter`: Remove `GetCensoredKey` method from `APIConfig` struct (#8980)
- `mongodbatlasreceiver`: Updated to uses newer metric builder which changed some metric and resource attributes (#9093)
- `dynatraceexporter`: Make `serialization` package `/internal` (#9097)
- `attributesprocessor`: Remove log names from filters (#9131)
- `k8sclusterreceiver`: The `receiver.k8sclusterreceiver.reportCpuMetricsAsDouble` feature gate is now enabled by default (#9367)
  - Users may have to update monitoring for a few Kubernetes cpu metrics, for 
    more details see [feature-gate-configurations](https://github.com/open-telemetry/opentelemetry-collector-contrib/tree/main/receiver/k8sclusterreceiver#feature-gate-configurations).

### 🚩 Deprecations 🚩

- `datadogexporter`: Deprecate `service` setting in favor of `service.name` semantic convention (#8784)
- `datadogexporter`: Deprecate `version` setting in favor of `service.version` semantic convention (#8784)
- `datadogexporter`: Deprecate `env` setting in favor of `deployment.environment` semantic convention (#9017)
- `datadogexporter`: Deprecate `GetHostTags` method from `TagsConfig` struct (#8975)
- `datadogexporter`: Deprecate `tags` setting in favor of `host_metadata::tags` (#9100)
- `datadogexporter`: Deprecate `send_metadata` setting in favor of `host_metadata::enabled` (#9100)
- `datadogexporter`: Deprecate `use_resource_metadata` setting in favor of `host_metadata::hostname_source` (#9100)
- `prometheusexecreceiver`: Deprecate prom_exec receiver (#9058)
- `fluentbitextension`: Deprecate Fluentbit extension (#9062)

### 🚀 New components 🚀

- `riakreceiver`: Riak Metric Receiver (#8548)

### 💡 Enhancements 💡
- `splunkhecexporter`: Add support for batching traces (#8995)
- `hostmetricsreceiver`: Migrate Processes scraper to the Metrics builder (#8855)
- `tanzuobservabilityexporter`: Use resourcetotelemetry helper (#8338)
- Add `make crosslink` target to ensure replace statements are included in `go.mod` for all transitive dependencies within repository (#8822)
- `filestorageextension`: Change bbolt DB settings for better performance (#9004)
- `jaegerremotesamplingextension`: Add local and remote sampling stores (#8818)
- `attributesprocessor`: Add support to filter on log body (#8996)
- `prometheusremotewriteexporter`: Translate resource attributes to the target info metric (#8493)
- `prometheusexporter`: Add `job` and `instance` labels to metrics so they can be scraped with `honor_labels: true` (#9115)
- `podmanreceiver`: Add API timeout configuration option (#9014)
- `cmd/mdatagen`: Add `sem_conv_version` field to metadata.yaml that is used to set metrics SchemaURL (#9010)
- `splunkheceporter`: Add an option to disable log or profiling data (#9065)
- `windowsperfcountersreceiver`: Move code into separate package for use in other windowsperfcounter receivers (#9108)
- `datadogexporter`: Add `host_metadata` configuration section to configure host metadata export (#9100)
- `cmd/mdatagen`: Update documentation generated for attributes to list enumerated values and show the "value" that will be visible on metrics when it is different from the attribute key in metadata.yaml (#8983)
- `routingprocessor`: add option to drop resource attribute used for routing (#8990)

### 🧰 Bug fixes 🧰

- `filestorageextension`: use correct bbolt options for compaction (#9134)
- `hostmetricsreceiver`: Use cpu times for time delta in cpu.utilization calculation (#8857)
- `dynatraceexporter`: Remove overly verbose stacktrace from certain logs (#8989)
- `googlecloudexporter`: fix the `exporter.googlecloud.OTLPDirect` fature-gate, which was not applied when the flag was provided (#9116)
- `signalfxexporter`: Fix bug to enable timeouts for correlating traces and metrics (#9101)
- `windowsperfcountersreceiver`: fix exported values being integers instead of doubles (#9138)
- `prometheusreceiver`: Fix issues with relabelling the `job` and `instance` labels. (#8780)
- `dynatraceexporter`: Continue processing data points after a serialization error. (#9330)

## v0.48.0

### 💡 Enhancements 💡

- `k8seventsreceiver`: Add Api_version and resource_version (#8539)
- `datadogexporter`: Add `metrics::sums::cumulative_monotonic_mode` to specify export mode for cumulative monotonic sums (#8490)
- `dynatraceexporter`: add multi-instance deployment note to README.md (#8848)
- `resourcedetectionprocessor`: Add attribute allowlist (#8547)
- `datadogexporter`:  Metrics payload data and Sketches payload data will be logged if collector is started in debug mode (#8929)
- `cmd/mdatagen`: Add resource attributes definition to metadata.yaml and move `pdata.Metrics` creation to the
  generated code (#8555)

### 🛑 Breaking changes 🛑

- `windowsperfcountersreceiver`: Added metrics configuration (#8376)
- `lokiexporter`: Remove deprecated LogRecord.name field (#8951)
- `splunkhecexporter`: Remove deprecated LogRecord.name field (#8951)

### 🚩 Deprecations 🚩

- `datadogexporter`: Deprecate `OnlyMetadata` method from `Config` struct (#8359)
- `datadogexporter`: Deprecate `GetCensoredKey` method from `APIConfig` struct (#8830)
- `datadogexporter`: Deprecate `metrics::send_monotonic_counter` in favor of `metrics::sums::cumulative_monotonic_mode` (#8490)

### 🚀 New components 🚀

- `sigv4authextension`: Enable component (#8518)

## v0.47.0

### 💡 Enhancements 💡

- `googlecloudexporter`: Add Validate method in config (#8559)
- `attributesprocessor`: Add convert action (#7930)
- `attributesprocessor`: Add metric support (#8111)
- `prometheusremotewriteexporter`: Write-Ahead Log support enabled (#7304)
- `hostreceiver/filesystemscraper`: Add filesystem utilization (#8027)
- `hostreceiver/pagingscraper`: Add paging.utilization (#6221)
- `googlecloudexporter`: [Alpha] Translate metrics directly from OTLP to gcm using the `exporter.googlecloud.OTLPDirect` feature-gate (#7177)
- `simpleprometheusreceiver`: Add support for static labels (#7908)
- `spanmetricsprocessor`: Dropping the condition to replace _ with key_ as __ label is reserved and _ is not (#8057)
- `podmanreceiver`: Add container.runtime attribute to container metrics (#8262)
- `dockerstatsreceiver`: Add container.runtime attribute to container metrics (#8261)
- `tanzuobservabilityexporter`: instrumentation Library and Dropped Counts to Span Tags (#8120)
- `clickhouseexporter`: Implement consume log logic. (#9705)
- `influxdbexporter`: Add support for cumulative, non-monotonic metrics. (#8348)
- `oauth2clientauthextension`: Add support for EndpointParams (#7307)
- Add `NewMetricData` function to `MetricsBuilder` to consistently set instrumentation library name (#8255)
- `googlecloudpubsubreceiver` Added implementation of Google Cloud Pubsub receiver. (#8391)
- `googlecloudpubsubexporter` Added implementation of Google Cloud Pubsub exporter. (#8391)
- `coralogixexporter` Allow exporter timeout to be configured (#7957)
- `prometheusremotewriteexporter` support adding trace id and span id attached to exemplars (#8380)
- `influxdbexporter`: accept histogram metric missing infinity bucket. (#8462)
- `skywalkingreceiver`: Added implementation of Skywalking receiver. (#8549)
- `prometheusreceiver`: Fix staleness bug for histograms and summaries (#8561)

### 🛑 Breaking changes 🛑

- `mongodbatlasreceiver`: rename mislabeled attribute `memory_state` to correct `disk_status` on partition disk metrics (#7747)
- `mongodbatlasreceiver`: Correctly set initial lookback for querying mongodb atlas api (#8246)
- `nginxreceiver`: instrumentation name updated from `otelcol/nginx` to `otelcol/nginxreceiver` (#8255)
- `postgresqlreceiver`: instrumentation name updated from `otelcol/postgresql` to `otelcol/postgresqlreceiver` (#8255)
- `redisreceiver`: instrumentation name updated from `otelcol/redis` to `otelcol/redisreceiver` (#8255)
- `apachereceiver`: instrumentation name updated from `otelcol/apache` to `otelcol/apachereceiver` ()
- `couchdbreceiver`: instrumentation name updated from `otelcol/couchdb` to `otelcol/couchdbreceiver` (#8366)
- `prometheusreceiver` Change resource attributes on metrics: `instance` -> `service.instance.id`, `host.name` -> `net.host.name`,  `port` -> `net.host.port`, `scheme` -> `http.scheme`, `job` removed (#8266)
- `prometheusremotewriteexporter` Use `service.*` resource attributes instead of `job` and `instance` resource attributes when adding job and instance labels to metrics (#8266)
- `mysqlreceiver`: instrumentation name updated from `otel/mysql` to `otelcol/mysqlreceiver` (#8387)
- `zookeeperreceiver`: instrumentation name updated from `otelcol/zookeeper` to `otelcol/zookeeperreceiver` (#8389)
- `coralogixexporter`: Create dynamic subsystem name (#7957)
  - Deprecate configuration changed. Dynamic subsystem name from traces service name property.
- `rabbitmqreceiver`: instrumentation name updated from `otelcol/rabbitmq` to `otelcol/rabbitmqreceiver` (#8400)

### 🧰 Bug fixes 🧰

- `zipkinexporter`: Set "error" tag value when status is set to error (#8187)
- `prometheusremotewriteexporter`: Correctly handle metric labels which collide after sanitization (#8378)
- `prometheusremotewriteexporter`: Drop labels when exemplar attributes exceed the max number of characters (#8379)
- `k8sclusterreceiver`: Add support to enable k8s node and container cpu metrics to be reported as double values (#8245)
  - Use "--feature-gates=receiver.k8sclusterreceiver.reportCpuMetricsAsDouble" to enable reporting node and container
    cpu metrics as a double values.
- `tanzuobservabilityexporter`: Fix a typo in Instrumentation Library name and version tags (#8384)
- `logreceivers`: Fix an issue where receiver would sometimes fail to build using Go 1.18 (#8521)
- `awsxrayreceiver`: Add defaults for optional stack frame parameters (#8790)

### 🚩 Deprecations 🚩

- `datadogexporter`: Deprecate automatic environment variable detection (#8397)

### 🚀 New components 🚀
- `sigv4authextension`: New Component: Sigv4 Authenticator Extension (#8263)

## v0.46.0

### 💡 Enhancements 💡

- `internal/stanza`: Export metrics from Stanza receivers (#8025)
- `hostreceiver/pagingscraper`: Migrate the scraper to the mdatagen metrics builder (#7139)
- Do not drop zero trace/span id spans in the jaeger conversion (#7946)
- Upgrade to use semantic conventions 1.6.1 (#7926)
- `dynatraceexporter`: Validate QueueSettings and perform config validation in Validate() instead (#8020)
- `sapmexporter`: Add validation for `sending_queue` setting (#8023)
- `signalfxexporter`: Add validation for `sending_queue` setting (#8026)
- `internal/stanza`: Add support for arbitrary attribute types (#8081)
- `resourcedetectionprocessor`: Add confighttp.HTTPClientSettings To Resource Detection Config Fixes (#7397)
- `hostmetricsreceiver`: Add cpu.utilization metrics to cpu scrapper (#7130)
- `honeycombexporter`: Add validation for `sending_queue` setting (#8113)
- `routingprocessor`: Expand error handling on failure to build exporters (#8125)
- `skywalkingreceiver`: Add new skywalking receiver component folder and structure (#8107)
- `groupbyattrsprocesor`: Allow empty keys, which allows to use the processor for compaction (#7793)
- `datadogexporter`: Add rbac to example k8s manifest file (#8186)
- `splunkhecexporter`: Add validation for `sending_queue` setting (#8256)

### 🛑 Breaking changes 🛑

- Remove deprecated functions from jaeger translator (#8032)
- `internal/stanza`: Remove `write_to` setting from input operators (#8081)
- `mongodbatlasreceiver`: rename `mongodb.atlas.*` attributes to `mongodb_atlas.*` adhering to naming guidelines. Adding 3 new attributes (#7960)

### 🧰 Bug fixes 🧰

- `prometheusreceiver`: Fix segfault that can occur after receiving stale metrics (#8056)
- `filelogreceiver`: Fix issue where logs could occasionally be duplicated (#8123)
- `prometheusremotewriteexporter`: Fix empty non-string resource attributes (#8116)

### 🚀 New components 🚀

## v0.45.1

### 💡 Enhancements 💡

- `sumologicexporter`: Move validation to Config (#7936)
- `elasticsearchexporter`: Fix crash with batch processor (#7953).
- `splunkhecexporter`: Batch metrics payloads (#7760)
- `tanzuobservabilityexporter`: Add internal SDK metric tag (#7826)
- `hostreceiver/processscraper`: Migrate the scraper to the mdatagen metrics builder (#7287)

### 🧰 Bug fixes 🧰

- `awsprometheusremotewriteexporter`: fix dependencies issue (#7963)

### 🚀 New components 🚀

- `awsfirehose` receiver: Add AWS Kinesis Data Firehose Receiver (#7918)

## v0.45.0

### 💡 Enhancements 💡

- `hostreceiver/filesystemscraper`: Migrate the scraper to the mdatagen metrics builder (#7772)
- `hostreceiver/memoryscraper`: Migrate the scraper to the mdatagen metrics builder (#7312)
- `lokiexporter`: Use record attributes as log labels (#7569)
- `routingprocessor`: Do not err on failure to build exporters (#7423)
- `apachereceiver`: Update to mdatagen v2 (#7573)
- `datadogexporter`: Don't send host metadata if hostname is empty (#7426)
- `datadogexporter`: Add insecure_skip_verify flag to configuration (#7422)
- `coralogixexporter`: Update readme (#7785)
- `awscloudwatchlogsexporter`: Remove name from aws cloudwatch logs exporter (#7554)
- `tanzuobservabilityexporter`: Update OTel Collector's Exporter to match WF Proxy Handling of source (#7929)
- `hostreceiver/memoryscraper`: Add memory.utilization (#6221)
- `awskinesisexporter`: Add Queue Config Validation AWS Kinesis Exporter (#7835)
- `elasticsearchexporter`: Remove usage of deprecated LogRecord.Name field (#7829).
- `loadbalancingexporter`: Allow non-exist hostname on startup (#7935)
- `datadogexporter`: Use exact sum, count and average on Datadog distributions (#7830)
- `storage/filestorage`: add optional compaction to filestorage (#7768)
- `tanzuobservabilityexporter`: Add attributes from the Resource to the resulting WF metric tags & set `source` value in WF metric (#8101)

### 🛑 Breaking changes 🛑

- Use go mod compat, drops support for reproducibility with go 1.16 (#7915)
- `apachereceiver`: Update instrumentation library name from `otel/apache` to `otelcol/apache` (#7754)
- `pkg/translator/prometheusremotewrite`: Cleanup prw translator public functions (#7776)
- `prometheusreceiver`: The OpenCensus-based metric conversion pipeline has
  been removed.
  - The `receiver.prometheus.OTLPDirect` feature gate has been removed as
    the direct pipeline is the only remaining pipeline.
- `translator/jaeger`: Cleanup jaeger translator function names (#7775)
  - Deprecate old funcs with Internal word.
- `mysqlreceiver`: Update data model and names for several metrics (#7924)
  - Change all metrics to Int values
  - Remove `mysql.buffer_pool_pages`. Replace with:
    - `mysql.buffer_pool.pages`
    - `mysql.buffer_pool.data_pages`
    - `mysql.buffer_pool.page_flushes`
  - Remove `mysql.buffer_pool_size`. Replace with:
    - `mysql.buffer_pool.limit`
    - `mysql.buffer_pool.usage`
  - Rename `mysql.buffer_pool_operations` to `mysql.buffer_pool.operations`

### 🚩 Deprecations 🚩

- Deprecated log_names setting from filter processor. (#7552)

### 🧰 Bug fixes 🧰

 - `tailsamplingprocessor`: "And" policy only works as a sub policy under a composite policy (#7590)
 - `prometheusreceiver`: Correctly map description and units when converting
  Prometheus metadata directly to pdata. (#7748)
 - `sumologicexporter`: fix exporter panics on malformed histogram (#7548)
- `awsecscontainermetrics`: CPU Reserved is now 1024/vCPU for ECS Container Insights (#6734)

### 🚀 New components 🚀

- `clickhouse` exporter: Add ClickHouse Exporter (#6907)
- `pkg/translator/signalfx`: Extract signalfx to metrics conversion in a separate package (#7778)
  - Extract FromMetrics to SignalFx translator package (#7823)

## v0.44.0

### 💡 Enhancements 💡

- `kafkaexporter`: Add compression and flush max messages options.
- `dynatraceexporter`: Write error logs using plugin logger (#7360)
- `dynatraceexporter`: Fix docs for TLS settings (#7568)
- `tanzuobservabilityexporter`: Turn on metrics exporter (#7281)
- `attributesprocessor` `resourceprocessor`: Add `from_context` value source
- `resourcedetectionprocessor`: check cluster config to verify resource is on aws for eks resources (#7186)
- `awscloudwatchlogsexporter`: enable awscloudwatchlogsexporter which accepts and exports log data (#7297)
- `translator/prometheusremotewrite`: add a new module to help translate data from OTLP to Prometheus Remote Write (#7240)
- `azuremonitorexporter`: In addition to traces, export logs to Azure Application Insights (#7403)
- `jmxreceiver`: Added `additional_jars` configuration option to launch JMX Metric Gatherer JAR with extended `CLASSPATH` (#7378)
- `awscontainerinsightreceiver`: add full pod name when configured to AWS Container Insights Receiver (#7415)
- `hostreceiver/loadscraper`: Migrate the scraper to the mdatagen metrics builder (#7288)
- `awsecscontainermetricsreceiver`: Rename attributes to follow semantic conventions (#7425)
- `datadogexporter`: Always map conventional attributes to tags (#7185)
- `mysqlreceiver`: Add golden files for integration test (#7303)
- `nginxreceiver`: Standardize integration test (#7515)
- `mysqlreceiver`: Update to use mdatagen v2 (#7507)
- `postgresqlreceiver`: Add integration tests (#7501)
- `apachereceiver`: Add integration test (#7517)
- `mysqlreceiver`: Use scrapererror to report errors (#7513)
- `postgresreceiver`: Update to mdatagen v2 (#7503)
- `nginxreceiver`: Update to mdatagen v2 (#7549)
- `datadogexporter`: Fix traces exporter's initialization log (#7564)
- `tailsamplingprocessor`: Add And sampling policy (#6910)
- `coralogixexporter`: Add Coralogix Exporter (#7383)
- `prometheusexecreceiver`: Add default value for `scrape_timeout` option (#7587)

### 🛑 Breaking changes 🛑

- `resourcedetectionprocessor`: Update `os.type` attribute values according to semantic conventions (#7544)
- `awsprometheusremotewriteexporter`: Deprecation notice; may be removed after v0.49.0
  - Switch to using the `prometheusremotewriteexporter` + `sigv4authextension` instead

### 🧰 Bug fixes 🧰

- `resourcedetectionprocessor`: fix `meta` allow list excluding keys with nil values (#7424)
- `postgresqlreceiver`: Fix issue where empty metrics could be returned after failed connection (#7502)
- `resourcetotelemetry`: Ensure resource attributes are added to summary
  and exponential histogram data points. (#7523)

### 🚩 Deprecations 🚩

- Deprecated otel_to_hec_fields.name setting from splunkhec exporter. (#7560)

## v0.43.0

### 💡 Enhancements 💡

- `coralogixexporter`: First implementation of Coralogix Exporter (#6816)
- `cloudfoundryreceiver`: Enable Cloud Foundry client (#7060)
- `elasticsearchexporter`: add elasticsearchexporter to the components exporter list (#6002)
- `elasticsearchreceiver`: Add metric metadata (#6892)
- `elasticsearchreceiver`: Use same metrics as JMX receiver for JVM metrics (#7160)
- `elasticsearchreceiver`: Implement scraping logic (#7174)
- `datadogexporter`: Add http.status_code tag to trace stats (#6889)
- `datadogexporter`: Add configuration option to use OTel span name into the Datatog resource name (#6611)
- `mongodbreceiver`: Add initial client code to the component (#7125)
- `tanzuobservabilityexporter`: Support delta histograms (#6897)
- `awscloudwatchlogsexporter`: Use cwlogs package to export logs (#7152)
- `mysqlreceiver`: Add the receiver to available components (#7078)
- `tanzuobservabilityexporter`: Documentation for the memory_limiter configuration (#7164)
- `dynatraceexporter`: Do not shut down exporter when metrics ingest module is temporarily unavailable (#7161)
- `mongodbreceiver`: Add metric metadata (#7163)
- `mongodbreceiver`: Add metric scraping (#7175)
- `postgresqlreceiver`: add the receiver to available components (#7079)
- `rabbitmqreceiver`: Add scraper logic (#7299)
- `tanzuobservability exporter`: Support summary metrics (#7121)
- `mongodbatlasreceiver`: Add retry and backoff to HTTP client (#6943)
- Use Jaeger gRPC instead of Thrift in the docker-compose example (#7243)
- `tanzuobservabilityexporter`: Support exponential histograms (#7127)
- `receiver_creator`: Log added and removed endpoint env structs (#7248)
- `prometheusreceiver`: Use the OTLP data conversion path by default. (#7282)
  - Use `--feature-gates=-receiver.prometheus.OTLPDirect` to re-enable the
    OpenCensus conversion path.
- `extension/observers`: Correctly set image and tag on container endpoints (#7279)
- `tanzuobservabilityexporter`: Document how to enable memory_limiter (#7286)
- `hostreceiver/networkscraper`: Migrate the scraper to the mdatagen metrics builder (#7048)
- `hostmetricsreceiver`: Add MuteProcessNameError config flag to mute specific error reading process executable (#7176)
- `scrapertest`: Improve comparison logic (#7305)
- `hostmetricsreceiver`: add `cpu_average` option for load scraper to report the average cpu load (#6999)
- `scrapertest`: Add comparison option to ignore specific attributes (#6519)
- `tracegen`: Add option to pass in custom headers to export calls via command line (#7308)
- `tracegen`: Provide official container images (#7179)
- `scrapertest`: Add comparison function for pdata.Metrics (#7400)
- `prometheusremotewriteexporter` : Dropping the condition to replace _ with key_ as __ label is reserved and _ is not (#7112)

### 🛑 Breaking changes 🛑

- `tanzuobservabilityexporter`: Remove status.code
- `tanzuobservabilityexporter`: Use semantic conventions for status.message (#7126)
- `k8sattributesprocessor`: Move `kube` and `observability` packages to `internal` folder (#7159)
- `k8sattributesprocessor`: Unexport processor `Option`s (#7311)
- `zookeeperreceiver`: Refactored metrics to have correct units, types, and combined some metrics via attributes. (#7280)
- `prometheusremotewriteexporter`: `PRWExporter` struct and `NewPRWExporter()`
  function are now unexported. (#TBD)
- `newrelicexporter` marked as deprecated (#7284)

### 🚀 New components 🚀

- `rabbitmqreceiver`: Establish codebase for RabbitMQ metrics receiver (#7239)
- Add `basicauth` extension (#7167)
- `k8seventsreceiver`: Implement core logic (#6885)

### 🧰 Bug fixes 🧰

- `k8sattributeprocessor`: Parse IP out of net.Addr to correctly tag k8s.pod.ip (#7077)
- `k8sattributeprocessor`: Process IP correctly for net.Addr instances that are not typed (#7133)
- `mdatagen`: Fix validation of `enabled` field in metadata.yaml (#7166)
- `elasticsearch`: Fix timestamp for each metric being startup time (#7255)
- `prometheusremotewriteexporter`: Fix index out of range panic caused by expiring metrics (#7149)
- `resourcedetection`: Log the error when checking for ec2metadata availability (#7296)

## v0.42.0

### 💡 Enhancements 💡

- `couchbasereceiver`: Add couchbase client (#7122)
- `couchdbreceiver`: Add couchdb scraper (#7131)
- `couchdbreceiver`: Add couchdb client (#6880)
- `elasticsearchreceiver`: Implement scraper client (#7019)
- `couchdbreceiver`: Add metadata metrics (#6878)
- `prometheusremotewriteexporter`: Handling Staleness flag from OTLP (#6679)
- `prometheusexporter`: Handling Staleness flag from OTLP (#6805)
- `prometheusreceiver`: Set OTLP no-data-present flag for stale scraped metrics. (#7043)
- `mysqlreceiver`: Add Integration test (#6916)
- `datadogexporter`: Add compatibility with ECS Fargate semantic conventions (#6670)
- `k8s_observer`: discover k8s.node endpoints (#6820)
- `redisreceiver`: Add missing description fields to keyspace metrics (#6940)
- `redisreceiver`: Set start timestamp uniformly for gauge and sum metrics (#6941)
- `kafkaexporter`: Allow controlling Kafka acknowledgment behaviour  (#6301)
- `lokiexporter`: Log the first part of the http body on failed pushes to loki (#6946)
- `resourcedetectionprocessor`: add the [consul](https://www.consul.io/) detector (#6382)
- `awsemfexporter`: refactor cw_client logic into separate `cwlogs` package (#7072)
- `prometheusexporter`: Dropping the condition to replace _ with key_ as __ label is reserved and _ is not (#7506)

### 🛑 Breaking changes 🛑

- `memcachedreceiver`: Update metric names (#6594)
- `memcachedreceiver`: Fix some metric units and value types (#6895)
- `sapm` receiver: Use Jaeger status values instead of OpenCensus (#6682)
- `jaeger` receiver/exporter: Parse/set Jaeger status with OTel spec values (#6682)
- `awsecscontainermetricsreceiver`: remove tag from `container.image.name` (#6436)
- `k8sclusterreceiver`: remove tag from `container.image.name` (#6436)

### 🚀 New components 🚀

- `ecs_task_observer`: Discover running containers in AWS ECS tasks (#6894)
- `mongodbreceiver`: Establish codebase for MongoDB metrics receiver (#6972)
- `couchbasereceiver`: Establish codebase for Couchbase metrics receiver (#7046)
- `dbstorage`: New experimental dbstorage extension (#7061)
- `redactionprocessor`: Remove sensitive data from traces (#6495)

### 🧰 Bug fixes 🧰

- `ecstaskobserver`: Fix "Incorrect conversion between integer types" security issue (#6939)
- Fix typo in "direction" metrics attribute description (#6949)
- `zookeeperreceiver`: Fix issue where receiver could panic during shutdown (#7020)
- `prometheusreceiver`: Fix metadata fetching when metrics differ by trimmable suffixes (#6932)
- Sanitize URLs being logged (#7021)
- `prometheusreceiver`: Fix start time tracking for long scrape intervals (#7053)
- `signalfxexporter`: Don't use syscall to avoid compilation errors on some platforms (#7062)
- `tailsamplingprocessor`: Add support for new policies as composite sub-policies (#6975)

### 💡 Enhancements 💡

- `lokiexporter`: add complete log record to body (#6619)
- `k8sclusterreceiver` add `container.image.tag` attribute (#6436)
- `spanmetricproccessor`: use an LRU cache for the cached Dimensions key-value pairs (#2179)
- `skywalkingexporter`: add skywalking metrics exporter (#6528)
- `deltatorateprocessor`: add int counter support (#6982)
- `filestorageextension`: document default values (#7022)
- `redisreceiver`: Migrate the scraper to the mdatagen metrics builder (#6938)

## v0.41.0

### 🛑 Breaking changes 🛑

- None

### 🚀 New components 🚀

- `asapauthextension` (#6627)
- `mongodbatlasreceiver` (#6367)

### 🧰 Bug fixes 🧰

- `filestorageextension`: fix panic when configured directory cannot be accessed (#6103)
- `hostmetricsreceiver`: fix set of attributes for system.cpu.time metric (#6422)
- `k8sobserver`: only record pod endpoints for running pods (#5878)
- `mongodbatlasreceiver`: fix attributes fields in metadata.yaml (#6440)
- `prometheusexecreceiver`: command line processing on Windows (#6145)
- `spanmetricsprocessor`: fix exemplars support (#6140)
-  Remap arm64 to aarch64 on rpm/deb packages (#6635)

### 💡 Enhancements 💡

- `datadogexporter`: do not use attribute localhost-like hostnames (#6477)
- `datadogexporter`: retry per network call (#6412)
- `datadogexporter`: take hostname into account for cache (#6223)
- `exporter/lokiexporter`: adding a feature for loki exporter to encode JSON for log entry (#5846)
- `googlecloudspannerreceiver`: added fallback to ADC for database connections. (#6629)
- `googlecloudspannerreceiver`: added parsing only distinct items for sample lock request label. (#6514)
- `googlecloudspannerreceiver`: added request tag label to metadata config for top query stats. (#6475)
- `googlecloudspannerreceiver`: added sample lock requests label to the top lock stats metrics. (#6466)
- `googlecloudspannerreceiver`: added transaction tag label to metadata config for top transaction stats. (#6433)
- `groupbyattrsprocessor`: added support for metrics signal (#6248)
- `hostmetricsreceiver`: ensure SchemaURL is set (#6482)
- `kubeletstatsreceiver`: add support for read-only kubelet endpoint (#6488)
- `mysqlreceiver`: enable native authentication (#6628)
- `mysqlreceiver`: remove requirement for password on MySQL (#6479)
- `receiver/prometheusreceiver`: do not add host.name to metrics from localhost/unspecified targets (#6476)
- `spanmetricsprocessor`: add setStatus operation (#5886)
- `splunkhecexporter`: remove duplication of host.name attribute (#6527)
- `tanzuobservabilityexporter`: add consumer for sum metrics. (#6385)
- Update log-collection library to v0.23.0 (#6593)

## v0.40.0

### 🛑 Breaking changes 🛑

- `tencentcloudlogserviceexporter`: change `Endpoint` to `Region` to simplify configuration (#6135)

### 🚀 New components 🚀

- Add `memcached` receiver (#5839)

### 🧰 Bug fixes 🧰

- Fix token passthrough for HEC (#5435)
- `datadogexporter`: Fix missing resource attributes default mapping when resource_attributes_as_tags: false (#6359)
- `tanzuobservabilityexporter`: Log and report missing metric values. (#5835)
- `mongodbatlasreceiver`: Fix metrics metadata (#6395)

### 💡 Enhancements 💡

- `awsprometheusremotewrite` exporter: Improve error message when failing to sign request
- `mongodbatlas`: add metrics (#5921)
- `healthcheckextension`: Add path option (#6111)
- Set unprivileged user to container image (#6380)
- `k8sclusterreceiver`: Add allocatable type of metrics (#6113)
- `observiqexporter`: Allow Dialer timeout to be configured (#5906)
- `routingprocessor`: remove broken debug log fields (#6373)
- `prometheusremotewriteexporter`: Add exemplars support (#5578)
- `fluentforwardreceiver`: Convert attributes with nil value to AttributeValueTypeEmpty (#6630)

## v0.39.0

### 🛑 Breaking changes 🛑

- `httpdreceiver` renamed to `apachereceiver` to match industry standards (#6207)
- `tencentcloudlogserviceexporter` change `Endpoint` to `Region` to simplify configuration (#6135)

### 🚀 New components 🚀

- Add `postgresqlreceiver` config and factory (#6153)
- Add TencentCloud LogService exporter `tencentcloudlogserviceexporter` (#5722)
- Restore `jaegerthrifthttpexporter` (#5666)
- Add `skywalkingexporter` (#5690, #6114)

### 🧰 Bug fixes 🧰

- `datadogexporter`: Improve cumulative metrics reset detection using `StartTimestamp` (#6120)
- `mysqlreceiver`: Address issues in shutdown function (#6239)
- `tailsamplingprocessor`: End go routines during shutdown (#5693)
- `googlecloudexporter`: Update google cloud exporter to correctly close the metric exporter (#5990)
- `statsdreceiver`: Fix the summary point calculation (#6155)
- `datadogexporter` Correct default value for `send_count_sum_metrics` (#6130)

### 💡 Enhancements 💡

- `datadogexporter`: Increase default timeout to 15 seconds (#6131)
- `googlecloudspannerreceiver`: Added metrics cardinality handling for Google Cloud Spanner receiver (#5981, #6148, #6229)
- `mysqlreceiver`: Mysql add support for different protocols (#6138)
- `bearertokenauthextension`: Added support of Bearer Auth for HTTP Exporters (#5962)
- `awsxrayexporter`: Fallback to rpc.method for segment operation when aws.operation missing (#6231)
- `healthcheckextension`: Add new health check feature for collector pipeline (#5643)
- `datadogexporter`: Always add current hostname (#5967)
- `k8sattributesprocessor`: Add code to fetch all annotations and labels by specifying key regex (#5780)
- `datadogexporter`: Do not rely on collector to resolve envvar when possible to resolve them (#6122)
- `datadogexporter`: Add container tags to attributes package (#6086)
- `datadogexporter`: Preserve original TraceID (#6158)
- `prometheusreceiver`: Enhance prometheus receiver logger to determine errors, test real e2e usage (#5870)
- `awsxrayexporter`: Added support for AWS AppRunner origin (#6141)

## v0.38.0

### 🛑 Breaking changes 🛑

- `datadogexporter` Make distributions the default histogram export option. (#5885)
- `redisreceiver` Update Redis receiver's metric names. (#5837)
- Remove `scraperhelper` from contrib, use the core version. (#5826)

### 🚀 New components 🚀

- `googlecloudspannerreceiver` Added implementation of Google Cloud Spanner receiver. (#5727)
- `awsxrayproxy` Wire up awsxrayproxy extension. (#5747)
- `awscontainerinsightreceiver` Enable AWS Container Insight receiver. (#5960)

### 🧰 Bug fixes 🧰

- `statsdreceiver`: fix start timestamp / temporality for counters. (#5714)
- Fix security issue related to github.com/tidwall/gjson. (#5936)
- `datadogexporter` Fix cumulative histogram handling in distributions mode (#5867)
- `datadogexporter` Skip nil sketches (#5925)

### 💡 Enhancements 💡

- Extend `kafkareceiver` configuration capabilities. (#5677)
- Convert `mongodbatlas` receiver to use scraperhelper. (#5827)
- Convert `dockerstats` receiver to use scraperhelper. (#5825)
- Convert `podman` receiver to use scraperhelper. (#5822)
- Convert `redisreceiver` to use scraperhelper. (#5796)
- Convert `kubeletstats` receiver to use scraperhelper. (#5821)
- `googlecloudspannerreceiver` Migrated Google Cloud Spanner receiver to scraper approach. (#5868)
- `datadogexporter` Use a `Consumer` interface for decoupling from zorkian's package. (#5315)
- `mdatagen` - Add support for extended metric descriptions (#5688)
- `signalfxexporter` Log datapoints option. (#5689)
- `cumulativetodeltaprocessor`: Update cumulative to delta. (#5772)
- Update configuration default values in log receivers docs. (#5840)
- `fluentforwardreceiver`: support more complex fluent-bit objects. (#5676)
- `datadogexporter` Remove spammy logging. (#5856)
- `datadogexporter` Remove obsolete report_buckets config. (#5858)
- Improve performance of metric expression matcher. (#5864)
- `tanzuobservabilityexporter` Introduce metricsConsumer and gaugeMetricConsumer. (#5426)
- `awsxrayexporter` rpc.system has priority to determine aws namespace. (#5833)
- `tailsamplingprocessor` Add support for composite sampling policy to the tailsampler. (#4958)
- `kafkaexporter` Add support for AWS_MSK_IAM SASL Auth (#5763)
- Refactor the client Authenticators  for the new "ClientAuthenticator" interfaces (#5905)
- `mongodbatlasreceiver` Add client wrapper for MongoDB Atlas support (#5386)
- `redisreceiver` Update Redis config options (#5861)
- `routingprocessor`: allow routing for all signals (#5869)
- `extension/observer/docker` add ListAndWatch to observer (#5851)

## v0.37.1

### 🧰 Bug fixes 🧰

- Fixes a problem with v0.37.0 which contained dependencies on v0.36.0 components. They should have been updated to v0.37.0.

## v0.37.0

### 🚀 New components 🚀

- [`journald` receiver](https://github.com/open-telemetry/opentelemetry-collector-contrib/tree/main/receiver/journaldreceiver) to parse Journald events from systemd journal using the [opentelemetry-log-collection](https://github.com/open-telemetry/opentelemetry-log-collection) library

### 🛑 Breaking changes 🛑

- Remove squash on configtls.TLSClientSetting for splunkhecexporter (#5541)
- Remove squash on configtls.TLSClientSetting for elastic components (#5539)
- Remove squash on configtls.TLSClientSetting for observiqexporter (#5540)
- Remove squash on configtls.TLSClientSetting for AWS components (#5454)
- Move `k8sprocessor` to `k8sattributesprocessor`.
- Rename `k8s_tagger` configuration `k8sattributes`.
- filelog receiver: use empty value for `SeverityText` field instead of `"Undefined"` (#5423)
- Rename `configparser.ConfigMap` to `config.Map`
- Rename `pdata.AggregationTemporality*` to `pdata.MetricAggregationTemporality*`
- Remove deprecated `batchpertrace` package/module (#5380)

### 💡 Enhancements 💡

- `k8sattributes` processor: add container metadata enrichment (#5467, #5572)
- `resourcedetection` processor: Add an option to force using hostname instead of FQDN (#5064)
- `dockerstats` receiver: Move docker client into new shared `internal/docker` (#4702)
- `spanmetrics` processor:
  - Add exemplars to metrics (#5263)
  - Support resource attributes in metrics dimensions (#4624)
- `filter` processor:
  - Add log filtering by `regexp` type filters (#5237)
  - Add record level log filtering (#5418)
- `dynatrace` exporter: Handle non-gauge data types (#5056)
- `datadog` exporter:
  - Add support for exporting histograms as sketches (#5082)
  - Scrub sensitive information from errors (#5575)
  - Add option to send instrumentation library metadata tags with metrics (#5431)
- `podman` receiver: Add `api_version`, `ssh_key`, and `ssh_passphrase` config options (#5430)
- `signalfx` exporter:
  - Add `max_connections` config option (#5432)
  - Add dimension name to log when value > 256 chars (#5258)
  - Discourage setting of endpoint path (#4851)
- `kubeletstats` receiver: Convert to pdata instead of using OpenCensus (#5458)
- `tailsampling` processor: Add `invert_match` config option to `string_attribute` policy (#4393)
- `awsemf` exporter: Add a feature flag in UserAgent for AWS backend to monitor the adoptions (#5178)
- `splunkhec` exporter: Handle explicitly NaN and Inf values (#5581)
- `hostmetrics` receiver:
  - Collect more process states in processes scraper (#4856)
  - Add device label to paging scraper (#4854)
- `awskinesis` exporter: Extend to allow for dynamic export types (#5440)

### 🧰 Bug fixes 🧰

- `datadog` exporter:
  - Fix tags on summary and bucket metrics (#5416)
  - Fix cache key generation for cumulative metrics (#5417)
- `resourcedetection` processor: Fix failure to start collector if at least one detector returns an error (#5242)
- `prometheus` exporter: Do not record obsreport calls (#5438)
- `prometheus` receiver: Metric type fixes to match Prometheus functionality (#4865)
- `sentry` exporter: Fix sentry tracing (#4320)
- `statsd` receiver: Set quantiles for metrics (#5647)

## v0.36.0

### 🛑 Breaking changes 🛑

- `filter` processor: The configs for `logs` filter processor have been changed to be consistent with the `metrics` filter processor. (#4895)
- `splunk_hec` receiver:
  - `source_key`, `sourcetype_key`, `host_key` and `index_key` have now moved under `hec_metadata_to_otel_attrs` (#4726)
  - `path` field on splunkhecreceiver configuration is removed: We removed the `path` attribute as any request going to the Splunk HEC receiver port should be accepted, and added the `raw_path` field to explicitly map the path accepting raw HEC data. (#4951)
- feat(dynatrace): tags is deprecated in favor of default_dimensions (#5055)

### 💡 Enhancements 💡

- `filter` processor: Add ability to `include` logs based on resource attributes in addition to excluding logs based on resource attributes for strict matching. (#4895)
- `kubelet` API: Add ability to create an empty CertPool when the system run environment is windows
- `JMX` receiver: Allow JMX receiver logging level to be configured (#4898)
- `datadog` exporter: Export histograms as in OpenMetrics Datadog check (#5065)
- `dockerstats` receiver: Set Schema URL (#5239)
- Rename memorylimiter -> memorylimiterprocessor (#5262)
- `awskinesis` exporter: Refactor AWS kinesis exporter to be synchronous  (#5248)

## v0.35.0

### 🛑 Breaking changes 🛑

- Rename configparser.Parser to configparser.ConfigMap (#5070)
- Rename TelemetryCreateSettings -> TelemetrySettings (#5169)

### 💡 Enhancements 💡

- chore: update influxdb exporter and receiver (#5058)
- chore(dynatrace): use payload limit from api constants (#5077)
- Add documentation for filelog's new force_flush_period parameter (#5066)
- Reuse the gzip reader with a sync.Pool (#5145)
- Add a trace observer when splunkhecreceiver is used for logs (#5063)
- Remove usage of deprecated pdata.AttributeValueMapToMap (#5174)
- Podman Stats Receiver: Receiver and Metrics implementation (#4577)

### 🧰 Bug fixes 🧰

- Use staleness markers generated by prometheus, rather than making our own (#5062)
- `datadogexporter` exporter: skip NaN and infinite values (#5053)

## v0.34.0

### 🚀 New components 🚀

- [`cumulativetodelta` processor](https://github.com/open-telemetry/opentelemetry-collector-contrib/tree/main/processor/cumulativetodeltaprocessor) to convert cumulative sum metrics to cumulative delta

- [`file` exporter](https://github.com/open-telemetry/opentelemetry-collector-contrib/tree/main/exporter/fileexporter) from core repository ([#3474](https://github.com/open-telemetry/opentelemetry-collector/issues/3474))
- [`jaeger` exporter](https://github.com/open-telemetry/opentelemetry-collector-contrib/tree/main/exporter/jaegerexporter) from core repository ([#3474](https://github.com/open-telemetry/opentelemetry-collector/issues/3474))
- [`kafka` exporter](https://github.com/open-telemetry/opentelemetry-collector-contrib/tree/main/exporter/kafkaexporter) from core repository ([#3474](https://github.com/open-telemetry/opentelemetry-collector/issues/3474))
- [`opencensus` exporter](https://github.com/open-telemetry/opentelemetry-collector-contrib/tree/main/exporter/opencensusexporter) from core repository ([#3474](https://github.com/open-telemetry/opentelemetry-collector/issues/3474))
- [`prometheus` exporter](https://github.com/open-telemetry/opentelemetry-collector-contrib/tree/main/exporter/prometheusexporter) from core repository ([#3474](https://github.com/open-telemetry/opentelemetry-collector/issues/3474))
- [`prometheusremotewrite` exporter](https://github.com/open-telemetry/opentelemetry-collector-contrib/tree/main/exporter/prometheusremotewriteexporter) from core repository ([#3474](https://github.com/open-telemetry/opentelemetry-collector/issues/3474))
- [`zipkin` exporter](https://github.com/open-telemetry/opentelemetry-collector-contrib/tree/main/exporter/zipkinexporter) from core repository ([#3474](https://github.com/open-telemetry/opentelemetry-collector/issues/3474))
- [`attribute` processor](https://github.com/open-telemetry/opentelemetry-collector-contrib/tree/main/processor/attributeprocessor) from core repository ([#3474](https://github.com/open-telemetry/opentelemetry-collector/issues/3474))
- [`filter` processor](https://github.com/open-telemetry/opentelemetry-collector-contrib/tree/main/processor/filterprocessor) from core repository ([#3474](https://github.com/open-telemetry/opentelemetry-collector/issues/3474))
- [`probabilisticsampler` processor](https://github.com/open-telemetry/opentelemetry-collector-contrib/tree/main/processor/probabilisticsamplerprocessor) from core repository ([#3474](https://github.com/open-telemetry/opentelemetry-collector/issues/3474))
- [`resource` processor](https://github.com/open-telemetry/opentelemetry-collector-contrib/tree/main/processor/resourceprocessor) from core repository ([#3474](https://github.com/open-telemetry/opentelemetry-collector/issues/3474))
- [`span` processor](https://github.com/open-telemetry/opentelemetry-collector-contrib/tree/main/processor/spanprocessor) from core repository ([#3474](https://github.com/open-telemetry/opentelemetry-collector/issues/3474))
- [`hostmetrics` receiver](https://github.com/open-telemetry/opentelemetry-collector-contrib/tree/main/receiver/hostmetricsreceiver) from core repository ([#3474](https://github.com/open-telemetry/opentelemetry-collector/issues/3474))
- [`jaeger` receiver](https://github.com/open-telemetry/opentelemetry-collector-contrib/tree/main/receiver/jaegerreceiver) from core repository ([#3474](https://github.com/open-telemetry/opentelemetry-collector/issues/3474))
- [`kafka` receiver](https://github.com/open-telemetry/opentelemetry-collector-contrib/tree/main/receiver/kafkareceiver) from core repository ([#3474](https://github.com/open-telemetry/opentelemetry-collector/issues/3474))
- [`opencensus` receiver](https://github.com/open-telemetry/opentelemetry-collector-contrib/tree/main/receiver/opencensusreceiver) from core repository ([#3474](https://github.com/open-telemetry/opentelemetry-collector/issues/3474))
- [`prometheus` receiver](https://github.com/open-telemetry/opentelemetry-collector-contrib/tree/main/receiver/prometheusreceiver) from core repository ([#3474](https://github.com/open-telemetry/opentelemetry-collector/issues/3474))
- [`zipkin` receiver](https://github.com/open-telemetry/opentelemetry-collector-contrib/tree/main/receiver/zipkinreceiver) from core repository ([#3474](https://github.com/open-telemetry/opentelemetry-collector/issues/3474))
- [`bearertokenauth` extension](https://github.com/open-telemetry/opentelemetry-collector-contrib/tree/main/extension/bearertokenauthextension) from core repository ([#3474](https://github.com/open-telemetry/opentelemetry-collector/issues/3474))
- [`healthcheck` extension](https://github.com/open-telemetry/opentelemetry-collector-contrib/tree/main/extension/healthcheckextension) from core repository ([#3474](https://github.com/open-telemetry/opentelemetry-collector/issues/3474))
- [`oidcauth` extension](https://github.com/open-telemetry/opentelemetry-collector-contrib/tree/main/extension/oidcauthextension) from core repository ([#3474](https://github.com/open-telemetry/opentelemetry-collector/issues/3474))
- [`pprof` extension](https://github.com/open-telemetry/opentelemetry-collector-contrib/tree/main/extension/pprofextension) from core repository ([#3474](https://github.com/open-telemetry/opentelemetry-collector/issues/3474))
- [`testbed`](https://github.com/open-telemetry/opentelemetry-collector-contrib/tree/main/testbed) from core repository ([#3474](https://github.com/open-telemetry/opentelemetry-collector/issues/3474))

### 💡 Enhancements 💡

- `tailsampling` processor: Add new policy `probabilistic` (#3876)

## v0.33.0

# 🎉 OpenTelemetry Collector Contrib v0.33.0 (Beta) 🎉

The OpenTelemetry Collector Contrib contains everything in the [opentelemetry-collector release](https://github.com/open-telemetry/opentelemetry-collector/releases/tag/v0.32.0) (be sure to check the release notes here as well!). Check out the [Getting Started Guide](https://opentelemetry.io/docs/collector/getting-started/) for deployment and configuration information.

### 🚀 New components 🚀

- [`cumulativetodelta` processor](https://github.com/open-telemetry/opentelemetry-collector-contrib/tree/main/processor/cumulativetodeltaprocessor) to convert cumulative sum metrics to cumulative delta

### 💡 Enhancements 💡

- Collector contrib has now full support for metrics proto v0.9.0.

## v0.32.0

# 🎉 OpenTelemetry Collector Contrib v0.32.0 (Beta) 🎉

This release is marked as "bad" since the metrics pipelines will produce bad data.

- See https://github.com/open-telemetry/opentelemetry-collector/issues/3824

The OpenTelemetry Collector Contrib contains everything in the [opentelemetry-collector release](https://github.com/open-telemetry/opentelemetry-collector/releases/tag/v0.32.0) (be sure to check the release notes here as well!). Check out the [Getting Started Guide](https://opentelemetry.io/docs/collector/getting-started/) for deployment and configuration information.

### 🛑 Breaking changes 🛑

- `splunk_hec` receiver/exporter: `com.splunk.source` field is mapped to `source` field in Splunk instead of `service.name` (#4596)
- `redis` receiver: Move interval runner package to `internal/interval` (#4600)
- `datadog` exporter: Export summary count and sum as monotonic counts (#4605)

### 💡 Enhancements 💡

- `logzio` exporter:
  - New implementation of an in-memory queue to store traces, data compression with gzip, and queue configuration options (#4395)
  - Make `Hclog2ZapLogger` struct and methods private for public go api review (#4431)
- `newrelic` exporter (#4392):
  - Marked unsupported metric as permanent error
  - Force the interval to be valid even if 0
- `awsxray` exporter: Add PHP stacktrace parsing support (#4454)
- `file_storage` extension: Implementation of batch storage API (#4145)
- `datadog` exporter:
  - Skip sum metrics with no aggregation temporality (#4597)
  - Export delta sums as counts (#4609)
- `elasticsearch` exporter: Add dedot support (#4579)
- `signalfx` exporter: Add process metric to translation rules (#4598)
- `splunk_hec` exporter: Add profiling logs support (#4464)
- `awsemf` exporter: Replace logGroup and logStream pattern with metric labels (#4466)

### 🧰 Bug fixes 🧰

- `awsxray` exporter: Fix the origin on ECS/EKS/EB on EC2 cases (#4391)
- `splunk_hec` exporter: Prevent re-sending logs that were successfully sent (#4467)
- `signalfx` exporter: Prefix temporary metric translations (#4394)

## v0.31.0

# 🎉 OpenTelemetry Collector Contrib v0.31.0 (Beta) 🎉

The OpenTelemetry Collector Contrib contains everything in the [opentelemetry-collector release](https://github.com/open-telemetry/opentelemetry-collector/releases/tag/v0.31.0) (be sure to check the release notes here as well!). Check out the [Getting Started Guide](https://opentelemetry.io/docs/collector/getting-started/) for deployment and configuration information.

### 🛑 Breaking changes 🛑

- `influxdb` receiver: Removed `metrics_schema` config option (#4277)

### 💡 Enhancements 💡

- Update to OTLP 0.8.0:
  - Remove use of `IntHistogram` (#4276)
  - Update exporters/receivers for `NumberDataPoint`
- Remove use of deprecated `pdata` slice `Resize()` (#4203, #4208, #4209)
- `awsemf` exporter: Added the option to have a user who is sending metrics from EKS Fargate Container Insights to reformat them to look the same as insights from ECS so that they can be ingested by CloudWatch (#4130)
- `k8scluster` receiver: Support OpenShift cluster quota metrics (#4342)
- `newrelic` exporter (#4278):
  - Requests are now retry-able via configuration option (defaults to retries enabled). Permanent errors are not retried.
  - The exporter monitoring metrics now include an untagged summary metric for ease of use.
  - Improved error logging to include URLs that fail to post messages to New Relic.
- `datadog` exporter: Upscale trace stats when global sampling rate is set (#4213)

### 🧰 Bug fixes 🧰

- `statsd` receiver: Add option to set Counter to be monotonic (#4154)
- Fix `internal/stanza` severity mappings (#4315)
- `awsxray` exporter: Fix the wrong AWS env resource setting (#4384)
- `newrelic` exporter (#4278):
  - Configuration unmarshalling did not allow timeout value to be set to 0 in the endpoint specific section.
  - Request cancellation was not propagated via context into the http request.
  - The queued retry logger is set to a zap.Nop logger as intended.

## v0.30.0

# 🎉 OpenTelemetry Collector Contrib v0.30.0 (Beta) 🎉

The OpenTelemetry Collector Contrib contains everything in the [opentelemetry-collector release](https://github.com/open-telemetry/opentelemetry-collector/releases/tag/v0.30.0) (be sure to check the release notes here as well!). Check out the [Getting Started Guide](https://opentelemetry.io/docs/collector/getting-started/) for deployment and configuration information.

### 🚀 New components 🚀
- `oauth2clientauth` extension: ported from core (#3848)
- `metrics-generation` processor: is now enabled and available (#4047)

### 🛑 Breaking changes 🛑

- Removed `jaegerthrifthttp` exporter (#4089)

### 💡 Enhancements 💡

- `tailsampling` processor:
  - Add new policy `status_code` (#3754)
  - Add new tail sampling processor policy: status_code (#3754)
- `awscontainerinsights` receiver:
  - Integrate components and fix bugs for EKS Container Insights (#3846)
  - Add Cgroup to collect ECS instance metrics for container insights receiver #3875
- `spanmetrics` processor: Support sub-millisecond latency buckets (#4091)
- `sentry` exporter: Add exception event capture in sentry (#3854)

## v0.29.0

# 🎉 OpenTelemetry Collector Contrib v0.29.0 (Beta) 🎉

The OpenTelemetry Collector Contrib contains everything in the [opentelemetry-collector release](https://github.com/open-telemetry/opentelemetry-collector/releases/tag/v0.29.0) (be sure to check the release notes here as well!). Check out the [Getting Started Guide](https://opentelemetry.io/docs/collector/getting-started/) for deployment and configuration information.

### 🛑 Breaking changes 🛑

- `redis` receiver (#3808)
  - removed configuration `service_name`. Use resource processor or `resource_attributes` setting if using `receivercreator`
  - removed `type` label and set instrumentation library name to `otelcol/redis` as other receivers do

### 💡 Enhancements 💡

- `tailsampling` processor:
  - Add new policy `latency` (#3750)
  - Add new policy `status_code` (#3754)
- `splunkhec` exporter: Include `trace_id` and `span_id` if set (#3850)
- `newrelic` exporter: Update instrumentation naming in accordance with otel spec (#3733)
- `sentry` exporter: Added support for insecure connection with Sentry (#3446)
- `k8s` processor:
  - Add namespace k8s tagger (#3384)
  - Add ignored pod names as config parameter (#3520)
- `awsemf` exporter: Add support for `TaskDefinitionFamily` placeholder on log stream name (#3755)
- `loki` exporter: Add resource attributes as Loki label (#3418)

### 🧰 Bug fixes 🧰

- `datadog` exporter:
  - Ensure top level spans are computed (#3786)
  - Update `env` clobbering behavior (#3851)
- `awsxray` exporter: Fixed filtered attribute translation (#3757)
- `splunkhec` exporter: Include trace and span id if set in log record (#3850)

## v0.28.0

# 🎉 OpenTelemetry Collector Contrib v0.28.0 (Beta) 🎉

The OpenTelemetry Collector Contrib contains everything in the [opentelemetry-collector release](https://github.com/open-telemetry/opentelemetry-collector/releases/tag/v0.28.0) (be sure to check the release notes here as well!). Check out the [Getting Started Guide](https://opentelemetry.io/docs/collector/getting-started/) for deployment and configuration information.

### 🚀 New components 🚀

- `humio` exporter to export data to Humio using JSON over the HTTP [Ingest API](https://docs.humio.com/reference/api/ingest/)
- `udplog` receiver to receives logs from udp using the [opentelemetry-log-collection](https://github.com/open-telemetry/opentelemetry-log-collection) library
- `tanzuobservability` exporter to send traces to [Tanzu Observability](https://tanzu.vmware.com/observability)

### 🛑 Breaking changes 🛑

- `f5cloud` exporter (#3509):
  - Renamed the config 'auth' field to 'f5cloud_auth'. This will prevent a config field name collision when [Support for Custom Exporter Authenticators as Extensions](https://github.com/open-telemetry/opentelemetry-collector/pull/3128) is ready to be integrated.

### 💡 Enhancements 💡

- Enabled Dependabot for Github Actions (#3543)
- Change obsreport helpers for receivers to use the new pattern created in Collector (#3439,#3443,#3449,#3504,#3521,#3548)
- `datadog` exporter:
  - Add logging for unknown or unsupported metric types (#3421)
  - Add collector version tag to internal health metrics (#3394)
  - Remove sublayer stats calc and mutex (#3531)
  - Deduplicate hosts for which we send running metrics (#3539)
  - Add support for summary datatype (#3660)
  - Add datadog span operation name remapping config option (#3444)
  - Update error formatting for error spans that are not exceptions (#3701)
- `nginx` receiver: Update the nginx metrics to more closely align with the conventions (#3420)
- `elasticsearch` exporter: Init JSON encoding support (#3101)
- `jmx` receiver:
  - Allow setting system properties (#3450)
  - Update tested JMX Metric Gatherer release (#3695)
- Refactor components for the Client Authentication Extensions (#3507)
- Remove redundant conversion calls (#3688)
- `storage` extension: Add a `Close` method to Client interface (#3506)
- `splunkhec` exporter: Add `metric_type` as key which maps to the type of the metric (#3696)
- `k8s` processor: Add semantic conventions to k8s-tagger for pod metadata (#3544)
- `kubeletstats` receiver: Refactor kubelet client to internal folder (#3698)
- `newrelic` exporter (#3690):
  - Updates the log level from error to debug when New Relic rate limiting occurs
  - Updates the sanitized api key that is reported via metrics
- `filestorage` extension: Add ability to specify name (#3703)
- `awsemf` exporter: Store the initial value for cumulative metrics (#3425)
- `awskinesis` exporter: Refactor to allow for extended types of encoding (#3655)
- `ecsobserver` extension:
  - Add task definition, ec2, and service fetcher (#3503)
  - Add exporter to convert task to target (#3333)

### 🧰 Bug fixes 🧰

- `awsemf` exporter: Remove delta adjustment from summaries by default (#3408)
- `alibabacloudlogservice` exporter: Sanitize labels for metrics (#3454)
- `statsd` receiver: Fix StatsD drop metrics tags when using summary as observer_type for timer/histogram (#3440)
- `awsxray` exporter: Restore setting of Throttle for HTTP throttle response (#3685)
- `awsxray` receiver: Fix quick start bug (#3653)
- `metricstransform` processor: Check all data points for matching metric label values (#3435)

## v0.27.0

# 🎉 OpenTelemetry Collector Contrib v0.27.0 (Beta) 🎉

The OpenTelemetry Collector Contrib contains everything in the [opentelemetry-collector release](https://github.com/open-telemetry/opentelemetry-collector/releases/tag/v0.27.0) (be sure to check the release notes here as well!). Check out the [Getting Started Guide](https://opentelemetry.io/docs/collector/getting-started/) for deployment and configuration information.

### 🚀 New components 🚀

- `tcplog` receiver to receive logs from tcp using the [opentelemetry-log-collection](https://github.com/open-telemetry/opentelemetry-log-collection) library
- `influxdb` receiver to accept metrics data as [InfluxDB Line Protocol](https://docs.influxdata.com/influxdb/v2.0/reference/syntax/line-protocol/)

### 💡 Enhancements 💡

- `splunkhec` exporter:
  - Include the response in returned 400 errors (#3338)
  - Map summary metrics to Splunk HEC metrics (#3344)
  - Add HEC telemetry (#3260)
- `newrelic` exporter: Include dropped attributes and events counts (#3187)
- `datadog` exporter:
  - Add Fargate task ARN to container tags (#3326)
  - Improve mappings for span kind dd span type (#3368)
- `signalfx` exporter: Add info log for host metadata properties update (#3343)
- `awsprometheusremotewrite` exporter: Add SDK and system information to User-Agent header (#3317)
- `metricstransform` processor: Add filtering capabilities matching metric label values for applying changes (#3201)
- `groupbytrace` processor: Added workers for queue processing (#2902)
- `resourcedetection` processor: Add docker detector (#2775)
- `tailsampling` processor: Support regex on span attribute filtering (#3335)

### 🧰 Bug fixes 🧰

- `datadog` exporter:
  - Update Datadog attributes to tags mapping (#3292)
  - Consistent `hostname` and default metrics behavior (#3286)
- `signalfx` exporter: Handle character limits on metric names and dimensions (#3328)
- `newrelic` exporter: Fix timestamp value for cumulative metrics (#3406)

## v0.26.0

# 🎉 OpenTelemetry Collector Contrib v0.26.0 (Beta) 🎉

The OpenTelemetry Collector Contrib contains everything in the [opentelemetry-collector release](https://github.com/open-telemetry/opentelemetry-collector/releases/tag/v0.26.0) (be sure to check the release notes here as well!). Check out the [Getting Started Guide](https://opentelemetry.io/docs/collector/getting-started/) for deployment and configuration information.

### 🚀 New components 🚀

- `influxdb` exporter to support sending tracing, metrics, and logging data to [InfluxDB](https://www.influxdata.com/products/)

### 🛑 Breaking changes 🛑

- `signalfx` exporter (#3207):
  - Additional metrics excluded by default by signalfx exporter
    - system.disk.io_time
    - system.disk.operation_time
    - system.disk.weighted_io_time
    - system.network.connections
    - system.processes.count
    - system.processes.created

### 💡 Enhancements 💡

- Add default config and systemd environment file support for DEB/RPM packages (#3123)
- Log errors on receiver start/stop failures (#3208)
- `newrelic` exporter: Update API key detection logic (#3212)
- `splunkhec` exporter:
  - Mark permanent errors to avoid futile retries (#3253)
  - Add TLS certs verification (#3204)
- `datadog` exporter:
  - Add env and tag name normalization to trace payloads (#3200)
  - add `ignore_resource`s configuration option (#3245)
- `jmx` receiver: Update for latest snapshot and header support (#3283)
- `awsxray` exporter: Added support for stack trace translation for .NET language (#3280)
- `statsd` receiver: Add timing/histogram for statsD receiver as OTLP summary (#3261)

### 🧰 Bug fixes 🧰

- `awsprometheusremotewrite` exporter:
  - Remove `sending_queue` (#3186)
  - Use the correct default for aws_auth.service (#3161)
  - Identify the Amazon Prometheus region from the endpoint (#3210)
  - Don't panic in case session can't be constructed (#3221)
- `datadog` exporter: Add max tag length (#3185)
- `sapm` exporter: Fix crash when passing the signalfx access token (#3294)
- `newrelic` exporter: Update error conditions (#3322)

## v0.25.0

# 🎉 OpenTelemetry Collector Contrib v0.25.0 (Beta) 🎉

The OpenTelemetry Collector Contrib contains everything in the [opentelemetry-collector release](https://github.com/open-telemetry/opentelemetry-collector/releases/tag/v0.25.0) (be sure to check the release notes here as well!). Check out the [Getting Started Guide](https://opentelemetry.io/docs/collector/getting-started/) for deployment and configuration information.

### 🚀 New components 🚀

- `kafkametricsreceiver` new receiver component for collecting metrics about a kafka cluster - primarily lag and offset. [configuration instructions](receiver/kafkametricsreceiver/README.md)
- `file_storage` extension to read and write data to the local file system (#3087)

### 🛑 Breaking changes 🛑

- `newrelic` exporter (#3091):
  - Removal of common attributes (use opentelemetry collector resource processor to add attributes)
  - Drop support for cumulative metrics being sent to New Relic via a collector

### 💡 Enhancements 💡

- Update `opentelemetry-log-collection` to v0.17.0 for log receivers (#3017)
- `datadog` exporter:
  - Add `peer.service` priority instead of `service.name` (#2817)
  - Improve support of semantic conventions for K8s, Azure and ECS (#2623)
- Improve and batch logs translation for stanza (#2892)
- `statsd` receiver: Add timing/histogram as OTLP gauge (#2973)
- `honeycomb` exporter: Add Retry and Queue settings (#2714)
- `resourcedetection` processor:
  - Add AKS resource detector (#3035)
  - Use conventions package constants for ECS detector (#3171)
- `sumologic` exporter: Add graphite format (#2695)
- Add trace attributes to the log entry for stanza (#3018)
- `splunk_hec` exporter: Send log record name as part of the HEC log event (#3119)
- `newrelic` exporter (#3091):
  - Add support for logs
  - Performance improvements
  - Optimizations to the New Relic payload to reduce payload size
  - Metrics generated for monitoring the exporter
  - Insert Key vs License keys are auto-detected in some cases
  - Collector version information is properly extracted via the application start info parameters

### 🧰 Bug fixes 🧰

- `splunk_hec` exporter: Fix sending log payload with missing the GZIP footer (#3032)
- `awsxray` exporter: Remove propagation of error on shutdown (#2999)
- `resourcedetection` processor:
  - Correctly report DRAGONFLYBSD value (#3100)
  - Fallback to `os.Hostname` when FQDN is not available (#3099)
- `httpforwarder` extension: Do not report ErrServerClosed when shutting down the service (#3173)
- `collectd` receiver: Do not report ErrServerClosed when shutting down the service (#3178)

## v0.24.0

# 🎉 OpenTelemetry Collector Contrib v0.24.0 (Beta) 🎉

The OpenTelemetry Collector Contrib contains everything in the [opentelemetry-collector release](https://github.com/open-telemetry/opentelemetry-collector/releases/tag/v0.24.0) (be sure to check the release notes here as well!). Check out the [Getting Started Guide](https://opentelemetry.io/docs/collector/getting-started/) for deployment and configuration information.

### 🚀 New components 🚀

- `fluentbit` extension and `fluentforward` receiver moved from opentelemetry-collector

### 💡 Enhancements 💡

- Check `NO_WINDOWS_SERVICE` environment variable to force interactive mode on Windows (#2819)
- `resourcedetection `processor:
  - Add task revision to ECS resource detector (#2814)
  - Add GKE detector (#2821)
  - Add Amazon EKS detector (#2820)
  - Add `VMScaleSetName` field to Azure detector (#2890)
- `awsemf` exporter:
  - Add `parse_json_encoded_attr_values` config option to decode json-encoded strings in attribute values (#2827)
  - Add `output_destination` config option to support AWS Lambda (#2720)
- `googlecloud` exporter: Handle `cloud.availability_zone` semantic convention (#2893)
- `newrelic` exporter: Add `instrumentation.provider` to default attributes (#2900)
- Set unprivileged user to container image (#2925)
- `splunkhec` exporter: Add `max_content_length_logs` config option to send log data in payloads less than max content length (#2524)
- `k8scluster` and `kubeletstats` receiver: Replace package constants in favor of constants from conventions in core (#2996)

### 🧰 Bug fixes 🧰

- `spanmetrics` processor:
  - Rename `calls` metric to `calls_total` and set `IsMonotonic` to true (#2837)
  - Validate duplicate dimensions at start (#2844)
- `awsemf` exporter: Calculate delta instead of rate for cumulative metrics (#2512)
- `signalfx` exporter:
  - Remove more unnecessary translation rules (#2889)
  - Implement summary type (#2998)
- `awsxray` exporter: Remove translation to HTTP status from OC status (#2978)
- `awsprometheusremotewrite` exporter: Close HTTP body after RoundTrip (#2955)
- `splunkhec` exporter: Add ResourceAttributes to Splunk Event (#2843)

## v0.23.0

# 🎉 OpenTelemetry Collector Contrib v0.23.0 (Beta) 🎉

The OpenTelemetry Collector Contrib contains everything in the [opentelemetry-collector release](https://github.com/open-telemetry/opentelemetry-collector/releases/tag/v0.23.0) (be sure to check the release notes here as well!). Check out the [Getting Started Guide](https://opentelemetry.io/docs/collector/getting-started/) for deployment and configuration information.

### 🚀 New components 🚀

- `groupbyattrs` processor to group the records by provided attributes
- `dotnetdiagnostics` receiver to read metrics from .NET processes

### 🛑 Breaking changes 🛑

- `stackdriver` exporter marked as deprecated and renamed to `googlecloud`
- Change the rule expression in receiver creator for matching endpoints types from `type.port`, `type.hostport` and `type.pod` to `type == "port"`, `type == "hostport"` and `type == "pod"` (#2661)

### 💡 Enhancements 💡

- `loadbalancing` exporter: Add support for logs (#2470)
- `sumologic` exporter: Add carbon formatter (#2562)
- `awsecscontainermetrics` receiver: Add new metric for stopped container (#2383)
- `awsemf` exporter:
  - Send EMF logs in batches (#2572)
  - Add prometheus type field for CloudWatch compatibility (#2689)
- `signalfx` exporter:
  - Add resource attributes to events (#2631)
  - Add translation rule to drop dimensions (#2660)
  - Remove temporary host translation workaround (#2652)
  - Remove unnecessary default translation rules (#2672)
  - Update `exclude_metrics` option so that the default exclude rules can be overridden by setting the option to `[]` (#2737)
- `awsprometheusremotewrite` exporter: Add support for given IAM roles (#2675)
- `statsd` receiver: Change to use OpenTelemetry type instead of OpenCensus type (#2733)
- `resourcedetection` processor: Add missing entries for `cloud.infrastructure_service` (#2777)

### 🧰 Bug fixes 🧰

- `dynatrace` exporter: Serialize each datapoint into separate line (#2618)
- `splunkhec` exporter: Retain all otel attributes (#2712)
- `newrelic` exporter: Fix default metric URL (#2739)
- `googlecloud` exporter: Add host.name label if hostname is present in node (#2711)

## v0.22.0

# 🎉 OpenTelemetry Collector Contrib v0.22.0 (Beta) 🎉

The OpenTelemetry Collector Contrib contains everything in the [opentelemetry-collector release](https://github.com/open-telemetry/opentelemetry-collector/releases/tag/v0.22.0) (be sure to check the release notes here as well!). Check out the [Getting Started Guide](https://opentelemetry.io/docs/collector/getting-started/) for deployment and configuration information.

### 🚀 New components 🚀

- `filelog` receiver to tail and parse logs from files using the [opentelemetry-log-collection](https://github.com/open-telemetry/opentelemetry-log-collection) library

### 💡 Enhancements 💡

- `dynatrace` exporter: Send metrics to Dynatrace in chunks of 1000 (#2468)
- `k8s` processor: Add ability to associate metadata tags using pod UID rather than just IP (#2199)
- `signalfx` exporter:
  - Add statusCode to logging field on dimension client (#2459)
  - Add translation rules for `cpu.utilization_per_core` (#2540)
  - Updates to metadata handling (#2531)
  - Calculate extra network I/O metrics (#2553)
  - Calculate extra disk I/O metrics (#2557)
- `statsd` receiver: Add metric type label and `enable_metric_type` option (#2466)
- `sumologic` exporter: Add support for carbon2 format (#2562)
- `resourcedetection` processor: Add Azure detector (#2372)
- `k8scluster` receiver: Use OTel conventions for metadata (#2530)
- `newrelic` exporter: Multi-tenant support for sending trace data and performance enhancements (#2481)
- `stackdriver` exporter: Enable `retry_on_failure` and `sending_queue` options (#2613)
- Use standard way to convert from time.Time to proto Timestamp (#2548)

### 🧰 Bug fixes 🧰

- `signalfx` exporter:
  - Fix calculation of `network.total` metric (#2551)
  - Correctly convert dimensions on metadata updates (#2552)
- `awsxray` exporter and receiver: Fix the type of content_length (#2539)
- `resourcedetection` processor: Use values in accordance to semantic conventions for AWS (#2556)
- `awsemf` exporter: Fix concurrency issue (#2571)

## v0.21.0

# 🎉 OpenTelemetry Collector Contrib v0.21.0 (Beta) 🎉

The OpenTelemetry Collector Contrib contains everything in the [opentelemetry-collector release](https://github.com/open-telemetry/opentelemetry-collector/releases/tag/v0.21.0) (be sure to check the release notes here as well!). Check out the [Getting Started Guide](https://opentelemetry.io/docs/collector/getting-started/) for deployment and configuration information.

### 🚀 New components 🚀

- `loki` exporter to export data via HTTP to Loki

### 🛑 Breaking changes 🛑

- `signalfx` exporter: Allow periods to be sent in dimension keys (#2456). Existing users who do not want to change this functionality can set `nonalphanumeric_dimension_chars` to `_-`

### 💡 Enhancements 💡

- `awsemf` exporter:
  - Support unit customization before sending logs to AWS CloudWatch (#2318)
  - Group exported metrics by labels (#2317)
- `datadog` exporter: Add basic span events support (#2338)
- `alibabacloudlogservice` exporter: Support new metrics interface (#2280)
- `sumologic` exporter:
  - Enable metrics pipeline (#2117)
  - Add support for all types of log body (#2380)
- `signalfx` exporter: Add `nonalphanumeric_dimension_chars` config option (#2442)

### 🧰 Bug fixes 🧰

- `resourcedetection` processor: Fix resource attribute environment variable (#2378)
- `k8scluster` receiver: Fix nil pointer bug (#2450)

## v0.20.0

# 🎉 OpenTelemetry Collector Contrib v0.20.0 (Beta) 🎉

The OpenTelemetry Collector Contrib contains everything in the [opentelemetry-collector release](https://github.com/open-telemetry/opentelemetry-collector/releases/tag/v0.20.0) (be sure to check the release notes here as well!). Check out the [Getting Started Guide](https://opentelemetry.io/docs/collector/getting-started/) for deployment and configuration information.

### 🚀 New components 🚀

- `spanmetrics` processor to aggregate Request, Error and Duration (R.E.D) metrics from span data
- `awsxray` receiver to accept spans in the X-Ray Segment format
- `groupbyattrs` processor to group the records by provided attributes

### 🛑 Breaking changes 🛑

- Rename `kinesis` exporter to `awskinesis` (#2234)
- `signalfx` exporter: Remove `send_compatible_metrics` option, use `translation_rules` instead (#2267)
- `datadog` exporter: Remove default prefix from user metrics (#2308)

### 💡 Enhancements 💡

- `signalfx` exporter: Add k8s metrics to default excludes (#2167)
- `stackdriver` exporter: Reduce QPS (#2191)
- `datadog` exporter:
  - Translate otel exceptions to DataDog errors (#2195)
  - Use resource attributes for metadata and generated metrics (#2023)
- `sapm` exporter: Enable queuing by default (#1224)
- `dynatrace` exporter: Allow underscores anywhere in metric or dimension names (#2219)
- `awsecscontainermetrics` receiver: Handle stopped container's metadata (#2229)
- `awsemf` exporter: Enhance metrics batching in AWS EMF logs (#2271)
- `f5cloud` exporter: Add User-Agent header with version to requests (#2292)

### 🧰 Bug fixes 🧰

- `signalfx` exporter: Reinstate network/filesystem translation rules (#2171)

## v0.19.0

# 🎉 OpenTelemetry Collector Contrib v0.19.0 (Beta) 🎉

The OpenTelemetry Collector Contrib contains everything in the [opentelemetry-collector release](https://github.com/open-telemetry/opentelemetry-collector/releases/tag/v0.19.0) (be sure to check the release notes here as well!). Check out the [Getting Started Guide](https://opentelemetry.io/docs/collector/getting-started/) for deployment and configuration information.

### 🚀 New components 🚀

- `f5cloud` exporter to export metric, trace, and log data to F5 Cloud
- `jmx` receiver to report metrics from a target MBean server in conjunction with the [JMX Metric Gatherer](https://github.com/open-telemetry/opentelemetry-java-contrib/blob/main/contrib/jmx-metrics/README.md)

### 🛑 Breaking changes 🛑

- `signalfx` exporter: The `exclude_metrics` option now takes slice of metric filters instead of just metric names (slice of strings) (#1951)

### 💡 Enhancements 💡

- `datadog` exporter: Sanitize datadog service names (#1982)
- `awsecscontainermetrics` receiver: Add more metadata (#2011)
- `azuremonitor` exporter: Favor RPC over HTTP spans (#2006)
- `awsemf` exporter: Always use float64 as calculated rate (#2019)
- `splunkhec` receiver: Make the HEC receiver path configurable, and use `/*` by default (#2137)
- `signalfx` exporter:
  - Drop non-default metrics and add `include_metrics` option to override (#2145, #2146, #2162)
  - Rename `system.network.dropped_packets` metric to `system.network.dropped` (#2160)
  - Do not filter cloud attributes from dimensions (#2020)
- `redis` receiver: Migrate to pdata metrics #1889

### 🧰 Bug fixes 🧰

- `datadog` exporter: Ensure that version tag is added to trace stats (#2010)
- `loadbalancing` exporter: Rolling update of collector can stop the periodical check of DNS updates (#1798)
- `awsecscontainermetrics` receiver: Change the type of `exit_code` from string to int and deal with the situation when there is no data (#2147)
- `groupbytrace` processor: Make onTraceReleased asynchronous to fix processor overload (#1808)
- Handle cases where the time field of Splunk HEC events is encoded as a String (#2159)

## v0.18.0

# 🎉 OpenTelemetry Collector Contrib v0.18.0 (Beta) 🎉

The OpenTelemetry Collector Contrib contains everything in the [opentelemetry-collector release](https://github.com/open-telemetry/opentelemetry-collector/releases/tag/v0.18.0) (be sure to check the release notes here as well!). Check out the [Getting Started Guide](https://opentelemetry.io/docs/collector/getting-started/) for deployment and configuration information.

### 🚀 New components 🚀

- `sumologic` exporter to send logs and metrics data to Sumo Logic
- `dynatrace` exporter to send metrics to Dynatrace

### 💡 Enhancements 💡

- `datadog` exporter:
  - Add resource attributes to tags conversion feature (#1782)
  - Add Kubernetes conventions for hostnames (#1919)
  - Add container tags to datadog export for container infra metrics in service view (#1895)
  - Update resource naming and span naming (#1861)
  - Add environment variables support for config options (#1897)
- `awsxray` exporter: Add parsing of JavaScript stack traces (#1888)
- `elastic` exporter: Translate exception span events (#1858)
- `signalfx` exporter: Add translation rules to aggregate per core CPU metrics in default translations (#1841)
- `resourcedetection` processor: Gather tags associated with the EC2 instance and add them as resource attributes (#1899)
- `simpleprometheus` receiver: Add support for passing params to the prometheus scrape config (#1949)
- `azuremonitor` exporter: Implement Span status code specification changes - gRPC (#1960)
- `metricstransform` processor: Add grouping option ($1887)
- `alibabacloudlogservice` exporter: Use producer to send data to improve performance (#1981)

### 🧰 Bug fixes 🧰

- `datadog` exporter: Handle monotonic metrics client-side (#1805)
- `awsxray` exporter: Log error when translating span (#1809)

## v0.17.0

# 🎉 OpenTelemetry Collector Contrib v0.17.0 (Beta) 🎉

The OpenTelemetry Collector Contrib contains everything in the [opentelemetry-collector release](https://github.com/open-telemetry/opentelemetry-collector/releases/tag/v0.17.0) (be sure to check the release notes here as well!). Check out the [Getting Started Guide](https://opentelemetry.io/docs/collector/getting-started/) for deployment and configuration information.

### 💡 Enhancements 💡

- `awsemf` exporter: Add collector version to EMF exporter user agent (#1778)
- `signalfx` exporter: Add configuration for trace correlation (#1795)
- `statsd` receiver: Add support for metric aggregation (#1670)
- `datadog` exporter: Improve logging of hostname detection (#1796)

### 🧰 Bug fixes 🧰

- `resourcedetection` processor: Fix ecs detector to not use the default golang logger (#1745)
- `signalfx` receiver: Return 200 when receiver succeed (#1785)
- `datadog` exporter: Use a singleton for sublayer calculation (#1759)
- `awsxray` and `awsemf` exporters: Change the User-Agent content order (#1791)

## v0.16.0

# 🎉 OpenTelemetry Collector Contrib v0.16.0 (Beta) 🎉

The OpenTelemetry Collector Contrib contains everything in the [opentelemetry-collector release](https://github.com/open-telemetry/opentelemetry-collector/releases/tag/v0.16.0) (be sure to check the release notes here as well!). Check out the [Getting Started Guide](https://opentelemetry.io/docs/collector/getting-started/) for deployment and configuration information.

### 🛑 Breaking changes 🛑

- `honeycomb` exporter: Update to use internal data format (#1689)

### 💡 Enhancements 💡

- `newrelic` exporter: Add support for span events (#1643)
- `awsemf` exporter:
  - Add placeholder support in `log_group_name` and `log_stream_name` config (#1623, #1661)
  - Add label matching filtering rule (#1619)
- `resourcedetection` processor: Add new resource detector for AWS Elastic Beanstalk environments (#1585)
- `loadbalancing` exporter:
  - Add sort of endpoints in static resolver (#1692)
  - Allow specifying port when using DNS resolver (#1650)
- Add `batchperresourceattr` helper library that splits an incoming data based on an attribute in the resource (#1694)
- `alibabacloudlogservice` exporter:
  - Add logs exporter (#1609)
  - Change trace type from opencensus to opentelemetry (#1713)
- `datadog` exporter:
  - Improve trace exporter performance (#1706, #1707)
  - Add option to only send metadata (#1723)
- `awsxray` exporter:
  - Add parsing of Python stack traces (#1676)
  - Add collector version to user agent (#1730)

### 🧰 Bug fixes 🧰

- `loadbalancing` exporter:
  - Fix retry queue for exporters (#1687)
  - Fix `periodicallyResolve` for DNS resolver checks (#1678)
- `datadog` exporter: Fix status code handling (#1691)
- `awsxray` exporter:
  - Fix empty traces in X-Ray console (#1709)
  - Stricter requirements for adding http request url (#1729)
  - Fix status code handling for errors/faults (#1740)
- `signalfx` exporter:
  - Split incoming data requests by access token before enqueuing (#1727)
  - Disable retry on 400 and 401, retry with backoff on 429 and 503 (#1672)
- `awsecscontainermetrics` receiver: Improve error handling to fix seg fault (#1738)

## v0.15.0

# 🎉 OpenTelemetry Collector Contrib v0.15.0 (Beta) 🎉

The OpenTelemetry Collector Contrib contains everything in the [opentelemetry-collector release](https://github.com/open-telemetry/opentelemetry-collector/releases/tag/v0.15.0) (be sure to check the release notes here as well!). Check out the [Getting Started Guide](https://opentelemetry.io/docs/collector/getting-started/) for deployment and configuration information.

### 🚀 New components 🚀

- `zookeeper` receiver: Collects metrics from a Zookeeper instance using the `mntr` command
- `loadbalacing` exporter: Consistently exports spans belonging to the same trace to the same backend
- `windowsperfcounters` receiver: Captures the configured system, application, or custom performance counter data from the Windows registry using the PDH interface
- `awsprometheusremotewrite` exporter:  Sends metrics data in Prometheus TimeSeries format to a Prometheus Remote Write Backend and signs each outgoing HTTP request following the AWS Signature Version 4 signing process

### 💡 Enhancements 💡

- `awsemf` exporter:
  - Add `metric_declarations` config option for metric filtering and dimensions (#1503)
  - Add SummaryDataType and remove Min/Max from Histogram (#1584)
- `signalfxcorrelation` exporter: Add ability to translate host dimension (#1561)
- `newrelic` exporter: Use pdata instead of the OpenCensus for traces (#1587)
- `metricstransform` processor:
  - Add `combine` action for matched metrics (#1506)
  - Add `submatch_case` config option to specify case of matched label values (#1640)
- `awsecscontainermetrics` receiver: Extract cluster name from ARN (#1626)
- `elastic` exporter: Improve handling of span status if the status code is unset (#1591)

### 🧰 Bug fixes 🧰

- `awsemf` exporter: Add check for unhandled metric data types (#1493)
- `groupbytrace` processor: Make buffered channel to avoid goroutines leak (#1505)
- `stackdriver` exporter: Set `options.UserAgent` so that the OpenCensus exporter does not override the UA ($1620)

## v0.14.0

# 🎉 OpenTelemetry Collector Contrib v0.14.0 (Beta) 🎉

The OpenTelemetry Collector Contrib contains everything in the [opentelemetry-collector release](https://github.com/open-telemetry/opentelemetry-collector/releases/tag/v0.14.0) (be sure to check the release notes here as well!). Check out the [Getting Started Guide](https://opentelemetry.io/docs/collector/getting-started/) for deployment and configuration information.

### 🚀 New components 🚀

- `datadog` exporter to send metric and trace data to Datadog (#1352)
- `tailsampling` processor moved from core to contrib (#1383)

### 🛑 Breaking changes 🛑

- `jmxmetricsextension` migrated to `jmxreceiver` (#1182, #1357)
- Move signalfx correlation code out of `sapm` to `signalfxcorrelation` exporter (#1376)
- Move Splunk specific utils outside of common (#1306)
- `stackdriver` exporter:
    - Config options `metric_prefix` & `skip_create_metric_descriptor` are now nested under `metric`, see [README](https://github.com/open-telemetry/opentelemetry-collector-contrib/blob/main/exporter/stackdriverexporter/README.md).
    - Trace status codes no longer reflect gRPC codes as per spec changes: open-telemetry/opentelemetry-specification#1067
- `datadog` exporter: Remove option to change the namespace prefix (#1483)

### 💡 Enhancements 💡

- `splunkhec` receiver: Add ability to ingest metrics (#1276)
- `signalfx` receiver: Improve pipeline error handling (#1329)
- `datadog` exporter:
  - Improve hostname resolution (#1285)
  - Add flushing/export of traces and trace-related statistics (#1266)
  - Enable traces on Windows (#1340)
  - Send otel.exporter running metric (#1354)
  - Add tag normalization util method (#1373)
  - Send host metadata (#1351)
  - Support resource conventions for hostnames (#1434)
  - Add version tag extract (#1449)
- Add `batchpertrace` library to split the incoming batch into several batches, one per trace (#1257)
- `statsd` receiver:
  - Add timer support (#1335)
  - Add sample rate support for counter, transfer gauge to double and transfer counter to int only (#1361)
- `awsemf` exporter: Restructure metric translator logic (#1353)
- `resourcedetection` processor:
  - Add EC2 hostname attribute (#1324)
  - Add ECS Resource detector (#1360)
- `sapm` exporter: Add queue settings (#1390)
- `metrictransform` processor: Add metric filter option (#1447)
- `awsxray` exporter: Improve ECS attribute and origin translation (#1428)
- `resourcedetection` processor: Initial system detector (#1405)

### 🧰 Bug fixes 🧰

- Remove duplicate definition of cloud providers with core conventions (#1288)
- `kubeletstats` receiver: Handle nil references from the kubelet API (#1326)
- `awsxray` receiver:
  - Add kind type to root span to fix the empty parentID problem (#1338)
  - Fix the race condition issue (#1490)
- `awsxray` exporter:
  - Setting the tlsconfig InsecureSkipVerify using NoVerifySSL (#1350)
  - Drop invalid xray trace id (#1366)
- `elastic` exporter: Ensure span name is limited (#1371)
- `splunkhec` exporter: Don't send 'zero' timestamps to Splunk HEC (#1157)
- `stackdriver` exporter: Skip processing empty metrics slice (#1494)

## v0.13.0

# 🎉 OpenTelemetry Collector Contrib v0.13.0 (Beta) 🎉

The OpenTelemetry Collector Contrib contains everything in the [opentelemetry-collector release](https://github.com/open-telemetry/opentelemetry-collector/releases/tag/v0.13.0) (be sure to check the release notes here as well!). Check out the [Getting Started Guide](https://opentelemetry.io/docs/collector/getting-started/) for deployment and configuration information.

### 💡 Enhancements 💡

- `sapm` exporter:
  - Enable queuing by default (#1224)
  - Add SignalFx APM correlation (#1205)
  - Make span source attribute and destination dimension names configurable (#1286)
- `signalfx` exporter:
  - Pass context to the http client requests (#1225)
  - Update `disk.summary_utilization` translation rule to accommodate new labels (#1258)
- `newrelic` exporter: Add `span.kind` attribute (#1263)
- `datadog` exporter:
  - Add Datadog trace translation helpers (#1208)
  - Add API key validation (#1216)
- `splunkhec` receiver: Add the ability to ingest logs (#1268)
- `awscontainermetrics` receiver: Report `CpuUtilized` metric in percentage (#1283)
- `awsemf` exporter: Only calculate metric rate for cumulative counter and avoid SingleDimensionRollup for metrics with only one dimension (#1280)

### 🧰 Bug fixes 🧰

- Make `signalfx` exporter a metadata exporter (#1252)
- `awsecscontainermetrics` receiver: Check for empty network rate stats and set zero (#1260)
- `awsemf` exporter: Remove InstrumentationLibrary dimension in CloudWatch EMF Logs if it is undefined (#1256)
- `awsxray` receiver: Fix trace/span id transfer (#1264)
- `datadog` exporter: Remove trace support for Windows for now (#1274)
- `sapm` exporter: Correlation enabled check inversed (#1278)

## v0.12.0

# 🎉 OpenTelemetry Collector Contrib v0.12.0 (Beta) 🎉

The OpenTelemetry Collector Contrib contains everything in the [opentelemetry-collector release](https://github.com/open-telemetry/opentelemetry-collector/releases/tag/v0.12.0) (be sure to check the release notes here as well!). Check out the [Getting Started Guide](https://opentelemetry.io/docs/collector/getting-started/) for deployment and configuration information.

### 🚀 New components 🚀

- `awsemf` exporter to support exporting metrics to AWS CloudWatch (#498, #1169)
- `http_forwarder` extension that forwards HTTP requests to a specified target (#979, #1014, #1150)
- `datadog` exporter that sends metric and trace data to Datadog (#1142, #1178, #1181, #1212)
- `awsecscontainermetrics` receiver to collect metrics from Amazon ECS Task Metadata Endpoint (#1089, #1148, #1160)

### 💡 Enhancements 💡

- `signalfx` exporter:
  - Add host metadata synchronization (#1039, #1118)
  - Add `copy_dimensions` translator option (#1126)
  - Update `k8s_cluster` metric translations (#1121)
  - Add option to exclude metrics (#1156)
  - Add `avg` aggregation method (#1151)
  - Fallback to host if cloud resource id not found (#1170)
  - Add backwards compatible translation rules for the `dockerstatsreceiver` (#1201)
  - Enable queuing and retries (#1223)
- `splunkhec` exporter:
  - Add log support (#875)
  - Enable queuing and retries (#1222)
- `k8scluster` receiver: Standardize metric names (#1119)
- `awsxray` exporter:
  - Support AWS EKS attributes (#1090)
  - Store resource attributes in X-Ray segments (#1174)
- `honeycomb` exporter:
  - Add span kind to the event sent to Honeycomb (#474)
  - Add option to adjust the sample rate using an attribute on the span (#1162)
- `jmxmetrics` extension: Add subprocess manager to manage child java processes (#1028)
- `elastic` exporter: Initial metrics support (#1173)
- `k8s` processor: Rename default attr names for label/annotation extraction (#1214)
- Add common SignalFx host id extraction (#1100)
- Allow MSI upgrades (#1165)

### 🧰 Bug fixes 🧰

- `awsxray` exporter: Don't set origin to EC2 when not on AWS (#1115)

## v0.11.0

# 🎉 OpenTelemetry Collector Contrib v0.11.0 (Beta) 🎉

The OpenTelemetry Collector Contrib contains everything in the [opentelemetry-collector release](https://github.com/open-telemetry/opentelemetry-collector/releases/tag/v0.11.0) (be sure to check the release notes here as well!). Check out the [Getting Started Guide](https://opentelemetry.io/docs/collector/getting-started/) for deployment and configuration information.

### 🚀 New components 🚀
- add `dockerstats` receiver as top level component (#1081)
- add `tracegen` utility (#956)

### 💡 Enhancements 💡
- `stackdriver` exporter: Allow overriding client options via config (#1010)
- `k8scluster` receiver: Ensure informer caches are synced before initial data sync (#842)
- `elastic` exporter: Translate `deployment.environment` resource attribute to Elastic APM's semantically equivalent `service.environment` (#1022)
- `k8s` processor: Add logs support (#1051)
- `awsxray` exporter: Log response error with zap (#1050)
- `signalfx` exporter
  - Add dimensions to renamed metrics (#1041)
  - Add translation rules for `disk_ops.total` and `disk_ops.pending` metrics (#1082)
  - Add event support (#1036)
- `kubeletstats` receiver: Cache detailed PVC labels to reduce API calls (#1052)
- `signalfx` receiver: Add event support (#1035)

## v0.10.0

# 🎉 OpenTelemetry Collector Contrib v0.10.0 (Beta) 🎉

The OpenTelemetry Collector Contrib contains everything in the [opentelemetry-collector release](https://github.com/open-telemetry/opentelemetry-collector/releases/tag/v0.10.0) (be sure to check the release notes here as well!). Check out the [Getting Started Guide](https://opentelemetry.io/docs/collector/getting-started/) for deployment and configuration information.

### 🚀 New components 🚀
- add initial docker stats receiver, without sourcing in top level components (#495)
- add initial jmx metrics extension structure, without sourcing in top level components (#740)
- `routing` processor for routing spans based on HTTP headers (#907)
- `splunkhec` receiver to receive Splunk HEC metrics, traces and logs (#840)
- Add skeleton for `http_forwarder` extension that forwards HTTP requests to a specified target (#979)

### 💡 Enhancements 💡
- `stackdriver` exporter
  - Add timeout parameter (#835)
  - Add option to configurably set UserAgent string (#758)
- `signalfx` exporter
  - Reduce memory allocations for big batches processing (#871)
  - Add AWSUniqueId and gcp_id generation (#829)
  - Calculate cpu.utilization compatibility metric (#839, #974, #954)
- `metricstransform` processor: Replace `{{version}}` in label values (#876)
- `resourcedetection` processor: Logs Support (#970)
- `statsd` receiver: Add parsing for labels and gauges (#903)

### 🧰 Bug fixes 🧰
- `k8s` processor
  - Wrap metrics before sending further down the pipeline (#837)
  - Fix setting attributes on metrics passed from agent (#836)
- `awsxray` exporter: Fix "pointer to empty string" is not omitted bug (#830)
- `azuremonitor` exporter: Treat UNSPECIFIED span kind as INTERNAL (#844)
- `signalfx` exporter: Remove misleading warnings (#869)
- `newrelic` exporter: Fix panic if service name is empty (#969)
- `honeycomb` exporter: Don't emit default proc id + starttime (#972)

## v0.9.0

# 🎉 OpenTelemetry Collector Contrib v0.9.0 (Beta) 🎉

The OpenTelemetry Collector Contrib contains everything in the [opentelemetry-collector release](https://github.com/open-telemetry/opentelemetry-collector/releases/tag/v0.9.0) (be sure to check the release notes here as well!). Check out the [Getting Started Guide](https://opentelemetry.io/docs/collector/getting-started/) for deployment and configuration information.

### 🛑 Breaking changes 🛑
- Remove deprecated `lightstep` exporter (#828)

### 🚀 New components 🚀
- `statsd` receiver for ingesting StatsD messages (#566)

### 💡 Enhancements 💡
- `signalfx` exporter
   - Add disk usage translations (#760)
   - Add disk utilization translations (#782)
   - Add translation rule to drop redundant metrics (#809)
- `kubeletstats` receiver
  - Sync available volume metadata from /pods endpoint (#690)
  - Add ability to collect detailed data from PVC (#743)
- `awsxray` exporter: Translate SDK name/version into xray model (#755)
- `elastic` exporter: Translate semantic conventions to Elastic destination fields (#671)
- `stackdriver` exporter: Add point count metric (#757)
- `awsxray` receiver
  - Ported the TCP proxy from the X-Ray daemon (#774)
  - Convert to OTEL trace format (#691)

### 🧰 Bug fixes 🧰
- `kubeletstats` receiver: Do not break down metrics batch (#754)
- `host` observer: Fix issue on darwin where ports listening on all interfaces are not correctly accounted for (#582)
- `newrelic` exporter: Fix panic on missing span status (#775)

## v0.8.0

# 🎉 OpenTelemetry Collector Contrib v0.8.0 (Beta) 🎉

The OpenTelemetry Collector Contrib contains everything in the [opentelemetry-collector release](https://github.com/open-telemetry/opentelemetry-collector/releases/tag/v0.8.0) (be sure to check the release notes here as well!). Check out the [Getting Started Guide](https://opentelemetry.io/docs/collector/getting-started/) for deployment and configuration information.

### 🚀 New components 🚀

- Receivers
  - `prometheusexec` subprocess manager (##499)

### 💡 Enhancements 💡

- `signalfx` exporter
  - Add/Update metric translations (#579, #584, #639, #640, #652, #662)
  - Add support for calculate new metric translator (#644)
  - Add renaming rules for load metrics (#664)
  - Update `container.name` to `k8s.container.name` in default translation rule (#683)
  - Rename working-set and page-fault metrics (#679)
- `awsxray` exporter
  - Translate exception event into xray exception (#577)
  - Add ingestion of X-Ray segments via UDP (#502)
  - Parse Java stacktrace and populate in xray cause (#687)
- `kubeletstats` receiver
  - Add metric_groups option (#648)
  - Set datapoint timestamp in receiver (#661)
  - Change `container.name` label to `k8s.container.name` (#680)
  - Add working-set and page-fault metrics (#666)
  - Add basic support for volume metrics (#667)
- `stackdriver` trace exporter: Move to new interface and pdata (#486)
- `metricstranform` processor: Keep timeseries and points in order after aggregation (#663)
- `k8scluster` receiver: Change `container.spec.name` label to `k8s.container.name` (#681)
- Migrate receiver creator to internal data model (#701)
- Add ec2 support to `resourcedetection` processor (#587)
- Enable timeout, sending queue and retry for SAPM exporter (#707)

### 🧰 Bug fixes 🧰

- `azuremonitor` exporter: Correct HTTP status code success mapping (#588)
- `k8scluster` receiver: Fix owner reference in metadata updates (#649)
- `awsxray` exporter: Fix handling of db system (#697)

### 🚀 New components 🚀

- Skeleton for AWS ECS container metrics receiver (#463)
- `prometheus_exec` receiver (#655)

## v0.7.0

# 🎉 OpenTelemetry Collector Contrib v0.7.0 (Beta) 🎉

The OpenTelemetry Collector Contrib contains everything in the [opentelemetry-collector release](https://github.com/open-telemetry/opentelemetry-collector/releases/tag/v0.7.0) (be sure to check the release notes here as well!). Check out the [Getting Started Guide](https://opentelemetry.io/docs/collector/getting-started/) for deployment and configuration information.

### 🛑 Breaking changes 🛑

- `awsxray` receiver updated to support udp: `tcp_endpoint` config option renamed to `endpoint` (#497)
- TLS config changed for `sapmreceiver` (#488) and `signalfxreceiver` receivers (#488)

### 🚀 New components 🚀

- Exporters
  - `sentry` adds tracing exporter for [Sentry](https://sentry.io/) (#565)
- Extensions
  - `endpoints` observer: adds generic endpoint watcher (#427)
  - `host` observer: looks for listening network endpoints on host (#432)

### 💡 Enhancements 💡

- Update `honeycomb` exporter for v0.8.0 compatibility
- Extend `metricstransform` processor to be able to add a label to an existing metric (#441)
- Update `kubeletstats` metrics according to semantic conventions (#475)
- Updated `awsxray` receiver config to use udp (#497)
- Add `/pods` endpoint support in `kubeletstats` receiver to add extra labels (#569)
- Add metric translation options to `signalfx` exporter (#477, #501, #571, #573)

### 🧰 Bug fixes 🧰

- `azuremonitor` exporter: Mark spanToEnvelope errors as permanent (#500)

## v0.6.0

# 🎉 OpenTelemetry Collector Contrib v0.6.0 (Beta) 🎉

The OpenTelemetry Collector Contrib contains everything in the [opentelemetry-collector release](https://github.com/open-telemetry/opentelemetry-collector/releases/tag/v0.6.0) (be sure to check the release notes here as well!). Check out the [Getting Started Guide](https://opentelemetry.io/docs/collector/getting-started/) for deployment and configuration information.

### 🛑 Breaking changes 🛑

- Removed `jaegarlegacy` (#397) and `zipkinscribe` receivers (#410)
- `kubeletstats` receiver: Renamed `k8s.pod.namespace` pod label to `k8s.namespace.name` and `k8s.container.name` container label to `container.name`

### 🚀 New components 🚀

- Processors
  - `metricstransform` renames/aggregates within individual metrics (#376) and allow changing the data type between int and float (#402)

### 💡 Enhancements 💡

- `awsxray` exporter: Use `peer.service` as segment name when set. (#385)
- `splunk` exporter: Add trace exports support (#359, #399)
- Build and publish Windows MSI (#408) and DEB/RPM Linux packages (#405)

### 🧰 Bug fixes 🧰

- `kubeletstats` receiver:
  - Fixed NPE for newly created pods (#404)
  - Updated to latest change in the ReceiverFactoryOld interface (#401)
  - Fixed logging and self reported metrics (#357)
- `awsxray` exporter: Only convert SQL information for SQL databases. (#379)
- `resourcedetection` processor: Correctly obtain machine-type info from gce metadata (#395)
- `k8scluster` receiver: Fix container resource metrics (#416)

## v0.5.0

Released 01-07-2020

# 🎉 OpenTelemetry Collector Contrib v0.5.0 (Beta) 🎉

The OpenTelemetry Collector Contrib contains everything in the [opentelemetry-collector release](https://github.com/open-telemetry/opentelemetry-collector/releases/tag/v0.5.0) (be sure to check the release notes here as well!). Check out the [Getting Started Guide](https://opentelemetry.io/docs/collector/getting-started/) for deployment and configuration information.

### 🚀 New components 🚀

- Processors
  - `resourcedetection` to automatically detect the resource based on the configured set of detectors (#309)

### 💡 Enhancements 💡

- `kubeletstats` receiver: Support for ServiceAccount authentication (#324)
- `signalfx` exporter and receiver
  - Add SignalFx metric token passthrough and config option (#325)
  - Set default endpoint of `signalfx` receiver to `:9943` (#351)
- `awsxray` exporter: Support aws plugins EC2/ECS/Beanstalk (#343)
- `sapm` exporter and receiver: Add SAPM access token passthrough and config option (#349)
- `k8s` processor: Add metrics support (#358)
- `k8s` observer: Separate annotations from labels in discovered pods (#363)

### 🧰 Bug fixes 🧰

- `honeycomb` exporter: Remove shared use of libhoney from goroutines (#305)

## v0.4.0

Released 17-06-2020

# 🎉 OpenTelemetry Collector Contrib v0.4.0 (Beta) 🎉

The OpenTelemetry Collector Contrib contains everything in the [opentelemetry-collector release](https://github.com/open-telemetry/opentelemetry-collector/releases/tag/v0.4.0) (be sure to check the release notes here as well!). Check out the [Getting Started Guide](https://opentelemetry.io/docs/collector/getting-started/) for deployment and configuration information.

### 🛑 Breaking changes 🛑

  - `signalfx` exporter `url` parameter changed to `ingest_url` (no impact if only using `realm` setting)

### 🚀 New components 🚀

- Receivers
  - `receiver_creator` to create receivers at runtime (#145), add observer support to receiver_creator (#173), add rules support (#207), add dynamic configuration values (#235)
  - `kubeletstats` receiver (#237)
  - `prometheus_simple` receiver (#184)
  - `kubernetes-cluster` receiver (#175)
  - `redis` receiver (#138)
- Exporters
  - `alibabacloudlogservice` exporter (#259)
  - `SplunkHEC` metrics exporter (#246)
  - `elastic` APM exporter (#240)
  - `newrelic` exporter (#229)
- Extensions
  - `k8s` observer (#185)

### 💡 Enhancements 💡

- `awsxray` exporter
  - Use X-Ray convention of segment name == service name (#282)
  - Tweak xray export to improve rendering of traces and improve parity (#241)
  - Add handling for spans received with nil attributes (#212)
- `honeycomb` exporter
  - Use SendPresampled (#291)
  - Add span attributes as honeycomb event fields (#271)
  - Support resource labels in Honeycomb exporter (#20)
- `k8s` processor
  - Add support of Pod UID extraction to k8sprocessor (#219)
  - Use `k8s.pod.ip` to record resource IP instead of just `ip` (#183)
  - Support same authentication mechanism as other kubernetes components do (#307)
- `sapm` exporter: Add TLS for SAPM and SignalFx receiver (#215)
- `signalfx` exporter
  - Add metric metadata syncer to SignalFx exporter (#231)
  - Add TLS for SAPM and SignalFx receiver (#215)
- `stackdriver` exporter: Add support for resource mapping in config (#163)

### 🧰 Bug fixes 🧰

- `awsxray` exporter: Wrap bad request errors for proper handling by retry queue (#205)
- `lightstep` exporter: Ensure Lightstep exporter doesnt crash on nil node (#250)
- `sapm` exporter: Do not break Jaeger traces before sending downstream (#193)
- `k8s` processor: Ensure Jaeger spans work in passthrough mode (262)

## 🧩 Components 🧩

### Receivers

| Traces | Metrics |
|:-------:|:-------:|
| Jaeger Legacy | Carbon |
| SAPM (SignalFx APM) | Collectd |
| Zipkin Scribe | K8s Cluster |
| | Redis |
| |  SignalFx |
| | Simple Prometheus |
| | Wavefront |

### Processors

- K8s

### Exporters

| Commercial | Community |
|:------------:|:-----------:|
| Alibaba Cloud Log Service | Carbon |
| AWS X-ray | Elastic |
| Azure Monitor | Jaeger Thrift |
| Honeycomb | Kinesis |
| Lightstep |
| New Relic |
| SAPM (SignalFx APM) |
| SignalFx (Metrics) |
| Splunk HEC |
| Stackdriver (Google) |

### Extensions

- Observer
  - K8s

## v0.3.0 Beta

Released 2020-03-30

### Breaking changes

-  Make prometheus receiver config loading strict. #697
Prometheus receiver will now fail fast if the config contains unused keys in it.

### Changes and fixes

- Enable best effort serve by default of Prometheus Exporter (https://github.com/orijtech/prometheus-go-metrics-exporter/pull/6)
- Fix null pointer exception in the logging exporter #743
- Remove unnecessary condition to have at least one processor #744
- Updated Honeycomb exported to `honeycombio/opentelemetry-exporter-go v0.3.1`

### Features

Receivers / Exporters:

* AWS X-Ray
* Carbon
* CollectD
* Honeycomb
* Jaeger
* Kinesis
* LightStep
* OpenCensus
* OpenTelemetry
* SAPM
* SignalFx
* Stackdriver
* Wavefront
* Zipkin
* Zipkin Scribe


Processors:

* Attributes
* Batch
* Memory Limiter
* Queued Retry
* Resource
* Sampling
* Span
* Kubernetes

Extensions:

* Health Check
* Performance Profiler
* zPages


## v0.2.8

Released 2020-03-25

Alpha v0.2.8 of OpenTelemetry Collector Contrib.

- Implemented OTLP receiver and exporter.
- Added ability to pass config to the service programmatically (useful for custom builds).
- Improved own metrics / observability.


## v0.2.7

Released 2020-03-17

### Self-Observability
- New command-line switch to control legacy and new metrics. Users are encouraged
to experiment and migrate to the new metrics.
- Improved error handling on shutdown.


### Processors
- Fixed passthrough mode k8sprocessor.
- Added `HASH` action to attribute processor.

### Receivers and Exporters
- Added Honeycomb exporter.
- Added LightStep exporter.
- Added regular expression for Carbon receiver, allowing the metric name to be broken into proper label keys and values.
- Updated Stackdriver exporter to use a new batch API.


## v0.2.6 Alpha

Released 2020-02-18

### Self-Observability
- Updated metrics prefix to `otelcol` and expose command line argument to modify the prefix value.
- Batch dropped span now emits zero when no spans are dropped.

### Processors
- Extended Span processor to have include/exclude span logic.
- Ability to choose strict or regexp matching for include/exclude filters.

### Receivers and Exporters
- Added Carbon receiver and exporter.
- Added Wavefront receiver.


## v0.0.5 Alpha

Released 2020-01-30

- Regexp-based filtering of span names.
- Ability to extract attributes from span names and rename span.
- File exporter for debugging.
- Span processor is now enabled by default.

## v0.0.1 Alpha

Released 2020-01-11

First release of OpenTelemetry Collector Contrib.


[v0.3.0]: https://github.com/open-telemetry/opentelemetry-collector-contrib/compare/v0.2.8...v0.3.0
[v0.2.8]: https://github.com/open-telemetry/opentelemetry-collector-contrib/compare/v0.2.7...v0.2.8
[v0.2.7]: https://github.com/open-telemetry/opentelemetry-collector-contrib/compare/v0.2.6...v0.2.7
[v0.2.6]: https://github.com/open-telemetry/opentelemetry-collector-contrib/compare/v0.0.5...v0.2.6
[v0.0.5]: https://github.com/open-telemetry/opentelemetry-collector-contrib/compare/v0.0.1...v0.0.5
[v0.0.1]: https://github.com/open-telemetry/opentelemetry-collector-contrib/tree/v0.0.1<|MERGE_RESOLUTION|>--- conflicted
+++ resolved
@@ -4,11 +4,8 @@
 
 ### 🛑 Breaking changes 🛑
 
-<<<<<<< HEAD
+- `datadogexporter`: Replace HistogramMode defined as string with enum.
 - `jmxreceiver`: Remove properties & groovyscript parameters from JMX Receiver. Add ResourceAttributes & LogLevel parameter to supply some of the removed functionality with reduced attack surface (#9685)
-=======
-- `datadogexporter`: Replace HistogramMode defined as string with enum.
->>>>>>> 9f53a5d8
 
 ### 🚩 Deprecations 🚩
 
@@ -23,11 +20,8 @@
 
 - `k8sclusterreceiver`: Validate that k8s API supports a resource before setting up a watcher for it (#9523)
 - `internal/stanza`: Add support for `remove` operator (#9524)
-<<<<<<< HEAD
+- `transformprocessor`: Add new `truncation` function to allow truncating string values in maps such as `attributes` or `resource.attributes` (#9546)
 - `jmxreceiver`: Communicate with JMX metrics gatherer subprocess via properties file (#9685)
-=======
-- `transformprocessor`: Add new `truncation` function to allow truncating string values in maps such as `attributes` or `resource.attributes` (#9546)
->>>>>>> 9f53a5d8
 
 ### 🧰 Bug fixes 🧰
 
