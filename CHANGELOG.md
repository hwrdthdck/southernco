--- conflicted
+++ resolved
@@ -44,12 +44,9 @@
 - `dynatraceexporter`: add multi-instance deployment note to README.md (#8848)
 - `resourcedetectionprocessor`: Add attribute allowlist (#8547)
 - `datadogexporter`:  Metrics payload data and Sketches payload data will be logged if collector is started in debug mode (#8929)
-<<<<<<< HEAD
 - `hostmetricsreceiver`:  Ability to configure include/exclude filters on any process attribute (#8188)
-=======
 - `cmd/mdatagen`: Add resource attributes definition to metadata.yaml and move `pdata.Metrics` creation to the
   generated code (#5270)
->>>>>>> 94386ed5
 
 ### 🛑 Breaking changes 🛑
 
