# Changelog

## Unreleased

## 💡 Enhancements 💡

- `couchdbreceiver`: Add couchdb client (#6880)
- `prometheusremotewriteexporter`: Handling Staleness flag from OTLP (#6679)
- `prometheusexporter`: Handling Staleness flag from OTLP (#6805)
- `prometheusreceiver`: Set OTLP no-data-present flag for stale scraped metrics. (#7043)
- `mysqlreceiver`: Add Integration test (#6916)
- `datadogexporter`: Add compatibility with ECS Fargate semantic conventions (#6670)
- `k8s_observer`: discover k8s.node endpoints (#6820)
- `redisreceiver`: Add missing description fields to keyspace metrics (#6940)
- `redisreceiver`: Set start timestamp uniformly for gauge and sum metrics (#6941)
- `kafkaexporter`: Allow controlling Kafka acknowledgment behaviour  (#6301)
- `lokiexporter`: Log the first part of the http body on failed pushes to loki (#6946)

## 🛑 Breaking changes 🛑

- `memcachedreceiver`: Update metric names (#6594)
- `memcachedreceiver`: Fix some metric units and value types (#6895)
- `sapm` receiver: Use Jaeger status values instead of OpenCensus (#6682)
- `jaeger` receiver/exporter: Parse/set Jaeger status with OTel spec values (#6682)
- `awsecscontainermetricsreceiver`: remove tag from `container.image.name` (#6436)
- `k8sclusterreceiver`: remove tag from `container.image.name` (#6436)

## 🚀 New components 🚀

- `ecs_task_observer`: Discover running containers in AWS ECS tasks (#6894)

## 🧰 Bug fixes 🧰

- `ecstaskobserver`: Fix "Incorrect conversion between integer types" security issue (#6939)
- Fix typo in "direction" metrics attribute description (#6949)
- `zookeeperreceiver`: Fix issue where receiver could panic during shutdown (#7020)
- `prometheusreceiver`: Fix metadata fetching when metrics differ by trimmable suffixes (#6932)
- Sanitize URLs being logged (#7021)
<<<<<<< HEAD
- `prometheusreceiver`: Fix start time tracking for long scrape intervals (#7053)
=======
- `signalfxexporter`: Don't use syscall to avoid compilation errors on some platforms (#7062)
>>>>>>> d5dfa3d7

## 💡 Enhancements 💡

- `lokiexporter`: add complete log record to body (#6619)
- `k8sclusterreceiver` add `container.image.tag` attribute (#6436)
- `spanmetricproccessor`: use an LRU cache for the cached Dimensions key-value pairs (#2179)
- `skywalkingexporter`: add skywalking metrics exporter (#6528)
- `deltatorateprocessor`: add int counter support (#6982)
- `filestorageextension`: document default values (#7022)

## v0.41.0

## 🛑 Breaking changes 🛑

- None

## 🚀 New components 🚀

- `asapauthextension` (#6627)
- `mongodbatlasreceiver` (#6367)

## 🧰 Bug fixes 🧰

- `filestorageextension`: fix panic when configured directory cannot be accessed (#6103)
- `hostmetricsreceiver`: fix set of attributes for system.cpu.time metric (#6422)
- `k8sobserver`: only record pod endpoints for running pods (#5878)
- `mongodbatlasreceiver`: fix attributes fields in metadata.yaml (#6440)
- `prometheusexecreceiver`: command line processing on Windows (#6145)
- `spanmetricsprocessor`: fix exemplars support (#6140)
-  Remap arm64 to aarch64 on rpm/deb packages (#6635)

## 💡 Enhancements 💡

- `datadogexporter`: do not use attribute localhost-like hostnames (#6477)
- `datadogexporter`: retry per network call (#6412)
- `datadogexporter`: take hostname into account for cache (#6223)
- `exporter/lokiexporter`: adding a feature for loki exporter to encode JSON for log entry (#5846)
- `googlecloudspannerreceiver`: added fallback to ADC for database connections. (#6629)
- `googlecloudspannerreceiver`: added parsing only distinct items for sample lock request label. (#6514)
- `googlecloudspannerreceiver`: added request tag label to metadata config for top query stats. (#6475)
- `googlecloudspannerreceiver`: added sample lock requests label to the top lock stats metrics. (#6466)
- `googlecloudspannerreceiver`: added transaction tag label to metadata config for top transaction stats. (#6433)
- `groupbyattrsprocessor`: added support for metrics signal (#6248)
- `hostmetricsreceiver`: ensure SchemaURL is set (#6482)
- `kubeletstatsreceiver`: add support for read-only kubelet endpoint (#6488)
- `mysqlreceiver`: enable native authentication (#6628)
- `mysqlreceiver`: remove requirement for password on MySQL (#6479)
- `receiver/prometheusreceiver`: do not add host.name to metrics from localhost/unspecified targets (#6476)
- `spanmetricsprocessor`: add setStatus operation (#5886)
- `splunkhecexporter`: remove duplication of host.name attribute (#6527)
- `tanzuobservabilityexporter`: add consumer for sum metrics. (#6385)
- Update log-collection library to v0.23.0 (#6593)

## v0.40.0

## 🛑 Breaking changes 🛑

- `tencentcloudlogserviceexporter`: change `Endpoint` to `Region` to simplify configuration (#6135)

## 🚀 New components 🚀

- Add `memcached` receiver (#5839)

## 🧰 Bug fixes 🧰

- Fix token passthrough for HEC (#5435)
- `datadogexporter`: Fix missing resource attributes default mapping when resource_attributes_as_tags: false (#6359)
- `tanzuobservabilityexporter`: Log and report missing metric values. (#5835)
- `mongodbatlasreceiver`: Fix metrics metadata (#6395)

## 💡 Enhancements 💡

- `awsprometheusremotewrite` exporter: Improve error message when failing to sign request
- `mongodbatlas`: add metrics (#5921)
- `healthcheckextension`: Add path option (#6111)
- Set unprivileged user to container image (#6380)
- `k8sclusterreceiver`: Add allocatable type of metrics (#6113)
- `observiqexporter`: Allow Dialer timeout to be configured (#5906)
- `routingprocessor`: remove broken debug log fields (#6373)
- `prometheusremotewriteexporter`: Add exemplars support (#5578) 

## v0.39.0

## 🛑 Breaking changes 🛑

- `httpdreceiver` renamed to `apachereceiver` to match industry standards (#6207)
- `tencentcloudlogserviceexporter` change `Endpoint` to `Region` to simplify configuration (#6135)

## 🚀 New components 🚀

- Add `postgresqlreceiver` config and factory (#6153)
- Add TencentCloud LogService exporter `tencentcloudlogserviceexporter` (#5722)
- Restore `jaegerthrifthttpexporter` (#5666)
- Add `skywalkingexporter` (#5690, #6114)

## 🧰 Bug fixes 🧰

- `datadogexporter`: Improve cumulative metrics reset detection using `StartTimestamp` (#6120)
- `mysqlreceiver`: Address issues in shutdown function (#6239)
- `tailsamplingprocessor`: End go routines during shutdown (#5693)
- `googlecloudexporter`: Update google cloud exporter to correctly close the metric exporter (#5990)
- `statsdreceiver`: Fix the summary point calculation (#6155)
- `datadogexporter` Correct default value for `send_count_sum_metrics` (#6130)

## 💡 Enhancements 💡

- `datadogexporter`: Increase default timeout to 15 seconds (#6131)
- `googlecloudspannerreceiver`: Added metrics cardinality handling for Google Cloud Spanner receiver (#5981, #6148, #6229)
- `mysqlreceiver`: Mysql add support for different protocols (#6138)
- `bearertokenauthextension`: Added support of Bearer Auth for HTTP Exporters (#5962)
- `awsxrayexporter`: Fallback to rpc.method for segment operation when aws.operation missing (#6231)
- `healthcheckextension`: Add new health check feature for collector pipeline (#5643)
- `datadogexporter`: Always add current hostname (#5967)
- `k8sattributesprocessor`: Add code to fetch all annotations and labels by specifying key regex (#5780)
- `datadogexporter`: Do not rely on collector to resolve envvar when possible to resolve them (#6122)
- `datadogexporter`: Add container tags to attributes package (#6086)
- `datadogexporter`: Preserve original TraceID (#6158)
- `prometheusreceiver`: Enhance prometheus receiver logger to determine errors, test real e2e usage (#5870)
- `awsxrayexporter`: Added support for AWS AppRunner origin (#6141)

## v0.38.0

## 🛑 Breaking changes 🛑

- `datadogexporter` Make distributions the default histogram export option. (#5885)
- `redisreceiver` Update Redis receiver's metric names. (#5837)
- Remove `scraperhelper` from contrib, use the core version. (#5826)

## 🚀 New components 🚀

- `googlecloudspannerreceiver` Added implementation of Google Cloud Spanner receiver. (#5727)
- `awsxrayproxy` Wire up awsxrayproxy extension. (#5747)
- `awscontainerinsightreceiver` Enable AWS Container Insight receiver. (#5960)

## 🧰 Bug fixes 🧰

- `statsdreceiver`: fix start timestamp / temporality for counters. (#5714)
- Fix security issue related to github.com/tidwall/gjson. (#5936)
- `datadogexporter` Fix cumulative histogram handling in distributions mode (#5867)
- `datadogexporter` Skip nil sketches (#5925)

## 💡 Enhancements 💡

- Extend `kafkareceiver` configuration capabilities. (#5677)
- Convert `mongodbatlas` receiver to use scraperhelper. (#5827)
- Convert `dockerstats` receiver to use scraperhelper. (#5825)
- Convert `podman` receiver to use scraperhelper. (#5822)
- Convert `redisreceiver` to use scraperhelper. (#5796)
- Convert `kubeletstats` receiver to use scraperhelper. (#5821)
- `googlecloudspannerreceiver` Migrated Google Cloud Spanner receiver to scraper approach. (#5868)
- `datadogexporter` Use a `Consumer` interface for decoupling from zorkian's package. (#5315)
- `mdatagen` - Add support for extended metric descriptions (#5688)
- `signalfxexporter` Log datapoints option. (#5689)
- `cumulativetodeltaprocessor`: Update cumulative to delta. (#5772)
- Update configuration default values in log receivers docs. (#5840)
- `fluentforwardreceiver`: support more complex fluent-bit objects. (#5676)
- `datadogexporter` Remove spammy logging. (#5856)
- `datadogexporter` Remove obsolete report_buckets config. (#5858)
- Improve performance of metric expression matcher. (#5864)
- `tanzuobservabilityexporter` Introduce metricsConsumer and gaugeMetricConsumer. (#5426)
- `awsxrayexporter` rpc.system has priority to determine aws namespace. (#5833)
- `tailsamplingprocessor` Add support for composite sampling policy to the tailsampler. (#4958)
- `kafkaexporter` Add support for AWS_MSK_IAM SASL Auth (#5763)
- Refactor the client Authenticators  for the new "ClientAuthenticator" interfaces (#5905)
- `mongodbatlasreceiver` Add client wrapper for MongoDB Atlas support (#5386)
- `redisreceiver` Update Redis config options (#5861)
- `routingprocessor`: allow routing for all signals (#5869)
- `extension/observer/docker` add ListAndWatch to observer (#5851)

## v0.37.1

## 🧰 Bug fixes 🧰

- Fixes a problem with v0.37.0 which contained dependencies on v0.36.0 components. They should have been updated to v0.37.0.

## v0.37.0

## 🚀 New components 🚀

- [`journald` receiver](https://github.com/open-telemetry/opentelemetry-collector-contrib/tree/main/receiver/journaldreceiver) to parse Journald events from systemd journal using the [opentelemetry-log-collection](https://github.com/open-telemetry/opentelemetry-log-collection) library

## 🛑 Breaking changes 🛑

- Remove squash on configtls.TLSClientSetting for splunkhecexporter (#5541)
- Remove squash on configtls.TLSClientSetting for elastic components (#5539)
- Remove squash on configtls.TLSClientSetting for observiqexporter (#5540)
- Remove squash on configtls.TLSClientSetting for AWS components (#5454)
- Move `k8sprocessor` to `k8sattributesprocessor`.
- Rename `k8s_tagger` configuration `k8sattributes`.
- filelog receiver: use empty value for `SeverityText` field instead of `"Undefined"` (#5423)
- Rename `configparser.ConfigMap` to `config.Map`
- Rename `pdata.AggregationTemporality*` to `pdata.MetricAggregationTemporality*`
- Remove deprecated `batchpertrace` package/module (#5380)

## 💡 Enhancements 💡

- `k8sattributes` processor: add container metadata enrichment (#5467, #5572)
- `resourcedetection` processor: Add an option to force using hostname instead of FQDN (#5064)
- `dockerstats` receiver: Move docker client into new shared `internal/docker` (#4702)
- `spanmetrics` processor:
  - Add exemplars to metrics (#5263)
  - Support resource attributes in metrics dimensions (#4624)
- `filter` processor:
  - Add log filtering by `regexp` type filters (#5237)
  - Add record level log filtering (#5418)
- `dynatrace` exporter: Handle non-gauge data types (#5056)
- `datadog` exporter:
  - Add support for exporting histograms as sketches (#5082)
  - Scrub sensitive information from errors (#5575)
  - Add option to send instrumentation library metadata tags with metrics (#5431)
- `podman` receiver: Add `api_version`, `ssh_key`, and `ssh_passphrase` config options (#5430)
- `signalfx` exporter:
  - Add `max_connections` config option (#5432)
  - Add dimension name to log when value > 256 chars (#5258)
  - Discourage setting of endpoint path (#4851)
- `kubeletstats` receiver: Convert to pdata instead of using OpenCensus (#5458)
- `tailsampling` processor: Add `invert_match` config option to `string_attribute` policy (#4393)
- `awsemf` exporter: Add a feature flag in UserAgent for AWS backend to monitor the adoptions (#5178)
- `splunkhec` exporter: Handle explicitly NaN and Inf values (#5581)
- `hostmetrics` receiver:
  - Collect more process states in processes scraper (#4856)
  - Add device label to paging scraper (#4854)
- `awskinesis` exporter: Extend to allow for dynamic export types (#5440)

## 🧰 Bug fixes 🧰

- `datadog` exporter:
  - Fix tags on summary and bucket metrics (#5416)
  - Fix cache key generation for cumulative metrics (#5417)
- `resourcedetection` processor: Fix failure to start collector if at least one detector returns an error (#5242)
- `prometheus` exporter: Do not record obsreport calls (#5438)
- `prometheus` receiver: Metric type fixes to match Prometheus functionality (#4865)
- `sentry` exporter: Fix sentry tracing (#4320)
- `statsd` receiver: Set quantiles for metrics (#5647)

## v0.36.0

## 🛑 Breaking changes 🛑

- `filter` processor: The configs for `logs` filter processor have been changed to be consistent with the `metrics` filter processor. (#4895)
- `splunk_hec` receiver: 
  - `source_key`, `sourcetype_key`, `host_key` and `index_key` have now moved under `hec_metadata_to_otel_attrs` (#4726)
  - `path` field on splunkhecreceiver configuration is removed: We removed the `path` attribute as any request going to the Splunk HEC receiver port should be accepted, and added the `raw_path` field to explicitly map the path accepting raw HEC data. (#4951)
- feat(dynatrace): tags is deprecated in favor of default_dimensions (#5055)

## 💡 Enhancements 💡

- `filter` processor: Add ability to `include` logs based on resource attributes in addition to excluding logs based on resource attributes for strict matching. (#4895)
- `kubelet` API: Add ability to create an empty CertPool when the system run environment is windows
- `JMX` receiver: Allow JMX receiver logging level to be configured (#4898)
- `datadog` exporter: Export histograms as in OpenMetrics Datadog check (#5065)
- `dockerstats` receiver: Set Schema URL (#5239)
- Rename memorylimiter -> memorylimiterprocessor (#5262)
- `awskinesis` exporter: Refactor AWS kinesis exporter to be synchronous  (#5248)

## v0.35.0

## 🛑 Breaking changes 🛑

- Rename configparser.Parser to configparser.ConfigMap (#5070)
- Rename TelemetryCreateSettings -> TelemetrySettings (#5169)

## 💡 Enhancements 💡

- chore: update influxdb exporter and receiver (#5058)
- chore(dynatrace): use payload limit from api constants (#5077)
- Add documentation for filelog's new force_flush_period parameter (#5066)
- Reuse the gzip reader with a sync.Pool (#5145)
- Add a trace observer when splunkhecreceiver is used for logs (#5063)
- Remove usage of deprecated pdata.AttributeValueMapToMap (#5174)
- Podman Stats Receiver: Receiver and Metrics implementation (#4577)

## 🧰 Bug fixes 🧰

- Use staleness markers generated by prometheus, rather than making our own (#5062)
- `datadogexporter` exporter: skip NaN and infinite values (#5053)

## v0.34.0

## 🚀 New components 🚀

- [`cumulativetodelta` processor](https://github.com/open-telemetry/opentelemetry-collector-contrib/tree/main/processor/cumulativetodeltaprocessor) to convert cumulative sum metrics to cumulative delta

- [`file` exporter](https://github.com/open-telemetry/opentelemetry-collector-contrib/tree/main/exporter/fileexporter) from core repository ([#3474](https://github.com/open-telemetry/opentelemetry-collector/issues/3474))
- [`jaeger` exporter](https://github.com/open-telemetry/opentelemetry-collector-contrib/tree/main/exporter/jaegerexporter) from core repository ([#3474](https://github.com/open-telemetry/opentelemetry-collector/issues/3474))
- [`kafka` exporter](https://github.com/open-telemetry/opentelemetry-collector-contrib/tree/main/exporter/kafkaexporter) from core repository ([#3474](https://github.com/open-telemetry/opentelemetry-collector/issues/3474))
- [`opencensus` exporter](https://github.com/open-telemetry/opentelemetry-collector-contrib/tree/main/exporter/opencensusexporter) from core repository ([#3474](https://github.com/open-telemetry/opentelemetry-collector/issues/3474))
- [`prometheus` exporter](https://github.com/open-telemetry/opentelemetry-collector-contrib/tree/main/exporter/prometheusexporter) from core repository ([#3474](https://github.com/open-telemetry/opentelemetry-collector/issues/3474))
- [`prometheusremotewrite` exporter](https://github.com/open-telemetry/opentelemetry-collector-contrib/tree/main/exporter/prometheusremotewriteexporter) from core repository ([#3474](https://github.com/open-telemetry/opentelemetry-collector/issues/3474))
- [`zipkin` exporter](https://github.com/open-telemetry/opentelemetry-collector-contrib/tree/main/exporter/zipkinexporter) from core repository ([#3474](https://github.com/open-telemetry/opentelemetry-collector/issues/3474))
- [`attribute` processor](https://github.com/open-telemetry/opentelemetry-collector-contrib/tree/main/processor/attributeprocessor) from core repository ([#3474](https://github.com/open-telemetry/opentelemetry-collector/issues/3474))
- [`filter` processor](https://github.com/open-telemetry/opentelemetry-collector-contrib/tree/main/processor/filterprocessor) from core repository ([#3474](https://github.com/open-telemetry/opentelemetry-collector/issues/3474))
- [`probabilisticsampler` processor](https://github.com/open-telemetry/opentelemetry-collector-contrib/tree/main/processor/probabilisticsamplerprocessor) from core repository ([#3474](https://github.com/open-telemetry/opentelemetry-collector/issues/3474))
- [`resource` processor](https://github.com/open-telemetry/opentelemetry-collector-contrib/tree/main/processor/resourceprocessor) from core repository ([#3474](https://github.com/open-telemetry/opentelemetry-collector/issues/3474))
- [`span` processor](https://github.com/open-telemetry/opentelemetry-collector-contrib/tree/main/processor/spanprocessor) from core repository ([#3474](https://github.com/open-telemetry/opentelemetry-collector/issues/3474))
- [`hostmetrics` receiver](https://github.com/open-telemetry/opentelemetry-collector-contrib/tree/main/receiver/hostmetricsreceiver) from core repository ([#3474](https://github.com/open-telemetry/opentelemetry-collector/issues/3474))
- [`jaeger` receiver](https://github.com/open-telemetry/opentelemetry-collector-contrib/tree/main/receiver/jaegerreceiver) from core repository ([#3474](https://github.com/open-telemetry/opentelemetry-collector/issues/3474))
- [`kafka` receiver](https://github.com/open-telemetry/opentelemetry-collector-contrib/tree/main/receiver/kafkareceiver) from core repository ([#3474](https://github.com/open-telemetry/opentelemetry-collector/issues/3474))
- [`opencensus` receiver](https://github.com/open-telemetry/opentelemetry-collector-contrib/tree/main/receiver/opencensusreceiver) from core repository ([#3474](https://github.com/open-telemetry/opentelemetry-collector/issues/3474))
- [`prometheus` receiver](https://github.com/open-telemetry/opentelemetry-collector-contrib/tree/main/receiver/prometheusreceiver) from core repository ([#3474](https://github.com/open-telemetry/opentelemetry-collector/issues/3474))
- [`zipkin` receiver](https://github.com/open-telemetry/opentelemetry-collector-contrib/tree/main/receiver/zipkinreceiver) from core repository ([#3474](https://github.com/open-telemetry/opentelemetry-collector/issues/3474))
- [`bearertokenauth` extension](https://github.com/open-telemetry/opentelemetry-collector-contrib/tree/main/extension/bearertokenauthextension) from core repository ([#3474](https://github.com/open-telemetry/opentelemetry-collector/issues/3474))
- [`healthcheck` extension](https://github.com/open-telemetry/opentelemetry-collector-contrib/tree/main/extension/healthcheckextension) from core repository ([#3474](https://github.com/open-telemetry/opentelemetry-collector/issues/3474))
- [`oidcauth` extension](https://github.com/open-telemetry/opentelemetry-collector-contrib/tree/main/extension/oidcauthextension) from core repository ([#3474](https://github.com/open-telemetry/opentelemetry-collector/issues/3474))
- [`pprof` extension](https://github.com/open-telemetry/opentelemetry-collector-contrib/tree/main/extension/pprofextension) from core repository ([#3474](https://github.com/open-telemetry/opentelemetry-collector/issues/3474))
- [`testbed`](https://github.com/open-telemetry/opentelemetry-collector-contrib/tree/main/testbed) from core repository ([#3474](https://github.com/open-telemetry/opentelemetry-collector/issues/3474))

## 💡 Enhancements 💡

- `tailsampling` processor: Add new policy `probabilistic` (#3876)

## v0.33.0

# 🎉 OpenTelemetry Collector Contrib v0.33.0 (Beta) 🎉

The OpenTelemetry Collector Contrib contains everything in the [opentelemetry-collector release](https://github.com/open-telemetry/opentelemetry-collector/releases/tag/v0.32.0) (be sure to check the release notes here as well!). Check out the [Getting Started Guide](https://opentelemetry.io/docs/collector/getting-started/) for deployment and configuration information.

## 🚀 New components 🚀

- [`cumulativetodelta` processor](https://github.com/open-telemetry/opentelemetry-collector-contrib/tree/main/processor/cumulativetodeltaprocessor) to convert cumulative sum metrics to cumulative delta

## 💡 Enhancements 💡

- Collector contrib has now full support for metrics proto v0.9.0.

## v0.32.0

# 🎉 OpenTelemetry Collector Contrib v0.32.0 (Beta) 🎉

This release is marked as "bad" since the metrics pipelines will produce bad data.

- See https://github.com/open-telemetry/opentelemetry-collector/issues/3824

The OpenTelemetry Collector Contrib contains everything in the [opentelemetry-collector release](https://github.com/open-telemetry/opentelemetry-collector/releases/tag/v0.32.0) (be sure to check the release notes here as well!). Check out the [Getting Started Guide](https://opentelemetry.io/docs/collector/getting-started/) for deployment and configuration information.

## 🛑 Breaking changes 🛑

- `splunk_hec` receiver/exporter: `com.splunk.source` field is mapped to `source` field in Splunk instead of `service.name` (#4596)
- `redis` receiver: Move interval runner package to `internal/interval` (#4600)
- `datadog` exporter: Export summary count and sum as monotonic counts (#4605)

## 💡 Enhancements 💡

- `logzio` exporter:
  - New implementation of an in-memory queue to store traces, data compression with gzip, and queue configuration options (#4395)
  - Make `Hclog2ZapLogger` struct and methods private for public go api review (#4431)
- `newrelic` exporter (#4392):
  - Marked unsupported metric as permanent error
  - Force the interval to be valid even if 0
- `awsxray` exporter: Add PHP stacktrace parsing support (#4454)
- `file_storage` extension: Implementation of batch storage API (#4145)
- `datadog` exporter:
  - Skip sum metrics with no aggregation temporality (#4597)
  - Export delta sums as counts (#4609)
- `elasticsearch` exporter: Add dedot support (#4579)
- `signalfx` exporter: Add process metric to translation rules (#4598)
- `splunk_hec` exporter: Add profiling logs support (#4464)
- `awsemf` exporter: Replace logGroup and logStream pattern with metric labels (#4466)

## 🧰 Bug fixes 🧰

- `awsxray` exporter: Fix the origin on ECS/EKS/EB on EC2 cases (#4391)
- `splunk_hec` exporter: Prevent re-sending logs that were successfully sent (#4467)
- `signalfx` exporter: Prefix temporary metric translations (#4394)

## v0.31.0

# 🎉 OpenTelemetry Collector Contrib v0.31.0 (Beta) 🎉

The OpenTelemetry Collector Contrib contains everything in the [opentelemetry-collector release](https://github.com/open-telemetry/opentelemetry-collector/releases/tag/v0.31.0) (be sure to check the release notes here as well!). Check out the [Getting Started Guide](https://opentelemetry.io/docs/collector/getting-started/) for deployment and configuration information.

## 🛑 Breaking changes 🛑

- `influxdb` receiver: Removed `metrics_schema` config option (#4277)

## 💡 Enhancements 💡

- Update to OTLP 0.8.0:
  - Remove use of `IntHistogram` (#4276)
  - Update exporters/receivers for `NumberDataPoint`
- Remove use of deprecated `pdata` slice `Resize()` (#4203, #4208, #4209)
- `awsemf` exporter: Added the option to have a user who is sending metrics from EKS Fargate Container Insights to reformat them to look the same as insights from ECS so that they can be ingested by CloudWatch (#4130)
- `k8scluster` receiver: Support OpenShift cluster quota metrics (#4342)
- `newrelic` exporter (#4278):
  - Requests are now retry-able via configuration option (defaults to retries enabled). Permanent errors are not retried.
  - The exporter monitoring metrics now include an untagged summary metric for ease of use.
  - Improved error logging to include URLs that fail to post messages to New Relic.
- `datadog` exporter: Upscale trace stats when global sampling rate is set (#4213)

## 🧰 Bug fixes 🧰

- `statsd` receiver: Add option to set Counter to be monotonic (#4154)
- Fix `internal/stanza` severity mappings (#4315)
- `awsxray` exporter: Fix the wrong AWS env resource setting (#4384)
- `newrelic` exporter (#4278):
  - Configuration unmarshalling did not allow timeout value to be set to 0 in the endpoint specific section.
  - Request cancellation was not propagated via context into the http request.
  - The queued retry logger is set to a zap.Nop logger as intended.

## v0.30.0

# 🎉 OpenTelemetry Collector Contrib v0.30.0 (Beta) 🎉

The OpenTelemetry Collector Contrib contains everything in the [opentelemetry-collector release](https://github.com/open-telemetry/opentelemetry-collector/releases/tag/v0.30.0) (be sure to check the release notes here as well!). Check out the [Getting Started Guide](https://opentelemetry.io/docs/collector/getting-started/) for deployment and configuration information.

## 🚀 New components 🚀
- `oauth2clientauth` extension: ported from core (#3848)
- `metrics-generation` processor: is now enabled and available (#4047) 

## 🛑 Breaking changes 🛑

- Removed `jaegerthrifthttp` exporter (#4089) 

## 💡 Enhancements 💡

- `tailsampling` processor:
  - Add new policy `status_code` (#3754)
  - Add new tail sampling processor policy: status_code (#3754)
- `awscontainerinsights` receiver:
  - Integrate components and fix bugs for EKS Container Insights (#3846) 
  - Add Cgroup to collect ECS instance metrics for container insights receiver #3875
- `spanmetrics` processor: Support sub-millisecond latency buckets (#4091) 
- `sentry` exporter: Add exception event capture in sentry (#3854)

## v0.29.0

# 🎉 OpenTelemetry Collector Contrib v0.29.0 (Beta) 🎉

The OpenTelemetry Collector Contrib contains everything in the [opentelemetry-collector release](https://github.com/open-telemetry/opentelemetry-collector/releases/tag/v0.29.0) (be sure to check the release notes here as well!). Check out the [Getting Started Guide](https://opentelemetry.io/docs/collector/getting-started/) for deployment and configuration information.

## 🛑 Breaking changes 🛑

- `redis` receiver (#3808)
  - removed configuration `service_name`. Use resource processor or `resource_attributes` setting if using `receivercreator`
  - removed `type` label and set instrumentation library name to `otelcol/redis` as other receivers do

## 💡 Enhancements 💡

- `tailsampling` processor:
  - Add new policy `latency` (#3750)
  - Add new policy `status_code` (#3754)
- `splunkhec` exporter: Include `trace_id` and `span_id` if set (#3850)
- `newrelic` exporter: Update instrumentation naming in accordance with otel spec (#3733)
- `sentry` exporter: Added support for insecure connection with Sentry (#3446)
- `k8s` processor:
  - Add namespace k8s tagger (#3384)
  - Add ignored pod names as config parameter (#3520)
- `awsemf` exporter: Add support for `TaskDefinitionFamily` placeholder on log stream name (#3755)
- `loki` exporter: Add resource attributes as Loki label (#3418)

## 🧰 Bug fixes 🧰

- `datadog` exporter:
  - Ensure top level spans are computed (#3786)
  - Update `env` clobbering behavior (#3851)
- `awsxray` exporter: Fixed filtered attribute translation (#3757)
- `splunkhec` exporter: Include trace and span id if set in log record (#3850)

## v0.28.0

# 🎉 OpenTelemetry Collector Contrib v0.28.0 (Beta) 🎉

The OpenTelemetry Collector Contrib contains everything in the [opentelemetry-collector release](https://github.com/open-telemetry/opentelemetry-collector/releases/tag/v0.28.0) (be sure to check the release notes here as well!). Check out the [Getting Started Guide](https://opentelemetry.io/docs/collector/getting-started/) for deployment and configuration information.

## 🚀 New components 🚀

- `humio` exporter to export data to Humio using JSON over the HTTP [Ingest API](https://docs.humio.com/reference/api/ingest/)
- `udplog` receiver to receives logs from udp using the [opentelemetry-log-collection](https://github.com/open-telemetry/opentelemetry-log-collection) library
- `tanzuobservability` exporter to send traces to [Tanzu Observability](https://tanzu.vmware.com/observability)

## 🛑 Breaking changes 🛑

- `f5cloud` exporter (#3509):
  - Renamed the config 'auth' field to 'f5cloud_auth'. This will prevent a config field name collision when [Support for Custom Exporter Authenticators as Extensions](https://github.com/open-telemetry/opentelemetry-collector/pull/3128) is ready to be integrated.

## 💡 Enhancements 💡

- Enabled Dependabot for Github Actions (#3543)
- Change obsreport helpers for receivers to use the new pattern created in Collector (#3439,#3443,#3449,#3504,#3521,#3548)
- `datadog` exporter:
  - Add logging for unknown or unsupported metric types (#3421)
  - Add collector version tag to internal health metrics (#3394)
  - Remove sublayer stats calc and mutex (#3531)
  - Deduplicate hosts for which we send running metrics (#3539)
  - Add support for summary datatype (#3660)
  - Add datadog span operation name remapping config option (#3444)
  - Update error formatting for error spans that are not exceptions (#3701)
- `nginx` receiver: Update the nginx metrics to more closely align with the conventions (#3420)
- `elasticsearch` exporter: Init JSON encoding support (#3101)
- `jmx` receiver:
  - Allow setting system properties (#3450)
  - Update tested JMX Metric Gatherer release (#3695)
- Refactor components for the Client Authentication Extensions (#3507)
- Remove redundant conversion calls (#3688)
- `storage` extension: Add a `Close` method to Client interface (#3506)
- `splunkhec` exporter: Add `metric_type` as key which maps to the type of the metric (#3696)
- `k8s` processor: Add semantic conventions to k8s-tagger for pod metadata (#3544)
- `kubeletstats` receiver: Refactor kubelet client to internal folder (#3698)
- `newrelic` exporter (#3690):
  - Updates the log level from error to debug when New Relic rate limiting occurs
  - Updates the sanitized api key that is reported via metrics
- `filestorage` extension: Add ability to specify name (#3703)
- `awsemf` exporter: Store the initial value for cumulative metrics (#3425)
- `awskinesis` exporter: Refactor to allow for extended types of encoding (#3655)
- `ecsobserver` extension:
  - Add task definition, ec2, and service fetcher (#3503)
  - Add exporter to convert task to target (#3333)

## 🧰 Bug fixes 🧰

- `awsemf` exporter: Remove delta adjustment from summaries by default (#3408)
- `alibabacloudlogservice` exporter: Sanitize labels for metrics (#3454)
- `statsd` receiver: Fix StatsD drop metrics tags when using summary as observer_type for timer/histogram (#3440)
- `awsxray` exporter: Restore setting of Throttle for HTTP throttle response (#3685)
- `awsxray` receiver: Fix quick start bug (#3653)
- `metricstransform` processor: Check all data points for matching metric label values (#3435)

## v0.27.0

# 🎉 OpenTelemetry Collector Contrib v0.27.0 (Beta) 🎉

The OpenTelemetry Collector Contrib contains everything in the [opentelemetry-collector release](https://github.com/open-telemetry/opentelemetry-collector/releases/tag/v0.27.0) (be sure to check the release notes here as well!). Check out the [Getting Started Guide](https://opentelemetry.io/docs/collector/getting-started/) for deployment and configuration information.

## 🚀 New components 🚀

- `tcplog` receiver to receive logs from tcp using the [opentelemetry-log-collection](https://github.com/open-telemetry/opentelemetry-log-collection) library
- `influxdb` receiver to accept metrics data as [InfluxDB Line Protocol](https://docs.influxdata.com/influxdb/v2.0/reference/syntax/line-protocol/)

## 💡 Enhancements 💡

- `splunkhec` exporter:
  - Include the response in returned 400 errors (#3338)
  - Map summary metrics to Splunk HEC metrics (#3344)
  - Add HEC telemetry (#3260)
- `newrelic` exporter: Include dropped attributes and events counts (#3187)
- `datadog` exporter:
  - Add Fargate task ARN to container tags (#3326)
  - Improve mappings for span kind dd span type (#3368)
- `signalfx` exporter: Add info log for host metadata properties update (#3343)
- `awsprometheusremotewrite` exporter: Add SDK and system information to User-Agent header (#3317)
- `metricstransform` processor: Add filtering capabilities matching metric label values for applying changes (#3201)
- `groupbytrace` processor: Added workers for queue processing (#2902)
- `resourcedetection` processor: Add docker detector (#2775)
- `tailsampling` processor: Support regex on span attribute filtering (#3335)

## 🧰 Bug fixes 🧰

- `datadog` exporter:
  - Update Datadog attributes to tags mapping (#3292)
  - Consistent `hostname` and default metrics behavior (#3286)
- `signalfx` exporter: Handle character limits on metric names and dimensions (#3328)
- `newrelic` exporter: Fix timestamp value for cumulative metrics (#3406)

## v0.26.0

# 🎉 OpenTelemetry Collector Contrib v0.26.0 (Beta) 🎉

The OpenTelemetry Collector Contrib contains everything in the [opentelemetry-collector release](https://github.com/open-telemetry/opentelemetry-collector/releases/tag/v0.26.0) (be sure to check the release notes here as well!). Check out the [Getting Started Guide](https://opentelemetry.io/docs/collector/getting-started/) for deployment and configuration information.

## 🚀 New components 🚀

- `influxdb` exporter to support sending tracing, metrics, and logging data to [InfluxDB](https://www.influxdata.com/products/)

## 🛑 Breaking changes 🛑

- `signalfx` exporter (#3207):
  - Additional metrics excluded by default by signalfx exporter
    - system.disk.io_time
    - system.disk.operation_time
    - system.disk.weighted_io_time
    - system.network.connections
    - system.processes.count
    - system.processes.created

## 💡 Enhancements 💡

- Add default config and systemd environment file support for DEB/RPM packages (#3123)
- Log errors on receiver start/stop failures (#3208)
- `newrelic` exporter: Update API key detection logic (#3212)
- `splunkhec` exporter:
  - Mark permanent errors to avoid futile retries (#3253)
  - Add TLS certs verification (#3204)
- `datadog` exporter:
  - Add env and tag name normalization to trace payloads (#3200)
  - add `ignore_resource`s configuration option (#3245)
- `jmx` receiver: Update for latest snapshot and header support (#3283)
- `awsxray` exporter: Added support for stack trace translation for .NET language (#3280)
- `statsd` receiver: Add timing/histogram for statsD receiver as OTLP summary (#3261)

## 🧰 Bug fixes 🧰

- `awsprometheusremotewrite` exporter:
  - Remove `sending_queue` (#3186)
  - Use the correct default for aws_auth.service (#3161)
  - Identify the Amazon Prometheus region from the endpoint (#3210)
  - Don't panic in case session can't be constructed (#3221)
- `datadog` exporter: Add max tag length (#3185)
- `sapm` exporter: Fix crash when passing the signalfx access token (#3294)
- `newrelic` exporter: Update error conditions (#3322)

## v0.25.0

# 🎉 OpenTelemetry Collector Contrib v0.25.0 (Beta) 🎉

The OpenTelemetry Collector Contrib contains everything in the [opentelemetry-collector release](https://github.com/open-telemetry/opentelemetry-collector/releases/tag/v0.25.0) (be sure to check the release notes here as well!). Check out the [Getting Started Guide](https://opentelemetry.io/docs/collector/getting-started/) for deployment and configuration information.

## 🚀 New components 🚀

- `kafkametricsreceiver` new receiver component for collecting metrics about a kafka cluster - primarily lag and offset. [configuration instructions](receiver/kafkametricsreceiver/README.md)
- `file_storage` extension to read and write data to the local file system (#3087)

## 🛑 Breaking changes 🛑

- `newrelic` exporter (#3091):
  - Removal of common attributes (use opentelemetry collector resource processor to add attributes)
  - Drop support for cumulative metrics being sent to New Relic via a collector

## 💡 Enhancements 💡

- Update `opentelemetry-log-collection` to v0.17.0 for log receivers (#3017)
- `datadog` exporter:
  - Add `peer.service` priority instead of `service.name` (#2817)
  - Improve support of semantic conventions for K8s, Azure and ECS (#2623)
- Improve and batch logs translation for stanza (#2892)
- `statsd` receiver: Add timing/histogram as OTLP gauge (#2973)
- `honeycomb` exporter: Add Retry and Queue settings (#2714)
- `resourcedetection` processor:
  - Add AKS resource detector (#3035)
  - Use conventions package constants for ECS detector (#3171)
- `sumologic` exporter: Add graphite format (#2695)
- Add trace attributes to the log entry for stanza (#3018)
- `splunk_hec` exporter: Send log record name as part of the HEC log event (#3119)
- `newrelic` exporter (#3091):
  - Add support for logs
  - Performance improvements
  - Optimizations to the New Relic payload to reduce payload size
  - Metrics generated for monitoring the exporter
  - Insert Key vs License keys are auto-detected in some cases
  - Collector version information is properly extracted via the application start info parameters

## 🧰 Bug fixes 🧰

- `splunk_hec` exporter: Fix sending log payload with missing the GZIP footer (#3032)
- `awsxray` exporter: Remove propagation of error on shutdown (#2999)
- `resourcedetection` processor:
  - Correctly report DRAGONFLYBSD value (#3100)
  - Fallback to `os.Hostname` when FQDN is not available (#3099)
- `httpforwarder` extension: Do not report ErrServerClosed when shutting down the service (#3173)
- `collectd` receiver: Do not report ErrServerClosed when shutting down the service (#3178)

## v0.24.0

# 🎉 OpenTelemetry Collector Contrib v0.24.0 (Beta) 🎉

The OpenTelemetry Collector Contrib contains everything in the [opentelemetry-collector release](https://github.com/open-telemetry/opentelemetry-collector/releases/tag/v0.24.0) (be sure to check the release notes here as well!). Check out the [Getting Started Guide](https://opentelemetry.io/docs/collector/getting-started/) for deployment and configuration information.

## 🚀 New components 🚀

- `fluentbit` extension and `fluentforward` receiver moved from opentelemetry-collector

## 💡 Enhancements 💡

- Check `NO_WINDOWS_SERVICE` environment variable to force interactive mode on Windows (#2819)
- `resourcedetection `processor:
  - Add task revision to ECS resource detector (#2814)
  - Add GKE detector (#2821)
  - Add Amazon EKS detector (#2820)
  - Add `VMScaleSetName` field to Azure detector (#2890)
- `awsemf` exporter:
  - Add `parse_json_encoded_attr_values` config option to decode json-encoded strings in attribute values (#2827)
  - Add `output_destination` config option to support AWS Lambda (#2720)
- `googlecloud` exporter: Handle `cloud.availability_zone` semantic convention (#2893)
- `newrelic` exporter: Add `instrumentation.provider` to default attributes (#2900)
- Set unprivileged user to container image (#2925)
- `splunkhec` exporter: Add `max_content_length_logs` config option to send log data in payloads less than max content length (#2524)
- `k8scluster` and `kubeletstats` receiver: Replace package constants in favor of constants from conventions in core (#2996)

## 🧰 Bug fixes 🧰

- `spanmetrics` processor:
  - Rename `calls` metric to `calls_total` and set `IsMonotonic` to true (#2837)
  - Validate duplicate dimensions at start (#2844)
- `awsemf` exporter: Calculate delta instead of rate for cumulative metrics (#2512)
- `signalfx` exporter:
  - Remove more unnecessary translation rules (#2889)
  - Implement summary type (#2998)
- `awsxray` exporter: Remove translation to HTTP status from OC status (#2978)
- `awsprometheusremotewrite` exporter: Close HTTP body after RoundTrip (#2955)
- `splunkhec` exporter: Add ResourceAttributes to Splunk Event (#2843)

## v0.23.0

# 🎉 OpenTelemetry Collector Contrib v0.23.0 (Beta) 🎉

The OpenTelemetry Collector Contrib contains everything in the [opentelemetry-collector release](https://github.com/open-telemetry/opentelemetry-collector/releases/tag/v0.23.0) (be sure to check the release notes here as well!). Check out the [Getting Started Guide](https://opentelemetry.io/docs/collector/getting-started/) for deployment and configuration information.

## 🚀 New components 🚀

- `groupbyattrs` processor to group the records by provided attributes
- `dotnetdiagnostics` receiver to read metrics from .NET processes

## 🛑 Breaking changes 🛑

- `stackdriver` exporter marked as deprecated and renamed to `googlecloud`
- Change the rule expression in receiver creator for matching endpoints types from `type.port`, `type.hostport` and `type.pod` to `type == "port"`, `type == "hostport"` and `type == "pod"` (#2661)

## 💡 Enhancements 💡

- `loadbalancing` exporter: Add support for logs (#2470)
- `sumologic` exporter: Add carbon formatter (#2562)
- `awsecscontainermetrics` receiver: Add new metric for stopped container (#2383)
- `awsemf` exporter:
  - Send EMF logs in batches (#2572)
  - Add prometheus type field for CloudWatch compatibility (#2689)
- `signalfx` exporter:
  - Add resource attributes to events (#2631)
  - Add translation rule to drop dimensions (#2660)
  - Remove temporary host translation workaround (#2652)
  - Remove unnecessary default translation rules (#2672)
  - Update `exclude_metrics` option so that the default exclude rules can be overridden by setting the option to `[]` (#2737)
- `awsprometheusremotewrite` exporter: Add support for given IAM roles (#2675)
- `statsd` receiver: Change to use OpenTelemetry type instead of OpenCensus type (#2733)
- `resourcedetection` processor: Add missing entries for `cloud.infrastructure_service` (#2777)

## 🧰 Bug fixes 🧰

- `dynatrace` exporter: Serialize each datapoint into separate line (#2618)
- `splunkhec` exporter: Retain all otel attributes (#2712)
- `newrelic` exporter: Fix default metric URL (#2739)
- `googlecloud` exporter: Add host.name label if hostname is present in node (#2711)

## v0.22.0

# 🎉 OpenTelemetry Collector Contrib v0.22.0 (Beta) 🎉

The OpenTelemetry Collector Contrib contains everything in the [opentelemetry-collector release](https://github.com/open-telemetry/opentelemetry-collector/releases/tag/v0.22.0) (be sure to check the release notes here as well!). Check out the [Getting Started Guide](https://opentelemetry.io/docs/collector/getting-started/) for deployment and configuration information.

## 🚀 New components 🚀

- `filelog` receiver to tail and parse logs from files using the [opentelemetry-log-collection](https://github.com/open-telemetry/opentelemetry-log-collection) library

## 💡 Enhancements 💡

- `dynatrace` exporter: Send metrics to Dynatrace in chunks of 1000 (#2468)
- `k8s` processor: Add ability to associate metadata tags using pod UID rather than just IP (#2199)
- `signalfx` exporter:
  - Add statusCode to logging field on dimension client (#2459)
  - Add translation rules for `cpu.utilization_per_core` (#2540)
  - Updates to metadata handling (#2531)
  - Calculate extra network I/O metrics (#2553)
  - Calculate extra disk I/O metrics (#2557)
- `statsd` receiver: Add metric type label and `enable_metric_type` option (#2466)
- `sumologic` exporter: Add support for carbon2 format (#2562)
- `resourcedetection` processor: Add Azure detector (#2372)
- `k8scluster` receiver: Use OTel conventions for metadata (#2530)
- `newrelic` exporter: Multi-tenant support for sending trace data and performance enhancements (#2481)
- `stackdriver` exporter: Enable `retry_on_failure` and `sending_queue` options (#2613)
- Use standard way to convert from time.Time to proto Timestamp (#2548)

## 🧰 Bug fixes 🧰

- `signalfx` exporter:
  - Fix calculation of `network.total` metric (#2551)
  - Correctly convert dimensions on metadata updates (#2552)
- `awsxray` exporter and receiver: Fix the type of content_length (#2539)
- `resourcedetection` processor: Use values in accordance to semantic conventions for AWS (#2556)
- `awsemf` exporter: Fix concurrency issue (#2571)

## v0.21.0

# 🎉 OpenTelemetry Collector Contrib v0.21.0 (Beta) 🎉

The OpenTelemetry Collector Contrib contains everything in the [opentelemetry-collector release](https://github.com/open-telemetry/opentelemetry-collector/releases/tag/v0.21.0) (be sure to check the release notes here as well!). Check out the [Getting Started Guide](https://opentelemetry.io/docs/collector/getting-started/) for deployment and configuration information.

## 🚀 New components 🚀

- `loki` exporter to export data via HTTP to Loki

## 🛑 Breaking changes 🛑

- `signalfx` exporter: Allow periods to be sent in dimension keys (#2456). Existing users who do not want to change this functionality can set `nonalphanumeric_dimension_chars` to `_-`

## 💡 Enhancements 💡

- `awsemf` exporter:
  - Support unit customization before sending logs to AWS CloudWatch (#2318)
  - Group exported metrics by labels (#2317)
- `datadog` exporter: Add basic span events support (#2338)
- `alibabacloudlogservice` exporter: Support new metrics interface (#2280)
- `sumologic` exporter:
  - Enable metrics pipeline (#2117)
  - Add support for all types of log body (#2380)
- `signalfx` exporter: Add `nonalphanumeric_dimension_chars` config option (#2442)

## 🧰 Bug fixes 🧰

- `resourcedetection` processor: Fix resource attribute environment variable (#2378)
- `k8scluster` receiver: Fix nil pointer bug (#2450)

## v0.20.0

# 🎉 OpenTelemetry Collector Contrib v0.20.0 (Beta) 🎉

The OpenTelemetry Collector Contrib contains everything in the [opentelemetry-collector release](https://github.com/open-telemetry/opentelemetry-collector/releases/tag/v0.20.0) (be sure to check the release notes here as well!). Check out the [Getting Started Guide](https://opentelemetry.io/docs/collector/getting-started/) for deployment and configuration information.

## 🚀 New components 🚀

- `spanmetrics` processor to aggregate Request, Error and Duration (R.E.D) metrics from span data
- `awsxray` receiver to accept spans in the X-Ray Segment format
- `groupbyattrs` processor to group the records by provided attributes

## 🛑 Breaking changes 🛑

- Rename `kinesis` exporter to `awskinesis` (#2234)
- `signalfx` exporter: Remove `send_compatible_metrics` option, use `translation_rules` instead (#2267)
- `datadog` exporter: Remove default prefix from user metrics (#2308)

## 💡 Enhancements 💡

- `signalfx` exporter: Add k8s metrics to default excludes (#2167)
- `stackdriver` exporter: Reduce QPS (#2191)
- `datadog` exporter:
  - Translate otel exceptions to DataDog errors (#2195)
  - Use resource attributes for metadata and generated metrics (#2023)
- `sapm` exporter: Enable queuing by default (#1224)
- `dynatrace` exporter: Allow underscores anywhere in metric or dimension names (#2219)
- `awsecscontainermetrics` receiver: Handle stopped container's metadata (#2229)
- `awsemf` exporter: Enhance metrics batching in AWS EMF logs (#2271)
- `f5cloud` exporter: Add User-Agent header with version to requests (#2292)

## 🧰 Bug fixes 🧰

- `signalfx` exporter: Reinstate network/filesystem translation rules (#2171)

## v0.19.0

# 🎉 OpenTelemetry Collector Contrib v0.19.0 (Beta) 🎉

The OpenTelemetry Collector Contrib contains everything in the [opentelemetry-collector release](https://github.com/open-telemetry/opentelemetry-collector/releases/tag/v0.19.0) (be sure to check the release notes here as well!). Check out the [Getting Started Guide](https://opentelemetry.io/docs/collector/getting-started/) for deployment and configuration information.

## 🚀 New components 🚀

- `f5cloud` exporter to export metric, trace, and log data to F5 Cloud
- `jmx` receiver to report metrics from a target MBean server in conjunction with the [JMX Metric Gatherer](https://github.com/open-telemetry/opentelemetry-java-contrib/blob/main/contrib/jmx-metrics/README.md)

## 🛑 Breaking changes 🛑

- `signalfx` exporter: The `exclude_metrics` option now takes slice of metric filters instead of just metric names (slice of strings) (#1951)

## 💡 Enhancements 💡

- `datadog` exporter: Sanitize datadog service names (#1982)
- `awsecscontainermetrics` receiver: Add more metadata (#2011)
- `azuremonitor` exporter: Favor RPC over HTTP spans (#2006)
- `awsemf` exporter: Always use float64 as calculated rate (#2019)
- `splunkhec` receiver: Make the HEC receiver path configurable, and use `/*` by default (#2137)
- `signalfx` exporter:
  - Drop non-default metrics and add `include_metrics` option to override (#2145, #2146, #2162)
  - Rename `system.network.dropped_packets` metric to `system.network.dropped` (#2160)
  - Do not filter cloud attributes from dimensions (#2020)
- `redis` receiver: Migrate to pdata metrics #1889

## 🧰 Bug fixes 🧰

- `datadog` exporter: Ensure that version tag is added to trace stats (#2010)
- `loadbalancing` exporter: Rolling update of collector can stop the periodical check of DNS updates (#1798)
- `awsecscontainermetrics` receiver: Change the type of `exit_code` from string to int and deal with the situation when there is no data (#2147)
- `groupbytrace` processor: Make onTraceReleased asynchronous to fix processor overload (#1808)
- Handle cases where the time field of Splunk HEC events is encoded as a String (#2159)

## v0.18.0

# 🎉 OpenTelemetry Collector Contrib v0.18.0 (Beta) 🎉

The OpenTelemetry Collector Contrib contains everything in the [opentelemetry-collector release](https://github.com/open-telemetry/opentelemetry-collector/releases/tag/v0.18.0) (be sure to check the release notes here as well!). Check out the [Getting Started Guide](https://opentelemetry.io/docs/collector/getting-started/) for deployment and configuration information.

## 🚀 New components 🚀

- `sumologic` exporter to send logs and metrics data to Sumo Logic
- `dynatrace` exporter to send metrics to Dynatrace

## 💡 Enhancements 💡

- `datadog` exporter:
  - Add resource attributes to tags conversion feature (#1782)
  - Add Kubernetes conventions for hostnames (#1919)
  - Add container tags to datadog export for container infra metrics in service view (#1895)
  - Update resource naming and span naming (#1861)
  - Add environment variables support for config options (#1897)
- `awsxray` exporter: Add parsing of JavaScript stack traces (#1888)
- `elastic` exporter: Translate exception span events (#1858)
- `signalfx` exporter: Add translation rules to aggregate per core CPU metrics in default translations (#1841)
- `resourcedetection` processor: Gather tags associated with the EC2 instance and add them as resource attributes (#1899)
- `simpleprometheus` receiver: Add support for passing params to the prometheus scrape config (#1949)
- `azuremonitor` exporter: Implement Span status code specification changes - gRPC (#1960)
- `metricstransform` processor: Add grouping option ($1887)
- `alibabacloudlogservice` exporter: Use producer to send data to improve performance (#1981)

## 🧰 Bug fixes 🧰

- `datadog` exporter: Handle monotonic metrics client-side (#1805)
- `awsxray` exporter: Log error when translating span (#1809)

## v0.17.0

# 🎉 OpenTelemetry Collector Contrib v0.17.0 (Beta) 🎉

The OpenTelemetry Collector Contrib contains everything in the [opentelemetry-collector release](https://github.com/open-telemetry/opentelemetry-collector/releases/tag/v0.17.0) (be sure to check the release notes here as well!). Check out the [Getting Started Guide](https://opentelemetry.io/docs/collector/getting-started/) for deployment and configuration information.

## 💡 Enhancements 💡

- `awsemf` exporter: Add collector version to EMF exporter user agent (#1778)
- `signalfx` exporter: Add configuration for trace correlation (#1795)
- `statsd` receiver: Add support for metric aggregation (#1670)
- `datadog` exporter: Improve logging of hostname detection (#1796)

## 🧰 Bug fixes 🧰

- `resourcedetection` processor: Fix ecs detector to not use the default golang logger (#1745)
- `signalfx` receiver: Return 200 when receiver succeed (#1785)
- `datadog` exporter: Use a singleton for sublayer calculation (#1759)
- `awsxray` and `awsemf` exporters: Change the User-Agent content order (#1791)

## v0.16.0

# 🎉 OpenTelemetry Collector Contrib v0.16.0 (Beta) 🎉

The OpenTelemetry Collector Contrib contains everything in the [opentelemetry-collector release](https://github.com/open-telemetry/opentelemetry-collector/releases/tag/v0.16.0) (be sure to check the release notes here as well!). Check out the [Getting Started Guide](https://opentelemetry.io/docs/collector/getting-started/) for deployment and configuration information.

## 🛑 Breaking changes 🛑

- `honeycomb` exporter: Update to use internal data format (#1689)

## 💡 Enhancements 💡

- `newrelic` exporter: Add support for span events (#1643)
- `awsemf` exporter:
  - Add placeholder support in `log_group_name` and `log_stream_name` config (#1623, #1661)
  - Add label matching filtering rule (#1619)
- `resourcedetection` processor: Add new resource detector for AWS Elastic Beanstalk environments (#1585)
- `loadbalancing` exporter:
  - Add sort of endpoints in static resolver (#1692)
  - Allow specifying port when using DNS resolver (#1650)
- Add `batchperresourceattr` helper library that splits an incoming data based on an attribute in the resource (#1694)
- `alibabacloudlogservice` exporter:
  - Add logs exporter (#1609)
  - Change trace type from opencensus to opentelemetry (#1713)
- `datadog` exporter:
  - Improve trace exporter performance (#1706, #1707)
  - Add option to only send metadata (#1723)
- `awsxray` exporter:
  - Add parsing of Python stack traces (#1676)
  - Add collector version to user agent (#1730)

## 🧰 Bug fixes 🧰

- `loadbalancing` exporter:
  - Fix retry queue for exporters (#1687)
  - Fix `periodicallyResolve` for DNS resolver checks (#1678)
- `datadog` exporter: Fix status code handling (#1691)
- `awsxray` exporter:
  - Fix empty traces in X-Ray console (#1709)
  - Stricter requirements for adding http request url (#1729)
  - Fix status code handling for errors/faults (#1740)
- `signalfx` exporter:
  - Split incoming data requests by access token before enqueuing (#1727)
  - Disable retry on 400 and 401, retry with backoff on 429 and 503 (#1672)
- `awsecscontainermetrics` receiver: Improve error handling to fix seg fault (#1738)

## v0.15.0

# 🎉 OpenTelemetry Collector Contrib v0.15.0 (Beta) 🎉

The OpenTelemetry Collector Contrib contains everything in the [opentelemetry-collector release](https://github.com/open-telemetry/opentelemetry-collector/releases/tag/v0.15.0) (be sure to check the release notes here as well!). Check out the [Getting Started Guide](https://opentelemetry.io/docs/collector/getting-started/) for deployment and configuration information.

## 🚀 New components 🚀

- `zookeeper` receiver: Collects metrics from a Zookeeper instance using the `mntr` command
- `loadbalacing` exporter: Consistently exports spans belonging to the same trace to the same backend
- `windowsperfcounters` receiver: Captures the configured system, application, or custom performance counter data from the Windows registry using the PDH interface
- `awsprometheusremotewrite` exporter:  Sends metrics data in Prometheus TimeSeries format to a Prometheus Remote Write Backend and signs each outgoing HTTP request following the AWS Signature Version 4 signing process

## 💡 Enhancements 💡

- `awsemf` exporter:
  - Add `metric_declarations` config option for metric filtering and dimensions (#1503)
  - Add SummaryDataType and remove Min/Max from Histogram (#1584)
- `signalfxcorrelation` exporter: Add ability to translate host dimension (#1561)
- `newrelic` exporter: Use pdata instead of the OpenCensus for traces (#1587)
- `metricstransform` processor:
  - Add `combine` action for matched metrics (#1506)
  - Add `submatch_case` config option to specify case of matched label values (#1640)
- `awsecscontainermetrics` receiver: Extract cluster name from ARN (#1626)
- `elastic` exporter: Improve handling of span status if the status code is unset (#1591)

## 🧰 Bug fixes 🧰

- `awsemf` exporter: Add check for unhandled metric data types (#1493)
- `groupbytrace` processor: Make buffered channel to avoid goroutines leak (#1505)
- `stackdriver` exporter: Set `options.UserAgent` so that the OpenCensus exporter does not override the UA ($1620)

## v0.14.0

# 🎉 OpenTelemetry Collector Contrib v0.14.0 (Beta) 🎉

The OpenTelemetry Collector Contrib contains everything in the [opentelemetry-collector release](https://github.com/open-telemetry/opentelemetry-collector/releases/tag/v0.14.0) (be sure to check the release notes here as well!). Check out the [Getting Started Guide](https://opentelemetry.io/docs/collector/getting-started/) for deployment and configuration information.

## 🚀 New components 🚀

- `datadog` exporter to send metric and trace data to Datadog (#1352)
- `tailsampling` processor moved from core to contrib (#1383)

## 🛑 Breaking changes 🛑

- `jmxmetricsextension` migrated to `jmxreceiver` (#1182, #1357)
- Move signalfx correlation code out of `sapm` to `signalfxcorrelation` exporter (#1376)
- Move Splunk specific utils outside of common (#1306)
- `stackdriver` exporter:
    - Config options `metric_prefix` & `skip_create_metric_descriptor` are now nested under `metric`, see [README](https://github.com/open-telemetry/opentelemetry-collector-contrib/blob/main/exporter/stackdriverexporter/README.md).
    - Trace status codes no longer reflect gRPC codes as per spec changes: open-telemetry/opentelemetry-specification#1067
- `datadog` exporter: Remove option to change the namespace prefix (#1483)

## 💡 Enhancements 💡

- `splunkhec` receiver: Add ability to ingest metrics (#1276)
- `signalfx` receiver: Improve pipeline error handling (#1329)
- `datadog` exporter:
  - Improve hostname resolution (#1285)
  - Add flushing/export of traces and trace-related statistics (#1266)
  - Enable traces on Windows (#1340)
  - Send otel.exporter running metric (#1354)
  - Add tag normalization util method (#1373)
  - Send host metadata (#1351)
  - Support resource conventions for hostnames (#1434)
  - Add version tag extract (#1449)
- Add `batchpertrace` library to split the incoming batch into several batches, one per trace (#1257)
- `statsd` receiver:
  - Add timer support (#1335)
  - Add sample rate support for counter, transfer gauge to double and transfer counter to int only (#1361)
- `awsemf` exporter: Restructure metric translator logic (#1353)
- `resourcedetection` processor:
  - Add EC2 hostname attribute (#1324)
  - Add ECS Resource detector (#1360)
- `sapm` exporter: Add queue settings (#1390)
- `metrictransform` processor: Add metric filter option (#1447)
- `awsxray` exporter: Improve ECS attribute and origin translation (#1428)
- `resourcedetection` processor: Initial system detector (#1405)

## 🧰 Bug fixes 🧰

- Remove duplicate definition of cloud providers with core conventions (#1288)
- `kubeletstats` receiver: Handle nil references from the kubelet API (#1326)
- `awsxray` receiver:
  - Add kind type to root span to fix the empty parentID problem (#1338)
  - Fix the race condition issue (#1490)
- `awsxray` exporter:
  - Setting the tlsconfig InsecureSkipVerify using NoVerifySSL (#1350)
  - Drop invalid xray trace id (#1366)
- `elastic` exporter: Ensure span name is limited (#1371)
- `splunkhec` exporter: Don't send 'zero' timestamps to Splunk HEC (#1157)
- `stackdriver` exporter: Skip processing empty metrics slice (#1494)

## v0.13.0

# 🎉 OpenTelemetry Collector Contrib v0.13.0 (Beta) 🎉

The OpenTelemetry Collector Contrib contains everything in the [opentelemetry-collector release](https://github.com/open-telemetry/opentelemetry-collector/releases/tag/v0.13.0) (be sure to check the release notes here as well!). Check out the [Getting Started Guide](https://opentelemetry.io/docs/collector/getting-started/) for deployment and configuration information.

## 💡 Enhancements 💡

- `sapm` exporter:
  - Enable queuing by default (#1224)
  - Add SignalFx APM correlation (#1205)
  - Make span source attribute and destination dimension names configurable (#1286)
- `signalfx` exporter:
  - Pass context to the http client requests (#1225)
  - Update `disk.summary_utilization` translation rule to accommodate new labels (#1258)
- `newrelic` exporter: Add `span.kind` attribute (#1263)
- `datadog` exporter:
  - Add Datadog trace translation helpers (#1208)
  - Add API key validation (#1216)
- `splunkhec` receiver: Add the ability to ingest logs (#1268)
- `awscontainermetrics` receiver: Report `CpuUtilized` metric in percentage (#1283)
- `awsemf` exporter: Only calculate metric rate for cumulative counter and avoid SingleDimensionRollup for metrics with only one dimension (#1280)

## 🧰 Bug fixes 🧰

- Make `signalfx` exporter a metadata exporter (#1252)
- `awsecscontainermetrics` receiver: Check for empty network rate stats and set zero (#1260)
- `awsemf` exporter: Remove InstrumentationLibrary dimension in CloudWatch EMF Logs if it is undefined (#1256)
- `awsxray` receiver: Fix trace/span id transfer (#1264)
- `datadog` exporter: Remove trace support for Windows for now (#1274)
- `sapm` exporter: Correlation enabled check inversed (#1278)

## v0.12.0

# 🎉 OpenTelemetry Collector Contrib v0.12.0 (Beta) 🎉

The OpenTelemetry Collector Contrib contains everything in the [opentelemetry-collector release](https://github.com/open-telemetry/opentelemetry-collector/releases/tag/v0.12.0) (be sure to check the release notes here as well!). Check out the [Getting Started Guide](https://opentelemetry.io/docs/collector/getting-started/) for deployment and configuration information.

## 🚀 New components 🚀

- `awsemf` exporter to support exporting metrics to AWS CloudWatch (#498, #1169)
- `http_forwarder` extension that forwards HTTP requests to a specified target (#979, #1014, #1150)
- `datadog` exporter that sends metric and trace data to Datadog (#1142, #1178, #1181, #1212)
- `awsecscontainermetrics` receiver to collect metrics from Amazon ECS Task Metadata Endpoint (#1089, #1148, #1160)

## 💡 Enhancements 💡

- `signalfx` exporter:
  - Add host metadata synchronization (#1039, #1118)
  - Add `copy_dimensions` translator option (#1126)
  - Update `k8s_cluster` metric translations (#1121)
  - Add option to exclude metrics (#1156)
  - Add `avg` aggregation method (#1151)
  - Fallback to host if cloud resource id not found (#1170)
  - Add backwards compatible translation rules for the `dockerstatsreceiver` (#1201)
  - Enable queuing and retries (#1223)
- `splunkhec` exporter:
  - Add log support (#875)
  - Enable queuing and retries (#1222)
- `k8scluster` receiver: Standardize metric names (#1119)
- `awsxray` exporter:
  - Support AWS EKS attributes (#1090)
  - Store resource attributes in X-Ray segments (#1174)
- `honeycomb` exporter:
  - Add span kind to the event sent to Honeycomb (#474)
  - Add option to adjust the sample rate using an attribute on the span (#1162)
- `jmxmetrics` extension: Add subprocess manager to manage child java processes (#1028)
- `elastic` exporter: Initial metrics support (#1173)
- `k8s` processor: Rename default attr names for label/annotation extraction (#1214)
- Add common SignalFx host id extraction (#1100)
- Allow MSI upgrades (#1165)

## 🧰 Bug fixes 🧰

- `awsxray` exporter: Don't set origin to EC2 when not on AWS (#1115)

## v0.11.0

# 🎉 OpenTelemetry Collector Contrib v0.11.0 (Beta) 🎉

The OpenTelemetry Collector Contrib contains everything in the [opentelemetry-collector release](https://github.com/open-telemetry/opentelemetry-collector/releases/tag/v0.11.0) (be sure to check the release notes here as well!). Check out the [Getting Started Guide](https://opentelemetry.io/docs/collector/getting-started/) for deployment and configuration information.

## 🚀 New components 🚀
- add `dockerstats` receiver as top level component (#1081)
- add `tracegen` utility (#956)

## 💡 Enhancements 💡
- `stackdriver` exporter: Allow overriding client options via config (#1010)
- `k8scluster` receiver: Ensure informer caches are synced before initial data sync (#842)
- `elastic` exporter: Translate `deployment.environment` resource attribute to Elastic APM's semantically equivalent `service.environment` (#1022)
- `k8s` processor: Add logs support (#1051)
- `awsxray` exporter: Log response error with zap (#1050)
- `signalfx` exporter
  - Add dimensions to renamed metrics (#1041)
  - Add translation rules for `disk_ops.total` and `disk_ops.pending` metrics (#1082)
  - Add event support (#1036)
- `kubeletstats` receiver: Cache detailed PVC labels to reduce API calls (#1052)
- `signalfx` receiver: Add event support (#1035)

## v0.10.0

# 🎉 OpenTelemetry Collector Contrib v0.10.0 (Beta) 🎉

The OpenTelemetry Collector Contrib contains everything in the [opentelemetry-collector release](https://github.com/open-telemetry/opentelemetry-collector/releases/tag/v0.10.0) (be sure to check the release notes here as well!). Check out the [Getting Started Guide](https://opentelemetry.io/docs/collector/getting-started/) for deployment and configuration information.

## 🚀 New components 🚀
- add initial docker stats receiver, without sourcing in top level components (#495)
- add initial jmx metrics extension structure, without sourcing in top level components (#740)
- `routing` processor for routing spans based on HTTP headers (#907)
- `splunkhec` receiver to receive Splunk HEC metrics, traces and logs (#840)
- Add skeleton for `http_forwarder` extension that forwards HTTP requests to a specified target (#979)

## 💡 Enhancements 💡
- `stackdriver` exporter
  - Add timeout parameter (#835)
  - Add option to configurably set UserAgent string (#758)
- `signalfx` exporter
  - Reduce memory allocations for big batches processing (#871)
  - Add AWSUniqueId and gcp_id generation (#829)
  - Calculate cpu.utilization compatibility metric (#839, #974, #954)
- `metricstransform` processor: Replace `{{version}}` in label values (#876)
- `resourcedetection` processor: Logs Support (#970)
- `statsd` receiver: Add parsing for labels and gauges (#903)

## 🧰 Bug fixes 🧰
- `k8s` processor
  - Wrap metrics before sending further down the pipeline (#837)
  - Fix setting attributes on metrics passed from agent (#836)
- `awsxray` exporter: Fix "pointer to empty string" is not omitted bug (#830)
- `azuremonitor` exporter: Treat UNSPECIFIED span kind as INTERNAL (#844)
- `signalfx` exporter: Remove misleading warnings (#869)
- `newrelic` exporter: Fix panic if service name is empty (#969)
- `honeycomb` exporter: Don't emit default proc id + starttime (#972)

## v0.9.0

# 🎉 OpenTelemetry Collector Contrib v0.9.0 (Beta) 🎉

The OpenTelemetry Collector Contrib contains everything in the [opentelemetry-collector release](https://github.com/open-telemetry/opentelemetry-collector/releases/tag/v0.9.0) (be sure to check the release notes here as well!). Check out the [Getting Started Guide](https://opentelemetry.io/docs/collector/getting-started/) for deployment and configuration information.

## 🛑 Breaking changes 🛑
- Remove deprecated `lightstep` exporter (#828)

## 🚀 New components 🚀
- `statsd` receiver for ingesting StatsD messages (#566)

## 💡 Enhancements 💡
- `signalfx` exporter
   - Add disk usage translations (#760)
   - Add disk utilization translations (#782)
   - Add translation rule to drop redundant metrics (#809)
- `kubeletstats` receiver
  - Sync available volume metadata from /pods endpoint (#690)
  - Add ability to collect detailed data from PVC (#743)
- `awsxray` exporter: Translate SDK name/version into xray model (#755)
- `elastic` exporter: Translate semantic conventions to Elastic destination fields (#671)
- `stackdriver` exporter: Add point count metric (#757)
- `awsxray` receiver
  - Ported the TCP proxy from the X-Ray daemon (#774)
  - Convert to OTEL trace format (#691)

## 🧰 Bug fixes 🧰
- `kubeletstats` receiver: Do not break down metrics batch (#754)
- `host` observer: Fix issue on darwin where ports listening on all interfaces are not correctly accounted for (#582)
- `newrelic` exporter: Fix panic on missing span status (#775)

## v0.8.0

# 🎉 OpenTelemetry Collector Contrib v0.8.0 (Beta) 🎉

The OpenTelemetry Collector Contrib contains everything in the [opentelemetry-collector release](https://github.com/open-telemetry/opentelemetry-collector/releases/tag/v0.8.0) (be sure to check the release notes here as well!). Check out the [Getting Started Guide](https://opentelemetry.io/docs/collector/getting-started/) for deployment and configuration information.

## 🚀 New components 🚀

- Receivers
  - `prometheusexec` subprocess manager (##499)

## 💡 Enhancements 💡

- `signalfx` exporter
  - Add/Update metric translations (#579, #584, #639, #640, #652, #662)
  - Add support for calculate new metric translator (#644)
  - Add renaming rules for load metrics (#664)
  - Update `container.name` to `k8s.container.name` in default translation rule (#683)
  - Rename working-set and page-fault metrics (#679)
- `awsxray` exporter
  - Translate exception event into xray exception (#577)
  - Add ingestion of X-Ray segments via UDP (#502)
  - Parse Java stacktrace and populate in xray cause (#687)
- `kubeletstats` receiver
  - Add metric_groups option (#648)
  - Set datapoint timestamp in receiver (#661)
  - Change `container.name` label to `k8s.container.name` (#680)
  - Add working-set and page-fault metrics (#666)
  - Add basic support for volume metrics (#667)
- `stackdriver` trace exporter: Move to new interface and pdata (#486)
- `metricstranform` processor: Keep timeseries and points in order after aggregation (#663)
- `k8scluster` receiver: Change `container.spec.name` label to `k8s.container.name` (#681)
- Migrate receiver creator to internal data model (#701)
- Add ec2 support to `resourcedetection` processor (#587)
- Enable timeout, sending queue and retry for SAPM exporter (#707)

## 🧰 Bug fixes 🧰

- `azuremonitor` exporter: Correct HTTP status code success mapping (#588)
- `k8scluster` receiver: Fix owner reference in metadata updates (#649)
- `awsxray` exporter: Fix handling of db system (#697)

## 🚀 New components 🚀

- Skeleton for AWS ECS container metrics receiver (#463)
- `prometheus_exec` receiver (#655)

## v0.7.0

# 🎉 OpenTelemetry Collector Contrib v0.7.0 (Beta) 🎉

The OpenTelemetry Collector Contrib contains everything in the [opentelemetry-collector release](https://github.com/open-telemetry/opentelemetry-collector/releases/tag/v0.7.0) (be sure to check the release notes here as well!). Check out the [Getting Started Guide](https://opentelemetry.io/docs/collector/getting-started/) for deployment and configuration information.

## 🛑 Breaking changes 🛑

- `awsxray` receiver updated to support udp: `tcp_endpoint` config option renamed to `endpoint` (#497)
- TLS config changed for `sapmreceiver` (#488) and `signalfxreceiver` receivers (#488)

## 🚀 New components 🚀

- Exporters
  - `sentry` adds tracing exporter for [Sentry](https://sentry.io/) (#565)
- Extensions
  - `endpoints` observer: adds generic endpoint watcher (#427)
  - `host` observer: looks for listening network endpoints on host (#432)

## 💡 Enhancements 💡

- Update `honeycomb` exporter for v0.8.0 compatibility
- Extend `metricstransform` processor to be able to add a label to an existing metric (#441)
- Update `kubeletstats` metrics according to semantic conventions (#475)
- Updated `awsxray` receiver config to use udp (#497)
- Add `/pods` endpoint support in `kubeletstats` receiver to add extra labels (#569)
- Add metric translation options to `signalfx` exporter (#477, #501, #571, #573)

## 🧰 Bug fixes 🧰

- `azuremonitor` exporter: Mark spanToEnvelope errors as permanent (#500)

## v0.6.0

# 🎉 OpenTelemetry Collector Contrib v0.6.0 (Beta) 🎉

The OpenTelemetry Collector Contrib contains everything in the [opentelemetry-collector release](https://github.com/open-telemetry/opentelemetry-collector/releases/tag/v0.6.0) (be sure to check the release notes here as well!). Check out the [Getting Started Guide](https://opentelemetry.io/docs/collector/getting-started/) for deployment and configuration information.

## 🛑 Breaking changes 🛑

- Removed `jaegarlegacy` (#397) and `zipkinscribe` receivers (#410)
- `kubeletstats` receiver: Renamed `k8s.pod.namespace` pod label to `k8s.namespace.name` and `k8s.container.name` container label to `container.name`

## 🚀 New components 🚀

- Processors
  - `metricstransform` renames/aggregates within individual metrics (#376) and allow changing the data type between int and float (#402)

## 💡 Enhancements 💡

- `awsxray` exporter: Use `peer.service` as segment name when set. (#385)
- `splunk` exporter: Add trace exports support (#359, #399)
- Build and publish Windows MSI (#408) and DEB/RPM Linux packages (#405)

## 🧰 Bug fixes 🧰

- `kubeletstats` receiver:
  - Fixed NPE for newly created pods (#404)
  - Updated to latest change in the ReceiverFactoryOld interface (#401)
  - Fixed logging and self reported metrics (#357)
- `awsxray` exporter: Only convert SQL information for SQL databases. (#379)
- `resourcedetection` processor: Correctly obtain machine-type info from gce metadata (#395)
- `k8scluster` receiver: Fix container resource metrics (#416)

## v0.5.0

Released 01-07-2020

# 🎉 OpenTelemetry Collector Contrib v0.5.0 (Beta) 🎉

The OpenTelemetry Collector Contrib contains everything in the [opentelemetry-collector release](https://github.com/open-telemetry/opentelemetry-collector/releases/tag/v0.5.0) (be sure to check the release notes here as well!). Check out the [Getting Started Guide](https://opentelemetry.io/docs/collector/getting-started/) for deployment and configuration information.

## 🚀 New components 🚀

- Processors
  - `resourcedetection` to automatically detect the resource based on the configured set of detectors (#309)

## 💡 Enhancements 💡

- `kubeletstats` receiver: Support for ServiceAccount authentication (#324)
- `signalfx` exporter and receiver
  - Add SignalFx metric token passthrough and config option (#325)
  - Set default endpoint of `signalfx` receiver to `:9943` (#351)
- `awsxray` exporter: Support aws plugins EC2/ECS/Beanstalk (#343)
- `sapm` exporter and receiver: Add SAPM access token passthrough and config option (#349)
- `k8s` processor: Add metrics support (#358)
- `k8s` observer: Separate annotations from labels in discovered pods (#363)

## 🧰 Bug fixes 🧰

- `honeycomb` exporter: Remove shared use of libhoney from goroutines (#305)

## v0.4.0

Released 17-06-2020

# 🎉 OpenTelemetry Collector Contrib v0.4.0 (Beta) 🎉

The OpenTelemetry Collector Contrib contains everything in the [opentelemetry-collector release](https://github.com/open-telemetry/opentelemetry-collector/releases/tag/v0.4.0) (be sure to check the release notes here as well!). Check out the [Getting Started Guide](https://opentelemetry.io/docs/collector/getting-started/) for deployment and configuration information.

## 🛑 Breaking changes 🛑

  - `signalfx` exporter `url` parameter changed to `ingest_url` (no impact if only using `realm` setting)

## 🚀 New components 🚀

- Receivers
  - `receiver_creator` to create receivers at runtime (#145), add observer support to receiver_creator (#173), add rules support (#207), add dynamic configuration values (#235) 
  - `kubeletstats` receiver (#237) 
  - `prometheus_simple` receiver (#184) 
  - `kubernetes-cluster` receiver (#175) 
  - `redis` receiver (#138)
- Exporters
  - `alibabacloudlogservice` exporter (#259) 
  - `SplunkHEC` metrics exporter (#246)
  - `elastic` APM exporter (#240)
  - `newrelic` exporter (#229) 
- Extensions
  - `k8s` observer (#185) 

## 💡 Enhancements 💡

- `awsxray` exporter
  - Use X-Ray convention of segment name == service name (#282)
  - Tweak xray export to improve rendering of traces and improve parity (#241)
  - Add handling for spans received with nil attributes (#212)
- `honeycomb` exporter
  - Use SendPresampled (#291)
  - Add span attributes as honeycomb event fields (#271)
  - Support resource labels in Honeycomb exporter (#20)
- `k8s` processor
  - Add support of Pod UID extraction to k8sprocessor (#219)
  - Use `k8s.pod.ip` to record resource IP instead of just `ip` (#183)
  - Support same authentication mechanism as other kubernetes components do (#307)
- `sapm` exporter: Add TLS for SAPM and SignalFx receiver (#215)
- `signalfx` exporter
  - Add metric metadata syncer to SignalFx exporter (#231)
  - Add TLS for SAPM and SignalFx receiver (#215)
- `stackdriver` exporter: Add support for resource mapping in config (#163)

## 🧰 Bug fixes 🧰

- `awsxray` exporter: Wrap bad request errors for proper handling by retry queue (#205)
- `lightstep` exporter: Ensure Lightstep exporter doesnt crash on nil node (#250)
- `sapm` exporter: Do not break Jaeger traces before sending downstream (#193)
- `k8s` processor: Ensure Jaeger spans work in passthrough mode (262)

## 🧩 Components 🧩

### Receivers

| Traces | Metrics |
|:-------:|:-------:|
| Jaeger Legacy | Carbon |
| SAPM (SignalFx APM) | Collectd | 
| Zipkin Scribe | K8s Cluster |
| | Redis |
| |  SignalFx | 
| | Simple Prometheus |
| | Wavefront |

### Processors

- K8s

### Exporters

| Commercial | Community |
|:------------:|:-----------:|
| Alibaba Cloud Log Service | Carbon |
| AWS X-ray | Elastic |
| Azure Monitor | Jaeger Thrift |
| Honeycomb | Kinesis |
| Lightstep |
| New Relic |
| SAPM (SignalFx APM) | 
| SignalFx (Metrics) |
| Splunk HEC |
| Stackdriver (Google) |

### Extensions

- Observer
  - K8s

## v0.3.0 Beta

Released 2020-03-30

### Breaking changes

-  Make prometheus receiver config loading strict. #697 
Prometheus receiver will now fail fast if the config contains unused keys in it.

### Changes and fixes

- Enable best effort serve by default of Prometheus Exporter (https://github.com/orijtech/prometheus-go-metrics-exporter/pull/6)
- Fix null pointer exception in the logging exporter #743 
- Remove unnecessary condition to have at least one processor #744 
- Updated Honeycomb exported to `honeycombio/opentelemetry-exporter-go v0.3.1`

### Features

Receivers / Exporters:

* AWS X-Ray
* Carbon
* CollectD
* Honeycomb
* Jaeger
* Kinesis
* LightStep
* OpenCensus
* OpenTelemetry
* SAPM
* SignalFx
* Stackdriver
* Wavefront
* Zipkin
* Zipkin Scribe


Processors:

* Attributes
* Batch
* Memory Limiter
* Queued Retry
* Resource
* Sampling
* Span
* Kubernetes

Extensions:

* Health Check
* Performance Profiler
* zPages


## v0.2.8

Released 2020-03-25

Alpha v0.2.8 of OpenTelemetry Collector Contrib.

- Implemented OTLP receiver and exporter.
- Added ability to pass config to the service programmatically (useful for custom builds).
- Improved own metrics / observability.


## v0.2.7

Released 2020-03-17

### Self-Observability
- New command-line switch to control legacy and new metrics. Users are encouraged
to experiment and migrate to the new metrics.
- Improved error handling on shutdown.


### Processors
- Fixed passthrough mode k8sprocessor.
- Added `HASH` action to attribute processor.

### Receivers and Exporters
- Added Honeycomb exporter.
- Added LightStep exporter.
- Added regular expression for Carbon receiver, allowing the metric name to be broken into proper label keys and values.
- Updated Stackdriver exporter to use a new batch API.


## v0.2.6 Alpha

Released 2020-02-18

### Self-Observability
- Updated metrics prefix to `otelcol` and expose command line argument to modify the prefix value.
- Batch dropped span now emits zero when no spans are dropped.

### Processors
- Extended Span processor to have include/exclude span logic.
- Ability to choose strict or regexp matching for include/exclude filters.

### Receivers and Exporters
- Added Carbon receiver and exporter.
- Added Wavefront receiver.


## v0.0.5 Alpha

Released 2020-01-30

- Regexp-based filtering of span names.
- Ability to extract attributes from span names and rename span.
- File exporter for debugging.
- Span processor is now enabled by default.

## v0.0.1 Alpha

Released 2020-01-11

First release of OpenTelemetry Collector Contrib.


[v0.3.0]: https://github.com/open-telemetry/opentelemetry-collector-contrib/compare/v0.2.8...v0.3.0
[v0.2.8]: https://github.com/open-telemetry/opentelemetry-collector-contrib/compare/v0.2.7...v0.2.8
[v0.2.7]: https://github.com/open-telemetry/opentelemetry-collector-contrib/compare/v0.2.6...v0.2.7
[v0.2.6]: https://github.com/open-telemetry/opentelemetry-collector-contrib/compare/v0.0.5...v0.2.6
[v0.0.5]: https://github.com/open-telemetry/opentelemetry-collector-contrib/compare/v0.0.1...v0.0.5
[v0.0.1]: https://github.com/open-telemetry/opentelemetry-collector-contrib/tree/v0.0.1<|MERGE_RESOLUTION|>--- conflicted
+++ resolved
@@ -36,11 +36,8 @@
 - `zookeeperreceiver`: Fix issue where receiver could panic during shutdown (#7020)
 - `prometheusreceiver`: Fix metadata fetching when metrics differ by trimmable suffixes (#6932)
 - Sanitize URLs being logged (#7021)
-<<<<<<< HEAD
 - `prometheusreceiver`: Fix start time tracking for long scrape intervals (#7053)
-=======
 - `signalfxexporter`: Don't use syscall to avoid compilation errors on some platforms (#7062)
->>>>>>> d5dfa3d7
 
 ## 💡 Enhancements 💡
 
