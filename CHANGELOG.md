--- conflicted
+++ resolved
@@ -13,11 +13,8 @@
 - `sapmexporter`: Add validation for `sending_queue` setting (#8023)
 - `signalfxexporter`: Add validation for `sending_queue` setting (#8026)
 - `resourcedetectionprocessor`: Add confighttp.HTTPClientSettings To Resource Detection Config Fixes (#7397)
-<<<<<<< HEAD
 - `hostmetricsreceiver`: Add cpu.utilization metrics to cpu scrapper (#7130)
-=======
 - `honeycombexporter`: Add validation for `sending_queue` setting (#8113)
->>>>>>> c887d276
 
 ### 🛑 Breaking changes 🛑
 
