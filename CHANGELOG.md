--- conflicted
+++ resolved
@@ -26,11 +26,8 @@
 - `azuremonitorexporter`: Fix log exporter bug related to incorrectly mapping SpanId (#9579)
 - `mysqlreceiver`: Fix attribute values mismatch with its definition (#9688)
 - `opencensusreceiver`: Do not report fatal error if err is server closed (#9559).
-<<<<<<< HEAD
+- `sqlserverreceiver`: Fix the receiver to have integer types on metrics where applicable (#9601)
 - `nginxreceiver`: Include nginxreceiver in components (#9572)
-=======
-- `sqlserverreceiver`: Fix the receiver to have integer types on metrics where applicable (#9601)
->>>>>>> b32af032
 
 ## v0.50.0
 
