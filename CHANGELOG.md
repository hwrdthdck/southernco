# Changelog

## Unreleased

## 💡 Enhancements 💡

- `tanzuobservabilityexporter`: Turn on metrics exporter (#7281)
- `attributesprocessor` `resourceprocessor`: Add `from_context` value source
- `resourcedetectionprocessor`: check cluster config to verify resource is on aws for eks resources (#7186)
- `awscloudwatchlogsexporter`: enable awscloudwatchlogsexporter which accepts and exports log data (#7297)
- `translator/prometheusremotewrite`: add a new module to help translate data from OTLP to Prometheus Remote Write (#7240)
- `jmxreceiver`: Added `additional_jars` configuration option to launch JMX Metric Gatherer JAR with extended `CLASSPATH` (#7378)
- `awscontainerinsightreceiver`: add full pod name when configured to AWS Container Insights Receiver (#7415)
- `hostreceiver/loadscraper`: Migrate the scraper to the mdatagen metrics builder (#7288)
## 🛑 Breaking changes 🛑

## 🚀 New components 🚀

## 🧰 Bug fixes 🧰

## v0.43.0

## 💡 Enhancements 💡

- `coralogixexporter`: First implementation of Coralogix Exporter (#6816)
- `cloudfoundryreceiver`: Enable Cloud Foundry client (#7060)
- `elasticsearchexporter`: add elasticsearchexporter to the components exporter list (#6002)
- `elasticsearchreceiver`: Add metric metadata (#6892)
- `elasticsearchreceiver`: Use same metrics as JMX receiver for JVM metrics (#7160)
- `elasticsearchreceiver`: Implement scraping logic (#7174)
- `datadogexporter`: Add http.status_code tag to trace stats (#6889)
- `datadogexporter`: Add configuration option to use OTel span name into the Datatog resource name (#6611)
- `dynatraceexporter`: Write error logs using plugin logger (#7360)
- `mongodbreceiver`: Add initial client code to the component (#7125)
- `tanzuobservabilityexporter`: Support delta histograms (#6897)
- `awscloudwatchlogsexporter`: Use cwlogs package to export logs (#7152)
- `mysqlreceiver`: Add the receiver to available components (#7078)
- `tanzuobservabilityexporter`: Documentation for the memory_limiter configuration (#7164)
- `dynatraceexporter`: Do not shut down exporter when metrics ingest module is temporarily unavailable (#7161)
- `mongodbreceiver`: Add metric metadata (#7163)
- `mongodbreceiver`: Add metric scraping (#7175)
- `postgresqlreceiver`: add the receiver to available components (#7079)
- `rabbitmqreceiver`: Add scraper logic (#7299)
- `tanzuobservability exporter`: Support summary metrics (#7121)
- `mongodbatlasreceiver`: Add retry and backoff to HTTP client (#6943)
- Use Jaeger gRPC instead of Thrift in the docker-compose example (#7243)
- `tanzuobservabilityexporter`: Support exponential histograms (#7127)
- `receiver_creator`: Log added and removed endpoint env structs (#7248)
- `prometheusreceiver`: Use the OTLP data conversion path by default. (#7282)
  - Use `--feature-gates=-receiver.prometheus.OTLPDirect` to re-enable the 
    OpenCensus conversion path.
- `extension/observers`: Correctly set image and tag on container endpoints (#7279)
- `tanzuobservabilityexporter`: Document how to enable memory_limiter (#7286)
- `hostreceiver/networkscraper`: Migrate the scraper to the mdatagen metrics builder (#7048)
- `hostmetricsreceiver`: Add MuteProcessNameError config flag to mute specific error reading process executable (#7176)
- `scrapertest`: Improve comparison logic (#7305)
- `hostmetricsreceiver`: add `cpu_average` option for load scraper to report the average cpu load (#6999)
- `scrapertest`: Add comparison option to ignore specific attributes (#6519)
- `tracegen`: Add option to pass in custom headers to export calls via command line (#7308)
<<<<<<< HEAD
- `prometheusremotewriteexporter` : Dropping the condition to replace _ with key_ as __ label is reserved and _ is not (#7112)
=======
- `tracegen`: Provide official container images (#7179)
- `scrapertest`: Add comparison function for pdata.Metrics (#7400)
>>>>>>> d38704ef

## 🛑 Breaking changes 🛑

- `tanzuobservabilityexporter`: Remove status.code
- `tanzuobservabilityexporter`: Use semantic conventions for status.message (#7126) 
- `k8sattributesprocessor`: Move `kube` and `observability` packages to `internal` folder (#7159)
- `k8sattributesprocessor`: Unexport processor `Option`s (#7311)
- `zookeeperreceiver`: Refactored metrics to have correct units, types, and combined some metrics via attributes. (#7280)
- `prometheusremotewriteexporter`: `PRWExporter` struct and `NewPRWExporter()`
  function are now unexported. (#TBD)
- `newrelicexporter` marked as deprecated (#7284)

## 🚀 New components 🚀

- `rabbitmqreceiver`: Establish codebase for RabbitMQ metrics receiver (#7239)
- Add `basicauth` extension (#7167)
- `k8seventsreceiver`: Implement core logic (#6885)

## 🧰 Bug fixes 🧰

- `k8sattributeprocessor`: Parse IP out of net.Addr to correctly tag k8s.pod.ip (#7077)
- `k8sattributeprocessor`: Process IP correctly for net.Addr instances that are not typed (#7133)
- `mdatagen`: Fix validation of `enabled` field in metadata.yaml (#7166)
- `elasticsearch`: Fix timestamp for each metric being startup time (#7255)
- `prometheusremotewriteexporter`: Fix index out of range panic caused by expiring metrics (#7149)
- `resourcedetection`: Log the error when checking for ec2metadata availability (#7296) 

## v0.42.0

## 💡 Enhancements 💡

- `couchbasereceiver`: Add couchbase client (#7122)
- `couchdbreceiver`: Add couchdb scraper (#7131)
- `couchdbreceiver`: Add couchdb client (#6880)
- `elasticsearchreceiver`: Implement scraper client (#7019)
- `couchdbreceiver`: Add metadata metrics (#6878)
- `prometheusremotewriteexporter`: Handling Staleness flag from OTLP (#6679)
- `prometheusexporter`: Handling Staleness flag from OTLP (#6805)
- `prometheusreceiver`: Set OTLP no-data-present flag for stale scraped metrics. (#7043)
- `mysqlreceiver`: Add Integration test (#6916)
- `datadogexporter`: Add compatibility with ECS Fargate semantic conventions (#6670)
- `k8s_observer`: discover k8s.node endpoints (#6820)
- `redisreceiver`: Add missing description fields to keyspace metrics (#6940)
- `redisreceiver`: Set start timestamp uniformly for gauge and sum metrics (#6941)
- `kafkaexporter`: Allow controlling Kafka acknowledgment behaviour  (#6301)
- `lokiexporter`: Log the first part of the http body on failed pushes to loki (#6946)
- `resourcedetectionprocessor`: add the [consul](https://www.consul.io/) detector (#6382)
- `awsemfexporter`: refactor cw_client logic into separate `cwlogs` package (#7072)

## 🛑 Breaking changes 🛑

- `memcachedreceiver`: Update metric names (#6594)
- `memcachedreceiver`: Fix some metric units and value types (#6895)
- `sapm` receiver: Use Jaeger status values instead of OpenCensus (#6682)
- `jaeger` receiver/exporter: Parse/set Jaeger status with OTel spec values (#6682)
- `awsecscontainermetricsreceiver`: remove tag from `container.image.name` (#6436)
- `k8sclusterreceiver`: remove tag from `container.image.name` (#6436)

## 🚀 New components 🚀

- `ecs_task_observer`: Discover running containers in AWS ECS tasks (#6894)
- `mongodbreceiver`: Establish codebase for MongoDB metrics receiver (#6972)
- `couchbasereceiver`: Establish codebase for Couchbase metrics receiver (#7046)
- `dbstorage`: New experimental dbstorage extension (#7061)

## 🧰 Bug fixes 🧰

- `ecstaskobserver`: Fix "Incorrect conversion between integer types" security issue (#6939)
- Fix typo in "direction" metrics attribute description (#6949)
- `zookeeperreceiver`: Fix issue where receiver could panic during shutdown (#7020)
- `prometheusreceiver`: Fix metadata fetching when metrics differ by trimmable suffixes (#6932)
- Sanitize URLs being logged (#7021)
- `prometheusreceiver`: Fix start time tracking for long scrape intervals (#7053)
- `signalfxexporter`: Don't use syscall to avoid compilation errors on some platforms (#7062)
- `tailsamplingprocessor`: Add support for new policies as composite sub-policies (#6975)

## 💡 Enhancements 💡

- `lokiexporter`: add complete log record to body (#6619)
- `k8sclusterreceiver` add `container.image.tag` attribute (#6436)
- `spanmetricproccessor`: use an LRU cache for the cached Dimensions key-value pairs (#2179)
- `skywalkingexporter`: add skywalking metrics exporter (#6528)
- `deltatorateprocessor`: add int counter support (#6982)
- `filestorageextension`: document default values (#7022)
- `redisreceiver`: Migrate the scraper to the mdatagen metrics builder (#6938)  

## v0.41.0

## 🛑 Breaking changes 🛑

- None

## 🚀 New components 🚀

- `asapauthextension` (#6627)
- `mongodbatlasreceiver` (#6367)

## 🧰 Bug fixes 🧰

- `filestorageextension`: fix panic when configured directory cannot be accessed (#6103)
- `hostmetricsreceiver`: fix set of attributes for system.cpu.time metric (#6422)
- `k8sobserver`: only record pod endpoints for running pods (#5878)
- `mongodbatlasreceiver`: fix attributes fields in metadata.yaml (#6440)
- `prometheusexecreceiver`: command line processing on Windows (#6145)
- `spanmetricsprocessor`: fix exemplars support (#6140)
-  Remap arm64 to aarch64 on rpm/deb packages (#6635)

## 💡 Enhancements 💡

- `datadogexporter`: do not use attribute localhost-like hostnames (#6477)
- `datadogexporter`: retry per network call (#6412)
- `datadogexporter`: take hostname into account for cache (#6223)
- `exporter/lokiexporter`: adding a feature for loki exporter to encode JSON for log entry (#5846)
- `googlecloudspannerreceiver`: added fallback to ADC for database connections. (#6629)
- `googlecloudspannerreceiver`: added parsing only distinct items for sample lock request label. (#6514)
- `googlecloudspannerreceiver`: added request tag label to metadata config for top query stats. (#6475)
- `googlecloudspannerreceiver`: added sample lock requests label to the top lock stats metrics. (#6466)
- `googlecloudspannerreceiver`: added transaction tag label to metadata config for top transaction stats. (#6433)
- `groupbyattrsprocessor`: added support for metrics signal (#6248)
- `hostmetricsreceiver`: ensure SchemaURL is set (#6482)
- `kubeletstatsreceiver`: add support for read-only kubelet endpoint (#6488)
- `mysqlreceiver`: enable native authentication (#6628)
- `mysqlreceiver`: remove requirement for password on MySQL (#6479)
- `receiver/prometheusreceiver`: do not add host.name to metrics from localhost/unspecified targets (#6476)
- `spanmetricsprocessor`: add setStatus operation (#5886)
- `splunkhecexporter`: remove duplication of host.name attribute (#6527)
- `tanzuobservabilityexporter`: add consumer for sum metrics. (#6385)
- Update log-collection library to v0.23.0 (#6593)

## v0.40.0

## 🛑 Breaking changes 🛑

- `tencentcloudlogserviceexporter`: change `Endpoint` to `Region` to simplify configuration (#6135)

## 🚀 New components 🚀

- Add `memcached` receiver (#5839)

## 🧰 Bug fixes 🧰

- Fix token passthrough for HEC (#5435)
- `datadogexporter`: Fix missing resource attributes default mapping when resource_attributes_as_tags: false (#6359)
- `tanzuobservabilityexporter`: Log and report missing metric values. (#5835)
- `mongodbatlasreceiver`: Fix metrics metadata (#6395)

## 💡 Enhancements 💡

- `awsprometheusremotewrite` exporter: Improve error message when failing to sign request
- `mongodbatlas`: add metrics (#5921)
- `healthcheckextension`: Add path option (#6111)
- Set unprivileged user to container image (#6380)
- `k8sclusterreceiver`: Add allocatable type of metrics (#6113)
- `observiqexporter`: Allow Dialer timeout to be configured (#5906)
- `routingprocessor`: remove broken debug log fields (#6373)
- `prometheusremotewriteexporter`: Add exemplars support (#5578) 
- `fluentforwardreceiver`: Convert attributes with nil value to AttributeValueTypeEmpty (#6630)

## v0.39.0

## 🛑 Breaking changes 🛑

- `httpdreceiver` renamed to `apachereceiver` to match industry standards (#6207)
- `tencentcloudlogserviceexporter` change `Endpoint` to `Region` to simplify configuration (#6135)

## 🚀 New components 🚀

- Add `postgresqlreceiver` config and factory (#6153)
- Add TencentCloud LogService exporter `tencentcloudlogserviceexporter` (#5722)
- Restore `jaegerthrifthttpexporter` (#5666)
- Add `skywalkingexporter` (#5690, #6114)

## 🧰 Bug fixes 🧰

- `datadogexporter`: Improve cumulative metrics reset detection using `StartTimestamp` (#6120)
- `mysqlreceiver`: Address issues in shutdown function (#6239)
- `tailsamplingprocessor`: End go routines during shutdown (#5693)
- `googlecloudexporter`: Update google cloud exporter to correctly close the metric exporter (#5990)
- `statsdreceiver`: Fix the summary point calculation (#6155)
- `datadogexporter` Correct default value for `send_count_sum_metrics` (#6130)

## 💡 Enhancements 💡

- `datadogexporter`: Increase default timeout to 15 seconds (#6131)
- `googlecloudspannerreceiver`: Added metrics cardinality handling for Google Cloud Spanner receiver (#5981, #6148, #6229)
- `mysqlreceiver`: Mysql add support for different protocols (#6138)
- `bearertokenauthextension`: Added support of Bearer Auth for HTTP Exporters (#5962)
- `awsxrayexporter`: Fallback to rpc.method for segment operation when aws.operation missing (#6231)
- `healthcheckextension`: Add new health check feature for collector pipeline (#5643)
- `datadogexporter`: Always add current hostname (#5967)
- `k8sattributesprocessor`: Add code to fetch all annotations and labels by specifying key regex (#5780)
- `datadogexporter`: Do not rely on collector to resolve envvar when possible to resolve them (#6122)
- `datadogexporter`: Add container tags to attributes package (#6086)
- `datadogexporter`: Preserve original TraceID (#6158)
- `prometheusreceiver`: Enhance prometheus receiver logger to determine errors, test real e2e usage (#5870)
- `awsxrayexporter`: Added support for AWS AppRunner origin (#6141)

## v0.38.0

## 🛑 Breaking changes 🛑

- `datadogexporter` Make distributions the default histogram export option. (#5885)
- `redisreceiver` Update Redis receiver's metric names. (#5837)
- Remove `scraperhelper` from contrib, use the core version. (#5826)

## 🚀 New components 🚀

- `googlecloudspannerreceiver` Added implementation of Google Cloud Spanner receiver. (#5727)
- `awsxrayproxy` Wire up awsxrayproxy extension. (#5747)
- `awscontainerinsightreceiver` Enable AWS Container Insight receiver. (#5960)

## 🧰 Bug fixes 🧰

- `statsdreceiver`: fix start timestamp / temporality for counters. (#5714)
- Fix security issue related to github.com/tidwall/gjson. (#5936)
- `datadogexporter` Fix cumulative histogram handling in distributions mode (#5867)
- `datadogexporter` Skip nil sketches (#5925)

## 💡 Enhancements 💡

- Extend `kafkareceiver` configuration capabilities. (#5677)
- Convert `mongodbatlas` receiver to use scraperhelper. (#5827)
- Convert `dockerstats` receiver to use scraperhelper. (#5825)
- Convert `podman` receiver to use scraperhelper. (#5822)
- Convert `redisreceiver` to use scraperhelper. (#5796)
- Convert `kubeletstats` receiver to use scraperhelper. (#5821)
- `googlecloudspannerreceiver` Migrated Google Cloud Spanner receiver to scraper approach. (#5868)
- `datadogexporter` Use a `Consumer` interface for decoupling from zorkian's package. (#5315)
- `mdatagen` - Add support for extended metric descriptions (#5688)
- `signalfxexporter` Log datapoints option. (#5689)
- `cumulativetodeltaprocessor`: Update cumulative to delta. (#5772)
- Update configuration default values in log receivers docs. (#5840)
- `fluentforwardreceiver`: support more complex fluent-bit objects. (#5676)
- `datadogexporter` Remove spammy logging. (#5856)
- `datadogexporter` Remove obsolete report_buckets config. (#5858)
- Improve performance of metric expression matcher. (#5864)
- `tanzuobservabilityexporter` Introduce metricsConsumer and gaugeMetricConsumer. (#5426)
- `awsxrayexporter` rpc.system has priority to determine aws namespace. (#5833)
- `tailsamplingprocessor` Add support for composite sampling policy to the tailsampler. (#4958)
- `kafkaexporter` Add support for AWS_MSK_IAM SASL Auth (#5763)
- Refactor the client Authenticators  for the new "ClientAuthenticator" interfaces (#5905)
- `mongodbatlasreceiver` Add client wrapper for MongoDB Atlas support (#5386)
- `redisreceiver` Update Redis config options (#5861)
- `routingprocessor`: allow routing for all signals (#5869)
- `extension/observer/docker` add ListAndWatch to observer (#5851)

## v0.37.1

## 🧰 Bug fixes 🧰

- Fixes a problem with v0.37.0 which contained dependencies on v0.36.0 components. They should have been updated to v0.37.0.

## v0.37.0

## 🚀 New components 🚀

- [`journald` receiver](https://github.com/open-telemetry/opentelemetry-collector-contrib/tree/main/receiver/journaldreceiver) to parse Journald events from systemd journal using the [opentelemetry-log-collection](https://github.com/open-telemetry/opentelemetry-log-collection) library

## 🛑 Breaking changes 🛑

- Remove squash on configtls.TLSClientSetting for splunkhecexporter (#5541)
- Remove squash on configtls.TLSClientSetting for elastic components (#5539)
- Remove squash on configtls.TLSClientSetting for observiqexporter (#5540)
- Remove squash on configtls.TLSClientSetting for AWS components (#5454)
- Move `k8sprocessor` to `k8sattributesprocessor`.
- Rename `k8s_tagger` configuration `k8sattributes`.
- filelog receiver: use empty value for `SeverityText` field instead of `"Undefined"` (#5423)
- Rename `configparser.ConfigMap` to `config.Map`
- Rename `pdata.AggregationTemporality*` to `pdata.MetricAggregationTemporality*`
- Remove deprecated `batchpertrace` package/module (#5380)

## 💡 Enhancements 💡

- `k8sattributes` processor: add container metadata enrichment (#5467, #5572)
- `resourcedetection` processor: Add an option to force using hostname instead of FQDN (#5064)
- `dockerstats` receiver: Move docker client into new shared `internal/docker` (#4702)
- `spanmetrics` processor:
  - Add exemplars to metrics (#5263)
  - Support resource attributes in metrics dimensions (#4624)
- `filter` processor:
  - Add log filtering by `regexp` type filters (#5237)
  - Add record level log filtering (#5418)
- `dynatrace` exporter: Handle non-gauge data types (#5056)
- `datadog` exporter:
  - Add support for exporting histograms as sketches (#5082)
  - Scrub sensitive information from errors (#5575)
  - Add option to send instrumentation library metadata tags with metrics (#5431)
- `podman` receiver: Add `api_version`, `ssh_key`, and `ssh_passphrase` config options (#5430)
- `signalfx` exporter:
  - Add `max_connections` config option (#5432)
  - Add dimension name to log when value > 256 chars (#5258)
  - Discourage setting of endpoint path (#4851)
- `kubeletstats` receiver: Convert to pdata instead of using OpenCensus (#5458)
- `tailsampling` processor: Add `invert_match` config option to `string_attribute` policy (#4393)
- `awsemf` exporter: Add a feature flag in UserAgent for AWS backend to monitor the adoptions (#5178)
- `splunkhec` exporter: Handle explicitly NaN and Inf values (#5581)
- `hostmetrics` receiver:
  - Collect more process states in processes scraper (#4856)
  - Add device label to paging scraper (#4854)
- `awskinesis` exporter: Extend to allow for dynamic export types (#5440)

## 🧰 Bug fixes 🧰

- `datadog` exporter:
  - Fix tags on summary and bucket metrics (#5416)
  - Fix cache key generation for cumulative metrics (#5417)
- `resourcedetection` processor: Fix failure to start collector if at least one detector returns an error (#5242)
- `prometheus` exporter: Do not record obsreport calls (#5438)
- `prometheus` receiver: Metric type fixes to match Prometheus functionality (#4865)
- `sentry` exporter: Fix sentry tracing (#4320)
- `statsd` receiver: Set quantiles for metrics (#5647)

## v0.36.0

## 🛑 Breaking changes 🛑

- `filter` processor: The configs for `logs` filter processor have been changed to be consistent with the `metrics` filter processor. (#4895)
- `splunk_hec` receiver: 
  - `source_key`, `sourcetype_key`, `host_key` and `index_key` have now moved under `hec_metadata_to_otel_attrs` (#4726)
  - `path` field on splunkhecreceiver configuration is removed: We removed the `path` attribute as any request going to the Splunk HEC receiver port should be accepted, and added the `raw_path` field to explicitly map the path accepting raw HEC data. (#4951)
- feat(dynatrace): tags is deprecated in favor of default_dimensions (#5055)

## 💡 Enhancements 💡

- `filter` processor: Add ability to `include` logs based on resource attributes in addition to excluding logs based on resource attributes for strict matching. (#4895)
- `kubelet` API: Add ability to create an empty CertPool when the system run environment is windows
- `JMX` receiver: Allow JMX receiver logging level to be configured (#4898)
- `datadog` exporter: Export histograms as in OpenMetrics Datadog check (#5065)
- `dockerstats` receiver: Set Schema URL (#5239)
- Rename memorylimiter -> memorylimiterprocessor (#5262)
- `awskinesis` exporter: Refactor AWS kinesis exporter to be synchronous  (#5248)

## v0.35.0

## 🛑 Breaking changes 🛑

- Rename configparser.Parser to configparser.ConfigMap (#5070)
- Rename TelemetryCreateSettings -> TelemetrySettings (#5169)

## 💡 Enhancements 💡

- chore: update influxdb exporter and receiver (#5058)
- chore(dynatrace): use payload limit from api constants (#5077)
- Add documentation for filelog's new force_flush_period parameter (#5066)
- Reuse the gzip reader with a sync.Pool (#5145)
- Add a trace observer when splunkhecreceiver is used for logs (#5063)
- Remove usage of deprecated pdata.AttributeValueMapToMap (#5174)
- Podman Stats Receiver: Receiver and Metrics implementation (#4577)

## 🧰 Bug fixes 🧰

- Use staleness markers generated by prometheus, rather than making our own (#5062)
- `datadogexporter` exporter: skip NaN and infinite values (#5053)

## v0.34.0

## 🚀 New components 🚀

- [`cumulativetodelta` processor](https://github.com/open-telemetry/opentelemetry-collector-contrib/tree/main/processor/cumulativetodeltaprocessor) to convert cumulative sum metrics to cumulative delta

- [`file` exporter](https://github.com/open-telemetry/opentelemetry-collector-contrib/tree/main/exporter/fileexporter) from core repository ([#3474](https://github.com/open-telemetry/opentelemetry-collector/issues/3474))
- [`jaeger` exporter](https://github.com/open-telemetry/opentelemetry-collector-contrib/tree/main/exporter/jaegerexporter) from core repository ([#3474](https://github.com/open-telemetry/opentelemetry-collector/issues/3474))
- [`kafka` exporter](https://github.com/open-telemetry/opentelemetry-collector-contrib/tree/main/exporter/kafkaexporter) from core repository ([#3474](https://github.com/open-telemetry/opentelemetry-collector/issues/3474))
- [`opencensus` exporter](https://github.com/open-telemetry/opentelemetry-collector-contrib/tree/main/exporter/opencensusexporter) from core repository ([#3474](https://github.com/open-telemetry/opentelemetry-collector/issues/3474))
- [`prometheus` exporter](https://github.com/open-telemetry/opentelemetry-collector-contrib/tree/main/exporter/prometheusexporter) from core repository ([#3474](https://github.com/open-telemetry/opentelemetry-collector/issues/3474))
- [`prometheusremotewrite` exporter](https://github.com/open-telemetry/opentelemetry-collector-contrib/tree/main/exporter/prometheusremotewriteexporter) from core repository ([#3474](https://github.com/open-telemetry/opentelemetry-collector/issues/3474))
- [`zipkin` exporter](https://github.com/open-telemetry/opentelemetry-collector-contrib/tree/main/exporter/zipkinexporter) from core repository ([#3474](https://github.com/open-telemetry/opentelemetry-collector/issues/3474))
- [`attribute` processor](https://github.com/open-telemetry/opentelemetry-collector-contrib/tree/main/processor/attributeprocessor) from core repository ([#3474](https://github.com/open-telemetry/opentelemetry-collector/issues/3474))
- [`filter` processor](https://github.com/open-telemetry/opentelemetry-collector-contrib/tree/main/processor/filterprocessor) from core repository ([#3474](https://github.com/open-telemetry/opentelemetry-collector/issues/3474))
- [`probabilisticsampler` processor](https://github.com/open-telemetry/opentelemetry-collector-contrib/tree/main/processor/probabilisticsamplerprocessor) from core repository ([#3474](https://github.com/open-telemetry/opentelemetry-collector/issues/3474))
- [`resource` processor](https://github.com/open-telemetry/opentelemetry-collector-contrib/tree/main/processor/resourceprocessor) from core repository ([#3474](https://github.com/open-telemetry/opentelemetry-collector/issues/3474))
- [`span` processor](https://github.com/open-telemetry/opentelemetry-collector-contrib/tree/main/processor/spanprocessor) from core repository ([#3474](https://github.com/open-telemetry/opentelemetry-collector/issues/3474))
- [`hostmetrics` receiver](https://github.com/open-telemetry/opentelemetry-collector-contrib/tree/main/receiver/hostmetricsreceiver) from core repository ([#3474](https://github.com/open-telemetry/opentelemetry-collector/issues/3474))
- [`jaeger` receiver](https://github.com/open-telemetry/opentelemetry-collector-contrib/tree/main/receiver/jaegerreceiver) from core repository ([#3474](https://github.com/open-telemetry/opentelemetry-collector/issues/3474))
- [`kafka` receiver](https://github.com/open-telemetry/opentelemetry-collector-contrib/tree/main/receiver/kafkareceiver) from core repository ([#3474](https://github.com/open-telemetry/opentelemetry-collector/issues/3474))
- [`opencensus` receiver](https://github.com/open-telemetry/opentelemetry-collector-contrib/tree/main/receiver/opencensusreceiver) from core repository ([#3474](https://github.com/open-telemetry/opentelemetry-collector/issues/3474))
- [`prometheus` receiver](https://github.com/open-telemetry/opentelemetry-collector-contrib/tree/main/receiver/prometheusreceiver) from core repository ([#3474](https://github.com/open-telemetry/opentelemetry-collector/issues/3474))
- [`zipkin` receiver](https://github.com/open-telemetry/opentelemetry-collector-contrib/tree/main/receiver/zipkinreceiver) from core repository ([#3474](https://github.com/open-telemetry/opentelemetry-collector/issues/3474))
- [`bearertokenauth` extension](https://github.com/open-telemetry/opentelemetry-collector-contrib/tree/main/extension/bearertokenauthextension) from core repository ([#3474](https://github.com/open-telemetry/opentelemetry-collector/issues/3474))
- [`healthcheck` extension](https://github.com/open-telemetry/opentelemetry-collector-contrib/tree/main/extension/healthcheckextension) from core repository ([#3474](https://github.com/open-telemetry/opentelemetry-collector/issues/3474))
- [`oidcauth` extension](https://github.com/open-telemetry/opentelemetry-collector-contrib/tree/main/extension/oidcauthextension) from core repository ([#3474](https://github.com/open-telemetry/opentelemetry-collector/issues/3474))
- [`pprof` extension](https://github.com/open-telemetry/opentelemetry-collector-contrib/tree/main/extension/pprofextension) from core repository ([#3474](https://github.com/open-telemetry/opentelemetry-collector/issues/3474))
- [`testbed`](https://github.com/open-telemetry/opentelemetry-collector-contrib/tree/main/testbed) from core repository ([#3474](https://github.com/open-telemetry/opentelemetry-collector/issues/3474))

## 💡 Enhancements 💡

- `tailsampling` processor: Add new policy `probabilistic` (#3876)

## v0.33.0

# 🎉 OpenTelemetry Collector Contrib v0.33.0 (Beta) 🎉

The OpenTelemetry Collector Contrib contains everything in the [opentelemetry-collector release](https://github.com/open-telemetry/opentelemetry-collector/releases/tag/v0.32.0) (be sure to check the release notes here as well!). Check out the [Getting Started Guide](https://opentelemetry.io/docs/collector/getting-started/) for deployment and configuration information.

## 🚀 New components 🚀

- [`cumulativetodelta` processor](https://github.com/open-telemetry/opentelemetry-collector-contrib/tree/main/processor/cumulativetodeltaprocessor) to convert cumulative sum metrics to cumulative delta

## 💡 Enhancements 💡

- Collector contrib has now full support for metrics proto v0.9.0.

## v0.32.0

# 🎉 OpenTelemetry Collector Contrib v0.32.0 (Beta) 🎉

This release is marked as "bad" since the metrics pipelines will produce bad data.

- See https://github.com/open-telemetry/opentelemetry-collector/issues/3824

The OpenTelemetry Collector Contrib contains everything in the [opentelemetry-collector release](https://github.com/open-telemetry/opentelemetry-collector/releases/tag/v0.32.0) (be sure to check the release notes here as well!). Check out the [Getting Started Guide](https://opentelemetry.io/docs/collector/getting-started/) for deployment and configuration information.

## 🛑 Breaking changes 🛑

- `splunk_hec` receiver/exporter: `com.splunk.source` field is mapped to `source` field in Splunk instead of `service.name` (#4596)
- `redis` receiver: Move interval runner package to `internal/interval` (#4600)
- `datadog` exporter: Export summary count and sum as monotonic counts (#4605)

## 💡 Enhancements 💡

- `logzio` exporter:
  - New implementation of an in-memory queue to store traces, data compression with gzip, and queue configuration options (#4395)
  - Make `Hclog2ZapLogger` struct and methods private for public go api review (#4431)
- `newrelic` exporter (#4392):
  - Marked unsupported metric as permanent error
  - Force the interval to be valid even if 0
- `awsxray` exporter: Add PHP stacktrace parsing support (#4454)
- `file_storage` extension: Implementation of batch storage API (#4145)
- `datadog` exporter:
  - Skip sum metrics with no aggregation temporality (#4597)
  - Export delta sums as counts (#4609)
- `elasticsearch` exporter: Add dedot support (#4579)
- `signalfx` exporter: Add process metric to translation rules (#4598)
- `splunk_hec` exporter: Add profiling logs support (#4464)
- `awsemf` exporter: Replace logGroup and logStream pattern with metric labels (#4466)

## 🧰 Bug fixes 🧰

- `awsxray` exporter: Fix the origin on ECS/EKS/EB on EC2 cases (#4391)
- `splunk_hec` exporter: Prevent re-sending logs that were successfully sent (#4467)
- `signalfx` exporter: Prefix temporary metric translations (#4394)

## v0.31.0

# 🎉 OpenTelemetry Collector Contrib v0.31.0 (Beta) 🎉

The OpenTelemetry Collector Contrib contains everything in the [opentelemetry-collector release](https://github.com/open-telemetry/opentelemetry-collector/releases/tag/v0.31.0) (be sure to check the release notes here as well!). Check out the [Getting Started Guide](https://opentelemetry.io/docs/collector/getting-started/) for deployment and configuration information.

## 🛑 Breaking changes 🛑

- `influxdb` receiver: Removed `metrics_schema` config option (#4277)

## 💡 Enhancements 💡

- Update to OTLP 0.8.0:
  - Remove use of `IntHistogram` (#4276)
  - Update exporters/receivers for `NumberDataPoint`
- Remove use of deprecated `pdata` slice `Resize()` (#4203, #4208, #4209)
- `awsemf` exporter: Added the option to have a user who is sending metrics from EKS Fargate Container Insights to reformat them to look the same as insights from ECS so that they can be ingested by CloudWatch (#4130)
- `k8scluster` receiver: Support OpenShift cluster quota metrics (#4342)
- `newrelic` exporter (#4278):
  - Requests are now retry-able via configuration option (defaults to retries enabled). Permanent errors are not retried.
  - The exporter monitoring metrics now include an untagged summary metric for ease of use.
  - Improved error logging to include URLs that fail to post messages to New Relic.
- `datadog` exporter: Upscale trace stats when global sampling rate is set (#4213)

## 🧰 Bug fixes 🧰

- `statsd` receiver: Add option to set Counter to be monotonic (#4154)
- Fix `internal/stanza` severity mappings (#4315)
- `awsxray` exporter: Fix the wrong AWS env resource setting (#4384)
- `newrelic` exporter (#4278):
  - Configuration unmarshalling did not allow timeout value to be set to 0 in the endpoint specific section.
  - Request cancellation was not propagated via context into the http request.
  - The queued retry logger is set to a zap.Nop logger as intended.

## v0.30.0

# 🎉 OpenTelemetry Collector Contrib v0.30.0 (Beta) 🎉

The OpenTelemetry Collector Contrib contains everything in the [opentelemetry-collector release](https://github.com/open-telemetry/opentelemetry-collector/releases/tag/v0.30.0) (be sure to check the release notes here as well!). Check out the [Getting Started Guide](https://opentelemetry.io/docs/collector/getting-started/) for deployment and configuration information.

## 🚀 New components 🚀
- `oauth2clientauth` extension: ported from core (#3848)
- `metrics-generation` processor: is now enabled and available (#4047) 

## 🛑 Breaking changes 🛑

- Removed `jaegerthrifthttp` exporter (#4089) 

## 💡 Enhancements 💡

- `tailsampling` processor:
  - Add new policy `status_code` (#3754)
  - Add new tail sampling processor policy: status_code (#3754)
- `awscontainerinsights` receiver:
  - Integrate components and fix bugs for EKS Container Insights (#3846) 
  - Add Cgroup to collect ECS instance metrics for container insights receiver #3875
- `spanmetrics` processor: Support sub-millisecond latency buckets (#4091) 
- `sentry` exporter: Add exception event capture in sentry (#3854)

## v0.29.0

# 🎉 OpenTelemetry Collector Contrib v0.29.0 (Beta) 🎉

The OpenTelemetry Collector Contrib contains everything in the [opentelemetry-collector release](https://github.com/open-telemetry/opentelemetry-collector/releases/tag/v0.29.0) (be sure to check the release notes here as well!). Check out the [Getting Started Guide](https://opentelemetry.io/docs/collector/getting-started/) for deployment and configuration information.

## 🛑 Breaking changes 🛑

- `redis` receiver (#3808)
  - removed configuration `service_name`. Use resource processor or `resource_attributes` setting if using `receivercreator`
  - removed `type` label and set instrumentation library name to `otelcol/redis` as other receivers do

## 💡 Enhancements 💡

- `tailsampling` processor:
  - Add new policy `latency` (#3750)
  - Add new policy `status_code` (#3754)
- `splunkhec` exporter: Include `trace_id` and `span_id` if set (#3850)
- `newrelic` exporter: Update instrumentation naming in accordance with otel spec (#3733)
- `sentry` exporter: Added support for insecure connection with Sentry (#3446)
- `k8s` processor:
  - Add namespace k8s tagger (#3384)
  - Add ignored pod names as config parameter (#3520)
- `awsemf` exporter: Add support for `TaskDefinitionFamily` placeholder on log stream name (#3755)
- `loki` exporter: Add resource attributes as Loki label (#3418)

## 🧰 Bug fixes 🧰

- `datadog` exporter:
  - Ensure top level spans are computed (#3786)
  - Update `env` clobbering behavior (#3851)
- `awsxray` exporter: Fixed filtered attribute translation (#3757)
- `splunkhec` exporter: Include trace and span id if set in log record (#3850)

## v0.28.0

# 🎉 OpenTelemetry Collector Contrib v0.28.0 (Beta) 🎉

The OpenTelemetry Collector Contrib contains everything in the [opentelemetry-collector release](https://github.com/open-telemetry/opentelemetry-collector/releases/tag/v0.28.0) (be sure to check the release notes here as well!). Check out the [Getting Started Guide](https://opentelemetry.io/docs/collector/getting-started/) for deployment and configuration information.

## 🚀 New components 🚀

- `humio` exporter to export data to Humio using JSON over the HTTP [Ingest API](https://docs.humio.com/reference/api/ingest/)
- `udplog` receiver to receives logs from udp using the [opentelemetry-log-collection](https://github.com/open-telemetry/opentelemetry-log-collection) library
- `tanzuobservability` exporter to send traces to [Tanzu Observability](https://tanzu.vmware.com/observability)

## 🛑 Breaking changes 🛑

- `f5cloud` exporter (#3509):
  - Renamed the config 'auth' field to 'f5cloud_auth'. This will prevent a config field name collision when [Support for Custom Exporter Authenticators as Extensions](https://github.com/open-telemetry/opentelemetry-collector/pull/3128) is ready to be integrated.

## 💡 Enhancements 💡

- Enabled Dependabot for Github Actions (#3543)
- Change obsreport helpers for receivers to use the new pattern created in Collector (#3439,#3443,#3449,#3504,#3521,#3548)
- `datadog` exporter:
  - Add logging for unknown or unsupported metric types (#3421)
  - Add collector version tag to internal health metrics (#3394)
  - Remove sublayer stats calc and mutex (#3531)
  - Deduplicate hosts for which we send running metrics (#3539)
  - Add support for summary datatype (#3660)
  - Add datadog span operation name remapping config option (#3444)
  - Update error formatting for error spans that are not exceptions (#3701)
- `nginx` receiver: Update the nginx metrics to more closely align with the conventions (#3420)
- `elasticsearch` exporter: Init JSON encoding support (#3101)
- `jmx` receiver:
  - Allow setting system properties (#3450)
  - Update tested JMX Metric Gatherer release (#3695)
- Refactor components for the Client Authentication Extensions (#3507)
- Remove redundant conversion calls (#3688)
- `storage` extension: Add a `Close` method to Client interface (#3506)
- `splunkhec` exporter: Add `metric_type` as key which maps to the type of the metric (#3696)
- `k8s` processor: Add semantic conventions to k8s-tagger for pod metadata (#3544)
- `kubeletstats` receiver: Refactor kubelet client to internal folder (#3698)
- `newrelic` exporter (#3690):
  - Updates the log level from error to debug when New Relic rate limiting occurs
  - Updates the sanitized api key that is reported via metrics
- `filestorage` extension: Add ability to specify name (#3703)
- `awsemf` exporter: Store the initial value for cumulative metrics (#3425)
- `awskinesis` exporter: Refactor to allow for extended types of encoding (#3655)
- `ecsobserver` extension:
  - Add task definition, ec2, and service fetcher (#3503)
  - Add exporter to convert task to target (#3333)

## 🧰 Bug fixes 🧰

- `awsemf` exporter: Remove delta adjustment from summaries by default (#3408)
- `alibabacloudlogservice` exporter: Sanitize labels for metrics (#3454)
- `statsd` receiver: Fix StatsD drop metrics tags when using summary as observer_type for timer/histogram (#3440)
- `awsxray` exporter: Restore setting of Throttle for HTTP throttle response (#3685)
- `awsxray` receiver: Fix quick start bug (#3653)
- `metricstransform` processor: Check all data points for matching metric label values (#3435)

## v0.27.0

# 🎉 OpenTelemetry Collector Contrib v0.27.0 (Beta) 🎉

The OpenTelemetry Collector Contrib contains everything in the [opentelemetry-collector release](https://github.com/open-telemetry/opentelemetry-collector/releases/tag/v0.27.0) (be sure to check the release notes here as well!). Check out the [Getting Started Guide](https://opentelemetry.io/docs/collector/getting-started/) for deployment and configuration information.

## 🚀 New components 🚀

- `tcplog` receiver to receive logs from tcp using the [opentelemetry-log-collection](https://github.com/open-telemetry/opentelemetry-log-collection) library
- `influxdb` receiver to accept metrics data as [InfluxDB Line Protocol](https://docs.influxdata.com/influxdb/v2.0/reference/syntax/line-protocol/)

## 💡 Enhancements 💡

- `splunkhec` exporter:
  - Include the response in returned 400 errors (#3338)
  - Map summary metrics to Splunk HEC metrics (#3344)
  - Add HEC telemetry (#3260)
- `newrelic` exporter: Include dropped attributes and events counts (#3187)
- `datadog` exporter:
  - Add Fargate task ARN to container tags (#3326)
  - Improve mappings for span kind dd span type (#3368)
- `signalfx` exporter: Add info log for host metadata properties update (#3343)
- `awsprometheusremotewrite` exporter: Add SDK and system information to User-Agent header (#3317)
- `metricstransform` processor: Add filtering capabilities matching metric label values for applying changes (#3201)
- `groupbytrace` processor: Added workers for queue processing (#2902)
- `resourcedetection` processor: Add docker detector (#2775)
- `tailsampling` processor: Support regex on span attribute filtering (#3335)

## 🧰 Bug fixes 🧰

- `datadog` exporter:
  - Update Datadog attributes to tags mapping (#3292)
  - Consistent `hostname` and default metrics behavior (#3286)
- `signalfx` exporter: Handle character limits on metric names and dimensions (#3328)
- `newrelic` exporter: Fix timestamp value for cumulative metrics (#3406)

## v0.26.0

# 🎉 OpenTelemetry Collector Contrib v0.26.0 (Beta) 🎉

The OpenTelemetry Collector Contrib contains everything in the [opentelemetry-collector release](https://github.com/open-telemetry/opentelemetry-collector/releases/tag/v0.26.0) (be sure to check the release notes here as well!). Check out the [Getting Started Guide](https://opentelemetry.io/docs/collector/getting-started/) for deployment and configuration information.

## 🚀 New components 🚀

- `influxdb` exporter to support sending tracing, metrics, and logging data to [InfluxDB](https://www.influxdata.com/products/)

## 🛑 Breaking changes 🛑

- `signalfx` exporter (#3207):
  - Additional metrics excluded by default by signalfx exporter
    - system.disk.io_time
    - system.disk.operation_time
    - system.disk.weighted_io_time
    - system.network.connections
    - system.processes.count
    - system.processes.created

## 💡 Enhancements 💡

- Add default config and systemd environment file support for DEB/RPM packages (#3123)
- Log errors on receiver start/stop failures (#3208)
- `newrelic` exporter: Update API key detection logic (#3212)
- `splunkhec` exporter:
  - Mark permanent errors to avoid futile retries (#3253)
  - Add TLS certs verification (#3204)
- `datadog` exporter:
  - Add env and tag name normalization to trace payloads (#3200)
  - add `ignore_resource`s configuration option (#3245)
- `jmx` receiver: Update for latest snapshot and header support (#3283)
- `awsxray` exporter: Added support for stack trace translation for .NET language (#3280)
- `statsd` receiver: Add timing/histogram for statsD receiver as OTLP summary (#3261)

## 🧰 Bug fixes 🧰

- `awsprometheusremotewrite` exporter:
  - Remove `sending_queue` (#3186)
  - Use the correct default for aws_auth.service (#3161)
  - Identify the Amazon Prometheus region from the endpoint (#3210)
  - Don't panic in case session can't be constructed (#3221)
- `datadog` exporter: Add max tag length (#3185)
- `sapm` exporter: Fix crash when passing the signalfx access token (#3294)
- `newrelic` exporter: Update error conditions (#3322)

## v0.25.0

# 🎉 OpenTelemetry Collector Contrib v0.25.0 (Beta) 🎉

The OpenTelemetry Collector Contrib contains everything in the [opentelemetry-collector release](https://github.com/open-telemetry/opentelemetry-collector/releases/tag/v0.25.0) (be sure to check the release notes here as well!). Check out the [Getting Started Guide](https://opentelemetry.io/docs/collector/getting-started/) for deployment and configuration information.

## 🚀 New components 🚀

- `kafkametricsreceiver` new receiver component for collecting metrics about a kafka cluster - primarily lag and offset. [configuration instructions](receiver/kafkametricsreceiver/README.md)
- `file_storage` extension to read and write data to the local file system (#3087)

## 🛑 Breaking changes 🛑

- `newrelic` exporter (#3091):
  - Removal of common attributes (use opentelemetry collector resource processor to add attributes)
  - Drop support for cumulative metrics being sent to New Relic via a collector

## 💡 Enhancements 💡

- Update `opentelemetry-log-collection` to v0.17.0 for log receivers (#3017)
- `datadog` exporter:
  - Add `peer.service` priority instead of `service.name` (#2817)
  - Improve support of semantic conventions for K8s, Azure and ECS (#2623)
- Improve and batch logs translation for stanza (#2892)
- `statsd` receiver: Add timing/histogram as OTLP gauge (#2973)
- `honeycomb` exporter: Add Retry and Queue settings (#2714)
- `resourcedetection` processor:
  - Add AKS resource detector (#3035)
  - Use conventions package constants for ECS detector (#3171)
- `sumologic` exporter: Add graphite format (#2695)
- Add trace attributes to the log entry for stanza (#3018)
- `splunk_hec` exporter: Send log record name as part of the HEC log event (#3119)
- `newrelic` exporter (#3091):
  - Add support for logs
  - Performance improvements
  - Optimizations to the New Relic payload to reduce payload size
  - Metrics generated for monitoring the exporter
  - Insert Key vs License keys are auto-detected in some cases
  - Collector version information is properly extracted via the application start info parameters

## 🧰 Bug fixes 🧰

- `splunk_hec` exporter: Fix sending log payload with missing the GZIP footer (#3032)
- `awsxray` exporter: Remove propagation of error on shutdown (#2999)
- `resourcedetection` processor:
  - Correctly report DRAGONFLYBSD value (#3100)
  - Fallback to `os.Hostname` when FQDN is not available (#3099)
- `httpforwarder` extension: Do not report ErrServerClosed when shutting down the service (#3173)
- `collectd` receiver: Do not report ErrServerClosed when shutting down the service (#3178)

## v0.24.0

# 🎉 OpenTelemetry Collector Contrib v0.24.0 (Beta) 🎉

The OpenTelemetry Collector Contrib contains everything in the [opentelemetry-collector release](https://github.com/open-telemetry/opentelemetry-collector/releases/tag/v0.24.0) (be sure to check the release notes here as well!). Check out the [Getting Started Guide](https://opentelemetry.io/docs/collector/getting-started/) for deployment and configuration information.

## 🚀 New components 🚀

- `fluentbit` extension and `fluentforward` receiver moved from opentelemetry-collector

## 💡 Enhancements 💡

- Check `NO_WINDOWS_SERVICE` environment variable to force interactive mode on Windows (#2819)
- `resourcedetection `processor:
  - Add task revision to ECS resource detector (#2814)
  - Add GKE detector (#2821)
  - Add Amazon EKS detector (#2820)
  - Add `VMScaleSetName` field to Azure detector (#2890)
- `awsemf` exporter:
  - Add `parse_json_encoded_attr_values` config option to decode json-encoded strings in attribute values (#2827)
  - Add `output_destination` config option to support AWS Lambda (#2720)
- `googlecloud` exporter: Handle `cloud.availability_zone` semantic convention (#2893)
- `newrelic` exporter: Add `instrumentation.provider` to default attributes (#2900)
- Set unprivileged user to container image (#2925)
- `splunkhec` exporter: Add `max_content_length_logs` config option to send log data in payloads less than max content length (#2524)
- `k8scluster` and `kubeletstats` receiver: Replace package constants in favor of constants from conventions in core (#2996)

## 🧰 Bug fixes 🧰

- `spanmetrics` processor:
  - Rename `calls` metric to `calls_total` and set `IsMonotonic` to true (#2837)
  - Validate duplicate dimensions at start (#2844)
- `awsemf` exporter: Calculate delta instead of rate for cumulative metrics (#2512)
- `signalfx` exporter:
  - Remove more unnecessary translation rules (#2889)
  - Implement summary type (#2998)
- `awsxray` exporter: Remove translation to HTTP status from OC status (#2978)
- `awsprometheusremotewrite` exporter: Close HTTP body after RoundTrip (#2955)
- `splunkhec` exporter: Add ResourceAttributes to Splunk Event (#2843)

## v0.23.0

# 🎉 OpenTelemetry Collector Contrib v0.23.0 (Beta) 🎉

The OpenTelemetry Collector Contrib contains everything in the [opentelemetry-collector release](https://github.com/open-telemetry/opentelemetry-collector/releases/tag/v0.23.0) (be sure to check the release notes here as well!). Check out the [Getting Started Guide](https://opentelemetry.io/docs/collector/getting-started/) for deployment and configuration information.

## 🚀 New components 🚀

- `groupbyattrs` processor to group the records by provided attributes
- `dotnetdiagnostics` receiver to read metrics from .NET processes

## 🛑 Breaking changes 🛑

- `stackdriver` exporter marked as deprecated and renamed to `googlecloud`
- Change the rule expression in receiver creator for matching endpoints types from `type.port`, `type.hostport` and `type.pod` to `type == "port"`, `type == "hostport"` and `type == "pod"` (#2661)

## 💡 Enhancements 💡

- `loadbalancing` exporter: Add support for logs (#2470)
- `sumologic` exporter: Add carbon formatter (#2562)
- `awsecscontainermetrics` receiver: Add new metric for stopped container (#2383)
- `awsemf` exporter:
  - Send EMF logs in batches (#2572)
  - Add prometheus type field for CloudWatch compatibility (#2689)
- `signalfx` exporter:
  - Add resource attributes to events (#2631)
  - Add translation rule to drop dimensions (#2660)
  - Remove temporary host translation workaround (#2652)
  - Remove unnecessary default translation rules (#2672)
  - Update `exclude_metrics` option so that the default exclude rules can be overridden by setting the option to `[]` (#2737)
- `awsprometheusremotewrite` exporter: Add support for given IAM roles (#2675)
- `statsd` receiver: Change to use OpenTelemetry type instead of OpenCensus type (#2733)
- `resourcedetection` processor: Add missing entries for `cloud.infrastructure_service` (#2777)

## 🧰 Bug fixes 🧰

- `dynatrace` exporter: Serialize each datapoint into separate line (#2618)
- `splunkhec` exporter: Retain all otel attributes (#2712)
- `newrelic` exporter: Fix default metric URL (#2739)
- `googlecloud` exporter: Add host.name label if hostname is present in node (#2711)

## v0.22.0

# 🎉 OpenTelemetry Collector Contrib v0.22.0 (Beta) 🎉

The OpenTelemetry Collector Contrib contains everything in the [opentelemetry-collector release](https://github.com/open-telemetry/opentelemetry-collector/releases/tag/v0.22.0) (be sure to check the release notes here as well!). Check out the [Getting Started Guide](https://opentelemetry.io/docs/collector/getting-started/) for deployment and configuration information.

## 🚀 New components 🚀

- `filelog` receiver to tail and parse logs from files using the [opentelemetry-log-collection](https://github.com/open-telemetry/opentelemetry-log-collection) library

## 💡 Enhancements 💡

- `dynatrace` exporter: Send metrics to Dynatrace in chunks of 1000 (#2468)
- `k8s` processor: Add ability to associate metadata tags using pod UID rather than just IP (#2199)
- `signalfx` exporter:
  - Add statusCode to logging field on dimension client (#2459)
  - Add translation rules for `cpu.utilization_per_core` (#2540)
  - Updates to metadata handling (#2531)
  - Calculate extra network I/O metrics (#2553)
  - Calculate extra disk I/O metrics (#2557)
- `statsd` receiver: Add metric type label and `enable_metric_type` option (#2466)
- `sumologic` exporter: Add support for carbon2 format (#2562)
- `resourcedetection` processor: Add Azure detector (#2372)
- `k8scluster` receiver: Use OTel conventions for metadata (#2530)
- `newrelic` exporter: Multi-tenant support for sending trace data and performance enhancements (#2481)
- `stackdriver` exporter: Enable `retry_on_failure` and `sending_queue` options (#2613)
- Use standard way to convert from time.Time to proto Timestamp (#2548)

## 🧰 Bug fixes 🧰

- `signalfx` exporter:
  - Fix calculation of `network.total` metric (#2551)
  - Correctly convert dimensions on metadata updates (#2552)
- `awsxray` exporter and receiver: Fix the type of content_length (#2539)
- `resourcedetection` processor: Use values in accordance to semantic conventions for AWS (#2556)
- `awsemf` exporter: Fix concurrency issue (#2571)

## v0.21.0

# 🎉 OpenTelemetry Collector Contrib v0.21.0 (Beta) 🎉

The OpenTelemetry Collector Contrib contains everything in the [opentelemetry-collector release](https://github.com/open-telemetry/opentelemetry-collector/releases/tag/v0.21.0) (be sure to check the release notes here as well!). Check out the [Getting Started Guide](https://opentelemetry.io/docs/collector/getting-started/) for deployment and configuration information.

## 🚀 New components 🚀

- `loki` exporter to export data via HTTP to Loki

## 🛑 Breaking changes 🛑

- `signalfx` exporter: Allow periods to be sent in dimension keys (#2456). Existing users who do not want to change this functionality can set `nonalphanumeric_dimension_chars` to `_-`

## 💡 Enhancements 💡

- `awsemf` exporter:
  - Support unit customization before sending logs to AWS CloudWatch (#2318)
  - Group exported metrics by labels (#2317)
- `datadog` exporter: Add basic span events support (#2338)
- `alibabacloudlogservice` exporter: Support new metrics interface (#2280)
- `sumologic` exporter:
  - Enable metrics pipeline (#2117)
  - Add support for all types of log body (#2380)
- `signalfx` exporter: Add `nonalphanumeric_dimension_chars` config option (#2442)

## 🧰 Bug fixes 🧰

- `resourcedetection` processor: Fix resource attribute environment variable (#2378)
- `k8scluster` receiver: Fix nil pointer bug (#2450)

## v0.20.0

# 🎉 OpenTelemetry Collector Contrib v0.20.0 (Beta) 🎉

The OpenTelemetry Collector Contrib contains everything in the [opentelemetry-collector release](https://github.com/open-telemetry/opentelemetry-collector/releases/tag/v0.20.0) (be sure to check the release notes here as well!). Check out the [Getting Started Guide](https://opentelemetry.io/docs/collector/getting-started/) for deployment and configuration information.

## 🚀 New components 🚀

- `spanmetrics` processor to aggregate Request, Error and Duration (R.E.D) metrics from span data
- `awsxray` receiver to accept spans in the X-Ray Segment format
- `groupbyattrs` processor to group the records by provided attributes

## 🛑 Breaking changes 🛑

- Rename `kinesis` exporter to `awskinesis` (#2234)
- `signalfx` exporter: Remove `send_compatible_metrics` option, use `translation_rules` instead (#2267)
- `datadog` exporter: Remove default prefix from user metrics (#2308)

## 💡 Enhancements 💡

- `signalfx` exporter: Add k8s metrics to default excludes (#2167)
- `stackdriver` exporter: Reduce QPS (#2191)
- `datadog` exporter:
  - Translate otel exceptions to DataDog errors (#2195)
  - Use resource attributes for metadata and generated metrics (#2023)
- `sapm` exporter: Enable queuing by default (#1224)
- `dynatrace` exporter: Allow underscores anywhere in metric or dimension names (#2219)
- `awsecscontainermetrics` receiver: Handle stopped container's metadata (#2229)
- `awsemf` exporter: Enhance metrics batching in AWS EMF logs (#2271)
- `f5cloud` exporter: Add User-Agent header with version to requests (#2292)

## 🧰 Bug fixes 🧰

- `signalfx` exporter: Reinstate network/filesystem translation rules (#2171)

## v0.19.0

# 🎉 OpenTelemetry Collector Contrib v0.19.0 (Beta) 🎉

The OpenTelemetry Collector Contrib contains everything in the [opentelemetry-collector release](https://github.com/open-telemetry/opentelemetry-collector/releases/tag/v0.19.0) (be sure to check the release notes here as well!). Check out the [Getting Started Guide](https://opentelemetry.io/docs/collector/getting-started/) for deployment and configuration information.

## 🚀 New components 🚀

- `f5cloud` exporter to export metric, trace, and log data to F5 Cloud
- `jmx` receiver to report metrics from a target MBean server in conjunction with the [JMX Metric Gatherer](https://github.com/open-telemetry/opentelemetry-java-contrib/blob/main/contrib/jmx-metrics/README.md)

## 🛑 Breaking changes 🛑

- `signalfx` exporter: The `exclude_metrics` option now takes slice of metric filters instead of just metric names (slice of strings) (#1951)

## 💡 Enhancements 💡

- `datadog` exporter: Sanitize datadog service names (#1982)
- `awsecscontainermetrics` receiver: Add more metadata (#2011)
- `azuremonitor` exporter: Favor RPC over HTTP spans (#2006)
- `awsemf` exporter: Always use float64 as calculated rate (#2019)
- `splunkhec` receiver: Make the HEC receiver path configurable, and use `/*` by default (#2137)
- `signalfx` exporter:
  - Drop non-default metrics and add `include_metrics` option to override (#2145, #2146, #2162)
  - Rename `system.network.dropped_packets` metric to `system.network.dropped` (#2160)
  - Do not filter cloud attributes from dimensions (#2020)
- `redis` receiver: Migrate to pdata metrics #1889

## 🧰 Bug fixes 🧰

- `datadog` exporter: Ensure that version tag is added to trace stats (#2010)
- `loadbalancing` exporter: Rolling update of collector can stop the periodical check of DNS updates (#1798)
- `awsecscontainermetrics` receiver: Change the type of `exit_code` from string to int and deal with the situation when there is no data (#2147)
- `groupbytrace` processor: Make onTraceReleased asynchronous to fix processor overload (#1808)
- Handle cases where the time field of Splunk HEC events is encoded as a String (#2159)

## v0.18.0

# 🎉 OpenTelemetry Collector Contrib v0.18.0 (Beta) 🎉

The OpenTelemetry Collector Contrib contains everything in the [opentelemetry-collector release](https://github.com/open-telemetry/opentelemetry-collector/releases/tag/v0.18.0) (be sure to check the release notes here as well!). Check out the [Getting Started Guide](https://opentelemetry.io/docs/collector/getting-started/) for deployment and configuration information.

## 🚀 New components 🚀

- `sumologic` exporter to send logs and metrics data to Sumo Logic
- `dynatrace` exporter to send metrics to Dynatrace

## 💡 Enhancements 💡

- `datadog` exporter:
  - Add resource attributes to tags conversion feature (#1782)
  - Add Kubernetes conventions for hostnames (#1919)
  - Add container tags to datadog export for container infra metrics in service view (#1895)
  - Update resource naming and span naming (#1861)
  - Add environment variables support for config options (#1897)
- `awsxray` exporter: Add parsing of JavaScript stack traces (#1888)
- `elastic` exporter: Translate exception span events (#1858)
- `signalfx` exporter: Add translation rules to aggregate per core CPU metrics in default translations (#1841)
- `resourcedetection` processor: Gather tags associated with the EC2 instance and add them as resource attributes (#1899)
- `simpleprometheus` receiver: Add support for passing params to the prometheus scrape config (#1949)
- `azuremonitor` exporter: Implement Span status code specification changes - gRPC (#1960)
- `metricstransform` processor: Add grouping option ($1887)
- `alibabacloudlogservice` exporter: Use producer to send data to improve performance (#1981)

## 🧰 Bug fixes 🧰

- `datadog` exporter: Handle monotonic metrics client-side (#1805)
- `awsxray` exporter: Log error when translating span (#1809)

## v0.17.0

# 🎉 OpenTelemetry Collector Contrib v0.17.0 (Beta) 🎉

The OpenTelemetry Collector Contrib contains everything in the [opentelemetry-collector release](https://github.com/open-telemetry/opentelemetry-collector/releases/tag/v0.17.0) (be sure to check the release notes here as well!). Check out the [Getting Started Guide](https://opentelemetry.io/docs/collector/getting-started/) for deployment and configuration information.

## 💡 Enhancements 💡

- `awsemf` exporter: Add collector version to EMF exporter user agent (#1778)
- `signalfx` exporter: Add configuration for trace correlation (#1795)
- `statsd` receiver: Add support for metric aggregation (#1670)
- `datadog` exporter: Improve logging of hostname detection (#1796)

## 🧰 Bug fixes 🧰

- `resourcedetection` processor: Fix ecs detector to not use the default golang logger (#1745)
- `signalfx` receiver: Return 200 when receiver succeed (#1785)
- `datadog` exporter: Use a singleton for sublayer calculation (#1759)
- `awsxray` and `awsemf` exporters: Change the User-Agent content order (#1791)

## v0.16.0

# 🎉 OpenTelemetry Collector Contrib v0.16.0 (Beta) 🎉

The OpenTelemetry Collector Contrib contains everything in the [opentelemetry-collector release](https://github.com/open-telemetry/opentelemetry-collector/releases/tag/v0.16.0) (be sure to check the release notes here as well!). Check out the [Getting Started Guide](https://opentelemetry.io/docs/collector/getting-started/) for deployment and configuration information.

## 🛑 Breaking changes 🛑

- `honeycomb` exporter: Update to use internal data format (#1689)

## 💡 Enhancements 💡

- `newrelic` exporter: Add support for span events (#1643)
- `awsemf` exporter:
  - Add placeholder support in `log_group_name` and `log_stream_name` config (#1623, #1661)
  - Add label matching filtering rule (#1619)
- `resourcedetection` processor: Add new resource detector for AWS Elastic Beanstalk environments (#1585)
- `loadbalancing` exporter:
  - Add sort of endpoints in static resolver (#1692)
  - Allow specifying port when using DNS resolver (#1650)
- Add `batchperresourceattr` helper library that splits an incoming data based on an attribute in the resource (#1694)
- `alibabacloudlogservice` exporter:
  - Add logs exporter (#1609)
  - Change trace type from opencensus to opentelemetry (#1713)
- `datadog` exporter:
  - Improve trace exporter performance (#1706, #1707)
  - Add option to only send metadata (#1723)
- `awsxray` exporter:
  - Add parsing of Python stack traces (#1676)
  - Add collector version to user agent (#1730)

## 🧰 Bug fixes 🧰

- `loadbalancing` exporter:
  - Fix retry queue for exporters (#1687)
  - Fix `periodicallyResolve` for DNS resolver checks (#1678)
- `datadog` exporter: Fix status code handling (#1691)
- `awsxray` exporter:
  - Fix empty traces in X-Ray console (#1709)
  - Stricter requirements for adding http request url (#1729)
  - Fix status code handling for errors/faults (#1740)
- `signalfx` exporter:
  - Split incoming data requests by access token before enqueuing (#1727)
  - Disable retry on 400 and 401, retry with backoff on 429 and 503 (#1672)
- `awsecscontainermetrics` receiver: Improve error handling to fix seg fault (#1738)

## v0.15.0

# 🎉 OpenTelemetry Collector Contrib v0.15.0 (Beta) 🎉

The OpenTelemetry Collector Contrib contains everything in the [opentelemetry-collector release](https://github.com/open-telemetry/opentelemetry-collector/releases/tag/v0.15.0) (be sure to check the release notes here as well!). Check out the [Getting Started Guide](https://opentelemetry.io/docs/collector/getting-started/) for deployment and configuration information.

## 🚀 New components 🚀

- `zookeeper` receiver: Collects metrics from a Zookeeper instance using the `mntr` command
- `loadbalacing` exporter: Consistently exports spans belonging to the same trace to the same backend
- `windowsperfcounters` receiver: Captures the configured system, application, or custom performance counter data from the Windows registry using the PDH interface
- `awsprometheusremotewrite` exporter:  Sends metrics data in Prometheus TimeSeries format to a Prometheus Remote Write Backend and signs each outgoing HTTP request following the AWS Signature Version 4 signing process

## 💡 Enhancements 💡

- `awsemf` exporter:
  - Add `metric_declarations` config option for metric filtering and dimensions (#1503)
  - Add SummaryDataType and remove Min/Max from Histogram (#1584)
- `signalfxcorrelation` exporter: Add ability to translate host dimension (#1561)
- `newrelic` exporter: Use pdata instead of the OpenCensus for traces (#1587)
- `metricstransform` processor:
  - Add `combine` action for matched metrics (#1506)
  - Add `submatch_case` config option to specify case of matched label values (#1640)
- `awsecscontainermetrics` receiver: Extract cluster name from ARN (#1626)
- `elastic` exporter: Improve handling of span status if the status code is unset (#1591)

## 🧰 Bug fixes 🧰

- `awsemf` exporter: Add check for unhandled metric data types (#1493)
- `groupbytrace` processor: Make buffered channel to avoid goroutines leak (#1505)
- `stackdriver` exporter: Set `options.UserAgent` so that the OpenCensus exporter does not override the UA ($1620)

## v0.14.0

# 🎉 OpenTelemetry Collector Contrib v0.14.0 (Beta) 🎉

The OpenTelemetry Collector Contrib contains everything in the [opentelemetry-collector release](https://github.com/open-telemetry/opentelemetry-collector/releases/tag/v0.14.0) (be sure to check the release notes here as well!). Check out the [Getting Started Guide](https://opentelemetry.io/docs/collector/getting-started/) for deployment and configuration information.

## 🚀 New components 🚀

- `datadog` exporter to send metric and trace data to Datadog (#1352)
- `tailsampling` processor moved from core to contrib (#1383)

## 🛑 Breaking changes 🛑

- `jmxmetricsextension` migrated to `jmxreceiver` (#1182, #1357)
- Move signalfx correlation code out of `sapm` to `signalfxcorrelation` exporter (#1376)
- Move Splunk specific utils outside of common (#1306)
- `stackdriver` exporter:
    - Config options `metric_prefix` & `skip_create_metric_descriptor` are now nested under `metric`, see [README](https://github.com/open-telemetry/opentelemetry-collector-contrib/blob/main/exporter/stackdriverexporter/README.md).
    - Trace status codes no longer reflect gRPC codes as per spec changes: open-telemetry/opentelemetry-specification#1067
- `datadog` exporter: Remove option to change the namespace prefix (#1483)

## 💡 Enhancements 💡

- `splunkhec` receiver: Add ability to ingest metrics (#1276)
- `signalfx` receiver: Improve pipeline error handling (#1329)
- `datadog` exporter:
  - Improve hostname resolution (#1285)
  - Add flushing/export of traces and trace-related statistics (#1266)
  - Enable traces on Windows (#1340)
  - Send otel.exporter running metric (#1354)
  - Add tag normalization util method (#1373)
  - Send host metadata (#1351)
  - Support resource conventions for hostnames (#1434)
  - Add version tag extract (#1449)
- Add `batchpertrace` library to split the incoming batch into several batches, one per trace (#1257)
- `statsd` receiver:
  - Add timer support (#1335)
  - Add sample rate support for counter, transfer gauge to double and transfer counter to int only (#1361)
- `awsemf` exporter: Restructure metric translator logic (#1353)
- `resourcedetection` processor:
  - Add EC2 hostname attribute (#1324)
  - Add ECS Resource detector (#1360)
- `sapm` exporter: Add queue settings (#1390)
- `metrictransform` processor: Add metric filter option (#1447)
- `awsxray` exporter: Improve ECS attribute and origin translation (#1428)
- `resourcedetection` processor: Initial system detector (#1405)

## 🧰 Bug fixes 🧰

- Remove duplicate definition of cloud providers with core conventions (#1288)
- `kubeletstats` receiver: Handle nil references from the kubelet API (#1326)
- `awsxray` receiver:
  - Add kind type to root span to fix the empty parentID problem (#1338)
  - Fix the race condition issue (#1490)
- `awsxray` exporter:
  - Setting the tlsconfig InsecureSkipVerify using NoVerifySSL (#1350)
  - Drop invalid xray trace id (#1366)
- `elastic` exporter: Ensure span name is limited (#1371)
- `splunkhec` exporter: Don't send 'zero' timestamps to Splunk HEC (#1157)
- `stackdriver` exporter: Skip processing empty metrics slice (#1494)

## v0.13.0

# 🎉 OpenTelemetry Collector Contrib v0.13.0 (Beta) 🎉

The OpenTelemetry Collector Contrib contains everything in the [opentelemetry-collector release](https://github.com/open-telemetry/opentelemetry-collector/releases/tag/v0.13.0) (be sure to check the release notes here as well!). Check out the [Getting Started Guide](https://opentelemetry.io/docs/collector/getting-started/) for deployment and configuration information.

## 💡 Enhancements 💡

- `sapm` exporter:
  - Enable queuing by default (#1224)
  - Add SignalFx APM correlation (#1205)
  - Make span source attribute and destination dimension names configurable (#1286)
- `signalfx` exporter:
  - Pass context to the http client requests (#1225)
  - Update `disk.summary_utilization` translation rule to accommodate new labels (#1258)
- `newrelic` exporter: Add `span.kind` attribute (#1263)
- `datadog` exporter:
  - Add Datadog trace translation helpers (#1208)
  - Add API key validation (#1216)
- `splunkhec` receiver: Add the ability to ingest logs (#1268)
- `awscontainermetrics` receiver: Report `CpuUtilized` metric in percentage (#1283)
- `awsemf` exporter: Only calculate metric rate for cumulative counter and avoid SingleDimensionRollup for metrics with only one dimension (#1280)

## 🧰 Bug fixes 🧰

- Make `signalfx` exporter a metadata exporter (#1252)
- `awsecscontainermetrics` receiver: Check for empty network rate stats and set zero (#1260)
- `awsemf` exporter: Remove InstrumentationLibrary dimension in CloudWatch EMF Logs if it is undefined (#1256)
- `awsxray` receiver: Fix trace/span id transfer (#1264)
- `datadog` exporter: Remove trace support for Windows for now (#1274)
- `sapm` exporter: Correlation enabled check inversed (#1278)

## v0.12.0

# 🎉 OpenTelemetry Collector Contrib v0.12.0 (Beta) 🎉

The OpenTelemetry Collector Contrib contains everything in the [opentelemetry-collector release](https://github.com/open-telemetry/opentelemetry-collector/releases/tag/v0.12.0) (be sure to check the release notes here as well!). Check out the [Getting Started Guide](https://opentelemetry.io/docs/collector/getting-started/) for deployment and configuration information.

## 🚀 New components 🚀

- `awsemf` exporter to support exporting metrics to AWS CloudWatch (#498, #1169)
- `http_forwarder` extension that forwards HTTP requests to a specified target (#979, #1014, #1150)
- `datadog` exporter that sends metric and trace data to Datadog (#1142, #1178, #1181, #1212)
- `awsecscontainermetrics` receiver to collect metrics from Amazon ECS Task Metadata Endpoint (#1089, #1148, #1160)

## 💡 Enhancements 💡

- `signalfx` exporter:
  - Add host metadata synchronization (#1039, #1118)
  - Add `copy_dimensions` translator option (#1126)
  - Update `k8s_cluster` metric translations (#1121)
  - Add option to exclude metrics (#1156)
  - Add `avg` aggregation method (#1151)
  - Fallback to host if cloud resource id not found (#1170)
  - Add backwards compatible translation rules for the `dockerstatsreceiver` (#1201)
  - Enable queuing and retries (#1223)
- `splunkhec` exporter:
  - Add log support (#875)
  - Enable queuing and retries (#1222)
- `k8scluster` receiver: Standardize metric names (#1119)
- `awsxray` exporter:
  - Support AWS EKS attributes (#1090)
  - Store resource attributes in X-Ray segments (#1174)
- `honeycomb` exporter:
  - Add span kind to the event sent to Honeycomb (#474)
  - Add option to adjust the sample rate using an attribute on the span (#1162)
- `jmxmetrics` extension: Add subprocess manager to manage child java processes (#1028)
- `elastic` exporter: Initial metrics support (#1173)
- `k8s` processor: Rename default attr names for label/annotation extraction (#1214)
- Add common SignalFx host id extraction (#1100)
- Allow MSI upgrades (#1165)

## 🧰 Bug fixes 🧰

- `awsxray` exporter: Don't set origin to EC2 when not on AWS (#1115)

## v0.11.0

# 🎉 OpenTelemetry Collector Contrib v0.11.0 (Beta) 🎉

The OpenTelemetry Collector Contrib contains everything in the [opentelemetry-collector release](https://github.com/open-telemetry/opentelemetry-collector/releases/tag/v0.11.0) (be sure to check the release notes here as well!). Check out the [Getting Started Guide](https://opentelemetry.io/docs/collector/getting-started/) for deployment and configuration information.

## 🚀 New components 🚀
- add `dockerstats` receiver as top level component (#1081)
- add `tracegen` utility (#956)

## 💡 Enhancements 💡
- `stackdriver` exporter: Allow overriding client options via config (#1010)
- `k8scluster` receiver: Ensure informer caches are synced before initial data sync (#842)
- `elastic` exporter: Translate `deployment.environment` resource attribute to Elastic APM's semantically equivalent `service.environment` (#1022)
- `k8s` processor: Add logs support (#1051)
- `awsxray` exporter: Log response error with zap (#1050)
- `signalfx` exporter
  - Add dimensions to renamed metrics (#1041)
  - Add translation rules for `disk_ops.total` and `disk_ops.pending` metrics (#1082)
  - Add event support (#1036)
- `kubeletstats` receiver: Cache detailed PVC labels to reduce API calls (#1052)
- `signalfx` receiver: Add event support (#1035)

## v0.10.0

# 🎉 OpenTelemetry Collector Contrib v0.10.0 (Beta) 🎉

The OpenTelemetry Collector Contrib contains everything in the [opentelemetry-collector release](https://github.com/open-telemetry/opentelemetry-collector/releases/tag/v0.10.0) (be sure to check the release notes here as well!). Check out the [Getting Started Guide](https://opentelemetry.io/docs/collector/getting-started/) for deployment and configuration information.

## 🚀 New components 🚀
- add initial docker stats receiver, without sourcing in top level components (#495)
- add initial jmx metrics extension structure, without sourcing in top level components (#740)
- `routing` processor for routing spans based on HTTP headers (#907)
- `splunkhec` receiver to receive Splunk HEC metrics, traces and logs (#840)
- Add skeleton for `http_forwarder` extension that forwards HTTP requests to a specified target (#979)

## 💡 Enhancements 💡
- `stackdriver` exporter
  - Add timeout parameter (#835)
  - Add option to configurably set UserAgent string (#758)
- `signalfx` exporter
  - Reduce memory allocations for big batches processing (#871)
  - Add AWSUniqueId and gcp_id generation (#829)
  - Calculate cpu.utilization compatibility metric (#839, #974, #954)
- `metricstransform` processor: Replace `{{version}}` in label values (#876)
- `resourcedetection` processor: Logs Support (#970)
- `statsd` receiver: Add parsing for labels and gauges (#903)

## 🧰 Bug fixes 🧰
- `k8s` processor
  - Wrap metrics before sending further down the pipeline (#837)
  - Fix setting attributes on metrics passed from agent (#836)
- `awsxray` exporter: Fix "pointer to empty string" is not omitted bug (#830)
- `azuremonitor` exporter: Treat UNSPECIFIED span kind as INTERNAL (#844)
- `signalfx` exporter: Remove misleading warnings (#869)
- `newrelic` exporter: Fix panic if service name is empty (#969)
- `honeycomb` exporter: Don't emit default proc id + starttime (#972)

## v0.9.0

# 🎉 OpenTelemetry Collector Contrib v0.9.0 (Beta) 🎉

The OpenTelemetry Collector Contrib contains everything in the [opentelemetry-collector release](https://github.com/open-telemetry/opentelemetry-collector/releases/tag/v0.9.0) (be sure to check the release notes here as well!). Check out the [Getting Started Guide](https://opentelemetry.io/docs/collector/getting-started/) for deployment and configuration information.

## 🛑 Breaking changes 🛑
- Remove deprecated `lightstep` exporter (#828)

## 🚀 New components 🚀
- `statsd` receiver for ingesting StatsD messages (#566)

## 💡 Enhancements 💡
- `signalfx` exporter
   - Add disk usage translations (#760)
   - Add disk utilization translations (#782)
   - Add translation rule to drop redundant metrics (#809)
- `kubeletstats` receiver
  - Sync available volume metadata from /pods endpoint (#690)
  - Add ability to collect detailed data from PVC (#743)
- `awsxray` exporter: Translate SDK name/version into xray model (#755)
- `elastic` exporter: Translate semantic conventions to Elastic destination fields (#671)
- `stackdriver` exporter: Add point count metric (#757)
- `awsxray` receiver
  - Ported the TCP proxy from the X-Ray daemon (#774)
  - Convert to OTEL trace format (#691)

## 🧰 Bug fixes 🧰
- `kubeletstats` receiver: Do not break down metrics batch (#754)
- `host` observer: Fix issue on darwin where ports listening on all interfaces are not correctly accounted for (#582)
- `newrelic` exporter: Fix panic on missing span status (#775)

## v0.8.0

# 🎉 OpenTelemetry Collector Contrib v0.8.0 (Beta) 🎉

The OpenTelemetry Collector Contrib contains everything in the [opentelemetry-collector release](https://github.com/open-telemetry/opentelemetry-collector/releases/tag/v0.8.0) (be sure to check the release notes here as well!). Check out the [Getting Started Guide](https://opentelemetry.io/docs/collector/getting-started/) for deployment and configuration information.

## 🚀 New components 🚀

- Receivers
  - `prometheusexec` subprocess manager (##499)

## 💡 Enhancements 💡

- `signalfx` exporter
  - Add/Update metric translations (#579, #584, #639, #640, #652, #662)
  - Add support for calculate new metric translator (#644)
  - Add renaming rules for load metrics (#664)
  - Update `container.name` to `k8s.container.name` in default translation rule (#683)
  - Rename working-set and page-fault metrics (#679)
- `awsxray` exporter
  - Translate exception event into xray exception (#577)
  - Add ingestion of X-Ray segments via UDP (#502)
  - Parse Java stacktrace and populate in xray cause (#687)
- `kubeletstats` receiver
  - Add metric_groups option (#648)
  - Set datapoint timestamp in receiver (#661)
  - Change `container.name` label to `k8s.container.name` (#680)
  - Add working-set and page-fault metrics (#666)
  - Add basic support for volume metrics (#667)
- `stackdriver` trace exporter: Move to new interface and pdata (#486)
- `metricstranform` processor: Keep timeseries and points in order after aggregation (#663)
- `k8scluster` receiver: Change `container.spec.name` label to `k8s.container.name` (#681)
- Migrate receiver creator to internal data model (#701)
- Add ec2 support to `resourcedetection` processor (#587)
- Enable timeout, sending queue and retry for SAPM exporter (#707)

## 🧰 Bug fixes 🧰

- `azuremonitor` exporter: Correct HTTP status code success mapping (#588)
- `k8scluster` receiver: Fix owner reference in metadata updates (#649)
- `awsxray` exporter: Fix handling of db system (#697)

## 🚀 New components 🚀

- Skeleton for AWS ECS container metrics receiver (#463)
- `prometheus_exec` receiver (#655)

## v0.7.0

# 🎉 OpenTelemetry Collector Contrib v0.7.0 (Beta) 🎉

The OpenTelemetry Collector Contrib contains everything in the [opentelemetry-collector release](https://github.com/open-telemetry/opentelemetry-collector/releases/tag/v0.7.0) (be sure to check the release notes here as well!). Check out the [Getting Started Guide](https://opentelemetry.io/docs/collector/getting-started/) for deployment and configuration information.

## 🛑 Breaking changes 🛑

- `awsxray` receiver updated to support udp: `tcp_endpoint` config option renamed to `endpoint` (#497)
- TLS config changed for `sapmreceiver` (#488) and `signalfxreceiver` receivers (#488)

## 🚀 New components 🚀

- Exporters
  - `sentry` adds tracing exporter for [Sentry](https://sentry.io/) (#565)
- Extensions
  - `endpoints` observer: adds generic endpoint watcher (#427)
  - `host` observer: looks for listening network endpoints on host (#432)

## 💡 Enhancements 💡

- Update `honeycomb` exporter for v0.8.0 compatibility
- Extend `metricstransform` processor to be able to add a label to an existing metric (#441)
- Update `kubeletstats` metrics according to semantic conventions (#475)
- Updated `awsxray` receiver config to use udp (#497)
- Add `/pods` endpoint support in `kubeletstats` receiver to add extra labels (#569)
- Add metric translation options to `signalfx` exporter (#477, #501, #571, #573)

## 🧰 Bug fixes 🧰

- `azuremonitor` exporter: Mark spanToEnvelope errors as permanent (#500)

## v0.6.0

# 🎉 OpenTelemetry Collector Contrib v0.6.0 (Beta) 🎉

The OpenTelemetry Collector Contrib contains everything in the [opentelemetry-collector release](https://github.com/open-telemetry/opentelemetry-collector/releases/tag/v0.6.0) (be sure to check the release notes here as well!). Check out the [Getting Started Guide](https://opentelemetry.io/docs/collector/getting-started/) for deployment and configuration information.

## 🛑 Breaking changes 🛑

- Removed `jaegarlegacy` (#397) and `zipkinscribe` receivers (#410)
- `kubeletstats` receiver: Renamed `k8s.pod.namespace` pod label to `k8s.namespace.name` and `k8s.container.name` container label to `container.name`

## 🚀 New components 🚀

- Processors
  - `metricstransform` renames/aggregates within individual metrics (#376) and allow changing the data type between int and float (#402)

## 💡 Enhancements 💡

- `awsxray` exporter: Use `peer.service` as segment name when set. (#385)
- `splunk` exporter: Add trace exports support (#359, #399)
- Build and publish Windows MSI (#408) and DEB/RPM Linux packages (#405)

## 🧰 Bug fixes 🧰

- `kubeletstats` receiver:
  - Fixed NPE for newly created pods (#404)
  - Updated to latest change in the ReceiverFactoryOld interface (#401)
  - Fixed logging and self reported metrics (#357)
- `awsxray` exporter: Only convert SQL information for SQL databases. (#379)
- `resourcedetection` processor: Correctly obtain machine-type info from gce metadata (#395)
- `k8scluster` receiver: Fix container resource metrics (#416)

## v0.5.0

Released 01-07-2020

# 🎉 OpenTelemetry Collector Contrib v0.5.0 (Beta) 🎉

The OpenTelemetry Collector Contrib contains everything in the [opentelemetry-collector release](https://github.com/open-telemetry/opentelemetry-collector/releases/tag/v0.5.0) (be sure to check the release notes here as well!). Check out the [Getting Started Guide](https://opentelemetry.io/docs/collector/getting-started/) for deployment and configuration information.

## 🚀 New components 🚀

- Processors
  - `resourcedetection` to automatically detect the resource based on the configured set of detectors (#309)

## 💡 Enhancements 💡

- `kubeletstats` receiver: Support for ServiceAccount authentication (#324)
- `signalfx` exporter and receiver
  - Add SignalFx metric token passthrough and config option (#325)
  - Set default endpoint of `signalfx` receiver to `:9943` (#351)
- `awsxray` exporter: Support aws plugins EC2/ECS/Beanstalk (#343)
- `sapm` exporter and receiver: Add SAPM access token passthrough and config option (#349)
- `k8s` processor: Add metrics support (#358)
- `k8s` observer: Separate annotations from labels in discovered pods (#363)

## 🧰 Bug fixes 🧰

- `honeycomb` exporter: Remove shared use of libhoney from goroutines (#305)

## v0.4.0

Released 17-06-2020

# 🎉 OpenTelemetry Collector Contrib v0.4.0 (Beta) 🎉

The OpenTelemetry Collector Contrib contains everything in the [opentelemetry-collector release](https://github.com/open-telemetry/opentelemetry-collector/releases/tag/v0.4.0) (be sure to check the release notes here as well!). Check out the [Getting Started Guide](https://opentelemetry.io/docs/collector/getting-started/) for deployment and configuration information.

## 🛑 Breaking changes 🛑

  - `signalfx` exporter `url` parameter changed to `ingest_url` (no impact if only using `realm` setting)

## 🚀 New components 🚀

- Receivers
  - `receiver_creator` to create receivers at runtime (#145), add observer support to receiver_creator (#173), add rules support (#207), add dynamic configuration values (#235) 
  - `kubeletstats` receiver (#237) 
  - `prometheus_simple` receiver (#184) 
  - `kubernetes-cluster` receiver (#175) 
  - `redis` receiver (#138)
- Exporters
  - `alibabacloudlogservice` exporter (#259) 
  - `SplunkHEC` metrics exporter (#246)
  - `elastic` APM exporter (#240)
  - `newrelic` exporter (#229) 
- Extensions
  - `k8s` observer (#185) 

## 💡 Enhancements 💡

- `awsxray` exporter
  - Use X-Ray convention of segment name == service name (#282)
  - Tweak xray export to improve rendering of traces and improve parity (#241)
  - Add handling for spans received with nil attributes (#212)
- `honeycomb` exporter
  - Use SendPresampled (#291)
  - Add span attributes as honeycomb event fields (#271)
  - Support resource labels in Honeycomb exporter (#20)
- `k8s` processor
  - Add support of Pod UID extraction to k8sprocessor (#219)
  - Use `k8s.pod.ip` to record resource IP instead of just `ip` (#183)
  - Support same authentication mechanism as other kubernetes components do (#307)
- `sapm` exporter: Add TLS for SAPM and SignalFx receiver (#215)
- `signalfx` exporter
  - Add metric metadata syncer to SignalFx exporter (#231)
  - Add TLS for SAPM and SignalFx receiver (#215)
- `stackdriver` exporter: Add support for resource mapping in config (#163)

## 🧰 Bug fixes 🧰

- `awsxray` exporter: Wrap bad request errors for proper handling by retry queue (#205)
- `lightstep` exporter: Ensure Lightstep exporter doesnt crash on nil node (#250)
- `sapm` exporter: Do not break Jaeger traces before sending downstream (#193)
- `k8s` processor: Ensure Jaeger spans work in passthrough mode (262)

## 🧩 Components 🧩

### Receivers

| Traces | Metrics |
|:-------:|:-------:|
| Jaeger Legacy | Carbon |
| SAPM (SignalFx APM) | Collectd | 
| Zipkin Scribe | K8s Cluster |
| | Redis |
| |  SignalFx | 
| | Simple Prometheus |
| | Wavefront |

### Processors

- K8s

### Exporters

| Commercial | Community |
|:------------:|:-----------:|
| Alibaba Cloud Log Service | Carbon |
| AWS X-ray | Elastic |
| Azure Monitor | Jaeger Thrift |
| Honeycomb | Kinesis |
| Lightstep |
| New Relic |
| SAPM (SignalFx APM) | 
| SignalFx (Metrics) |
| Splunk HEC |
| Stackdriver (Google) |

### Extensions

- Observer
  - K8s

## v0.3.0 Beta

Released 2020-03-30

### Breaking changes

-  Make prometheus receiver config loading strict. #697 
Prometheus receiver will now fail fast if the config contains unused keys in it.

### Changes and fixes

- Enable best effort serve by default of Prometheus Exporter (https://github.com/orijtech/prometheus-go-metrics-exporter/pull/6)
- Fix null pointer exception in the logging exporter #743 
- Remove unnecessary condition to have at least one processor #744 
- Updated Honeycomb exported to `honeycombio/opentelemetry-exporter-go v0.3.1`

### Features

Receivers / Exporters:

* AWS X-Ray
* Carbon
* CollectD
* Honeycomb
* Jaeger
* Kinesis
* LightStep
* OpenCensus
* OpenTelemetry
* SAPM
* SignalFx
* Stackdriver
* Wavefront
* Zipkin
* Zipkin Scribe


Processors:

* Attributes
* Batch
* Memory Limiter
* Queued Retry
* Resource
* Sampling
* Span
* Kubernetes

Extensions:

* Health Check
* Performance Profiler
* zPages


## v0.2.8

Released 2020-03-25

Alpha v0.2.8 of OpenTelemetry Collector Contrib.

- Implemented OTLP receiver and exporter.
- Added ability to pass config to the service programmatically (useful for custom builds).
- Improved own metrics / observability.


## v0.2.7

Released 2020-03-17

### Self-Observability
- New command-line switch to control legacy and new metrics. Users are encouraged
to experiment and migrate to the new metrics.
- Improved error handling on shutdown.


### Processors
- Fixed passthrough mode k8sprocessor.
- Added `HASH` action to attribute processor.

### Receivers and Exporters
- Added Honeycomb exporter.
- Added LightStep exporter.
- Added regular expression for Carbon receiver, allowing the metric name to be broken into proper label keys and values.
- Updated Stackdriver exporter to use a new batch API.


## v0.2.6 Alpha

Released 2020-02-18

### Self-Observability
- Updated metrics prefix to `otelcol` and expose command line argument to modify the prefix value.
- Batch dropped span now emits zero when no spans are dropped.

### Processors
- Extended Span processor to have include/exclude span logic.
- Ability to choose strict or regexp matching for include/exclude filters.

### Receivers and Exporters
- Added Carbon receiver and exporter.
- Added Wavefront receiver.


## v0.0.5 Alpha

Released 2020-01-30

- Regexp-based filtering of span names.
- Ability to extract attributes from span names and rename span.
- File exporter for debugging.
- Span processor is now enabled by default.

## v0.0.1 Alpha

Released 2020-01-11

First release of OpenTelemetry Collector Contrib.


[v0.3.0]: https://github.com/open-telemetry/opentelemetry-collector-contrib/compare/v0.2.8...v0.3.0
[v0.2.8]: https://github.com/open-telemetry/opentelemetry-collector-contrib/compare/v0.2.7...v0.2.8
[v0.2.7]: https://github.com/open-telemetry/opentelemetry-collector-contrib/compare/v0.2.6...v0.2.7
[v0.2.6]: https://github.com/open-telemetry/opentelemetry-collector-contrib/compare/v0.0.5...v0.2.6
[v0.0.5]: https://github.com/open-telemetry/opentelemetry-collector-contrib/compare/v0.0.1...v0.0.5
[v0.0.1]: https://github.com/open-telemetry/opentelemetry-collector-contrib/tree/v0.0.1<|MERGE_RESOLUTION|>--- conflicted
+++ resolved
@@ -57,12 +57,9 @@
 - `hostmetricsreceiver`: add `cpu_average` option for load scraper to report the average cpu load (#6999)
 - `scrapertest`: Add comparison option to ignore specific attributes (#6519)
 - `tracegen`: Add option to pass in custom headers to export calls via command line (#7308)
-<<<<<<< HEAD
-- `prometheusremotewriteexporter` : Dropping the condition to replace _ with key_ as __ label is reserved and _ is not (#7112)
-=======
 - `tracegen`: Provide official container images (#7179)
 - `scrapertest`: Add comparison function for pdata.Metrics (#7400)
->>>>>>> d38704ef
+- `prometheusremotewriteexporter` : Dropping the condition to replace _ with key_ as __ label is reserved and _ is not (#7112)
 
 ## 🛑 Breaking changes 🛑
 
