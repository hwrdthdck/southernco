--- conflicted
+++ resolved
@@ -37,13 +37,10 @@
 
 - `zipkinexporter`: Set "error" tag value when status is set to error (#8187)
 - `prometheusremotewriteexporter`: Correctly handle metric labels which collide after sanitization (#8378)
-<<<<<<< HEAD
 - `tanzuobservabilityexporter`: Fix a typo in Instrumentation Library name and version tags (#8384)
-=======
 - `k8sclusterreceiver`: Add support to enable k8s node and container cpu metrics to be reported as double values (#8245)
   - Use "--feature-gates=receiver.k8sclusterreceiver.reportCpuMetricsAsDouble" to enable reporting node and container
     cpu metrics as a double values.
->>>>>>> c8db7801
 
 ### 🚀 New components 🚀
 
