--- conflicted
+++ resolved
@@ -30,11 +30,8 @@
 - `tanzuobservabilityexporter`: Improve how negative values in exponential histograms are handled. (#10135)
 - `dynatraceexporter`: Ensure min is always less than or equal to mean and max is always greater or equal to mean for histogram estimation. (#10257)
 - `resourcedetectionprocessor`: GCP resource detector now properly detects zone/region on GKE (#10347)
-<<<<<<< HEAD
+- `resourcedetectionprocessor`: GCP resource detector no longer fails to detect resource when using workload identity (#10486)
 - `tailsamplingprocessor`: Fix composite sampler with inverse policy
-=======
-- `resourcedetectionprocessor`: GCP resource detector no longer fails to detect resource when using workload identity (#10486)
->>>>>>> 6297dffe
 
 ## v0.52.0
 
