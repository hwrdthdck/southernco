# Changelog

## Unreleased

### 💡 Enhancements 💡
- `riakreceiver`: Added implementation of Riak Metric Receiver (#8548)
- `splunkhecexporter`: Add support for batching traces (#8995)
- `hostmetricsreceiver`: Migrate Processes scraper to the Metrics builder (#8855)
- `tanzuobservabilityexporter`: Use resourcetotelemetry helper (#8338)
- Add `make crosslink` target to ensure replace statements are included in `go.mod` for all transitive dependencies within repository (#8822)
- `filestorageextension`: Change bbolt DB settings for better performance (#9004)
- `jaegerremotesamplingextension`: Add local and remote sampling stores (#8818)
- `attributesprocessor`: Add support to filter on log body (#8996)
<<<<<<< HEAD
- `cumulativetodeltaprocessor`: add new include/exclude configuration options with regex support (#8952)
=======
- `prometheusremotewriteexporter`: Translate resource attributes to the target info metric (#8493)
- `podmanreceiver`: Add API timeout configuration option (#9014)
- `cmd/mdatagen`: Add `sem_conv_version` field to metadata.yaml that is used to set metrics SchemaURL (#9010)
>>>>>>> cd256612

### 🛑 Breaking changes 🛑

- `filelogreceiver`, `journaldreceiver`, `syslogreceiver`, `tcplogreceiver`, `udplogreceiver`:
  - Updated data model to align with stable logs data model, which includes various breaking changes. (#8835)
    - A detailed [Upgrade Guide](https://github.com/open-telemetry/opentelemetry-log-collection/releases/tag/v0.28.0) is available in the log-collection v0.28.0 release notes. 
- `datadogexporter`: Remove `OnlyMetadata` method from `Config` struct (#8980)
- `datadogexporter`: Remove `GetCensoredKey` method from `APIConfig` struct (#8980)

### 🧰 Bug fixes 🧰

- `hostmetricsreceiver`: Use cpu times for time delta in cpu.utilization calculation (#8857)
- `dynatraceexporter`: Remove overly verbose stacktrace from certain logs (#8989)

### 🚩 Deprecations 🚩

- `datadogexporter`: Deprecate `service` setting in favor of `service.name` semantic convention (#8784)
- `datadogexporter`: Deprecate `version` setting in favor of `service.version` semantic convention (#8784)
- `datadogexporter`: Deprecate `env` setting in favor of `deployment.environment` semantic convention (#9017)
- `datadogexporter`: Deprecate `GetHostTags` method from `TagsConfig` struct (#8975)
- `prometheusexecreceiver`: Deprecate prom_exec receiver (#9058)
- `fluentbitextension`: Deprecate Fluentbit extension (#9062)

### 🚀 New components 🚀

### 🧰 Bug fixes 🧰

- `prometheusreceiver`: Fix issues with relabelling the `job` and `instance` labels. (#8780)

## v0.48.0

### 💡 Enhancements 💡

- `k8seventsreceiver`: Add Api_version and resource_version (#8539)
- `datadogexporter`: Add `metrics::sums::cumulative_monotonic_mode` to specify export mode for cumulative monotonic sums (#8490)
- `dynatraceexporter`: add multi-instance deployment note to README.md (#8848)
- `resourcedetectionprocessor`: Add attribute allowlist (#8547)
- `cumulativetodeltaprocessor`: add new include/exclude configuration options with regex support (#8952)
- `datadogexporter`:  Metrics payload data and Sketches payload data will be logged if collector is started in debug mode (#8929)
- `cmd/mdatagen`: Add resource attributes definition to metadata.yaml and move `pdata.Metrics` creation to the
  generated code (#8555)

### 🛑 Breaking changes 🛑

- `windowsperfcountersreceiver`: Added metrics configuration (#8376)
- `lokiexporter`: Remove deprecated LogRecord.name field (#8951)
- `splunkhecexporter`: Remove deprecated LogRecord.name field (#8951)

### 🚩 Deprecations 🚩

- `datadogexporter`: Deprecate `OnlyMetadata` method from `Config` struct (#8359)
- `datadogexporter`: Deprecate `GetCensoredKey` method from `APIConfig` struct (#8830)
- `datadogexporter`: Deprecate `metrics::send_monotonic_counter` in favor of `metrics::sums::cumulative_monotonic_mode` (#8490)

### 🚀 New components 🚀

- `sigv4authextension`: Enable component (#8518)

## v0.47.0

### 💡 Enhancements 💡

- `googlecloudexporter`: Add Validate method in config (#8559)
- `attributesprocessor`: Add convert action (#7930)
- `attributesprocessor`: Add metric support (#8111)
- `prometheusremotewriteexporter`: Write-Ahead Log support enabled (#7304)
- `hostreceiver/filesystemscraper`: Add filesystem utilization (#8027)
- `hostreceiver/pagingscraper`: Add paging.utilization (#6221)
- `googlecloudexporter`: [Alpha] Translate metrics directly from OTLP to gcm using the `exporter.googlecloud.OTLPDirect` feature-gate (#7177)
- `simpleprometheusreceiver`: Add support for static labels (#7908)
- `spanmetricsprocessor`: Dropping the condition to replace _ with key_ as __ label is reserved and _ is not (#8057)
- `podmanreceiver`: Add container.runtime attribute to container metrics (#8262)
- `dockerstatsreceiver`: Add container.runtime attribute to container metrics (#8261)
- `tanzuobservabilityexporter`: instrumentation Library and Dropped Counts to Span Tags (#8120)
- `clickhouseexporter`: Implement consume log logic. (#9705)
- `influxdbexporter`: Add support for cumulative, non-monotonic metrics. (#8348)
- `oauth2clientauthextension`: Add support for EndpointParams (#7307)
- Add `NewMetricData` function to `MetricsBuilder` to consistently set instrumentation library name (#8255)
- `googlecloudpubsubreceiver` Added implementation of Google Cloud Pubsub receiver. (#8391)
- `googlecloudpubsubexporter` Added implementation of Google Cloud Pubsub exporter. (#8391)
- `coralogixexporter` Allow exporter timeout to be configured (#7957)
- `prometheusremotewriteexporter` support adding trace id and span id attached to exemplars (#8380)
- `influxdbexporter`: accept histogram metric missing infinity bucket. (#8462)
- `skywalkingreceiver`: Added implementation of Skywalking receiver. (#8549)
- `prometheusreceiver`: Fix staleness bug for histograms and summaries (#8561)

### 🛑 Breaking changes 🛑

- `mongodbatlasreceiver`: rename mislabeled attribute `memory_state` to correct `disk_status` on partition disk metrics (#7747)
- `mongodbatlasreceiver`: Correctly set initial lookback for querying mongodb atlas api (#8246)
- `nginxreceiver`: instrumentation name updated from `otelcol/nginx` to `otelcol/nginxreceiver` (#8255)
- `postgresqlreceiver`: instrumentation name updated from `otelcol/postgresql` to `otelcol/postgresqlreceiver` (#8255)
- `redisreceiver`: instrumentation name updated from `otelcol/redis` to `otelcol/redisreceiver` (#8255)
- `apachereceiver`: instrumentation name updated from `otelcol/apache` to `otelcol/apachereceiver` ()
- `couchdbreceiver`: instrumentation name updated from `otelcol/couchdb` to `otelcol/couchdbreceiver` (#8366)
- `prometheusreceiver` Change resource attributes on metrics: `instance` -> `service.instance.id`, `host.name` -> `net.host.name`,  `port` -> `net.host.port`, `scheme` -> `http.scheme`, `job` removed (#8266)
- `prometheusremotewriteexporter` Use `service.*` resource attributes instead of `job` and `instance` resource attributes when adding job and instance labels to metrics (#8266)
- `mysqlreceiver`: instrumentation name updated from `otel/mysql` to `otelcol/mysqlreceiver` (#8387)
- `zookeeperreceiver`: instrumentation name updated from `otelcol/zookeeper` to `otelcol/zookeeperreceiver` (#8389)
- `coralogixexporter`: Create dynamic subsystem name (#7957)
  - Deprecate configuration changed. Dynamic subsystem name from traces service name property.
- `rabbitmqreceiver`: instrumentation name updated from `otelcol/rabbitmq` to `otelcol/rabbitmqreceiver` (#8400)

### 🧰 Bug fixes 🧰

- `zipkinexporter`: Set "error" tag value when status is set to error (#8187)
- `prometheusremotewriteexporter`: Correctly handle metric labels which collide after sanitization (#8378)
- `prometheusremotewriteexporter`: Drop labels when exemplar attributes exceed the max number of characters (#8379)
- `k8sclusterreceiver`: Add support to enable k8s node and container cpu metrics to be reported as double values (#8245)
  - Use "--feature-gates=receiver.k8sclusterreceiver.reportCpuMetricsAsDouble" to enable reporting node and container
    cpu metrics as a double values.
- `tanzuobservabilityexporter`: Fix a typo in Instrumentation Library name and version tags (#8384)
- `logreceivers`: Fix an issue where receiver would sometimes fail to build using Go 1.18 (#8521)
- `awsxrayreceiver`: Add defaults for optional stack frame parameters (#8790)

### 🚩 Deprecations 🚩

- `datadogexporter`: Deprecate automatic environment variable detection (#8397)

### 🚀 New components 🚀
- `sigv4authextension`: New Component: Sigv4 Authenticator Extension (#8263)

## v0.46.0

### 💡 Enhancements 💡

- `internal/stanza`: Export metrics from Stanza receivers (#8025)
- `hostreceiver/pagingscraper`: Migrate the scraper to the mdatagen metrics builder (#7139)
- Do not drop zero trace/span id spans in the jaeger conversion (#7946)
- Upgrade to use semantic conventions 1.6.1 (#7926)
- `dynatraceexporter`: Validate QueueSettings and perform config validation in Validate() instead (#8020)
- `sapmexporter`: Add validation for `sending_queue` setting (#8023)
- `signalfxexporter`: Add validation for `sending_queue` setting (#8026)
- `internal/stanza`: Add support for arbitrary attribute types (#8081)
- `resourcedetectionprocessor`: Add confighttp.HTTPClientSettings To Resource Detection Config Fixes (#7397)
- `hostmetricsreceiver`: Add cpu.utilization metrics to cpu scrapper (#7130)
- `honeycombexporter`: Add validation for `sending_queue` setting (#8113)
- `routingprocessor`: Expand error handling on failure to build exporters (#8125)
- `skywalkingreceiver`: Add new skywalking receiver component folder and structure (#8107)
- `groupbyattrsprocesor`: Allow empty keys, which allows to use the processor for compaction (#7793)
- `datadogexporter`: Add rbac to example k8s manifest file (#8186)
- `splunkhecexporter`: Add validation for `sending_queue` setting (#8256)

### 🛑 Breaking changes 🛑

- Remove deprecated functions from jaeger translator (#8032)
- `internal/stanza`: Remove `write_to` setting from input operators (#8081)
- `mongodbatlasreceiver`: rename `mongodb.atlas.*` attributes to `mongodb_atlas.*` adhering to naming guidelines. Adding 3 new attributes (#7960)

### 🧰 Bug fixes 🧰

- `prometheusreceiver`: Fix segfault that can occur after receiving stale metrics (#8056)
- `filelogreceiver`: Fix issue where logs could occasionally be duplicated (#8123)
- `prometheusremotewriteexporter`: Fix empty non-string resource attributes (#8116)

### 🚀 New components 🚀

## v0.45.1

### 💡 Enhancements 💡

- `sumologicexporter`: Move validation to Config (#7936)
- `elasticsearchexporter`: Fix crash with batch processor (#7953).
- `splunkhecexporter`: Batch metrics payloads (#7760)
- `tanzuobservabilityexporter`: Add internal SDK metric tag (#7826)
- `hostreceiver/processscraper`: Migrate the scraper to the mdatagen metrics builder (#7287)

### 🧰 Bug fixes 🧰

- `awsprometheusremotewriteexporter`: fix dependencies issue (#7963)

### 🚀 New components 🚀

- `awsfirehose` receiver: Add AWS Kinesis Data Firehose Receiver (#7918)

## v0.45.0

### 💡 Enhancements 💡

- `hostreceiver/filesystemscraper`: Migrate the scraper to the mdatagen metrics builder (#7772)
- `hostreceiver/memoryscraper`: Migrate the scraper to the mdatagen metrics builder (#7312)
- `lokiexporter`: Use record attributes as log labels (#7569)
- `routingprocessor`: Do not err on failure to build exporters (#7423)
- `apachereceiver`: Update to mdatagen v2 (#7573)
- `datadogexporter`: Don't send host metadata if hostname is empty (#7426)
- `datadogexporter`: Add insecure_skip_verify flag to configuration (#7422)
- `coralogixexporter`: Update readme (#7785)
- `awscloudwatchlogsexporter`: Remove name from aws cloudwatch logs exporter (#7554)
- `tanzuobservabilityexporter`: Update OTel Collector's Exporter to match WF Proxy Handling of source (#7929)
- `hostreceiver/memoryscraper`: Add memory.utilization (#6221)
- `awskinesisexporter`: Add Queue Config Validation AWS Kinesis Exporter (#7835)
- `elasticsearchexporter`: Remove usage of deprecated LogRecord.Name field (#7829).
- `loadbalancingexporter`: Allow non-exist hostname on startup (#7935)
- `datadogexporter`: Use exact sum, count and average on Datadog distributions (#7830)
- `storage/filestorage`: add optional compaction to filestorage (#7768)
- `tanzuobservabilityexporter`: Add attributes from the Resource to the resulting WF metric tags & set `source` value in WF metric (#8101)

### 🛑 Breaking changes 🛑

- Use go mod compat, drops support for reproducibility with go 1.16 (#7915)
- `apachereceiver`: Update instrumentation library name from `otel/apache` to `otelcol/apache` (#7754)
- `pkg/translator/prometheusremotewrite`: Cleanup prw translator public functions (#7776)
- `prometheusreceiver`: The OpenCensus-based metric conversion pipeline has 
  been removed.
  - The `receiver.prometheus.OTLPDirect` feature gate has been removed as 
    the direct pipeline is the only remaining pipeline.
- `translator/jaeger`: Cleanup jaeger translator function names (#7775)
  - Deprecate old funcs with Internal word.
- `mysqlreceiver`: Update data model and names for several metrics (#7924)
  - Change all metrics to Int values
  - Remove `mysql.buffer_pool_pages`. Replace with:
    - `mysql.buffer_pool.pages`
    - `mysql.buffer_pool.data_pages`
    - `mysql.buffer_pool.page_flushes`
  - Remove `mysql.buffer_pool_size`. Replace with:
    - `mysql.buffer_pool.limit`
    - `mysql.buffer_pool.usage`
  - Rename `mysql.buffer_pool_operations` to `mysql.buffer_pool.operations`

### 🚩 Deprecations 🚩

- Deprecated log_names setting from filter processor. (#7552)

### 🧰 Bug fixes 🧰

 - `tailsamplingprocessor`: "And" policy only works as a sub policy under a composite policy (#7590) 
 - `prometheusreceiver`: Correctly map description and units when converting
  Prometheus metadata directly to pdata. (#7748)
 - `sumologicexporter`: fix exporter panics on malformed histogram (#7548)
- `awsecscontainermetrics`: CPU Reserved is now 1024/vCPU for ECS Container Insights (#6734)

### 🚀 New components 🚀

- `clickhouse` exporter: Add ClickHouse Exporter (#6907)
- `pkg/translator/signalfx`: Extract signalfx to metrics conversion in a separate package (#7778)
  - Extract FromMetrics to SignalFx translator package (#7823)

## v0.44.0

### 💡 Enhancements 💡

- `kafkaexporter`: Add compression and flush max messages options.
- `dynatraceexporter`: Write error logs using plugin logger (#7360)
- `dynatraceexporter`: Fix docs for TLS settings (#7568)
- `tanzuobservabilityexporter`: Turn on metrics exporter (#7281)
- `attributesprocessor` `resourceprocessor`: Add `from_context` value source
- `resourcedetectionprocessor`: check cluster config to verify resource is on aws for eks resources (#7186)
- `awscloudwatchlogsexporter`: enable awscloudwatchlogsexporter which accepts and exports log data (#7297)
- `translator/prometheusremotewrite`: add a new module to help translate data from OTLP to Prometheus Remote Write (#7240)
- `azuremonitorexporter`: In addition to traces, export logs to Azure Application Insights (#7403)
- `jmxreceiver`: Added `additional_jars` configuration option to launch JMX Metric Gatherer JAR with extended `CLASSPATH` (#7378)
- `awscontainerinsightreceiver`: add full pod name when configured to AWS Container Insights Receiver (#7415)
- `hostreceiver/loadscraper`: Migrate the scraper to the mdatagen metrics builder (#7288)
- `awsecscontainermetricsreceiver`: Rename attributes to follow semantic conventions (#7425)
- `datadogexporter`: Always map conventional attributes to tags (#7185)
- `mysqlreceiver`: Add golden files for integration test (#7303)
- `nginxreceiver`: Standardize integration test (#7515)
- `mysqlreceiver`: Update to use mdatagen v2 (#7507)
- `postgresqlreceiver`: Add integration tests (#7501)
- `apachereceiver`: Add integration test (#7517)
- `mysqlreceiver`: Use scrapererror to report errors (#7513)
- `postgresreceiver`: Update to mdatagen v2 (#7503)
- `nginxreceiver`: Update to mdatagen v2 (#7549)
- `datadogexporter`: Fix traces exporter's initialization log (#7564)
- `tailsamplingprocessor`: Add And sampling policy (#6910)
- `coralogixexporter`: Add Coralogix Exporter (#7383)
- `prometheusexecreceiver`: Add default value for `scrape_timeout` option (#7587)

### 🛑 Breaking changes 🛑

- `resourcedetectionprocessor`: Update `os.type` attribute values according to semantic conventions (#7544)
- `awsprometheusremotewriteexporter`: Deprecation notice; may be removed after v0.49.0
  - Switch to using the `prometheusremotewriteexporter` + `sigv4authextension` instead

### 🧰 Bug fixes 🧰

- `resourcedetectionprocessor`: fix `meta` allow list excluding keys with nil values (#7424)
- `postgresqlreceiver`: Fix issue where empty metrics could be returned after failed connection (#7502)
- `resourcetotelemetry`: Ensure resource attributes are added to summary
  and exponential histogram data points. (#7523)

### 🚩 Deprecations 🚩

- Deprecated otel_to_hec_fields.name setting from splunkhec exporter. (#7560)

## v0.43.0

### 💡 Enhancements 💡

- `coralogixexporter`: First implementation of Coralogix Exporter (#6816)
- `cloudfoundryreceiver`: Enable Cloud Foundry client (#7060)
- `elasticsearchexporter`: add elasticsearchexporter to the components exporter list (#6002)
- `elasticsearchreceiver`: Add metric metadata (#6892)
- `elasticsearchreceiver`: Use same metrics as JMX receiver for JVM metrics (#7160)
- `elasticsearchreceiver`: Implement scraping logic (#7174)
- `datadogexporter`: Add http.status_code tag to trace stats (#6889)
- `datadogexporter`: Add configuration option to use OTel span name into the Datatog resource name (#6611)
- `mongodbreceiver`: Add initial client code to the component (#7125)
- `tanzuobservabilityexporter`: Support delta histograms (#6897)
- `awscloudwatchlogsexporter`: Use cwlogs package to export logs (#7152)
- `mysqlreceiver`: Add the receiver to available components (#7078)
- `tanzuobservabilityexporter`: Documentation for the memory_limiter configuration (#7164)
- `dynatraceexporter`: Do not shut down exporter when metrics ingest module is temporarily unavailable (#7161)
- `mongodbreceiver`: Add metric metadata (#7163)
- `mongodbreceiver`: Add metric scraping (#7175)
- `postgresqlreceiver`: add the receiver to available components (#7079)
- `rabbitmqreceiver`: Add scraper logic (#7299)
- `tanzuobservability exporter`: Support summary metrics (#7121)
- `mongodbatlasreceiver`: Add retry and backoff to HTTP client (#6943)
- Use Jaeger gRPC instead of Thrift in the docker-compose example (#7243)
- `tanzuobservabilityexporter`: Support exponential histograms (#7127)
- `receiver_creator`: Log added and removed endpoint env structs (#7248)
- `prometheusreceiver`: Use the OTLP data conversion path by default. (#7282)
  - Use `--feature-gates=-receiver.prometheus.OTLPDirect` to re-enable the 
    OpenCensus conversion path.
- `extension/observers`: Correctly set image and tag on container endpoints (#7279)
- `tanzuobservabilityexporter`: Document how to enable memory_limiter (#7286)
- `hostreceiver/networkscraper`: Migrate the scraper to the mdatagen metrics builder (#7048)
- `hostmetricsreceiver`: Add MuteProcessNameError config flag to mute specific error reading process executable (#7176)
- `scrapertest`: Improve comparison logic (#7305)
- `hostmetricsreceiver`: add `cpu_average` option for load scraper to report the average cpu load (#6999)
- `scrapertest`: Add comparison option to ignore specific attributes (#6519)
- `tracegen`: Add option to pass in custom headers to export calls via command line (#7308)
- `tracegen`: Provide official container images (#7179)
- `scrapertest`: Add comparison function for pdata.Metrics (#7400)
- `prometheusremotewriteexporter` : Dropping the condition to replace _ with key_ as __ label is reserved and _ is not (#7112)

### 🛑 Breaking changes 🛑

- `tanzuobservabilityexporter`: Remove status.code
- `tanzuobservabilityexporter`: Use semantic conventions for status.message (#7126) 
- `k8sattributesprocessor`: Move `kube` and `observability` packages to `internal` folder (#7159)
- `k8sattributesprocessor`: Unexport processor `Option`s (#7311)
- `zookeeperreceiver`: Refactored metrics to have correct units, types, and combined some metrics via attributes. (#7280)
- `prometheusremotewriteexporter`: `PRWExporter` struct and `NewPRWExporter()`
  function are now unexported. (#TBD)
- `newrelicexporter` marked as deprecated (#7284)

### 🚀 New components 🚀

- `rabbitmqreceiver`: Establish codebase for RabbitMQ metrics receiver (#7239)
- Add `basicauth` extension (#7167)
- `k8seventsreceiver`: Implement core logic (#6885)

### 🧰 Bug fixes 🧰

- `k8sattributeprocessor`: Parse IP out of net.Addr to correctly tag k8s.pod.ip (#7077)
- `k8sattributeprocessor`: Process IP correctly for net.Addr instances that are not typed (#7133)
- `mdatagen`: Fix validation of `enabled` field in metadata.yaml (#7166)
- `elasticsearch`: Fix timestamp for each metric being startup time (#7255)
- `prometheusremotewriteexporter`: Fix index out of range panic caused by expiring metrics (#7149)
- `resourcedetection`: Log the error when checking for ec2metadata availability (#7296) 

## v0.42.0

### 💡 Enhancements 💡

- `couchbasereceiver`: Add couchbase client (#7122)
- `couchdbreceiver`: Add couchdb scraper (#7131)
- `couchdbreceiver`: Add couchdb client (#6880)
- `elasticsearchreceiver`: Implement scraper client (#7019)
- `couchdbreceiver`: Add metadata metrics (#6878)
- `prometheusremotewriteexporter`: Handling Staleness flag from OTLP (#6679)
- `prometheusexporter`: Handling Staleness flag from OTLP (#6805)
- `prometheusreceiver`: Set OTLP no-data-present flag for stale scraped metrics. (#7043)
- `mysqlreceiver`: Add Integration test (#6916)
- `datadogexporter`: Add compatibility with ECS Fargate semantic conventions (#6670)
- `k8s_observer`: discover k8s.node endpoints (#6820)
- `redisreceiver`: Add missing description fields to keyspace metrics (#6940)
- `redisreceiver`: Set start timestamp uniformly for gauge and sum metrics (#6941)
- `kafkaexporter`: Allow controlling Kafka acknowledgment behaviour  (#6301)
- `lokiexporter`: Log the first part of the http body on failed pushes to loki (#6946)
- `resourcedetectionprocessor`: add the [consul](https://www.consul.io/) detector (#6382)
- `awsemfexporter`: refactor cw_client logic into separate `cwlogs` package (#7072)
- `prometheusexporter`: Dropping the condition to replace _ with key_ as __ label is reserved and _ is not (#7506)

### 🛑 Breaking changes 🛑

- `memcachedreceiver`: Update metric names (#6594)
- `memcachedreceiver`: Fix some metric units and value types (#6895)
- `sapm` receiver: Use Jaeger status values instead of OpenCensus (#6682)
- `jaeger` receiver/exporter: Parse/set Jaeger status with OTel spec values (#6682)
- `awsecscontainermetricsreceiver`: remove tag from `container.image.name` (#6436)
- `k8sclusterreceiver`: remove tag from `container.image.name` (#6436)

### 🚀 New components 🚀

- `ecs_task_observer`: Discover running containers in AWS ECS tasks (#6894)
- `mongodbreceiver`: Establish codebase for MongoDB metrics receiver (#6972)
- `couchbasereceiver`: Establish codebase for Couchbase metrics receiver (#7046)
- `dbstorage`: New experimental dbstorage extension (#7061)
- `redactionprocessor`: Remove sensitive data from traces (#6495)

### 🧰 Bug fixes 🧰

- `ecstaskobserver`: Fix "Incorrect conversion between integer types" security issue (#6939)
- Fix typo in "direction" metrics attribute description (#6949)
- `zookeeperreceiver`: Fix issue where receiver could panic during shutdown (#7020)
- `prometheusreceiver`: Fix metadata fetching when metrics differ by trimmable suffixes (#6932)
- Sanitize URLs being logged (#7021)
- `prometheusreceiver`: Fix start time tracking for long scrape intervals (#7053)
- `signalfxexporter`: Don't use syscall to avoid compilation errors on some platforms (#7062)
- `tailsamplingprocessor`: Add support for new policies as composite sub-policies (#6975)

### 💡 Enhancements 💡

- `lokiexporter`: add complete log record to body (#6619)
- `k8sclusterreceiver` add `container.image.tag` attribute (#6436)
- `spanmetricproccessor`: use an LRU cache for the cached Dimensions key-value pairs (#2179)
- `skywalkingexporter`: add skywalking metrics exporter (#6528)
- `deltatorateprocessor`: add int counter support (#6982)
- `filestorageextension`: document default values (#7022)
- `redisreceiver`: Migrate the scraper to the mdatagen metrics builder (#6938)  

## v0.41.0

### 🛑 Breaking changes 🛑

- None

### 🚀 New components 🚀

- `asapauthextension` (#6627)
- `mongodbatlasreceiver` (#6367)

### 🧰 Bug fixes 🧰

- `filestorageextension`: fix panic when configured directory cannot be accessed (#6103)
- `hostmetricsreceiver`: fix set of attributes for system.cpu.time metric (#6422)
- `k8sobserver`: only record pod endpoints for running pods (#5878)
- `mongodbatlasreceiver`: fix attributes fields in metadata.yaml (#6440)
- `prometheusexecreceiver`: command line processing on Windows (#6145)
- `spanmetricsprocessor`: fix exemplars support (#6140)
-  Remap arm64 to aarch64 on rpm/deb packages (#6635)

### 💡 Enhancements 💡

- `datadogexporter`: do not use attribute localhost-like hostnames (#6477)
- `datadogexporter`: retry per network call (#6412)
- `datadogexporter`: take hostname into account for cache (#6223)
- `exporter/lokiexporter`: adding a feature for loki exporter to encode JSON for log entry (#5846)
- `googlecloudspannerreceiver`: added fallback to ADC for database connections. (#6629)
- `googlecloudspannerreceiver`: added parsing only distinct items for sample lock request label. (#6514)
- `googlecloudspannerreceiver`: added request tag label to metadata config for top query stats. (#6475)
- `googlecloudspannerreceiver`: added sample lock requests label to the top lock stats metrics. (#6466)
- `googlecloudspannerreceiver`: added transaction tag label to metadata config for top transaction stats. (#6433)
- `groupbyattrsprocessor`: added support for metrics signal (#6248)
- `hostmetricsreceiver`: ensure SchemaURL is set (#6482)
- `kubeletstatsreceiver`: add support for read-only kubelet endpoint (#6488)
- `mysqlreceiver`: enable native authentication (#6628)
- `mysqlreceiver`: remove requirement for password on MySQL (#6479)
- `receiver/prometheusreceiver`: do not add host.name to metrics from localhost/unspecified targets (#6476)
- `spanmetricsprocessor`: add setStatus operation (#5886)
- `splunkhecexporter`: remove duplication of host.name attribute (#6527)
- `tanzuobservabilityexporter`: add consumer for sum metrics. (#6385)
- Update log-collection library to v0.23.0 (#6593)

## v0.40.0

### 🛑 Breaking changes 🛑

- `tencentcloudlogserviceexporter`: change `Endpoint` to `Region` to simplify configuration (#6135)

### 🚀 New components 🚀

- Add `memcached` receiver (#5839)

### 🧰 Bug fixes 🧰

- Fix token passthrough for HEC (#5435)
- `datadogexporter`: Fix missing resource attributes default mapping when resource_attributes_as_tags: false (#6359)
- `tanzuobservabilityexporter`: Log and report missing metric values. (#5835)
- `mongodbatlasreceiver`: Fix metrics metadata (#6395)

### 💡 Enhancements 💡

- `awsprometheusremotewrite` exporter: Improve error message when failing to sign request
- `mongodbatlas`: add metrics (#5921)
- `healthcheckextension`: Add path option (#6111)
- Set unprivileged user to container image (#6380)
- `k8sclusterreceiver`: Add allocatable type of metrics (#6113)
- `observiqexporter`: Allow Dialer timeout to be configured (#5906)
- `routingprocessor`: remove broken debug log fields (#6373)
- `prometheusremotewriteexporter`: Add exemplars support (#5578) 
- `fluentforwardreceiver`: Convert attributes with nil value to AttributeValueTypeEmpty (#6630)

## v0.39.0

### 🛑 Breaking changes 🛑

- `httpdreceiver` renamed to `apachereceiver` to match industry standards (#6207)
- `tencentcloudlogserviceexporter` change `Endpoint` to `Region` to simplify configuration (#6135)

### 🚀 New components 🚀

- Add `postgresqlreceiver` config and factory (#6153)
- Add TencentCloud LogService exporter `tencentcloudlogserviceexporter` (#5722)
- Restore `jaegerthrifthttpexporter` (#5666)
- Add `skywalkingexporter` (#5690, #6114)

### 🧰 Bug fixes 🧰

- `datadogexporter`: Improve cumulative metrics reset detection using `StartTimestamp` (#6120)
- `mysqlreceiver`: Address issues in shutdown function (#6239)
- `tailsamplingprocessor`: End go routines during shutdown (#5693)
- `googlecloudexporter`: Update google cloud exporter to correctly close the metric exporter (#5990)
- `statsdreceiver`: Fix the summary point calculation (#6155)
- `datadogexporter` Correct default value for `send_count_sum_metrics` (#6130)

### 💡 Enhancements 💡

- `datadogexporter`: Increase default timeout to 15 seconds (#6131)
- `googlecloudspannerreceiver`: Added metrics cardinality handling for Google Cloud Spanner receiver (#5981, #6148, #6229)
- `mysqlreceiver`: Mysql add support for different protocols (#6138)
- `bearertokenauthextension`: Added support of Bearer Auth for HTTP Exporters (#5962)
- `awsxrayexporter`: Fallback to rpc.method for segment operation when aws.operation missing (#6231)
- `healthcheckextension`: Add new health check feature for collector pipeline (#5643)
- `datadogexporter`: Always add current hostname (#5967)
- `k8sattributesprocessor`: Add code to fetch all annotations and labels by specifying key regex (#5780)
- `datadogexporter`: Do not rely on collector to resolve envvar when possible to resolve them (#6122)
- `datadogexporter`: Add container tags to attributes package (#6086)
- `datadogexporter`: Preserve original TraceID (#6158)
- `prometheusreceiver`: Enhance prometheus receiver logger to determine errors, test real e2e usage (#5870)
- `awsxrayexporter`: Added support for AWS AppRunner origin (#6141)

## v0.38.0

### 🛑 Breaking changes 🛑

- `datadogexporter` Make distributions the default histogram export option. (#5885)
- `redisreceiver` Update Redis receiver's metric names. (#5837)
- Remove `scraperhelper` from contrib, use the core version. (#5826)

### 🚀 New components 🚀

- `googlecloudspannerreceiver` Added implementation of Google Cloud Spanner receiver. (#5727)
- `awsxrayproxy` Wire up awsxrayproxy extension. (#5747)
- `awscontainerinsightreceiver` Enable AWS Container Insight receiver. (#5960)

### 🧰 Bug fixes 🧰

- `statsdreceiver`: fix start timestamp / temporality for counters. (#5714)
- Fix security issue related to github.com/tidwall/gjson. (#5936)
- `datadogexporter` Fix cumulative histogram handling in distributions mode (#5867)
- `datadogexporter` Skip nil sketches (#5925)

### 💡 Enhancements 💡

- Extend `kafkareceiver` configuration capabilities. (#5677)
- Convert `mongodbatlas` receiver to use scraperhelper. (#5827)
- Convert `dockerstats` receiver to use scraperhelper. (#5825)
- Convert `podman` receiver to use scraperhelper. (#5822)
- Convert `redisreceiver` to use scraperhelper. (#5796)
- Convert `kubeletstats` receiver to use scraperhelper. (#5821)
- `googlecloudspannerreceiver` Migrated Google Cloud Spanner receiver to scraper approach. (#5868)
- `datadogexporter` Use a `Consumer` interface for decoupling from zorkian's package. (#5315)
- `mdatagen` - Add support for extended metric descriptions (#5688)
- `signalfxexporter` Log datapoints option. (#5689)
- `cumulativetodeltaprocessor`: Update cumulative to delta. (#5772)
- Update configuration default values in log receivers docs. (#5840)
- `fluentforwardreceiver`: support more complex fluent-bit objects. (#5676)
- `datadogexporter` Remove spammy logging. (#5856)
- `datadogexporter` Remove obsolete report_buckets config. (#5858)
- Improve performance of metric expression matcher. (#5864)
- `tanzuobservabilityexporter` Introduce metricsConsumer and gaugeMetricConsumer. (#5426)
- `awsxrayexporter` rpc.system has priority to determine aws namespace. (#5833)
- `tailsamplingprocessor` Add support for composite sampling policy to the tailsampler. (#4958)
- `kafkaexporter` Add support for AWS_MSK_IAM SASL Auth (#5763)
- Refactor the client Authenticators  for the new "ClientAuthenticator" interfaces (#5905)
- `mongodbatlasreceiver` Add client wrapper for MongoDB Atlas support (#5386)
- `redisreceiver` Update Redis config options (#5861)
- `routingprocessor`: allow routing for all signals (#5869)
- `extension/observer/docker` add ListAndWatch to observer (#5851)

## v0.37.1

### 🧰 Bug fixes 🧰

- Fixes a problem with v0.37.0 which contained dependencies on v0.36.0 components. They should have been updated to v0.37.0.

## v0.37.0

### 🚀 New components 🚀

- [`journald` receiver](https://github.com/open-telemetry/opentelemetry-collector-contrib/tree/main/receiver/journaldreceiver) to parse Journald events from systemd journal using the [opentelemetry-log-collection](https://github.com/open-telemetry/opentelemetry-log-collection) library

### 🛑 Breaking changes 🛑

- Remove squash on configtls.TLSClientSetting for splunkhecexporter (#5541)
- Remove squash on configtls.TLSClientSetting for elastic components (#5539)
- Remove squash on configtls.TLSClientSetting for observiqexporter (#5540)
- Remove squash on configtls.TLSClientSetting for AWS components (#5454)
- Move `k8sprocessor` to `k8sattributesprocessor`.
- Rename `k8s_tagger` configuration `k8sattributes`.
- filelog receiver: use empty value for `SeverityText` field instead of `"Undefined"` (#5423)
- Rename `configparser.ConfigMap` to `config.Map`
- Rename `pdata.AggregationTemporality*` to `pdata.MetricAggregationTemporality*`
- Remove deprecated `batchpertrace` package/module (#5380)

### 💡 Enhancements 💡

- `k8sattributes` processor: add container metadata enrichment (#5467, #5572)
- `resourcedetection` processor: Add an option to force using hostname instead of FQDN (#5064)
- `dockerstats` receiver: Move docker client into new shared `internal/docker` (#4702)
- `spanmetrics` processor:
  - Add exemplars to metrics (#5263)
  - Support resource attributes in metrics dimensions (#4624)
- `filter` processor:
  - Add log filtering by `regexp` type filters (#5237)
  - Add record level log filtering (#5418)
- `dynatrace` exporter: Handle non-gauge data types (#5056)
- `datadog` exporter:
  - Add support for exporting histograms as sketches (#5082)
  - Scrub sensitive information from errors (#5575)
  - Add option to send instrumentation library metadata tags with metrics (#5431)
- `podman` receiver: Add `api_version`, `ssh_key`, and `ssh_passphrase` config options (#5430)
- `signalfx` exporter:
  - Add `max_connections` config option (#5432)
  - Add dimension name to log when value > 256 chars (#5258)
  - Discourage setting of endpoint path (#4851)
- `kubeletstats` receiver: Convert to pdata instead of using OpenCensus (#5458)
- `tailsampling` processor: Add `invert_match` config option to `string_attribute` policy (#4393)
- `awsemf` exporter: Add a feature flag in UserAgent for AWS backend to monitor the adoptions (#5178)
- `splunkhec` exporter: Handle explicitly NaN and Inf values (#5581)
- `hostmetrics` receiver:
  - Collect more process states in processes scraper (#4856)
  - Add device label to paging scraper (#4854)
- `awskinesis` exporter: Extend to allow for dynamic export types (#5440)

### 🧰 Bug fixes 🧰

- `datadog` exporter:
  - Fix tags on summary and bucket metrics (#5416)
  - Fix cache key generation for cumulative metrics (#5417)
- `resourcedetection` processor: Fix failure to start collector if at least one detector returns an error (#5242)
- `prometheus` exporter: Do not record obsreport calls (#5438)
- `prometheus` receiver: Metric type fixes to match Prometheus functionality (#4865)
- `sentry` exporter: Fix sentry tracing (#4320)
- `statsd` receiver: Set quantiles for metrics (#5647)

## v0.36.0

### 🛑 Breaking changes 🛑

- `filter` processor: The configs for `logs` filter processor have been changed to be consistent with the `metrics` filter processor. (#4895)
- `splunk_hec` receiver: 
  - `source_key`, `sourcetype_key`, `host_key` and `index_key` have now moved under `hec_metadata_to_otel_attrs` (#4726)
  - `path` field on splunkhecreceiver configuration is removed: We removed the `path` attribute as any request going to the Splunk HEC receiver port should be accepted, and added the `raw_path` field to explicitly map the path accepting raw HEC data. (#4951)
- feat(dynatrace): tags is deprecated in favor of default_dimensions (#5055)

### 💡 Enhancements 💡

- `filter` processor: Add ability to `include` logs based on resource attributes in addition to excluding logs based on resource attributes for strict matching. (#4895)
- `kubelet` API: Add ability to create an empty CertPool when the system run environment is windows
- `JMX` receiver: Allow JMX receiver logging level to be configured (#4898)
- `datadog` exporter: Export histograms as in OpenMetrics Datadog check (#5065)
- `dockerstats` receiver: Set Schema URL (#5239)
- Rename memorylimiter -> memorylimiterprocessor (#5262)
- `awskinesis` exporter: Refactor AWS kinesis exporter to be synchronous  (#5248)

## v0.35.0

### 🛑 Breaking changes 🛑

- Rename configparser.Parser to configparser.ConfigMap (#5070)
- Rename TelemetryCreateSettings -> TelemetrySettings (#5169)

### 💡 Enhancements 💡

- chore: update influxdb exporter and receiver (#5058)
- chore(dynatrace): use payload limit from api constants (#5077)
- Add documentation for filelog's new force_flush_period parameter (#5066)
- Reuse the gzip reader with a sync.Pool (#5145)
- Add a trace observer when splunkhecreceiver is used for logs (#5063)
- Remove usage of deprecated pdata.AttributeValueMapToMap (#5174)
- Podman Stats Receiver: Receiver and Metrics implementation (#4577)

### 🧰 Bug fixes 🧰

- Use staleness markers generated by prometheus, rather than making our own (#5062)
- `datadogexporter` exporter: skip NaN and infinite values (#5053)

## v0.34.0

### 🚀 New components 🚀

- [`cumulativetodelta` processor](https://github.com/open-telemetry/opentelemetry-collector-contrib/tree/main/processor/cumulativetodeltaprocessor) to convert cumulative sum metrics to cumulative delta

- [`file` exporter](https://github.com/open-telemetry/opentelemetry-collector-contrib/tree/main/exporter/fileexporter) from core repository ([#3474](https://github.com/open-telemetry/opentelemetry-collector/issues/3474))
- [`jaeger` exporter](https://github.com/open-telemetry/opentelemetry-collector-contrib/tree/main/exporter/jaegerexporter) from core repository ([#3474](https://github.com/open-telemetry/opentelemetry-collector/issues/3474))
- [`kafka` exporter](https://github.com/open-telemetry/opentelemetry-collector-contrib/tree/main/exporter/kafkaexporter) from core repository ([#3474](https://github.com/open-telemetry/opentelemetry-collector/issues/3474))
- [`opencensus` exporter](https://github.com/open-telemetry/opentelemetry-collector-contrib/tree/main/exporter/opencensusexporter) from core repository ([#3474](https://github.com/open-telemetry/opentelemetry-collector/issues/3474))
- [`prometheus` exporter](https://github.com/open-telemetry/opentelemetry-collector-contrib/tree/main/exporter/prometheusexporter) from core repository ([#3474](https://github.com/open-telemetry/opentelemetry-collector/issues/3474))
- [`prometheusremotewrite` exporter](https://github.com/open-telemetry/opentelemetry-collector-contrib/tree/main/exporter/prometheusremotewriteexporter) from core repository ([#3474](https://github.com/open-telemetry/opentelemetry-collector/issues/3474))
- [`zipkin` exporter](https://github.com/open-telemetry/opentelemetry-collector-contrib/tree/main/exporter/zipkinexporter) from core repository ([#3474](https://github.com/open-telemetry/opentelemetry-collector/issues/3474))
- [`attribute` processor](https://github.com/open-telemetry/opentelemetry-collector-contrib/tree/main/processor/attributeprocessor) from core repository ([#3474](https://github.com/open-telemetry/opentelemetry-collector/issues/3474))
- [`filter` processor](https://github.com/open-telemetry/opentelemetry-collector-contrib/tree/main/processor/filterprocessor) from core repository ([#3474](https://github.com/open-telemetry/opentelemetry-collector/issues/3474))
- [`probabilisticsampler` processor](https://github.com/open-telemetry/opentelemetry-collector-contrib/tree/main/processor/probabilisticsamplerprocessor) from core repository ([#3474](https://github.com/open-telemetry/opentelemetry-collector/issues/3474))
- [`resource` processor](https://github.com/open-telemetry/opentelemetry-collector-contrib/tree/main/processor/resourceprocessor) from core repository ([#3474](https://github.com/open-telemetry/opentelemetry-collector/issues/3474))
- [`span` processor](https://github.com/open-telemetry/opentelemetry-collector-contrib/tree/main/processor/spanprocessor) from core repository ([#3474](https://github.com/open-telemetry/opentelemetry-collector/issues/3474))
- [`hostmetrics` receiver](https://github.com/open-telemetry/opentelemetry-collector-contrib/tree/main/receiver/hostmetricsreceiver) from core repository ([#3474](https://github.com/open-telemetry/opentelemetry-collector/issues/3474))
- [`jaeger` receiver](https://github.com/open-telemetry/opentelemetry-collector-contrib/tree/main/receiver/jaegerreceiver) from core repository ([#3474](https://github.com/open-telemetry/opentelemetry-collector/issues/3474))
- [`kafka` receiver](https://github.com/open-telemetry/opentelemetry-collector-contrib/tree/main/receiver/kafkareceiver) from core repository ([#3474](https://github.com/open-telemetry/opentelemetry-collector/issues/3474))
- [`opencensus` receiver](https://github.com/open-telemetry/opentelemetry-collector-contrib/tree/main/receiver/opencensusreceiver) from core repository ([#3474](https://github.com/open-telemetry/opentelemetry-collector/issues/3474))
- [`prometheus` receiver](https://github.com/open-telemetry/opentelemetry-collector-contrib/tree/main/receiver/prometheusreceiver) from core repository ([#3474](https://github.com/open-telemetry/opentelemetry-collector/issues/3474))
- [`zipkin` receiver](https://github.com/open-telemetry/opentelemetry-collector-contrib/tree/main/receiver/zipkinreceiver) from core repository ([#3474](https://github.com/open-telemetry/opentelemetry-collector/issues/3474))
- [`bearertokenauth` extension](https://github.com/open-telemetry/opentelemetry-collector-contrib/tree/main/extension/bearertokenauthextension) from core repository ([#3474](https://github.com/open-telemetry/opentelemetry-collector/issues/3474))
- [`healthcheck` extension](https://github.com/open-telemetry/opentelemetry-collector-contrib/tree/main/extension/healthcheckextension) from core repository ([#3474](https://github.com/open-telemetry/opentelemetry-collector/issues/3474))
- [`oidcauth` extension](https://github.com/open-telemetry/opentelemetry-collector-contrib/tree/main/extension/oidcauthextension) from core repository ([#3474](https://github.com/open-telemetry/opentelemetry-collector/issues/3474))
- [`pprof` extension](https://github.com/open-telemetry/opentelemetry-collector-contrib/tree/main/extension/pprofextension) from core repository ([#3474](https://github.com/open-telemetry/opentelemetry-collector/issues/3474))
- [`testbed`](https://github.com/open-telemetry/opentelemetry-collector-contrib/tree/main/testbed) from core repository ([#3474](https://github.com/open-telemetry/opentelemetry-collector/issues/3474))

### 💡 Enhancements 💡

- `tailsampling` processor: Add new policy `probabilistic` (#3876)

## v0.33.0

# 🎉 OpenTelemetry Collector Contrib v0.33.0 (Beta) 🎉

The OpenTelemetry Collector Contrib contains everything in the [opentelemetry-collector release](https://github.com/open-telemetry/opentelemetry-collector/releases/tag/v0.32.0) (be sure to check the release notes here as well!). Check out the [Getting Started Guide](https://opentelemetry.io/docs/collector/getting-started/) for deployment and configuration information.

### 🚀 New components 🚀

- [`cumulativetodelta` processor](https://github.com/open-telemetry/opentelemetry-collector-contrib/tree/main/processor/cumulativetodeltaprocessor) to convert cumulative sum metrics to cumulative delta

### 💡 Enhancements 💡

- Collector contrib has now full support for metrics proto v0.9.0.

## v0.32.0

# 🎉 OpenTelemetry Collector Contrib v0.32.0 (Beta) 🎉

This release is marked as "bad" since the metrics pipelines will produce bad data.

- See https://github.com/open-telemetry/opentelemetry-collector/issues/3824

The OpenTelemetry Collector Contrib contains everything in the [opentelemetry-collector release](https://github.com/open-telemetry/opentelemetry-collector/releases/tag/v0.32.0) (be sure to check the release notes here as well!). Check out the [Getting Started Guide](https://opentelemetry.io/docs/collector/getting-started/) for deployment and configuration information.

### 🛑 Breaking changes 🛑

- `splunk_hec` receiver/exporter: `com.splunk.source` field is mapped to `source` field in Splunk instead of `service.name` (#4596)
- `redis` receiver: Move interval runner package to `internal/interval` (#4600)
- `datadog` exporter: Export summary count and sum as monotonic counts (#4605)

### 💡 Enhancements 💡

- `logzio` exporter:
  - New implementation of an in-memory queue to store traces, data compression with gzip, and queue configuration options (#4395)
  - Make `Hclog2ZapLogger` struct and methods private for public go api review (#4431)
- `newrelic` exporter (#4392):
  - Marked unsupported metric as permanent error
  - Force the interval to be valid even if 0
- `awsxray` exporter: Add PHP stacktrace parsing support (#4454)
- `file_storage` extension: Implementation of batch storage API (#4145)
- `datadog` exporter:
  - Skip sum metrics with no aggregation temporality (#4597)
  - Export delta sums as counts (#4609)
- `elasticsearch` exporter: Add dedot support (#4579)
- `signalfx` exporter: Add process metric to translation rules (#4598)
- `splunk_hec` exporter: Add profiling logs support (#4464)
- `awsemf` exporter: Replace logGroup and logStream pattern with metric labels (#4466)

### 🧰 Bug fixes 🧰

- `awsxray` exporter: Fix the origin on ECS/EKS/EB on EC2 cases (#4391)
- `splunk_hec` exporter: Prevent re-sending logs that were successfully sent (#4467)
- `signalfx` exporter: Prefix temporary metric translations (#4394)

## v0.31.0

# 🎉 OpenTelemetry Collector Contrib v0.31.0 (Beta) 🎉

The OpenTelemetry Collector Contrib contains everything in the [opentelemetry-collector release](https://github.com/open-telemetry/opentelemetry-collector/releases/tag/v0.31.0) (be sure to check the release notes here as well!). Check out the [Getting Started Guide](https://opentelemetry.io/docs/collector/getting-started/) for deployment and configuration information.

### 🛑 Breaking changes 🛑

- `influxdb` receiver: Removed `metrics_schema` config option (#4277)

### 💡 Enhancements 💡

- Update to OTLP 0.8.0:
  - Remove use of `IntHistogram` (#4276)
  - Update exporters/receivers for `NumberDataPoint`
- Remove use of deprecated `pdata` slice `Resize()` (#4203, #4208, #4209)
- `awsemf` exporter: Added the option to have a user who is sending metrics from EKS Fargate Container Insights to reformat them to look the same as insights from ECS so that they can be ingested by CloudWatch (#4130)
- `k8scluster` receiver: Support OpenShift cluster quota metrics (#4342)
- `newrelic` exporter (#4278):
  - Requests are now retry-able via configuration option (defaults to retries enabled). Permanent errors are not retried.
  - The exporter monitoring metrics now include an untagged summary metric for ease of use.
  - Improved error logging to include URLs that fail to post messages to New Relic.
- `datadog` exporter: Upscale trace stats when global sampling rate is set (#4213)

### 🧰 Bug fixes 🧰

- `statsd` receiver: Add option to set Counter to be monotonic (#4154)
- Fix `internal/stanza` severity mappings (#4315)
- `awsxray` exporter: Fix the wrong AWS env resource setting (#4384)
- `newrelic` exporter (#4278):
  - Configuration unmarshalling did not allow timeout value to be set to 0 in the endpoint specific section.
  - Request cancellation was not propagated via context into the http request.
  - The queued retry logger is set to a zap.Nop logger as intended.

## v0.30.0

# 🎉 OpenTelemetry Collector Contrib v0.30.0 (Beta) 🎉

The OpenTelemetry Collector Contrib contains everything in the [opentelemetry-collector release](https://github.com/open-telemetry/opentelemetry-collector/releases/tag/v0.30.0) (be sure to check the release notes here as well!). Check out the [Getting Started Guide](https://opentelemetry.io/docs/collector/getting-started/) for deployment and configuration information.

### 🚀 New components 🚀
- `oauth2clientauth` extension: ported from core (#3848)
- `metrics-generation` processor: is now enabled and available (#4047) 

### 🛑 Breaking changes 🛑

- Removed `jaegerthrifthttp` exporter (#4089) 

### 💡 Enhancements 💡

- `tailsampling` processor:
  - Add new policy `status_code` (#3754)
  - Add new tail sampling processor policy: status_code (#3754)
- `awscontainerinsights` receiver:
  - Integrate components and fix bugs for EKS Container Insights (#3846) 
  - Add Cgroup to collect ECS instance metrics for container insights receiver #3875
- `spanmetrics` processor: Support sub-millisecond latency buckets (#4091) 
- `sentry` exporter: Add exception event capture in sentry (#3854)

## v0.29.0

# 🎉 OpenTelemetry Collector Contrib v0.29.0 (Beta) 🎉

The OpenTelemetry Collector Contrib contains everything in the [opentelemetry-collector release](https://github.com/open-telemetry/opentelemetry-collector/releases/tag/v0.29.0) (be sure to check the release notes here as well!). Check out the [Getting Started Guide](https://opentelemetry.io/docs/collector/getting-started/) for deployment and configuration information.

### 🛑 Breaking changes 🛑

- `redis` receiver (#3808)
  - removed configuration `service_name`. Use resource processor or `resource_attributes` setting if using `receivercreator`
  - removed `type` label and set instrumentation library name to `otelcol/redis` as other receivers do

### 💡 Enhancements 💡

- `tailsampling` processor:
  - Add new policy `latency` (#3750)
  - Add new policy `status_code` (#3754)
- `splunkhec` exporter: Include `trace_id` and `span_id` if set (#3850)
- `newrelic` exporter: Update instrumentation naming in accordance with otel spec (#3733)
- `sentry` exporter: Added support for insecure connection with Sentry (#3446)
- `k8s` processor:
  - Add namespace k8s tagger (#3384)
  - Add ignored pod names as config parameter (#3520)
- `awsemf` exporter: Add support for `TaskDefinitionFamily` placeholder on log stream name (#3755)
- `loki` exporter: Add resource attributes as Loki label (#3418)

### 🧰 Bug fixes 🧰

- `datadog` exporter:
  - Ensure top level spans are computed (#3786)
  - Update `env` clobbering behavior (#3851)
- `awsxray` exporter: Fixed filtered attribute translation (#3757)
- `splunkhec` exporter: Include trace and span id if set in log record (#3850)

## v0.28.0

# 🎉 OpenTelemetry Collector Contrib v0.28.0 (Beta) 🎉

The OpenTelemetry Collector Contrib contains everything in the [opentelemetry-collector release](https://github.com/open-telemetry/opentelemetry-collector/releases/tag/v0.28.0) (be sure to check the release notes here as well!). Check out the [Getting Started Guide](https://opentelemetry.io/docs/collector/getting-started/) for deployment and configuration information.

### 🚀 New components 🚀

- `humio` exporter to export data to Humio using JSON over the HTTP [Ingest API](https://docs.humio.com/reference/api/ingest/)
- `udplog` receiver to receives logs from udp using the [opentelemetry-log-collection](https://github.com/open-telemetry/opentelemetry-log-collection) library
- `tanzuobservability` exporter to send traces to [Tanzu Observability](https://tanzu.vmware.com/observability)

### 🛑 Breaking changes 🛑

- `f5cloud` exporter (#3509):
  - Renamed the config 'auth' field to 'f5cloud_auth'. This will prevent a config field name collision when [Support for Custom Exporter Authenticators as Extensions](https://github.com/open-telemetry/opentelemetry-collector/pull/3128) is ready to be integrated.

### 💡 Enhancements 💡

- Enabled Dependabot for Github Actions (#3543)
- Change obsreport helpers for receivers to use the new pattern created in Collector (#3439,#3443,#3449,#3504,#3521,#3548)
- `datadog` exporter:
  - Add logging for unknown or unsupported metric types (#3421)
  - Add collector version tag to internal health metrics (#3394)
  - Remove sublayer stats calc and mutex (#3531)
  - Deduplicate hosts for which we send running metrics (#3539)
  - Add support for summary datatype (#3660)
  - Add datadog span operation name remapping config option (#3444)
  - Update error formatting for error spans that are not exceptions (#3701)
- `nginx` receiver: Update the nginx metrics to more closely align with the conventions (#3420)
- `elasticsearch` exporter: Init JSON encoding support (#3101)
- `jmx` receiver:
  - Allow setting system properties (#3450)
  - Update tested JMX Metric Gatherer release (#3695)
- Refactor components for the Client Authentication Extensions (#3507)
- Remove redundant conversion calls (#3688)
- `storage` extension: Add a `Close` method to Client interface (#3506)
- `splunkhec` exporter: Add `metric_type` as key which maps to the type of the metric (#3696)
- `k8s` processor: Add semantic conventions to k8s-tagger for pod metadata (#3544)
- `kubeletstats` receiver: Refactor kubelet client to internal folder (#3698)
- `newrelic` exporter (#3690):
  - Updates the log level from error to debug when New Relic rate limiting occurs
  - Updates the sanitized api key that is reported via metrics
- `filestorage` extension: Add ability to specify name (#3703)
- `awsemf` exporter: Store the initial value for cumulative metrics (#3425)
- `awskinesis` exporter: Refactor to allow for extended types of encoding (#3655)
- `ecsobserver` extension:
  - Add task definition, ec2, and service fetcher (#3503)
  - Add exporter to convert task to target (#3333)

### 🧰 Bug fixes 🧰

- `awsemf` exporter: Remove delta adjustment from summaries by default (#3408)
- `alibabacloudlogservice` exporter: Sanitize labels for metrics (#3454)
- `statsd` receiver: Fix StatsD drop metrics tags when using summary as observer_type for timer/histogram (#3440)
- `awsxray` exporter: Restore setting of Throttle for HTTP throttle response (#3685)
- `awsxray` receiver: Fix quick start bug (#3653)
- `metricstransform` processor: Check all data points for matching metric label values (#3435)

## v0.27.0

# 🎉 OpenTelemetry Collector Contrib v0.27.0 (Beta) 🎉

The OpenTelemetry Collector Contrib contains everything in the [opentelemetry-collector release](https://github.com/open-telemetry/opentelemetry-collector/releases/tag/v0.27.0) (be sure to check the release notes here as well!). Check out the [Getting Started Guide](https://opentelemetry.io/docs/collector/getting-started/) for deployment and configuration information.

### 🚀 New components 🚀

- `tcplog` receiver to receive logs from tcp using the [opentelemetry-log-collection](https://github.com/open-telemetry/opentelemetry-log-collection) library
- `influxdb` receiver to accept metrics data as [InfluxDB Line Protocol](https://docs.influxdata.com/influxdb/v2.0/reference/syntax/line-protocol/)

### 💡 Enhancements 💡

- `splunkhec` exporter:
  - Include the response in returned 400 errors (#3338)
  - Map summary metrics to Splunk HEC metrics (#3344)
  - Add HEC telemetry (#3260)
- `newrelic` exporter: Include dropped attributes and events counts (#3187)
- `datadog` exporter:
  - Add Fargate task ARN to container tags (#3326)
  - Improve mappings for span kind dd span type (#3368)
- `signalfx` exporter: Add info log for host metadata properties update (#3343)
- `awsprometheusremotewrite` exporter: Add SDK and system information to User-Agent header (#3317)
- `metricstransform` processor: Add filtering capabilities matching metric label values for applying changes (#3201)
- `groupbytrace` processor: Added workers for queue processing (#2902)
- `resourcedetection` processor: Add docker detector (#2775)
- `tailsampling` processor: Support regex on span attribute filtering (#3335)

### 🧰 Bug fixes 🧰

- `datadog` exporter:
  - Update Datadog attributes to tags mapping (#3292)
  - Consistent `hostname` and default metrics behavior (#3286)
- `signalfx` exporter: Handle character limits on metric names and dimensions (#3328)
- `newrelic` exporter: Fix timestamp value for cumulative metrics (#3406)

## v0.26.0

# 🎉 OpenTelemetry Collector Contrib v0.26.0 (Beta) 🎉

The OpenTelemetry Collector Contrib contains everything in the [opentelemetry-collector release](https://github.com/open-telemetry/opentelemetry-collector/releases/tag/v0.26.0) (be sure to check the release notes here as well!). Check out the [Getting Started Guide](https://opentelemetry.io/docs/collector/getting-started/) for deployment and configuration information.

### 🚀 New components 🚀

- `influxdb` exporter to support sending tracing, metrics, and logging data to [InfluxDB](https://www.influxdata.com/products/)

### 🛑 Breaking changes 🛑

- `signalfx` exporter (#3207):
  - Additional metrics excluded by default by signalfx exporter
    - system.disk.io_time
    - system.disk.operation_time
    - system.disk.weighted_io_time
    - system.network.connections
    - system.processes.count
    - system.processes.created

### 💡 Enhancements 💡

- Add default config and systemd environment file support for DEB/RPM packages (#3123)
- Log errors on receiver start/stop failures (#3208)
- `newrelic` exporter: Update API key detection logic (#3212)
- `splunkhec` exporter:
  - Mark permanent errors to avoid futile retries (#3253)
  - Add TLS certs verification (#3204)
- `datadog` exporter:
  - Add env and tag name normalization to trace payloads (#3200)
  - add `ignore_resource`s configuration option (#3245)
- `jmx` receiver: Update for latest snapshot and header support (#3283)
- `awsxray` exporter: Added support for stack trace translation for .NET language (#3280)
- `statsd` receiver: Add timing/histogram for statsD receiver as OTLP summary (#3261)

### 🧰 Bug fixes 🧰

- `awsprometheusremotewrite` exporter:
  - Remove `sending_queue` (#3186)
  - Use the correct default for aws_auth.service (#3161)
  - Identify the Amazon Prometheus region from the endpoint (#3210)
  - Don't panic in case session can't be constructed (#3221)
- `datadog` exporter: Add max tag length (#3185)
- `sapm` exporter: Fix crash when passing the signalfx access token (#3294)
- `newrelic` exporter: Update error conditions (#3322)

## v0.25.0

# 🎉 OpenTelemetry Collector Contrib v0.25.0 (Beta) 🎉

The OpenTelemetry Collector Contrib contains everything in the [opentelemetry-collector release](https://github.com/open-telemetry/opentelemetry-collector/releases/tag/v0.25.0) (be sure to check the release notes here as well!). Check out the [Getting Started Guide](https://opentelemetry.io/docs/collector/getting-started/) for deployment and configuration information.

### 🚀 New components 🚀

- `kafkametricsreceiver` new receiver component for collecting metrics about a kafka cluster - primarily lag and offset. [configuration instructions](receiver/kafkametricsreceiver/README.md)
- `file_storage` extension to read and write data to the local file system (#3087)

### 🛑 Breaking changes 🛑

- `newrelic` exporter (#3091):
  - Removal of common attributes (use opentelemetry collector resource processor to add attributes)
  - Drop support for cumulative metrics being sent to New Relic via a collector

### 💡 Enhancements 💡

- Update `opentelemetry-log-collection` to v0.17.0 for log receivers (#3017)
- `datadog` exporter:
  - Add `peer.service` priority instead of `service.name` (#2817)
  - Improve support of semantic conventions for K8s, Azure and ECS (#2623)
- Improve and batch logs translation for stanza (#2892)
- `statsd` receiver: Add timing/histogram as OTLP gauge (#2973)
- `honeycomb` exporter: Add Retry and Queue settings (#2714)
- `resourcedetection` processor:
  - Add AKS resource detector (#3035)
  - Use conventions package constants for ECS detector (#3171)
- `sumologic` exporter: Add graphite format (#2695)
- Add trace attributes to the log entry for stanza (#3018)
- `splunk_hec` exporter: Send log record name as part of the HEC log event (#3119)
- `newrelic` exporter (#3091):
  - Add support for logs
  - Performance improvements
  - Optimizations to the New Relic payload to reduce payload size
  - Metrics generated for monitoring the exporter
  - Insert Key vs License keys are auto-detected in some cases
  - Collector version information is properly extracted via the application start info parameters

### 🧰 Bug fixes 🧰

- `splunk_hec` exporter: Fix sending log payload with missing the GZIP footer (#3032)
- `awsxray` exporter: Remove propagation of error on shutdown (#2999)
- `resourcedetection` processor:
  - Correctly report DRAGONFLYBSD value (#3100)
  - Fallback to `os.Hostname` when FQDN is not available (#3099)
- `httpforwarder` extension: Do not report ErrServerClosed when shutting down the service (#3173)
- `collectd` receiver: Do not report ErrServerClosed when shutting down the service (#3178)

## v0.24.0

# 🎉 OpenTelemetry Collector Contrib v0.24.0 (Beta) 🎉

The OpenTelemetry Collector Contrib contains everything in the [opentelemetry-collector release](https://github.com/open-telemetry/opentelemetry-collector/releases/tag/v0.24.0) (be sure to check the release notes here as well!). Check out the [Getting Started Guide](https://opentelemetry.io/docs/collector/getting-started/) for deployment and configuration information.

### 🚀 New components 🚀

- `fluentbit` extension and `fluentforward` receiver moved from opentelemetry-collector

### 💡 Enhancements 💡

- Check `NO_WINDOWS_SERVICE` environment variable to force interactive mode on Windows (#2819)
- `resourcedetection `processor:
  - Add task revision to ECS resource detector (#2814)
  - Add GKE detector (#2821)
  - Add Amazon EKS detector (#2820)
  - Add `VMScaleSetName` field to Azure detector (#2890)
- `awsemf` exporter:
  - Add `parse_json_encoded_attr_values` config option to decode json-encoded strings in attribute values (#2827)
  - Add `output_destination` config option to support AWS Lambda (#2720)
- `googlecloud` exporter: Handle `cloud.availability_zone` semantic convention (#2893)
- `newrelic` exporter: Add `instrumentation.provider` to default attributes (#2900)
- Set unprivileged user to container image (#2925)
- `splunkhec` exporter: Add `max_content_length_logs` config option to send log data in payloads less than max content length (#2524)
- `k8scluster` and `kubeletstats` receiver: Replace package constants in favor of constants from conventions in core (#2996)

### 🧰 Bug fixes 🧰

- `spanmetrics` processor:
  - Rename `calls` metric to `calls_total` and set `IsMonotonic` to true (#2837)
  - Validate duplicate dimensions at start (#2844)
- `awsemf` exporter: Calculate delta instead of rate for cumulative metrics (#2512)
- `signalfx` exporter:
  - Remove more unnecessary translation rules (#2889)
  - Implement summary type (#2998)
- `awsxray` exporter: Remove translation to HTTP status from OC status (#2978)
- `awsprometheusremotewrite` exporter: Close HTTP body after RoundTrip (#2955)
- `splunkhec` exporter: Add ResourceAttributes to Splunk Event (#2843)

## v0.23.0

# 🎉 OpenTelemetry Collector Contrib v0.23.0 (Beta) 🎉

The OpenTelemetry Collector Contrib contains everything in the [opentelemetry-collector release](https://github.com/open-telemetry/opentelemetry-collector/releases/tag/v0.23.0) (be sure to check the release notes here as well!). Check out the [Getting Started Guide](https://opentelemetry.io/docs/collector/getting-started/) for deployment and configuration information.

### 🚀 New components 🚀

- `groupbyattrs` processor to group the records by provided attributes
- `dotnetdiagnostics` receiver to read metrics from .NET processes

### 🛑 Breaking changes 🛑

- `stackdriver` exporter marked as deprecated and renamed to `googlecloud`
- Change the rule expression in receiver creator for matching endpoints types from `type.port`, `type.hostport` and `type.pod` to `type == "port"`, `type == "hostport"` and `type == "pod"` (#2661)

### 💡 Enhancements 💡

- `loadbalancing` exporter: Add support for logs (#2470)
- `sumologic` exporter: Add carbon formatter (#2562)
- `awsecscontainermetrics` receiver: Add new metric for stopped container (#2383)
- `awsemf` exporter:
  - Send EMF logs in batches (#2572)
  - Add prometheus type field for CloudWatch compatibility (#2689)
- `signalfx` exporter:
  - Add resource attributes to events (#2631)
  - Add translation rule to drop dimensions (#2660)
  - Remove temporary host translation workaround (#2652)
  - Remove unnecessary default translation rules (#2672)
  - Update `exclude_metrics` option so that the default exclude rules can be overridden by setting the option to `[]` (#2737)
- `awsprometheusremotewrite` exporter: Add support for given IAM roles (#2675)
- `statsd` receiver: Change to use OpenTelemetry type instead of OpenCensus type (#2733)
- `resourcedetection` processor: Add missing entries for `cloud.infrastructure_service` (#2777)

### 🧰 Bug fixes 🧰

- `dynatrace` exporter: Serialize each datapoint into separate line (#2618)
- `splunkhec` exporter: Retain all otel attributes (#2712)
- `newrelic` exporter: Fix default metric URL (#2739)
- `googlecloud` exporter: Add host.name label if hostname is present in node (#2711)

## v0.22.0

# 🎉 OpenTelemetry Collector Contrib v0.22.0 (Beta) 🎉

The OpenTelemetry Collector Contrib contains everything in the [opentelemetry-collector release](https://github.com/open-telemetry/opentelemetry-collector/releases/tag/v0.22.0) (be sure to check the release notes here as well!). Check out the [Getting Started Guide](https://opentelemetry.io/docs/collector/getting-started/) for deployment and configuration information.

### 🚀 New components 🚀

- `filelog` receiver to tail and parse logs from files using the [opentelemetry-log-collection](https://github.com/open-telemetry/opentelemetry-log-collection) library

### 💡 Enhancements 💡

- `dynatrace` exporter: Send metrics to Dynatrace in chunks of 1000 (#2468)
- `k8s` processor: Add ability to associate metadata tags using pod UID rather than just IP (#2199)
- `signalfx` exporter:
  - Add statusCode to logging field on dimension client (#2459)
  - Add translation rules for `cpu.utilization_per_core` (#2540)
  - Updates to metadata handling (#2531)
  - Calculate extra network I/O metrics (#2553)
  - Calculate extra disk I/O metrics (#2557)
- `statsd` receiver: Add metric type label and `enable_metric_type` option (#2466)
- `sumologic` exporter: Add support for carbon2 format (#2562)
- `resourcedetection` processor: Add Azure detector (#2372)
- `k8scluster` receiver: Use OTel conventions for metadata (#2530)
- `newrelic` exporter: Multi-tenant support for sending trace data and performance enhancements (#2481)
- `stackdriver` exporter: Enable `retry_on_failure` and `sending_queue` options (#2613)
- Use standard way to convert from time.Time to proto Timestamp (#2548)

### 🧰 Bug fixes 🧰

- `signalfx` exporter:
  - Fix calculation of `network.total` metric (#2551)
  - Correctly convert dimensions on metadata updates (#2552)
- `awsxray` exporter and receiver: Fix the type of content_length (#2539)
- `resourcedetection` processor: Use values in accordance to semantic conventions for AWS (#2556)
- `awsemf` exporter: Fix concurrency issue (#2571)

## v0.21.0

# 🎉 OpenTelemetry Collector Contrib v0.21.0 (Beta) 🎉

The OpenTelemetry Collector Contrib contains everything in the [opentelemetry-collector release](https://github.com/open-telemetry/opentelemetry-collector/releases/tag/v0.21.0) (be sure to check the release notes here as well!). Check out the [Getting Started Guide](https://opentelemetry.io/docs/collector/getting-started/) for deployment and configuration information.

### 🚀 New components 🚀

- `loki` exporter to export data via HTTP to Loki

### 🛑 Breaking changes 🛑

- `signalfx` exporter: Allow periods to be sent in dimension keys (#2456). Existing users who do not want to change this functionality can set `nonalphanumeric_dimension_chars` to `_-`

### 💡 Enhancements 💡

- `awsemf` exporter:
  - Support unit customization before sending logs to AWS CloudWatch (#2318)
  - Group exported metrics by labels (#2317)
- `datadog` exporter: Add basic span events support (#2338)
- `alibabacloudlogservice` exporter: Support new metrics interface (#2280)
- `sumologic` exporter:
  - Enable metrics pipeline (#2117)
  - Add support for all types of log body (#2380)
- `signalfx` exporter: Add `nonalphanumeric_dimension_chars` config option (#2442)

### 🧰 Bug fixes 🧰

- `resourcedetection` processor: Fix resource attribute environment variable (#2378)
- `k8scluster` receiver: Fix nil pointer bug (#2450)

## v0.20.0

# 🎉 OpenTelemetry Collector Contrib v0.20.0 (Beta) 🎉

The OpenTelemetry Collector Contrib contains everything in the [opentelemetry-collector release](https://github.com/open-telemetry/opentelemetry-collector/releases/tag/v0.20.0) (be sure to check the release notes here as well!). Check out the [Getting Started Guide](https://opentelemetry.io/docs/collector/getting-started/) for deployment and configuration information.

### 🚀 New components 🚀

- `spanmetrics` processor to aggregate Request, Error and Duration (R.E.D) metrics from span data
- `awsxray` receiver to accept spans in the X-Ray Segment format
- `groupbyattrs` processor to group the records by provided attributes

### 🛑 Breaking changes 🛑

- Rename `kinesis` exporter to `awskinesis` (#2234)
- `signalfx` exporter: Remove `send_compatible_metrics` option, use `translation_rules` instead (#2267)
- `datadog` exporter: Remove default prefix from user metrics (#2308)

### 💡 Enhancements 💡

- `signalfx` exporter: Add k8s metrics to default excludes (#2167)
- `stackdriver` exporter: Reduce QPS (#2191)
- `datadog` exporter:
  - Translate otel exceptions to DataDog errors (#2195)
  - Use resource attributes for metadata and generated metrics (#2023)
- `sapm` exporter: Enable queuing by default (#1224)
- `dynatrace` exporter: Allow underscores anywhere in metric or dimension names (#2219)
- `awsecscontainermetrics` receiver: Handle stopped container's metadata (#2229)
- `awsemf` exporter: Enhance metrics batching in AWS EMF logs (#2271)
- `f5cloud` exporter: Add User-Agent header with version to requests (#2292)

### 🧰 Bug fixes 🧰

- `signalfx` exporter: Reinstate network/filesystem translation rules (#2171)

## v0.19.0

# 🎉 OpenTelemetry Collector Contrib v0.19.0 (Beta) 🎉

The OpenTelemetry Collector Contrib contains everything in the [opentelemetry-collector release](https://github.com/open-telemetry/opentelemetry-collector/releases/tag/v0.19.0) (be sure to check the release notes here as well!). Check out the [Getting Started Guide](https://opentelemetry.io/docs/collector/getting-started/) for deployment and configuration information.

### 🚀 New components 🚀

- `f5cloud` exporter to export metric, trace, and log data to F5 Cloud
- `jmx` receiver to report metrics from a target MBean server in conjunction with the [JMX Metric Gatherer](https://github.com/open-telemetry/opentelemetry-java-contrib/blob/main/contrib/jmx-metrics/README.md)

### 🛑 Breaking changes 🛑

- `signalfx` exporter: The `exclude_metrics` option now takes slice of metric filters instead of just metric names (slice of strings) (#1951)

### 💡 Enhancements 💡

- `datadog` exporter: Sanitize datadog service names (#1982)
- `awsecscontainermetrics` receiver: Add more metadata (#2011)
- `azuremonitor` exporter: Favor RPC over HTTP spans (#2006)
- `awsemf` exporter: Always use float64 as calculated rate (#2019)
- `splunkhec` receiver: Make the HEC receiver path configurable, and use `/*` by default (#2137)
- `signalfx` exporter:
  - Drop non-default metrics and add `include_metrics` option to override (#2145, #2146, #2162)
  - Rename `system.network.dropped_packets` metric to `system.network.dropped` (#2160)
  - Do not filter cloud attributes from dimensions (#2020)
- `redis` receiver: Migrate to pdata metrics #1889

### 🧰 Bug fixes 🧰

- `datadog` exporter: Ensure that version tag is added to trace stats (#2010)
- `loadbalancing` exporter: Rolling update of collector can stop the periodical check of DNS updates (#1798)
- `awsecscontainermetrics` receiver: Change the type of `exit_code` from string to int and deal with the situation when there is no data (#2147)
- `groupbytrace` processor: Make onTraceReleased asynchronous to fix processor overload (#1808)
- Handle cases where the time field of Splunk HEC events is encoded as a String (#2159)

## v0.18.0

# 🎉 OpenTelemetry Collector Contrib v0.18.0 (Beta) 🎉

The OpenTelemetry Collector Contrib contains everything in the [opentelemetry-collector release](https://github.com/open-telemetry/opentelemetry-collector/releases/tag/v0.18.0) (be sure to check the release notes here as well!). Check out the [Getting Started Guide](https://opentelemetry.io/docs/collector/getting-started/) for deployment and configuration information.

### 🚀 New components 🚀

- `sumologic` exporter to send logs and metrics data to Sumo Logic
- `dynatrace` exporter to send metrics to Dynatrace

### 💡 Enhancements 💡

- `datadog` exporter:
  - Add resource attributes to tags conversion feature (#1782)
  - Add Kubernetes conventions for hostnames (#1919)
  - Add container tags to datadog export for container infra metrics in service view (#1895)
  - Update resource naming and span naming (#1861)
  - Add environment variables support for config options (#1897)
- `awsxray` exporter: Add parsing of JavaScript stack traces (#1888)
- `elastic` exporter: Translate exception span events (#1858)
- `signalfx` exporter: Add translation rules to aggregate per core CPU metrics in default translations (#1841)
- `resourcedetection` processor: Gather tags associated with the EC2 instance and add them as resource attributes (#1899)
- `simpleprometheus` receiver: Add support for passing params to the prometheus scrape config (#1949)
- `azuremonitor` exporter: Implement Span status code specification changes - gRPC (#1960)
- `metricstransform` processor: Add grouping option ($1887)
- `alibabacloudlogservice` exporter: Use producer to send data to improve performance (#1981)

### 🧰 Bug fixes 🧰

- `datadog` exporter: Handle monotonic metrics client-side (#1805)
- `awsxray` exporter: Log error when translating span (#1809)

## v0.17.0

# 🎉 OpenTelemetry Collector Contrib v0.17.0 (Beta) 🎉

The OpenTelemetry Collector Contrib contains everything in the [opentelemetry-collector release](https://github.com/open-telemetry/opentelemetry-collector/releases/tag/v0.17.0) (be sure to check the release notes here as well!). Check out the [Getting Started Guide](https://opentelemetry.io/docs/collector/getting-started/) for deployment and configuration information.

### 💡 Enhancements 💡

- `awsemf` exporter: Add collector version to EMF exporter user agent (#1778)
- `signalfx` exporter: Add configuration for trace correlation (#1795)
- `statsd` receiver: Add support for metric aggregation (#1670)
- `datadog` exporter: Improve logging of hostname detection (#1796)

### 🧰 Bug fixes 🧰

- `resourcedetection` processor: Fix ecs detector to not use the default golang logger (#1745)
- `signalfx` receiver: Return 200 when receiver succeed (#1785)
- `datadog` exporter: Use a singleton for sublayer calculation (#1759)
- `awsxray` and `awsemf` exporters: Change the User-Agent content order (#1791)

## v0.16.0

# 🎉 OpenTelemetry Collector Contrib v0.16.0 (Beta) 🎉

The OpenTelemetry Collector Contrib contains everything in the [opentelemetry-collector release](https://github.com/open-telemetry/opentelemetry-collector/releases/tag/v0.16.0) (be sure to check the release notes here as well!). Check out the [Getting Started Guide](https://opentelemetry.io/docs/collector/getting-started/) for deployment and configuration information.

### 🛑 Breaking changes 🛑

- `honeycomb` exporter: Update to use internal data format (#1689)

### 💡 Enhancements 💡

- `newrelic` exporter: Add support for span events (#1643)
- `awsemf` exporter:
  - Add placeholder support in `log_group_name` and `log_stream_name` config (#1623, #1661)
  - Add label matching filtering rule (#1619)
- `resourcedetection` processor: Add new resource detector for AWS Elastic Beanstalk environments (#1585)
- `loadbalancing` exporter:
  - Add sort of endpoints in static resolver (#1692)
  - Allow specifying port when using DNS resolver (#1650)
- Add `batchperresourceattr` helper library that splits an incoming data based on an attribute in the resource (#1694)
- `alibabacloudlogservice` exporter:
  - Add logs exporter (#1609)
  - Change trace type from opencensus to opentelemetry (#1713)
- `datadog` exporter:
  - Improve trace exporter performance (#1706, #1707)
  - Add option to only send metadata (#1723)
- `awsxray` exporter:
  - Add parsing of Python stack traces (#1676)
  - Add collector version to user agent (#1730)

### 🧰 Bug fixes 🧰

- `loadbalancing` exporter:
  - Fix retry queue for exporters (#1687)
  - Fix `periodicallyResolve` for DNS resolver checks (#1678)
- `datadog` exporter: Fix status code handling (#1691)
- `awsxray` exporter:
  - Fix empty traces in X-Ray console (#1709)
  - Stricter requirements for adding http request url (#1729)
  - Fix status code handling for errors/faults (#1740)
- `signalfx` exporter:
  - Split incoming data requests by access token before enqueuing (#1727)
  - Disable retry on 400 and 401, retry with backoff on 429 and 503 (#1672)
- `awsecscontainermetrics` receiver: Improve error handling to fix seg fault (#1738)

## v0.15.0

# 🎉 OpenTelemetry Collector Contrib v0.15.0 (Beta) 🎉

The OpenTelemetry Collector Contrib contains everything in the [opentelemetry-collector release](https://github.com/open-telemetry/opentelemetry-collector/releases/tag/v0.15.0) (be sure to check the release notes here as well!). Check out the [Getting Started Guide](https://opentelemetry.io/docs/collector/getting-started/) for deployment and configuration information.

### 🚀 New components 🚀

- `zookeeper` receiver: Collects metrics from a Zookeeper instance using the `mntr` command
- `loadbalacing` exporter: Consistently exports spans belonging to the same trace to the same backend
- `windowsperfcounters` receiver: Captures the configured system, application, or custom performance counter data from the Windows registry using the PDH interface
- `awsprometheusremotewrite` exporter:  Sends metrics data in Prometheus TimeSeries format to a Prometheus Remote Write Backend and signs each outgoing HTTP request following the AWS Signature Version 4 signing process

### 💡 Enhancements 💡

- `awsemf` exporter:
  - Add `metric_declarations` config option for metric filtering and dimensions (#1503)
  - Add SummaryDataType and remove Min/Max from Histogram (#1584)
- `signalfxcorrelation` exporter: Add ability to translate host dimension (#1561)
- `newrelic` exporter: Use pdata instead of the OpenCensus for traces (#1587)
- `metricstransform` processor:
  - Add `combine` action for matched metrics (#1506)
  - Add `submatch_case` config option to specify case of matched label values (#1640)
- `awsecscontainermetrics` receiver: Extract cluster name from ARN (#1626)
- `elastic` exporter: Improve handling of span status if the status code is unset (#1591)

### 🧰 Bug fixes 🧰

- `awsemf` exporter: Add check for unhandled metric data types (#1493)
- `groupbytrace` processor: Make buffered channel to avoid goroutines leak (#1505)
- `stackdriver` exporter: Set `options.UserAgent` so that the OpenCensus exporter does not override the UA ($1620)

## v0.14.0

# 🎉 OpenTelemetry Collector Contrib v0.14.0 (Beta) 🎉

The OpenTelemetry Collector Contrib contains everything in the [opentelemetry-collector release](https://github.com/open-telemetry/opentelemetry-collector/releases/tag/v0.14.0) (be sure to check the release notes here as well!). Check out the [Getting Started Guide](https://opentelemetry.io/docs/collector/getting-started/) for deployment and configuration information.

### 🚀 New components 🚀

- `datadog` exporter to send metric and trace data to Datadog (#1352)
- `tailsampling` processor moved from core to contrib (#1383)

### 🛑 Breaking changes 🛑

- `jmxmetricsextension` migrated to `jmxreceiver` (#1182, #1357)
- Move signalfx correlation code out of `sapm` to `signalfxcorrelation` exporter (#1376)
- Move Splunk specific utils outside of common (#1306)
- `stackdriver` exporter:
    - Config options `metric_prefix` & `skip_create_metric_descriptor` are now nested under `metric`, see [README](https://github.com/open-telemetry/opentelemetry-collector-contrib/blob/main/exporter/stackdriverexporter/README.md).
    - Trace status codes no longer reflect gRPC codes as per spec changes: open-telemetry/opentelemetry-specification#1067
- `datadog` exporter: Remove option to change the namespace prefix (#1483)

### 💡 Enhancements 💡

- `splunkhec` receiver: Add ability to ingest metrics (#1276)
- `signalfx` receiver: Improve pipeline error handling (#1329)
- `datadog` exporter:
  - Improve hostname resolution (#1285)
  - Add flushing/export of traces and trace-related statistics (#1266)
  - Enable traces on Windows (#1340)
  - Send otel.exporter running metric (#1354)
  - Add tag normalization util method (#1373)
  - Send host metadata (#1351)
  - Support resource conventions for hostnames (#1434)
  - Add version tag extract (#1449)
- Add `batchpertrace` library to split the incoming batch into several batches, one per trace (#1257)
- `statsd` receiver:
  - Add timer support (#1335)
  - Add sample rate support for counter, transfer gauge to double and transfer counter to int only (#1361)
- `awsemf` exporter: Restructure metric translator logic (#1353)
- `resourcedetection` processor:
  - Add EC2 hostname attribute (#1324)
  - Add ECS Resource detector (#1360)
- `sapm` exporter: Add queue settings (#1390)
- `metrictransform` processor: Add metric filter option (#1447)
- `awsxray` exporter: Improve ECS attribute and origin translation (#1428)
- `resourcedetection` processor: Initial system detector (#1405)

### 🧰 Bug fixes 🧰

- Remove duplicate definition of cloud providers with core conventions (#1288)
- `kubeletstats` receiver: Handle nil references from the kubelet API (#1326)
- `awsxray` receiver:
  - Add kind type to root span to fix the empty parentID problem (#1338)
  - Fix the race condition issue (#1490)
- `awsxray` exporter:
  - Setting the tlsconfig InsecureSkipVerify using NoVerifySSL (#1350)
  - Drop invalid xray trace id (#1366)
- `elastic` exporter: Ensure span name is limited (#1371)
- `splunkhec` exporter: Don't send 'zero' timestamps to Splunk HEC (#1157)
- `stackdriver` exporter: Skip processing empty metrics slice (#1494)

## v0.13.0

# 🎉 OpenTelemetry Collector Contrib v0.13.0 (Beta) 🎉

The OpenTelemetry Collector Contrib contains everything in the [opentelemetry-collector release](https://github.com/open-telemetry/opentelemetry-collector/releases/tag/v0.13.0) (be sure to check the release notes here as well!). Check out the [Getting Started Guide](https://opentelemetry.io/docs/collector/getting-started/) for deployment and configuration information.

### 💡 Enhancements 💡

- `sapm` exporter:
  - Enable queuing by default (#1224)
  - Add SignalFx APM correlation (#1205)
  - Make span source attribute and destination dimension names configurable (#1286)
- `signalfx` exporter:
  - Pass context to the http client requests (#1225)
  - Update `disk.summary_utilization` translation rule to accommodate new labels (#1258)
- `newrelic` exporter: Add `span.kind` attribute (#1263)
- `datadog` exporter:
  - Add Datadog trace translation helpers (#1208)
  - Add API key validation (#1216)
- `splunkhec` receiver: Add the ability to ingest logs (#1268)
- `awscontainermetrics` receiver: Report `CpuUtilized` metric in percentage (#1283)
- `awsemf` exporter: Only calculate metric rate for cumulative counter and avoid SingleDimensionRollup for metrics with only one dimension (#1280)

### 🧰 Bug fixes 🧰

- Make `signalfx` exporter a metadata exporter (#1252)
- `awsecscontainermetrics` receiver: Check for empty network rate stats and set zero (#1260)
- `awsemf` exporter: Remove InstrumentationLibrary dimension in CloudWatch EMF Logs if it is undefined (#1256)
- `awsxray` receiver: Fix trace/span id transfer (#1264)
- `datadog` exporter: Remove trace support for Windows for now (#1274)
- `sapm` exporter: Correlation enabled check inversed (#1278)

## v0.12.0

# 🎉 OpenTelemetry Collector Contrib v0.12.0 (Beta) 🎉

The OpenTelemetry Collector Contrib contains everything in the [opentelemetry-collector release](https://github.com/open-telemetry/opentelemetry-collector/releases/tag/v0.12.0) (be sure to check the release notes here as well!). Check out the [Getting Started Guide](https://opentelemetry.io/docs/collector/getting-started/) for deployment and configuration information.

### 🚀 New components 🚀

- `awsemf` exporter to support exporting metrics to AWS CloudWatch (#498, #1169)
- `http_forwarder` extension that forwards HTTP requests to a specified target (#979, #1014, #1150)
- `datadog` exporter that sends metric and trace data to Datadog (#1142, #1178, #1181, #1212)
- `awsecscontainermetrics` receiver to collect metrics from Amazon ECS Task Metadata Endpoint (#1089, #1148, #1160)

### 💡 Enhancements 💡

- `signalfx` exporter:
  - Add host metadata synchronization (#1039, #1118)
  - Add `copy_dimensions` translator option (#1126)
  - Update `k8s_cluster` metric translations (#1121)
  - Add option to exclude metrics (#1156)
  - Add `avg` aggregation method (#1151)
  - Fallback to host if cloud resource id not found (#1170)
  - Add backwards compatible translation rules for the `dockerstatsreceiver` (#1201)
  - Enable queuing and retries (#1223)
- `splunkhec` exporter:
  - Add log support (#875)
  - Enable queuing and retries (#1222)
- `k8scluster` receiver: Standardize metric names (#1119)
- `awsxray` exporter:
  - Support AWS EKS attributes (#1090)
  - Store resource attributes in X-Ray segments (#1174)
- `honeycomb` exporter:
  - Add span kind to the event sent to Honeycomb (#474)
  - Add option to adjust the sample rate using an attribute on the span (#1162)
- `jmxmetrics` extension: Add subprocess manager to manage child java processes (#1028)
- `elastic` exporter: Initial metrics support (#1173)
- `k8s` processor: Rename default attr names for label/annotation extraction (#1214)
- Add common SignalFx host id extraction (#1100)
- Allow MSI upgrades (#1165)

### 🧰 Bug fixes 🧰

- `awsxray` exporter: Don't set origin to EC2 when not on AWS (#1115)

## v0.11.0

# 🎉 OpenTelemetry Collector Contrib v0.11.0 (Beta) 🎉

The OpenTelemetry Collector Contrib contains everything in the [opentelemetry-collector release](https://github.com/open-telemetry/opentelemetry-collector/releases/tag/v0.11.0) (be sure to check the release notes here as well!). Check out the [Getting Started Guide](https://opentelemetry.io/docs/collector/getting-started/) for deployment and configuration information.

### 🚀 New components 🚀
- add `dockerstats` receiver as top level component (#1081)
- add `tracegen` utility (#956)

### 💡 Enhancements 💡
- `stackdriver` exporter: Allow overriding client options via config (#1010)
- `k8scluster` receiver: Ensure informer caches are synced before initial data sync (#842)
- `elastic` exporter: Translate `deployment.environment` resource attribute to Elastic APM's semantically equivalent `service.environment` (#1022)
- `k8s` processor: Add logs support (#1051)
- `awsxray` exporter: Log response error with zap (#1050)
- `signalfx` exporter
  - Add dimensions to renamed metrics (#1041)
  - Add translation rules for `disk_ops.total` and `disk_ops.pending` metrics (#1082)
  - Add event support (#1036)
- `kubeletstats` receiver: Cache detailed PVC labels to reduce API calls (#1052)
- `signalfx` receiver: Add event support (#1035)

## v0.10.0

# 🎉 OpenTelemetry Collector Contrib v0.10.0 (Beta) 🎉

The OpenTelemetry Collector Contrib contains everything in the [opentelemetry-collector release](https://github.com/open-telemetry/opentelemetry-collector/releases/tag/v0.10.0) (be sure to check the release notes here as well!). Check out the [Getting Started Guide](https://opentelemetry.io/docs/collector/getting-started/) for deployment and configuration information.

### 🚀 New components 🚀
- add initial docker stats receiver, without sourcing in top level components (#495)
- add initial jmx metrics extension structure, without sourcing in top level components (#740)
- `routing` processor for routing spans based on HTTP headers (#907)
- `splunkhec` receiver to receive Splunk HEC metrics, traces and logs (#840)
- Add skeleton for `http_forwarder` extension that forwards HTTP requests to a specified target (#979)

### 💡 Enhancements 💡
- `stackdriver` exporter
  - Add timeout parameter (#835)
  - Add option to configurably set UserAgent string (#758)
- `signalfx` exporter
  - Reduce memory allocations for big batches processing (#871)
  - Add AWSUniqueId and gcp_id generation (#829)
  - Calculate cpu.utilization compatibility metric (#839, #974, #954)
- `metricstransform` processor: Replace `{{version}}` in label values (#876)
- `resourcedetection` processor: Logs Support (#970)
- `statsd` receiver: Add parsing for labels and gauges (#903)

### 🧰 Bug fixes 🧰
- `k8s` processor
  - Wrap metrics before sending further down the pipeline (#837)
  - Fix setting attributes on metrics passed from agent (#836)
- `awsxray` exporter: Fix "pointer to empty string" is not omitted bug (#830)
- `azuremonitor` exporter: Treat UNSPECIFIED span kind as INTERNAL (#844)
- `signalfx` exporter: Remove misleading warnings (#869)
- `newrelic` exporter: Fix panic if service name is empty (#969)
- `honeycomb` exporter: Don't emit default proc id + starttime (#972)

## v0.9.0

# 🎉 OpenTelemetry Collector Contrib v0.9.0 (Beta) 🎉

The OpenTelemetry Collector Contrib contains everything in the [opentelemetry-collector release](https://github.com/open-telemetry/opentelemetry-collector/releases/tag/v0.9.0) (be sure to check the release notes here as well!). Check out the [Getting Started Guide](https://opentelemetry.io/docs/collector/getting-started/) for deployment and configuration information.

### 🛑 Breaking changes 🛑
- Remove deprecated `lightstep` exporter (#828)

### 🚀 New components 🚀
- `statsd` receiver for ingesting StatsD messages (#566)

### 💡 Enhancements 💡
- `signalfx` exporter
   - Add disk usage translations (#760)
   - Add disk utilization translations (#782)
   - Add translation rule to drop redundant metrics (#809)
- `kubeletstats` receiver
  - Sync available volume metadata from /pods endpoint (#690)
  - Add ability to collect detailed data from PVC (#743)
- `awsxray` exporter: Translate SDK name/version into xray model (#755)
- `elastic` exporter: Translate semantic conventions to Elastic destination fields (#671)
- `stackdriver` exporter: Add point count metric (#757)
- `awsxray` receiver
  - Ported the TCP proxy from the X-Ray daemon (#774)
  - Convert to OTEL trace format (#691)

### 🧰 Bug fixes 🧰
- `kubeletstats` receiver: Do not break down metrics batch (#754)
- `host` observer: Fix issue on darwin where ports listening on all interfaces are not correctly accounted for (#582)
- `newrelic` exporter: Fix panic on missing span status (#775)

## v0.8.0

# 🎉 OpenTelemetry Collector Contrib v0.8.0 (Beta) 🎉

The OpenTelemetry Collector Contrib contains everything in the [opentelemetry-collector release](https://github.com/open-telemetry/opentelemetry-collector/releases/tag/v0.8.0) (be sure to check the release notes here as well!). Check out the [Getting Started Guide](https://opentelemetry.io/docs/collector/getting-started/) for deployment and configuration information.

### 🚀 New components 🚀

- Receivers
  - `prometheusexec` subprocess manager (##499)

### 💡 Enhancements 💡

- `signalfx` exporter
  - Add/Update metric translations (#579, #584, #639, #640, #652, #662)
  - Add support for calculate new metric translator (#644)
  - Add renaming rules for load metrics (#664)
  - Update `container.name` to `k8s.container.name` in default translation rule (#683)
  - Rename working-set and page-fault metrics (#679)
- `awsxray` exporter
  - Translate exception event into xray exception (#577)
  - Add ingestion of X-Ray segments via UDP (#502)
  - Parse Java stacktrace and populate in xray cause (#687)
- `kubeletstats` receiver
  - Add metric_groups option (#648)
  - Set datapoint timestamp in receiver (#661)
  - Change `container.name` label to `k8s.container.name` (#680)
  - Add working-set and page-fault metrics (#666)
  - Add basic support for volume metrics (#667)
- `stackdriver` trace exporter: Move to new interface and pdata (#486)
- `metricstranform` processor: Keep timeseries and points in order after aggregation (#663)
- `k8scluster` receiver: Change `container.spec.name` label to `k8s.container.name` (#681)
- Migrate receiver creator to internal data model (#701)
- Add ec2 support to `resourcedetection` processor (#587)
- Enable timeout, sending queue and retry for SAPM exporter (#707)

### 🧰 Bug fixes 🧰

- `azuremonitor` exporter: Correct HTTP status code success mapping (#588)
- `k8scluster` receiver: Fix owner reference in metadata updates (#649)
- `awsxray` exporter: Fix handling of db system (#697)

### 🚀 New components 🚀

- Skeleton for AWS ECS container metrics receiver (#463)
- `prometheus_exec` receiver (#655)

## v0.7.0

# 🎉 OpenTelemetry Collector Contrib v0.7.0 (Beta) 🎉

The OpenTelemetry Collector Contrib contains everything in the [opentelemetry-collector release](https://github.com/open-telemetry/opentelemetry-collector/releases/tag/v0.7.0) (be sure to check the release notes here as well!). Check out the [Getting Started Guide](https://opentelemetry.io/docs/collector/getting-started/) for deployment and configuration information.

### 🛑 Breaking changes 🛑

- `awsxray` receiver updated to support udp: `tcp_endpoint` config option renamed to `endpoint` (#497)
- TLS config changed for `sapmreceiver` (#488) and `signalfxreceiver` receivers (#488)

### 🚀 New components 🚀

- Exporters
  - `sentry` adds tracing exporter for [Sentry](https://sentry.io/) (#565)
- Extensions
  - `endpoints` observer: adds generic endpoint watcher (#427)
  - `host` observer: looks for listening network endpoints on host (#432)

### 💡 Enhancements 💡

- Update `honeycomb` exporter for v0.8.0 compatibility
- Extend `metricstransform` processor to be able to add a label to an existing metric (#441)
- Update `kubeletstats` metrics according to semantic conventions (#475)
- Updated `awsxray` receiver config to use udp (#497)
- Add `/pods` endpoint support in `kubeletstats` receiver to add extra labels (#569)
- Add metric translation options to `signalfx` exporter (#477, #501, #571, #573)

### 🧰 Bug fixes 🧰

- `azuremonitor` exporter: Mark spanToEnvelope errors as permanent (#500)

## v0.6.0

# 🎉 OpenTelemetry Collector Contrib v0.6.0 (Beta) 🎉

The OpenTelemetry Collector Contrib contains everything in the [opentelemetry-collector release](https://github.com/open-telemetry/opentelemetry-collector/releases/tag/v0.6.0) (be sure to check the release notes here as well!). Check out the [Getting Started Guide](https://opentelemetry.io/docs/collector/getting-started/) for deployment and configuration information.

### 🛑 Breaking changes 🛑

- Removed `jaegarlegacy` (#397) and `zipkinscribe` receivers (#410)
- `kubeletstats` receiver: Renamed `k8s.pod.namespace` pod label to `k8s.namespace.name` and `k8s.container.name` container label to `container.name`

### 🚀 New components 🚀

- Processors
  - `metricstransform` renames/aggregates within individual metrics (#376) and allow changing the data type between int and float (#402)

### 💡 Enhancements 💡

- `awsxray` exporter: Use `peer.service` as segment name when set. (#385)
- `splunk` exporter: Add trace exports support (#359, #399)
- Build and publish Windows MSI (#408) and DEB/RPM Linux packages (#405)

### 🧰 Bug fixes 🧰

- `kubeletstats` receiver:
  - Fixed NPE for newly created pods (#404)
  - Updated to latest change in the ReceiverFactoryOld interface (#401)
  - Fixed logging and self reported metrics (#357)
- `awsxray` exporter: Only convert SQL information for SQL databases. (#379)
- `resourcedetection` processor: Correctly obtain machine-type info from gce metadata (#395)
- `k8scluster` receiver: Fix container resource metrics (#416)

## v0.5.0

Released 01-07-2020

# 🎉 OpenTelemetry Collector Contrib v0.5.0 (Beta) 🎉

The OpenTelemetry Collector Contrib contains everything in the [opentelemetry-collector release](https://github.com/open-telemetry/opentelemetry-collector/releases/tag/v0.5.0) (be sure to check the release notes here as well!). Check out the [Getting Started Guide](https://opentelemetry.io/docs/collector/getting-started/) for deployment and configuration information.

### 🚀 New components 🚀

- Processors
  - `resourcedetection` to automatically detect the resource based on the configured set of detectors (#309)

### 💡 Enhancements 💡

- `kubeletstats` receiver: Support for ServiceAccount authentication (#324)
- `signalfx` exporter and receiver
  - Add SignalFx metric token passthrough and config option (#325)
  - Set default endpoint of `signalfx` receiver to `:9943` (#351)
- `awsxray` exporter: Support aws plugins EC2/ECS/Beanstalk (#343)
- `sapm` exporter and receiver: Add SAPM access token passthrough and config option (#349)
- `k8s` processor: Add metrics support (#358)
- `k8s` observer: Separate annotations from labels in discovered pods (#363)

### 🧰 Bug fixes 🧰

- `honeycomb` exporter: Remove shared use of libhoney from goroutines (#305)

## v0.4.0

Released 17-06-2020

# 🎉 OpenTelemetry Collector Contrib v0.4.0 (Beta) 🎉

The OpenTelemetry Collector Contrib contains everything in the [opentelemetry-collector release](https://github.com/open-telemetry/opentelemetry-collector/releases/tag/v0.4.0) (be sure to check the release notes here as well!). Check out the [Getting Started Guide](https://opentelemetry.io/docs/collector/getting-started/) for deployment and configuration information.

### 🛑 Breaking changes 🛑

  - `signalfx` exporter `url` parameter changed to `ingest_url` (no impact if only using `realm` setting)

### 🚀 New components 🚀

- Receivers
  - `receiver_creator` to create receivers at runtime (#145), add observer support to receiver_creator (#173), add rules support (#207), add dynamic configuration values (#235) 
  - `kubeletstats` receiver (#237) 
  - `prometheus_simple` receiver (#184) 
  - `kubernetes-cluster` receiver (#175) 
  - `redis` receiver (#138)
- Exporters
  - `alibabacloudlogservice` exporter (#259) 
  - `SplunkHEC` metrics exporter (#246)
  - `elastic` APM exporter (#240)
  - `newrelic` exporter (#229) 
- Extensions
  - `k8s` observer (#185) 

### 💡 Enhancements 💡

- `awsxray` exporter
  - Use X-Ray convention of segment name == service name (#282)
  - Tweak xray export to improve rendering of traces and improve parity (#241)
  - Add handling for spans received with nil attributes (#212)
- `honeycomb` exporter
  - Use SendPresampled (#291)
  - Add span attributes as honeycomb event fields (#271)
  - Support resource labels in Honeycomb exporter (#20)
- `k8s` processor
  - Add support of Pod UID extraction to k8sprocessor (#219)
  - Use `k8s.pod.ip` to record resource IP instead of just `ip` (#183)
  - Support same authentication mechanism as other kubernetes components do (#307)
- `sapm` exporter: Add TLS for SAPM and SignalFx receiver (#215)
- `signalfx` exporter
  - Add metric metadata syncer to SignalFx exporter (#231)
  - Add TLS for SAPM and SignalFx receiver (#215)
- `stackdriver` exporter: Add support for resource mapping in config (#163)

### 🧰 Bug fixes 🧰

- `awsxray` exporter: Wrap bad request errors for proper handling by retry queue (#205)
- `lightstep` exporter: Ensure Lightstep exporter doesnt crash on nil node (#250)
- `sapm` exporter: Do not break Jaeger traces before sending downstream (#193)
- `k8s` processor: Ensure Jaeger spans work in passthrough mode (262)

## 🧩 Components 🧩

### Receivers

| Traces | Metrics |
|:-------:|:-------:|
| Jaeger Legacy | Carbon |
| SAPM (SignalFx APM) | Collectd | 
| Zipkin Scribe | K8s Cluster |
| | Redis |
| |  SignalFx | 
| | Simple Prometheus |
| | Wavefront |

### Processors

- K8s

### Exporters

| Commercial | Community |
|:------------:|:-----------:|
| Alibaba Cloud Log Service | Carbon |
| AWS X-ray | Elastic |
| Azure Monitor | Jaeger Thrift |
| Honeycomb | Kinesis |
| Lightstep |
| New Relic |
| SAPM (SignalFx APM) | 
| SignalFx (Metrics) |
| Splunk HEC |
| Stackdriver (Google) |

### Extensions

- Observer
  - K8s

## v0.3.0 Beta

Released 2020-03-30

### Breaking changes

-  Make prometheus receiver config loading strict. #697 
Prometheus receiver will now fail fast if the config contains unused keys in it.

### Changes and fixes

- Enable best effort serve by default of Prometheus Exporter (https://github.com/orijtech/prometheus-go-metrics-exporter/pull/6)
- Fix null pointer exception in the logging exporter #743 
- Remove unnecessary condition to have at least one processor #744 
- Updated Honeycomb exported to `honeycombio/opentelemetry-exporter-go v0.3.1`

### Features

Receivers / Exporters:

* AWS X-Ray
* Carbon
* CollectD
* Honeycomb
* Jaeger
* Kinesis
* LightStep
* OpenCensus
* OpenTelemetry
* SAPM
* SignalFx
* Stackdriver
* Wavefront
* Zipkin
* Zipkin Scribe


Processors:

* Attributes
* Batch
* Memory Limiter
* Queued Retry
* Resource
* Sampling
* Span
* Kubernetes

Extensions:

* Health Check
* Performance Profiler
* zPages


## v0.2.8

Released 2020-03-25

Alpha v0.2.8 of OpenTelemetry Collector Contrib.

- Implemented OTLP receiver and exporter.
- Added ability to pass config to the service programmatically (useful for custom builds).
- Improved own metrics / observability.


## v0.2.7

Released 2020-03-17

### Self-Observability
- New command-line switch to control legacy and new metrics. Users are encouraged
to experiment and migrate to the new metrics.
- Improved error handling on shutdown.


### Processors
- Fixed passthrough mode k8sprocessor.
- Added `HASH` action to attribute processor.

### Receivers and Exporters
- Added Honeycomb exporter.
- Added LightStep exporter.
- Added regular expression for Carbon receiver, allowing the metric name to be broken into proper label keys and values.
- Updated Stackdriver exporter to use a new batch API.


## v0.2.6 Alpha

Released 2020-02-18

### Self-Observability
- Updated metrics prefix to `otelcol` and expose command line argument to modify the prefix value.
- Batch dropped span now emits zero when no spans are dropped.

### Processors
- Extended Span processor to have include/exclude span logic.
- Ability to choose strict or regexp matching for include/exclude filters.

### Receivers and Exporters
- Added Carbon receiver and exporter.
- Added Wavefront receiver.


## v0.0.5 Alpha

Released 2020-01-30

- Regexp-based filtering of span names.
- Ability to extract attributes from span names and rename span.
- File exporter for debugging.
- Span processor is now enabled by default.

## v0.0.1 Alpha

Released 2020-01-11

First release of OpenTelemetry Collector Contrib.


[v0.3.0]: https://github.com/open-telemetry/opentelemetry-collector-contrib/compare/v0.2.8...v0.3.0
[v0.2.8]: https://github.com/open-telemetry/opentelemetry-collector-contrib/compare/v0.2.7...v0.2.8
[v0.2.7]: https://github.com/open-telemetry/opentelemetry-collector-contrib/compare/v0.2.6...v0.2.7
[v0.2.6]: https://github.com/open-telemetry/opentelemetry-collector-contrib/compare/v0.0.5...v0.2.6
[v0.0.5]: https://github.com/open-telemetry/opentelemetry-collector-contrib/compare/v0.0.1...v0.0.5
[v0.0.1]: https://github.com/open-telemetry/opentelemetry-collector-contrib/tree/v0.0.1<|MERGE_RESOLUTION|>--- conflicted
+++ resolved
@@ -11,13 +11,10 @@
 - `filestorageextension`: Change bbolt DB settings for better performance (#9004)
 - `jaegerremotesamplingextension`: Add local and remote sampling stores (#8818)
 - `attributesprocessor`: Add support to filter on log body (#8996)
-<<<<<<< HEAD
-- `cumulativetodeltaprocessor`: add new include/exclude configuration options with regex support (#8952)
-=======
 - `prometheusremotewriteexporter`: Translate resource attributes to the target info metric (#8493)
 - `podmanreceiver`: Add API timeout configuration option (#9014)
 - `cmd/mdatagen`: Add `sem_conv_version` field to metadata.yaml that is used to set metrics SchemaURL (#9010)
->>>>>>> cd256612
+- `cumulativetodeltaprocessor`: add new include/exclude configuration options with regex support (#8952)
 
 ### 🛑 Breaking changes 🛑
 
