# Changelog

## Unreleased

## 💡 Enhancements 💡

- `tanzuobservabilityexporter`: Turn on metrics exporter (#7281)
<<<<<<< HEAD
- `awscloudwatchlogsexporter`: enable awscloudwatchlogsexporter which accepts and exports log data (#7297)
=======
- `attributesprocessor` `resourceprocessor`: Add `from_context` value source

## 🛑 Breaking changes 🛑

## 🚀 New components 🚀

## 🧰 Bug fixes 🧰
>>>>>>> 4ccaabd8

## v0.43.0

## 💡 Enhancements 💡

- `coralogixexporter`: First implementation of Coralogix Exporter (#6816)
- `cloudfoundryreceiver`: Enable Cloud Foundry client (#7060)
- `elasticsearchexporter`: add elasticsearchexporter to the components exporter list (#6002)
- `elasticsearchreceiver`: Add metric metadata (#6892)
- `elasticsearchreceiver`: Use same metrics as JMX receiver for JVM metrics (#7160)
- `elasticsearchreceiver`: Implement scraping logic (#7174)
- `datadogexporter`: Add http.status_code tag to trace stats (#6889)
- `datadogexporter`: Add configuration option to use OTel span name into the Datatog resource name (#6611)
- `dynatraceexporter`: Write error logs using plugin logger (#7360)
- `mongodbreceiver`: Add initial client code to the component (#7125)
- `tanzuobservabilityexporter`: Support delta histograms (#6897)
- `awscloudwatchlogsexporter`: Use cwlogs package to export logs (#7152)
- `mysqlreceiver`: Add the receiver to available components (#7078)
- `tanzuobservabilityexporter`: Documentation for the memory_limiter configuration (#7164)
- `dynatraceexporter`: Do not shut down exporter when metrics ingest module is temporarily unavailable (#7161)
- `mongodbreceiver`: Add metric metadata (#7163)
- `mongodbreceiver`: Add metric scraping (#7175)
- `postgresqlreceiver`: add the receiver to available components (#7079)
- `rabbitmqreceiver`: Add scraper logic (#7299)
- `tanzuobservability exporter`: Support summary metrics (#7121)
- `mongodbatlasreceiver`: Add retry and backoff to HTTP client (#6943)
- Use Jaeger gRPC instead of Thrift in the docker-compose example (#7243)
- `tanzuobservabilityexporter`: Support exponential histograms (#7127)
- `receiver_creator`: Log added and removed endpoint env structs (#7248)
- `prometheusreceiver`: Use the OTLP data conversion path by default. (#7282)
  - Use `--feature-gates=-receiver.prometheus.OTLPDirect` to re-enable the 
    OpenCensus conversion path.
- `extension/observers`: Correctly set image and tag on container endpoints (#7279)
- `tanzuobservabilityexporter`: Document how to enable memory_limiter (#7286)
- `hostreceiver/networkscraper`: Migrate the scraper to the mdatagen metrics builder (#7048)
- `hostmetricsreceiver`: Add MuteProcessNameError config flag to mute specific error reading process executable (#7176)
- `scrapertest`: Improve comparison logic (#7305)
- `hostmetricsreceiver`: add `cpu_average` option for load scraper to report the average cpu load (#6999)
- `scrapertest`: Add comparison option to ignore specific attributes (#6519)
- `tracegen`: Add option to pass in custom headers to export calls via command line (#7308)
- `tracegen`: Provide official container images (#7179)

## 🛑 Breaking changes 🛑

- `tanzuobservabilityexporter`: Remove status.code
- `tanzuobservabilityexporter`: Use semantic conventions for status.message (#7126) 
- `k8sattributesprocessor`: Move `kube` and `observability` packages to `internal` folder (#7159)
- `k8sattributesprocessor`: Unexport processor `Option`s (#7311)
- `zookeeperreceiver`: Refactored metrics to have correct units, types, and combined some metrics via attributes. (#7280)
- `prometheusremotewriteexporter`: `PRWExporter` struct and `NewPRWExporter()`
  function are now unexported. (#TBD)
- `newrelicexporter` marked as deprecated (#7284)

## 🚀 New components 🚀

- `rabbitmqreceiver`: Establish codebase for RabbitMQ metrics receiver (#7239)
- Add `basicauth` extension (#7167)

## 🧰 Bug fixes 🧰

- `k8sattributeprocessor`: Parse IP out of net.Addr to correctly tag k8s.pod.ip (#7077)
- `k8sattributeprocessor`: Process IP correctly for net.Addr instances that are not typed (#7133)
- `mdatagen`: Fix validation of `enabled` field in metadata.yaml (#7166)
- `elasticsearch`: Fix timestamp for each metric being startup time (#7255)
- `prometheusremotewriteexporter`: Fix index out of range panic caused by expiring metrics (#7149)
- `resourcedetection`: Log the error when checking for ec2metadata availability (#7296) 

## v0.42.0

## 💡 Enhancements 💡

- `couchbasereceiver`: Add couchbase client (#7122)
- `couchdbreceiver`: Add couchdb scraper (#7131)
- `couchdbreceiver`: Add couchdb client (#6880)
- `elasticsearchreceiver`: Implement scraper client (#7019)
- `couchdbreceiver`: Add metadata metrics (#6878)
- `prometheusremotewriteexporter`: Handling Staleness flag from OTLP (#6679)
- `prometheusexporter`: Handling Staleness flag from OTLP (#6805)
- `prometheusreceiver`: Set OTLP no-data-present flag for stale scraped metrics. (#7043)
- `mysqlreceiver`: Add Integration test (#6916)
- `datadogexporter`: Add compatibility with ECS Fargate semantic conventions (#6670)
- `k8s_observer`: discover k8s.node endpoints (#6820)
- `redisreceiver`: Add missing description fields to keyspace metrics (#6940)
- `redisreceiver`: Set start timestamp uniformly for gauge and sum metrics (#6941)
- `kafkaexporter`: Allow controlling Kafka acknowledgment behaviour  (#6301)
- `lokiexporter`: Log the first part of the http body on failed pushes to loki (#6946)
- `resourcedetectionprocessor`: add the [consul](https://www.consul.io/) detector (#6382)
- `awsemfexporter`: refactor cw_client logic into separate `cwlogs` package (#7072)

## 🛑 Breaking changes 🛑

- `memcachedreceiver`: Update metric names (#6594)
- `memcachedreceiver`: Fix some metric units and value types (#6895)
- `sapm` receiver: Use Jaeger status values instead of OpenCensus (#6682)
- `jaeger` receiver/exporter: Parse/set Jaeger status with OTel spec values (#6682)
- `awsecscontainermetricsreceiver`: remove tag from `container.image.name` (#6436)
- `k8sclusterreceiver`: remove tag from `container.image.name` (#6436)

## 🚀 New components 🚀

- `ecs_task_observer`: Discover running containers in AWS ECS tasks (#6894)
- `mongodbreceiver`: Establish codebase for MongoDB metrics receiver (#6972)
- `couchbasereceiver`: Establish codebase for Couchbase metrics receiver (#7046)
- `dbstorage`: New experimental dbstorage extension (#7061)

## 🧰 Bug fixes 🧰

- `ecstaskobserver`: Fix "Incorrect conversion between integer types" security issue (#6939)
- Fix typo in "direction" metrics attribute description (#6949)
- `zookeeperreceiver`: Fix issue where receiver could panic during shutdown (#7020)
- `prometheusreceiver`: Fix metadata fetching when metrics differ by trimmable suffixes (#6932)
- Sanitize URLs being logged (#7021)
- `prometheusreceiver`: Fix start time tracking for long scrape intervals (#7053)
- `signalfxexporter`: Don't use syscall to avoid compilation errors on some platforms (#7062)
- `tailsamplingprocessor`: Add support for new policies as composite sub-policies (#6975)

## 💡 Enhancements 💡

- `lokiexporter`: add complete log record to body (#6619)
- `k8sclusterreceiver` add `container.image.tag` attribute (#6436)
- `spanmetricproccessor`: use an LRU cache for the cached Dimensions key-value pairs (#2179)
- `skywalkingexporter`: add skywalking metrics exporter (#6528)
- `deltatorateprocessor`: add int counter support (#6982)
- `filestorageextension`: document default values (#7022)
- `redisreceiver`: Migrate the scraper to the mdatagen metrics builder (#6938)  

## v0.41.0

## 🛑 Breaking changes 🛑

- None

## 🚀 New components 🚀

- `asapauthextension` (#6627)
- `mongodbatlasreceiver` (#6367)

## 🧰 Bug fixes 🧰

- `filestorageextension`: fix panic when configured directory cannot be accessed (#6103)
- `hostmetricsreceiver`: fix set of attributes for system.cpu.time metric (#6422)
- `k8sobserver`: only record pod endpoints for running pods (#5878)
- `mongodbatlasreceiver`: fix attributes fields in metadata.yaml (#6440)
- `prometheusexecreceiver`: command line processing on Windows (#6145)
- `spanmetricsprocessor`: fix exemplars support (#6140)
-  Remap arm64 to aarch64 on rpm/deb packages (#6635)

## 💡 Enhancements 💡

- `datadogexporter`: do not use attribute localhost-like hostnames (#6477)
- `datadogexporter`: retry per network call (#6412)
- `datadogexporter`: take hostname into account for cache (#6223)
- `exporter/lokiexporter`: adding a feature for loki exporter to encode JSON for log entry (#5846)
- `googlecloudspannerreceiver`: added fallback to ADC for database connections. (#6629)
- `googlecloudspannerreceiver`: added parsing only distinct items for sample lock request label. (#6514)
- `googlecloudspannerreceiver`: added request tag label to metadata config for top query stats. (#6475)
- `googlecloudspannerreceiver`: added sample lock requests label to the top lock stats metrics. (#6466)
- `googlecloudspannerreceiver`: added transaction tag label to metadata config for top transaction stats. (#6433)
- `groupbyattrsprocessor`: added support for metrics signal (#6248)
- `hostmetricsreceiver`: ensure SchemaURL is set (#6482)
- `kubeletstatsreceiver`: add support for read-only kubelet endpoint (#6488)
- `mysqlreceiver`: enable native authentication (#6628)
- `mysqlreceiver`: remove requirement for password on MySQL (#6479)
- `receiver/prometheusreceiver`: do not add host.name to metrics from localhost/unspecified targets (#6476)
- `spanmetricsprocessor`: add setStatus operation (#5886)
- `splunkhecexporter`: remove duplication of host.name attribute (#6527)
- `tanzuobservabilityexporter`: add consumer for sum metrics. (#6385)
- Update log-collection library to v0.23.0 (#6593)

## v0.40.0

## 🛑 Breaking changes 🛑

- `tencentcloudlogserviceexporter`: change `Endpoint` to `Region` to simplify configuration (#6135)

## 🚀 New components 🚀

- Add `memcached` receiver (#5839)

## 🧰 Bug fixes 🧰

- Fix token passthrough for HEC (#5435)
- `datadogexporter`: Fix missing resource attributes default mapping when resource_attributes_as_tags: false (#6359)
- `tanzuobservabilityexporter`: Log and report missing metric values. (#5835)
- `mongodbatlasreceiver`: Fix metrics metadata (#6395)

## 💡 Enhancements 💡

- `awsprometheusremotewrite` exporter: Improve error message when failing to sign request
- `mongodbatlas`: add metrics (#5921)
- `healthcheckextension`: Add path option (#6111)
- Set unprivileged user to container image (#6380)
- `k8sclusterreceiver`: Add allocatable type of metrics (#6113)
- `observiqexporter`: Allow Dialer timeout to be configured (#5906)
- `routingprocessor`: remove broken debug log fields (#6373)
- `prometheusremotewriteexporter`: Add exemplars support (#5578) 
- `fluentforwardreceiver`: Convert attributes with nil value to AttributeValueTypeEmpty (#6630)

## v0.39.0

## 🛑 Breaking changes 🛑

- `httpdreceiver` renamed to `apachereceiver` to match industry standards (#6207)
- `tencentcloudlogserviceexporter` change `Endpoint` to `Region` to simplify configuration (#6135)

## 🚀 New components 🚀

- Add `postgresqlreceiver` config and factory (#6153)
- Add TencentCloud LogService exporter `tencentcloudlogserviceexporter` (#5722)
- Restore `jaegerthrifthttpexporter` (#5666)
- Add `skywalkingexporter` (#5690, #6114)

## 🧰 Bug fixes 🧰

- `datadogexporter`: Improve cumulative metrics reset detection using `StartTimestamp` (#6120)
- `mysqlreceiver`: Address issues in shutdown function (#6239)
- `tailsamplingprocessor`: End go routines during shutdown (#5693)
- `googlecloudexporter`: Update google cloud exporter to correctly close the metric exporter (#5990)
- `statsdreceiver`: Fix the summary point calculation (#6155)
- `datadogexporter` Correct default value for `send_count_sum_metrics` (#6130)

## 💡 Enhancements 💡

- `datadogexporter`: Increase default timeout to 15 seconds (#6131)
- `googlecloudspannerreceiver`: Added metrics cardinality handling for Google Cloud Spanner receiver (#5981, #6148, #6229)
- `mysqlreceiver`: Mysql add support for different protocols (#6138)
- `bearertokenauthextension`: Added support of Bearer Auth for HTTP Exporters (#5962)
- `awsxrayexporter`: Fallback to rpc.method for segment operation when aws.operation missing (#6231)
- `healthcheckextension`: Add new health check feature for collector pipeline (#5643)
- `datadogexporter`: Always add current hostname (#5967)
- `k8sattributesprocessor`: Add code to fetch all annotations and labels by specifying key regex (#5780)
- `datadogexporter`: Do not rely on collector to resolve envvar when possible to resolve them (#6122)
- `datadogexporter`: Add container tags to attributes package (#6086)
- `datadogexporter`: Preserve original TraceID (#6158)
- `prometheusreceiver`: Enhance prometheus receiver logger to determine errors, test real e2e usage (#5870)
- `awsxrayexporter`: Added support for AWS AppRunner origin (#6141)

## v0.38.0

## 🛑 Breaking changes 🛑

- `datadogexporter` Make distributions the default histogram export option. (#5885)
- `redisreceiver` Update Redis receiver's metric names. (#5837)
- Remove `scraperhelper` from contrib, use the core version. (#5826)

## 🚀 New components 🚀

- `googlecloudspannerreceiver` Added implementation of Google Cloud Spanner receiver. (#5727)
- `awsxrayproxy` Wire up awsxrayproxy extension. (#5747)
- `awscontainerinsightreceiver` Enable AWS Container Insight receiver. (#5960)

## 🧰 Bug fixes 🧰

- `statsdreceiver`: fix start timestamp / temporality for counters. (#5714)
- Fix security issue related to github.com/tidwall/gjson. (#5936)
- `datadogexporter` Fix cumulative histogram handling in distributions mode (#5867)
- `datadogexporter` Skip nil sketches (#5925)

## 💡 Enhancements 💡

- Extend `kafkareceiver` configuration capabilities. (#5677)
- Convert `mongodbatlas` receiver to use scraperhelper. (#5827)
- Convert `dockerstats` receiver to use scraperhelper. (#5825)
- Convert `podman` receiver to use scraperhelper. (#5822)
- Convert `redisreceiver` to use scraperhelper. (#5796)
- Convert `kubeletstats` receiver to use scraperhelper. (#5821)
- `googlecloudspannerreceiver` Migrated Google Cloud Spanner receiver to scraper approach. (#5868)
- `datadogexporter` Use a `Consumer` interface for decoupling from zorkian's package. (#5315)
- `mdatagen` - Add support for extended metric descriptions (#5688)
- `signalfxexporter` Log datapoints option. (#5689)
- `cumulativetodeltaprocessor`: Update cumulative to delta. (#5772)
- Update configuration default values in log receivers docs. (#5840)
- `fluentforwardreceiver`: support more complex fluent-bit objects. (#5676)
- `datadogexporter` Remove spammy logging. (#5856)
- `datadogexporter` Remove obsolete report_buckets config. (#5858)
- Improve performance of metric expression matcher. (#5864)
- `tanzuobservabilityexporter` Introduce metricsConsumer and gaugeMetricConsumer. (#5426)
- `awsxrayexporter` rpc.system has priority to determine aws namespace. (#5833)
- `tailsamplingprocessor` Add support for composite sampling policy to the tailsampler. (#4958)
- `kafkaexporter` Add support for AWS_MSK_IAM SASL Auth (#5763)
- Refactor the client Authenticators  for the new "ClientAuthenticator" interfaces (#5905)
- `mongodbatlasreceiver` Add client wrapper for MongoDB Atlas support (#5386)
- `redisreceiver` Update Redis config options (#5861)
- `routingprocessor`: allow routing for all signals (#5869)
- `extension/observer/docker` add ListAndWatch to observer (#5851)

## v0.37.1

## 🧰 Bug fixes 🧰

- Fixes a problem with v0.37.0 which contained dependencies on v0.36.0 components. They should have been updated to v0.37.0.

## v0.37.0

## 🚀 New components 🚀

- [`journald` receiver](https://github.com/open-telemetry/opentelemetry-collector-contrib/tree/main/receiver/journaldreceiver) to parse Journald events from systemd journal using the [opentelemetry-log-collection](https://github.com/open-telemetry/opentelemetry-log-collection) library

## 🛑 Breaking changes 🛑

- Remove squash on configtls.TLSClientSetting for splunkhecexporter (#5541)
- Remove squash on configtls.TLSClientSetting for elastic components (#5539)
- Remove squash on configtls.TLSClientSetting for observiqexporter (#5540)
- Remove squash on configtls.TLSClientSetting for AWS components (#5454)
- Move `k8sprocessor` to `k8sattributesprocessor`.
- Rename `k8s_tagger` configuration `k8sattributes`.
- filelog receiver: use empty value for `SeverityText` field instead of `"Undefined"` (#5423)
- Rename `configparser.ConfigMap` to `config.Map`
- Rename `pdata.AggregationTemporality*` to `pdata.MetricAggregationTemporality*`
- Remove deprecated `batchpertrace` package/module (#5380)

## 💡 Enhancements 💡

- `k8sattributes` processor: add container metadata enrichment (#5467, #5572)
- `resourcedetection` processor: Add an option to force using hostname instead of FQDN (#5064)
- `dockerstats` receiver: Move docker client into new shared `internal/docker` (#4702)
- `spanmetrics` processor:
  - Add exemplars to metrics (#5263)
  - Support resource attributes in metrics dimensions (#4624)
- `filter` processor:
  - Add log filtering by `regexp` type filters (#5237)
  - Add record level log filtering (#5418)
- `dynatrace` exporter: Handle non-gauge data types (#5056)
- `datadog` exporter:
  - Add support for exporting histograms as sketches (#5082)
  - Scrub sensitive information from errors (#5575)
  - Add option to send instrumentation library metadata tags with metrics (#5431)
- `podman` receiver: Add `api_version`, `ssh_key`, and `ssh_passphrase` config options (#5430)
- `signalfx` exporter:
  - Add `max_connections` config option (#5432)
  - Add dimension name to log when value > 256 chars (#5258)
  - Discourage setting of endpoint path (#4851)
- `kubeletstats` receiver: Convert to pdata instead of using OpenCensus (#5458)
- `tailsampling` processor: Add `invert_match` config option to `string_attribute` policy (#4393)
- `awsemf` exporter: Add a feature flag in UserAgent for AWS backend to monitor the adoptions (#5178)
- `splunkhec` exporter: Handle explicitly NaN and Inf values (#5581)
- `hostmetrics` receiver:
  - Collect more process states in processes scraper (#4856)
  - Add device label to paging scraper (#4854)
- `awskinesis` exporter: Extend to allow for dynamic export types (#5440)

## 🧰 Bug fixes 🧰

- `datadog` exporter:
  - Fix tags on summary and bucket metrics (#5416)
  - Fix cache key generation for cumulative metrics (#5417)
- `resourcedetection` processor: Fix failure to start collector if at least one detector returns an error (#5242)
- `prometheus` exporter: Do not record obsreport calls (#5438)
- `prometheus` receiver: Metric type fixes to match Prometheus functionality (#4865)
- `sentry` exporter: Fix sentry tracing (#4320)
- `statsd` receiver: Set quantiles for metrics (#5647)

## v0.36.0

## 🛑 Breaking changes 🛑

- `filter` processor: The configs for `logs` filter processor have been changed to be consistent with the `metrics` filter processor. (#4895)
- `splunk_hec` receiver: 
  - `source_key`, `sourcetype_key`, `host_key` and `index_key` have now moved under `hec_metadata_to_otel_attrs` (#4726)
  - `path` field on splunkhecreceiver configuration is removed: We removed the `path` attribute as any request going to the Splunk HEC receiver port should be accepted, and added the `raw_path` field to explicitly map the path accepting raw HEC data. (#4951)
- feat(dynatrace): tags is deprecated in favor of default_dimensions (#5055)

## 💡 Enhancements 💡

- `filter` processor: Add ability to `include` logs based on resource attributes in addition to excluding logs based on resource attributes for strict matching. (#4895)
- `kubelet` API: Add ability to create an empty CertPool when the system run environment is windows
- `JMX` receiver: Allow JMX receiver logging level to be configured (#4898)
- `datadog` exporter: Export histograms as in OpenMetrics Datadog check (#5065)
- `dockerstats` receiver: Set Schema URL (#5239)
- Rename memorylimiter -> memorylimiterprocessor (#5262)
- `awskinesis` exporter: Refactor AWS kinesis exporter to be synchronous  (#5248)

## v0.35.0

## 🛑 Breaking changes 🛑

- Rename configparser.Parser to configparser.ConfigMap (#5070)
- Rename TelemetryCreateSettings -> TelemetrySettings (#5169)

## 💡 Enhancements 💡

- chore: update influxdb exporter and receiver (#5058)
- chore(dynatrace): use payload limit from api constants (#5077)
- Add documentation for filelog's new force_flush_period parameter (#5066)
- Reuse the gzip reader with a sync.Pool (#5145)
- Add a trace observer when splunkhecreceiver is used for logs (#5063)
- Remove usage of deprecated pdata.AttributeValueMapToMap (#5174)
- Podman Stats Receiver: Receiver and Metrics implementation (#4577)

## 🧰 Bug fixes 🧰

- Use staleness markers generated by prometheus, rather than making our own (#5062)
- `datadogexporter` exporter: skip NaN and infinite values (#5053)

## v0.34.0

## 🚀 New components 🚀

- [`cumulativetodelta` processor](https://github.com/open-telemetry/opentelemetry-collector-contrib/tree/main/processor/cumulativetodeltaprocessor) to convert cumulative sum metrics to cumulative delta

- [`file` exporter](https://github.com/open-telemetry/opentelemetry-collector-contrib/tree/main/exporter/fileexporter) from core repository ([#3474](https://github.com/open-telemetry/opentelemetry-collector/issues/3474))
- [`jaeger` exporter](https://github.com/open-telemetry/opentelemetry-collector-contrib/tree/main/exporter/jaegerexporter) from core repository ([#3474](https://github.com/open-telemetry/opentelemetry-collector/issues/3474))
- [`kafka` exporter](https://github.com/open-telemetry/opentelemetry-collector-contrib/tree/main/exporter/kafkaexporter) from core repository ([#3474](https://github.com/open-telemetry/opentelemetry-collector/issues/3474))
- [`opencensus` exporter](https://github.com/open-telemetry/opentelemetry-collector-contrib/tree/main/exporter/opencensusexporter) from core repository ([#3474](https://github.com/open-telemetry/opentelemetry-collector/issues/3474))
- [`prometheus` exporter](https://github.com/open-telemetry/opentelemetry-collector-contrib/tree/main/exporter/prometheusexporter) from core repository ([#3474](https://github.com/open-telemetry/opentelemetry-collector/issues/3474))
- [`prometheusremotewrite` exporter](https://github.com/open-telemetry/opentelemetry-collector-contrib/tree/main/exporter/prometheusremotewriteexporter) from core repository ([#3474](https://github.com/open-telemetry/opentelemetry-collector/issues/3474))
- [`zipkin` exporter](https://github.com/open-telemetry/opentelemetry-collector-contrib/tree/main/exporter/zipkinexporter) from core repository ([#3474](https://github.com/open-telemetry/opentelemetry-collector/issues/3474))
- [`attribute` processor](https://github.com/open-telemetry/opentelemetry-collector-contrib/tree/main/processor/attributeprocessor) from core repository ([#3474](https://github.com/open-telemetry/opentelemetry-collector/issues/3474))
- [`filter` processor](https://github.com/open-telemetry/opentelemetry-collector-contrib/tree/main/processor/filterprocessor) from core repository ([#3474](https://github.com/open-telemetry/opentelemetry-collector/issues/3474))
- [`probabilisticsampler` processor](https://github.com/open-telemetry/opentelemetry-collector-contrib/tree/main/processor/probabilisticsamplerprocessor) from core repository ([#3474](https://github.com/open-telemetry/opentelemetry-collector/issues/3474))
- [`resource` processor](https://github.com/open-telemetry/opentelemetry-collector-contrib/tree/main/processor/resourceprocessor) from core repository ([#3474](https://github.com/open-telemetry/opentelemetry-collector/issues/3474))
- [`span` processor](https://github.com/open-telemetry/opentelemetry-collector-contrib/tree/main/processor/spanprocessor) from core repository ([#3474](https://github.com/open-telemetry/opentelemetry-collector/issues/3474))
- [`hostmetrics` receiver](https://github.com/open-telemetry/opentelemetry-collector-contrib/tree/main/receiver/hostmetricsreceiver) from core repository ([#3474](https://github.com/open-telemetry/opentelemetry-collector/issues/3474))
- [`jaeger` receiver](https://github.com/open-telemetry/opentelemetry-collector-contrib/tree/main/receiver/jaegerreceiver) from core repository ([#3474](https://github.com/open-telemetry/opentelemetry-collector/issues/3474))
- [`kafka` receiver](https://github.com/open-telemetry/opentelemetry-collector-contrib/tree/main/receiver/kafkareceiver) from core repository ([#3474](https://github.com/open-telemetry/opentelemetry-collector/issues/3474))
- [`opencensus` receiver](https://github.com/open-telemetry/opentelemetry-collector-contrib/tree/main/receiver/opencensusreceiver) from core repository ([#3474](https://github.com/open-telemetry/opentelemetry-collector/issues/3474))
- [`prometheus` receiver](https://github.com/open-telemetry/opentelemetry-collector-contrib/tree/main/receiver/prometheusreceiver) from core repository ([#3474](https://github.com/open-telemetry/opentelemetry-collector/issues/3474))
- [`zipkin` receiver](https://github.com/open-telemetry/opentelemetry-collector-contrib/tree/main/receiver/zipkinreceiver) from core repository ([#3474](https://github.com/open-telemetry/opentelemetry-collector/issues/3474))
- [`bearertokenauth` extension](https://github.com/open-telemetry/opentelemetry-collector-contrib/tree/main/extension/bearertokenauthextension) from core repository ([#3474](https://github.com/open-telemetry/opentelemetry-collector/issues/3474))
- [`healthcheck` extension](https://github.com/open-telemetry/opentelemetry-collector-contrib/tree/main/extension/healthcheckextension) from core repository ([#3474](https://github.com/open-telemetry/opentelemetry-collector/issues/3474))
- [`oidcauth` extension](https://github.com/open-telemetry/opentelemetry-collector-contrib/tree/main/extension/oidcauthextension) from core repository ([#3474](https://github.com/open-telemetry/opentelemetry-collector/issues/3474))
- [`pprof` extension](https://github.com/open-telemetry/opentelemetry-collector-contrib/tree/main/extension/pprofextension) from core repository ([#3474](https://github.com/open-telemetry/opentelemetry-collector/issues/3474))
- [`testbed`](https://github.com/open-telemetry/opentelemetry-collector-contrib/tree/main/testbed) from core repository ([#3474](https://github.com/open-telemetry/opentelemetry-collector/issues/3474))

## 💡 Enhancements 💡

- `tailsampling` processor: Add new policy `probabilistic` (#3876)

## v0.33.0

# 🎉 OpenTelemetry Collector Contrib v0.33.0 (Beta) 🎉

The OpenTelemetry Collector Contrib contains everything in the [opentelemetry-collector release](https://github.com/open-telemetry/opentelemetry-collector/releases/tag/v0.32.0) (be sure to check the release notes here as well!). Check out the [Getting Started Guide](https://opentelemetry.io/docs/collector/getting-started/) for deployment and configuration information.

## 🚀 New components 🚀

- [`cumulativetodelta` processor](https://github.com/open-telemetry/opentelemetry-collector-contrib/tree/main/processor/cumulativetodeltaprocessor) to convert cumulative sum metrics to cumulative delta

## 💡 Enhancements 💡

- Collector contrib has now full support for metrics proto v0.9.0.

## v0.32.0

# 🎉 OpenTelemetry Collector Contrib v0.32.0 (Beta) 🎉

This release is marked as "bad" since the metrics pipelines will produce bad data.

- See https://github.com/open-telemetry/opentelemetry-collector/issues/3824

The OpenTelemetry Collector Contrib contains everything in the [opentelemetry-collector release](https://github.com/open-telemetry/opentelemetry-collector/releases/tag/v0.32.0) (be sure to check the release notes here as well!). Check out the [Getting Started Guide](https://opentelemetry.io/docs/collector/getting-started/) for deployment and configuration information.

## 🛑 Breaking changes 🛑

- `splunk_hec` receiver/exporter: `com.splunk.source` field is mapped to `source` field in Splunk instead of `service.name` (#4596)
- `redis` receiver: Move interval runner package to `internal/interval` (#4600)
- `datadog` exporter: Export summary count and sum as monotonic counts (#4605)

## 💡 Enhancements 💡

- `logzio` exporter:
  - New implementation of an in-memory queue to store traces, data compression with gzip, and queue configuration options (#4395)
  - Make `Hclog2ZapLogger` struct and methods private for public go api review (#4431)
- `newrelic` exporter (#4392):
  - Marked unsupported metric as permanent error
  - Force the interval to be valid even if 0
- `awsxray` exporter: Add PHP stacktrace parsing support (#4454)
- `file_storage` extension: Implementation of batch storage API (#4145)
- `datadog` exporter:
  - Skip sum metrics with no aggregation temporality (#4597)
  - Export delta sums as counts (#4609)
- `elasticsearch` exporter: Add dedot support (#4579)
- `signalfx` exporter: Add process metric to translation rules (#4598)
- `splunk_hec` exporter: Add profiling logs support (#4464)
- `awsemf` exporter: Replace logGroup and logStream pattern with metric labels (#4466)

## 🧰 Bug fixes 🧰

- `awsxray` exporter: Fix the origin on ECS/EKS/EB on EC2 cases (#4391)
- `splunk_hec` exporter: Prevent re-sending logs that were successfully sent (#4467)
- `signalfx` exporter: Prefix temporary metric translations (#4394)

## v0.31.0

# 🎉 OpenTelemetry Collector Contrib v0.31.0 (Beta) 🎉

The OpenTelemetry Collector Contrib contains everything in the [opentelemetry-collector release](https://github.com/open-telemetry/opentelemetry-collector/releases/tag/v0.31.0) (be sure to check the release notes here as well!). Check out the [Getting Started Guide](https://opentelemetry.io/docs/collector/getting-started/) for deployment and configuration information.

## 🛑 Breaking changes 🛑

- `influxdb` receiver: Removed `metrics_schema` config option (#4277)

## 💡 Enhancements 💡

- Update to OTLP 0.8.0:
  - Remove use of `IntHistogram` (#4276)
  - Update exporters/receivers for `NumberDataPoint`
- Remove use of deprecated `pdata` slice `Resize()` (#4203, #4208, #4209)
- `awsemf` exporter: Added the option to have a user who is sending metrics from EKS Fargate Container Insights to reformat them to look the same as insights from ECS so that they can be ingested by CloudWatch (#4130)
- `k8scluster` receiver: Support OpenShift cluster quota metrics (#4342)
- `newrelic` exporter (#4278):
  - Requests are now retry-able via configuration option (defaults to retries enabled). Permanent errors are not retried.
  - The exporter monitoring metrics now include an untagged summary metric for ease of use.
  - Improved error logging to include URLs that fail to post messages to New Relic.
- `datadog` exporter: Upscale trace stats when global sampling rate is set (#4213)

## 🧰 Bug fixes 🧰

- `statsd` receiver: Add option to set Counter to be monotonic (#4154)
- Fix `internal/stanza` severity mappings (#4315)
- `awsxray` exporter: Fix the wrong AWS env resource setting (#4384)
- `newrelic` exporter (#4278):
  - Configuration unmarshalling did not allow timeout value to be set to 0 in the endpoint specific section.
  - Request cancellation was not propagated via context into the http request.
  - The queued retry logger is set to a zap.Nop logger as intended.

## v0.30.0

# 🎉 OpenTelemetry Collector Contrib v0.30.0 (Beta) 🎉

The OpenTelemetry Collector Contrib contains everything in the [opentelemetry-collector release](https://github.com/open-telemetry/opentelemetry-collector/releases/tag/v0.30.0) (be sure to check the release notes here as well!). Check out the [Getting Started Guide](https://opentelemetry.io/docs/collector/getting-started/) for deployment and configuration information.

## 🚀 New components 🚀
- `oauth2clientauth` extension: ported from core (#3848)
- `metrics-generation` processor: is now enabled and available (#4047) 

## 🛑 Breaking changes 🛑

- Removed `jaegerthrifthttp` exporter (#4089) 

## 💡 Enhancements 💡

- `tailsampling` processor:
  - Add new policy `status_code` (#3754)
  - Add new tail sampling processor policy: status_code (#3754)
- `awscontainerinsights` receiver:
  - Integrate components and fix bugs for EKS Container Insights (#3846) 
  - Add Cgroup to collect ECS instance metrics for container insights receiver #3875
- `spanmetrics` processor: Support sub-millisecond latency buckets (#4091) 
- `sentry` exporter: Add exception event capture in sentry (#3854)

## v0.29.0

# 🎉 OpenTelemetry Collector Contrib v0.29.0 (Beta) 🎉

The OpenTelemetry Collector Contrib contains everything in the [opentelemetry-collector release](https://github.com/open-telemetry/opentelemetry-collector/releases/tag/v0.29.0) (be sure to check the release notes here as well!). Check out the [Getting Started Guide](https://opentelemetry.io/docs/collector/getting-started/) for deployment and configuration information.

## 🛑 Breaking changes 🛑

- `redis` receiver (#3808)
  - removed configuration `service_name`. Use resource processor or `resource_attributes` setting if using `receivercreator`
  - removed `type` label and set instrumentation library name to `otelcol/redis` as other receivers do

## 💡 Enhancements 💡

- `tailsampling` processor:
  - Add new policy `latency` (#3750)
  - Add new policy `status_code` (#3754)
- `splunkhec` exporter: Include `trace_id` and `span_id` if set (#3850)
- `newrelic` exporter: Update instrumentation naming in accordance with otel spec (#3733)
- `sentry` exporter: Added support for insecure connection with Sentry (#3446)
- `k8s` processor:
  - Add namespace k8s tagger (#3384)
  - Add ignored pod names as config parameter (#3520)
- `awsemf` exporter: Add support for `TaskDefinitionFamily` placeholder on log stream name (#3755)
- `loki` exporter: Add resource attributes as Loki label (#3418)

## 🧰 Bug fixes 🧰

- `datadog` exporter:
  - Ensure top level spans are computed (#3786)
  - Update `env` clobbering behavior (#3851)
- `awsxray` exporter: Fixed filtered attribute translation (#3757)
- `splunkhec` exporter: Include trace and span id if set in log record (#3850)

## v0.28.0

# 🎉 OpenTelemetry Collector Contrib v0.28.0 (Beta) 🎉

The OpenTelemetry Collector Contrib contains everything in the [opentelemetry-collector release](https://github.com/open-telemetry/opentelemetry-collector/releases/tag/v0.28.0) (be sure to check the release notes here as well!). Check out the [Getting Started Guide](https://opentelemetry.io/docs/collector/getting-started/) for deployment and configuration information.

## 🚀 New components 🚀

- `humio` exporter to export data to Humio using JSON over the HTTP [Ingest API](https://docs.humio.com/reference/api/ingest/)
- `udplog` receiver to receives logs from udp using the [opentelemetry-log-collection](https://github.com/open-telemetry/opentelemetry-log-collection) library
- `tanzuobservability` exporter to send traces to [Tanzu Observability](https://tanzu.vmware.com/observability)

## 🛑 Breaking changes 🛑

- `f5cloud` exporter (#3509):
  - Renamed the config 'auth' field to 'f5cloud_auth'. This will prevent a config field name collision when [Support for Custom Exporter Authenticators as Extensions](https://github.com/open-telemetry/opentelemetry-collector/pull/3128) is ready to be integrated.

## 💡 Enhancements 💡

- Enabled Dependabot for Github Actions (#3543)
- Change obsreport helpers for receivers to use the new pattern created in Collector (#3439,#3443,#3449,#3504,#3521,#3548)
- `datadog` exporter:
  - Add logging for unknown or unsupported metric types (#3421)
  - Add collector version tag to internal health metrics (#3394)
  - Remove sublayer stats calc and mutex (#3531)
  - Deduplicate hosts for which we send running metrics (#3539)
  - Add support for summary datatype (#3660)
  - Add datadog span operation name remapping config option (#3444)
  - Update error formatting for error spans that are not exceptions (#3701)
- `nginx` receiver: Update the nginx metrics to more closely align with the conventions (#3420)
- `elasticsearch` exporter: Init JSON encoding support (#3101)
- `jmx` receiver:
  - Allow setting system properties (#3450)
  - Update tested JMX Metric Gatherer release (#3695)
- Refactor components for the Client Authentication Extensions (#3507)
- Remove redundant conversion calls (#3688)
- `storage` extension: Add a `Close` method to Client interface (#3506)
- `splunkhec` exporter: Add `metric_type` as key which maps to the type of the metric (#3696)
- `k8s` processor: Add semantic conventions to k8s-tagger for pod metadata (#3544)
- `kubeletstats` receiver: Refactor kubelet client to internal folder (#3698)
- `newrelic` exporter (#3690):
  - Updates the log level from error to debug when New Relic rate limiting occurs
  - Updates the sanitized api key that is reported via metrics
- `filestorage` extension: Add ability to specify name (#3703)
- `awsemf` exporter: Store the initial value for cumulative metrics (#3425)
- `awskinesis` exporter: Refactor to allow for extended types of encoding (#3655)
- `ecsobserver` extension:
  - Add task definition, ec2, and service fetcher (#3503)
  - Add exporter to convert task to target (#3333)

## 🧰 Bug fixes 🧰

- `awsemf` exporter: Remove delta adjustment from summaries by default (#3408)
- `alibabacloudlogservice` exporter: Sanitize labels for metrics (#3454)
- `statsd` receiver: Fix StatsD drop metrics tags when using summary as observer_type for timer/histogram (#3440)
- `awsxray` exporter: Restore setting of Throttle for HTTP throttle response (#3685)
- `awsxray` receiver: Fix quick start bug (#3653)
- `metricstransform` processor: Check all data points for matching metric label values (#3435)

## v0.27.0

# 🎉 OpenTelemetry Collector Contrib v0.27.0 (Beta) 🎉

The OpenTelemetry Collector Contrib contains everything in the [opentelemetry-collector release](https://github.com/open-telemetry/opentelemetry-collector/releases/tag/v0.27.0) (be sure to check the release notes here as well!). Check out the [Getting Started Guide](https://opentelemetry.io/docs/collector/getting-started/) for deployment and configuration information.

## 🚀 New components 🚀

- `tcplog` receiver to receive logs from tcp using the [opentelemetry-log-collection](https://github.com/open-telemetry/opentelemetry-log-collection) library
- `influxdb` receiver to accept metrics data as [InfluxDB Line Protocol](https://docs.influxdata.com/influxdb/v2.0/reference/syntax/line-protocol/)

## 💡 Enhancements 💡

- `splunkhec` exporter:
  - Include the response in returned 400 errors (#3338)
  - Map summary metrics to Splunk HEC metrics (#3344)
  - Add HEC telemetry (#3260)
- `newrelic` exporter: Include dropped attributes and events counts (#3187)
- `datadog` exporter:
  - Add Fargate task ARN to container tags (#3326)
  - Improve mappings for span kind dd span type (#3368)
- `signalfx` exporter: Add info log for host metadata properties update (#3343)
- `awsprometheusremotewrite` exporter: Add SDK and system information to User-Agent header (#3317)
- `metricstransform` processor: Add filtering capabilities matching metric label values for applying changes (#3201)
- `groupbytrace` processor: Added workers for queue processing (#2902)
- `resourcedetection` processor: Add docker detector (#2775)
- `tailsampling` processor: Support regex on span attribute filtering (#3335)

## 🧰 Bug fixes 🧰

- `datadog` exporter:
  - Update Datadog attributes to tags mapping (#3292)
  - Consistent `hostname` and default metrics behavior (#3286)
- `signalfx` exporter: Handle character limits on metric names and dimensions (#3328)
- `newrelic` exporter: Fix timestamp value for cumulative metrics (#3406)

## v0.26.0

# 🎉 OpenTelemetry Collector Contrib v0.26.0 (Beta) 🎉

The OpenTelemetry Collector Contrib contains everything in the [opentelemetry-collector release](https://github.com/open-telemetry/opentelemetry-collector/releases/tag/v0.26.0) (be sure to check the release notes here as well!). Check out the [Getting Started Guide](https://opentelemetry.io/docs/collector/getting-started/) for deployment and configuration information.

## 🚀 New components 🚀

- `influxdb` exporter to support sending tracing, metrics, and logging data to [InfluxDB](https://www.influxdata.com/products/)

## 🛑 Breaking changes 🛑

- `signalfx` exporter (#3207):
  - Additional metrics excluded by default by signalfx exporter
    - system.disk.io_time
    - system.disk.operation_time
    - system.disk.weighted_io_time
    - system.network.connections
    - system.processes.count
    - system.processes.created

## 💡 Enhancements 💡

- Add default config and systemd environment file support for DEB/RPM packages (#3123)
- Log errors on receiver start/stop failures (#3208)
- `newrelic` exporter: Update API key detection logic (#3212)
- `splunkhec` exporter:
  - Mark permanent errors to avoid futile retries (#3253)
  - Add TLS certs verification (#3204)
- `datadog` exporter:
  - Add env and tag name normalization to trace payloads (#3200)
  - add `ignore_resource`s configuration option (#3245)
- `jmx` receiver: Update for latest snapshot and header support (#3283)
- `awsxray` exporter: Added support for stack trace translation for .NET language (#3280)
- `statsd` receiver: Add timing/histogram for statsD receiver as OTLP summary (#3261)

## 🧰 Bug fixes 🧰

- `awsprometheusremotewrite` exporter:
  - Remove `sending_queue` (#3186)
  - Use the correct default for aws_auth.service (#3161)
  - Identify the Amazon Prometheus region from the endpoint (#3210)
  - Don't panic in case session can't be constructed (#3221)
- `datadog` exporter: Add max tag length (#3185)
- `sapm` exporter: Fix crash when passing the signalfx access token (#3294)
- `newrelic` exporter: Update error conditions (#3322)

## v0.25.0

# 🎉 OpenTelemetry Collector Contrib v0.25.0 (Beta) 🎉

The OpenTelemetry Collector Contrib contains everything in the [opentelemetry-collector release](https://github.com/open-telemetry/opentelemetry-collector/releases/tag/v0.25.0) (be sure to check the release notes here as well!). Check out the [Getting Started Guide](https://opentelemetry.io/docs/collector/getting-started/) for deployment and configuration information.

## 🚀 New components 🚀

- `kafkametricsreceiver` new receiver component for collecting metrics about a kafka cluster - primarily lag and offset. [configuration instructions](receiver/kafkametricsreceiver/README.md)
- `file_storage` extension to read and write data to the local file system (#3087)

## 🛑 Breaking changes 🛑

- `newrelic` exporter (#3091):
  - Removal of common attributes (use opentelemetry collector resource processor to add attributes)
  - Drop support for cumulative metrics being sent to New Relic via a collector

## 💡 Enhancements 💡

- Update `opentelemetry-log-collection` to v0.17.0 for log receivers (#3017)
- `datadog` exporter:
  - Add `peer.service` priority instead of `service.name` (#2817)
  - Improve support of semantic conventions for K8s, Azure and ECS (#2623)
- Improve and batch logs translation for stanza (#2892)
- `statsd` receiver: Add timing/histogram as OTLP gauge (#2973)
- `honeycomb` exporter: Add Retry and Queue settings (#2714)
- `resourcedetection` processor:
  - Add AKS resource detector (#3035)
  - Use conventions package constants for ECS detector (#3171)
- `sumologic` exporter: Add graphite format (#2695)
- Add trace attributes to the log entry for stanza (#3018)
- `splunk_hec` exporter: Send log record name as part of the HEC log event (#3119)
- `newrelic` exporter (#3091):
  - Add support for logs
  - Performance improvements
  - Optimizations to the New Relic payload to reduce payload size
  - Metrics generated for monitoring the exporter
  - Insert Key vs License keys are auto-detected in some cases
  - Collector version information is properly extracted via the application start info parameters

## 🧰 Bug fixes 🧰

- `splunk_hec` exporter: Fix sending log payload with missing the GZIP footer (#3032)
- `awsxray` exporter: Remove propagation of error on shutdown (#2999)
- `resourcedetection` processor:
  - Correctly report DRAGONFLYBSD value (#3100)
  - Fallback to `os.Hostname` when FQDN is not available (#3099)
- `httpforwarder` extension: Do not report ErrServerClosed when shutting down the service (#3173)
- `collectd` receiver: Do not report ErrServerClosed when shutting down the service (#3178)

## v0.24.0

# 🎉 OpenTelemetry Collector Contrib v0.24.0 (Beta) 🎉

The OpenTelemetry Collector Contrib contains everything in the [opentelemetry-collector release](https://github.com/open-telemetry/opentelemetry-collector/releases/tag/v0.24.0) (be sure to check the release notes here as well!). Check out the [Getting Started Guide](https://opentelemetry.io/docs/collector/getting-started/) for deployment and configuration information.

## 🚀 New components 🚀

- `fluentbit` extension and `fluentforward` receiver moved from opentelemetry-collector

## 💡 Enhancements 💡

- Check `NO_WINDOWS_SERVICE` environment variable to force interactive mode on Windows (#2819)
- `resourcedetection `processor:
  - Add task revision to ECS resource detector (#2814)
  - Add GKE detector (#2821)
  - Add Amazon EKS detector (#2820)
  - Add `VMScaleSetName` field to Azure detector (#2890)
- `awsemf` exporter:
  - Add `parse_json_encoded_attr_values` config option to decode json-encoded strings in attribute values (#2827)
  - Add `output_destination` config option to support AWS Lambda (#2720)
- `googlecloud` exporter: Handle `cloud.availability_zone` semantic convention (#2893)
- `newrelic` exporter: Add `instrumentation.provider` to default attributes (#2900)
- Set unprivileged user to container image (#2925)
- `splunkhec` exporter: Add `max_content_length_logs` config option to send log data in payloads less than max content length (#2524)
- `k8scluster` and `kubeletstats` receiver: Replace package constants in favor of constants from conventions in core (#2996)

## 🧰 Bug fixes 🧰

- `spanmetrics` processor:
  - Rename `calls` metric to `calls_total` and set `IsMonotonic` to true (#2837)
  - Validate duplicate dimensions at start (#2844)
- `awsemf` exporter: Calculate delta instead of rate for cumulative metrics (#2512)
- `signalfx` exporter:
  - Remove more unnecessary translation rules (#2889)
  - Implement summary type (#2998)
- `awsxray` exporter: Remove translation to HTTP status from OC status (#2978)
- `awsprometheusremotewrite` exporter: Close HTTP body after RoundTrip (#2955)
- `splunkhec` exporter: Add ResourceAttributes to Splunk Event (#2843)

## v0.23.0

# 🎉 OpenTelemetry Collector Contrib v0.23.0 (Beta) 🎉

The OpenTelemetry Collector Contrib contains everything in the [opentelemetry-collector release](https://github.com/open-telemetry/opentelemetry-collector/releases/tag/v0.23.0) (be sure to check the release notes here as well!). Check out the [Getting Started Guide](https://opentelemetry.io/docs/collector/getting-started/) for deployment and configuration information.

## 🚀 New components 🚀

- `groupbyattrs` processor to group the records by provided attributes
- `dotnetdiagnostics` receiver to read metrics from .NET processes

## 🛑 Breaking changes 🛑

- `stackdriver` exporter marked as deprecated and renamed to `googlecloud`
- Change the rule expression in receiver creator for matching endpoints types from `type.port`, `type.hostport` and `type.pod` to `type == "port"`, `type == "hostport"` and `type == "pod"` (#2661)

## 💡 Enhancements 💡

- `loadbalancing` exporter: Add support for logs (#2470)
- `sumologic` exporter: Add carbon formatter (#2562)
- `awsecscontainermetrics` receiver: Add new metric for stopped container (#2383)
- `awsemf` exporter:
  - Send EMF logs in batches (#2572)
  - Add prometheus type field for CloudWatch compatibility (#2689)
- `signalfx` exporter:
  - Add resource attributes to events (#2631)
  - Add translation rule to drop dimensions (#2660)
  - Remove temporary host translation workaround (#2652)
  - Remove unnecessary default translation rules (#2672)
  - Update `exclude_metrics` option so that the default exclude rules can be overridden by setting the option to `[]` (#2737)
- `awsprometheusremotewrite` exporter: Add support for given IAM roles (#2675)
- `statsd` receiver: Change to use OpenTelemetry type instead of OpenCensus type (#2733)
- `resourcedetection` processor: Add missing entries for `cloud.infrastructure_service` (#2777)

## 🧰 Bug fixes 🧰

- `dynatrace` exporter: Serialize each datapoint into separate line (#2618)
- `splunkhec` exporter: Retain all otel attributes (#2712)
- `newrelic` exporter: Fix default metric URL (#2739)
- `googlecloud` exporter: Add host.name label if hostname is present in node (#2711)

## v0.22.0

# 🎉 OpenTelemetry Collector Contrib v0.22.0 (Beta) 🎉

The OpenTelemetry Collector Contrib contains everything in the [opentelemetry-collector release](https://github.com/open-telemetry/opentelemetry-collector/releases/tag/v0.22.0) (be sure to check the release notes here as well!). Check out the [Getting Started Guide](https://opentelemetry.io/docs/collector/getting-started/) for deployment and configuration information.

## 🚀 New components 🚀

- `filelog` receiver to tail and parse logs from files using the [opentelemetry-log-collection](https://github.com/open-telemetry/opentelemetry-log-collection) library

## 💡 Enhancements 💡

- `dynatrace` exporter: Send metrics to Dynatrace in chunks of 1000 (#2468)
- `k8s` processor: Add ability to associate metadata tags using pod UID rather than just IP (#2199)
- `signalfx` exporter:
  - Add statusCode to logging field on dimension client (#2459)
  - Add translation rules for `cpu.utilization_per_core` (#2540)
  - Updates to metadata handling (#2531)
  - Calculate extra network I/O metrics (#2553)
  - Calculate extra disk I/O metrics (#2557)
- `statsd` receiver: Add metric type label and `enable_metric_type` option (#2466)
- `sumologic` exporter: Add support for carbon2 format (#2562)
- `resourcedetection` processor: Add Azure detector (#2372)
- `k8scluster` receiver: Use OTel conventions for metadata (#2530)
- `newrelic` exporter: Multi-tenant support for sending trace data and performance enhancements (#2481)
- `stackdriver` exporter: Enable `retry_on_failure` and `sending_queue` options (#2613)
- Use standard way to convert from time.Time to proto Timestamp (#2548)

## 🧰 Bug fixes 🧰

- `signalfx` exporter:
  - Fix calculation of `network.total` metric (#2551)
  - Correctly convert dimensions on metadata updates (#2552)
- `awsxray` exporter and receiver: Fix the type of content_length (#2539)
- `resourcedetection` processor: Use values in accordance to semantic conventions for AWS (#2556)
- `awsemf` exporter: Fix concurrency issue (#2571)

## v0.21.0

# 🎉 OpenTelemetry Collector Contrib v0.21.0 (Beta) 🎉

The OpenTelemetry Collector Contrib contains everything in the [opentelemetry-collector release](https://github.com/open-telemetry/opentelemetry-collector/releases/tag/v0.21.0) (be sure to check the release notes here as well!). Check out the [Getting Started Guide](https://opentelemetry.io/docs/collector/getting-started/) for deployment and configuration information.

## 🚀 New components 🚀

- `loki` exporter to export data via HTTP to Loki

## 🛑 Breaking changes 🛑

- `signalfx` exporter: Allow periods to be sent in dimension keys (#2456). Existing users who do not want to change this functionality can set `nonalphanumeric_dimension_chars` to `_-`

## 💡 Enhancements 💡

- `awsemf` exporter:
  - Support unit customization before sending logs to AWS CloudWatch (#2318)
  - Group exported metrics by labels (#2317)
- `datadog` exporter: Add basic span events support (#2338)
- `alibabacloudlogservice` exporter: Support new metrics interface (#2280)
- `sumologic` exporter:
  - Enable metrics pipeline (#2117)
  - Add support for all types of log body (#2380)
- `signalfx` exporter: Add `nonalphanumeric_dimension_chars` config option (#2442)

## 🧰 Bug fixes 🧰

- `resourcedetection` processor: Fix resource attribute environment variable (#2378)
- `k8scluster` receiver: Fix nil pointer bug (#2450)

## v0.20.0

# 🎉 OpenTelemetry Collector Contrib v0.20.0 (Beta) 🎉

The OpenTelemetry Collector Contrib contains everything in the [opentelemetry-collector release](https://github.com/open-telemetry/opentelemetry-collector/releases/tag/v0.20.0) (be sure to check the release notes here as well!). Check out the [Getting Started Guide](https://opentelemetry.io/docs/collector/getting-started/) for deployment and configuration information.

## 🚀 New components 🚀

- `spanmetrics` processor to aggregate Request, Error and Duration (R.E.D) metrics from span data
- `awsxray` receiver to accept spans in the X-Ray Segment format
- `groupbyattrs` processor to group the records by provided attributes

## 🛑 Breaking changes 🛑

- Rename `kinesis` exporter to `awskinesis` (#2234)
- `signalfx` exporter: Remove `send_compatible_metrics` option, use `translation_rules` instead (#2267)
- `datadog` exporter: Remove default prefix from user metrics (#2308)

## 💡 Enhancements 💡

- `signalfx` exporter: Add k8s metrics to default excludes (#2167)
- `stackdriver` exporter: Reduce QPS (#2191)
- `datadog` exporter:
  - Translate otel exceptions to DataDog errors (#2195)
  - Use resource attributes for metadata and generated metrics (#2023)
- `sapm` exporter: Enable queuing by default (#1224)
- `dynatrace` exporter: Allow underscores anywhere in metric or dimension names (#2219)
- `awsecscontainermetrics` receiver: Handle stopped container's metadata (#2229)
- `awsemf` exporter: Enhance metrics batching in AWS EMF logs (#2271)
- `f5cloud` exporter: Add User-Agent header with version to requests (#2292)

## 🧰 Bug fixes 🧰

- `signalfx` exporter: Reinstate network/filesystem translation rules (#2171)

## v0.19.0

# 🎉 OpenTelemetry Collector Contrib v0.19.0 (Beta) 🎉

The OpenTelemetry Collector Contrib contains everything in the [opentelemetry-collector release](https://github.com/open-telemetry/opentelemetry-collector/releases/tag/v0.19.0) (be sure to check the release notes here as well!). Check out the [Getting Started Guide](https://opentelemetry.io/docs/collector/getting-started/) for deployment and configuration information.

## 🚀 New components 🚀

- `f5cloud` exporter to export metric, trace, and log data to F5 Cloud
- `jmx` receiver to report metrics from a target MBean server in conjunction with the [JMX Metric Gatherer](https://github.com/open-telemetry/opentelemetry-java-contrib/blob/main/contrib/jmx-metrics/README.md)

## 🛑 Breaking changes 🛑

- `signalfx` exporter: The `exclude_metrics` option now takes slice of metric filters instead of just metric names (slice of strings) (#1951)

## 💡 Enhancements 💡

- `datadog` exporter: Sanitize datadog service names (#1982)
- `awsecscontainermetrics` receiver: Add more metadata (#2011)
- `azuremonitor` exporter: Favor RPC over HTTP spans (#2006)
- `awsemf` exporter: Always use float64 as calculated rate (#2019)
- `splunkhec` receiver: Make the HEC receiver path configurable, and use `/*` by default (#2137)
- `signalfx` exporter:
  - Drop non-default metrics and add `include_metrics` option to override (#2145, #2146, #2162)
  - Rename `system.network.dropped_packets` metric to `system.network.dropped` (#2160)
  - Do not filter cloud attributes from dimensions (#2020)
- `redis` receiver: Migrate to pdata metrics #1889

## 🧰 Bug fixes 🧰

- `datadog` exporter: Ensure that version tag is added to trace stats (#2010)
- `loadbalancing` exporter: Rolling update of collector can stop the periodical check of DNS updates (#1798)
- `awsecscontainermetrics` receiver: Change the type of `exit_code` from string to int and deal with the situation when there is no data (#2147)
- `groupbytrace` processor: Make onTraceReleased asynchronous to fix processor overload (#1808)
- Handle cases where the time field of Splunk HEC events is encoded as a String (#2159)

## v0.18.0

# 🎉 OpenTelemetry Collector Contrib v0.18.0 (Beta) 🎉

The OpenTelemetry Collector Contrib contains everything in the [opentelemetry-collector release](https://github.com/open-telemetry/opentelemetry-collector/releases/tag/v0.18.0) (be sure to check the release notes here as well!). Check out the [Getting Started Guide](https://opentelemetry.io/docs/collector/getting-started/) for deployment and configuration information.

## 🚀 New components 🚀

- `sumologic` exporter to send logs and metrics data to Sumo Logic
- `dynatrace` exporter to send metrics to Dynatrace

## 💡 Enhancements 💡

- `datadog` exporter:
  - Add resource attributes to tags conversion feature (#1782)
  - Add Kubernetes conventions for hostnames (#1919)
  - Add container tags to datadog export for container infra metrics in service view (#1895)
  - Update resource naming and span naming (#1861)
  - Add environment variables support for config options (#1897)
- `awsxray` exporter: Add parsing of JavaScript stack traces (#1888)
- `elastic` exporter: Translate exception span events (#1858)
- `signalfx` exporter: Add translation rules to aggregate per core CPU metrics in default translations (#1841)
- `resourcedetection` processor: Gather tags associated with the EC2 instance and add them as resource attributes (#1899)
- `simpleprometheus` receiver: Add support for passing params to the prometheus scrape config (#1949)
- `azuremonitor` exporter: Implement Span status code specification changes - gRPC (#1960)
- `metricstransform` processor: Add grouping option ($1887)
- `alibabacloudlogservice` exporter: Use producer to send data to improve performance (#1981)

## 🧰 Bug fixes 🧰

- `datadog` exporter: Handle monotonic metrics client-side (#1805)
- `awsxray` exporter: Log error when translating span (#1809)

## v0.17.0

# 🎉 OpenTelemetry Collector Contrib v0.17.0 (Beta) 🎉

The OpenTelemetry Collector Contrib contains everything in the [opentelemetry-collector release](https://github.com/open-telemetry/opentelemetry-collector/releases/tag/v0.17.0) (be sure to check the release notes here as well!). Check out the [Getting Started Guide](https://opentelemetry.io/docs/collector/getting-started/) for deployment and configuration information.

## 💡 Enhancements 💡

- `awsemf` exporter: Add collector version to EMF exporter user agent (#1778)
- `signalfx` exporter: Add configuration for trace correlation (#1795)
- `statsd` receiver: Add support for metric aggregation (#1670)
- `datadog` exporter: Improve logging of hostname detection (#1796)

## 🧰 Bug fixes 🧰

- `resourcedetection` processor: Fix ecs detector to not use the default golang logger (#1745)
- `signalfx` receiver: Return 200 when receiver succeed (#1785)
- `datadog` exporter: Use a singleton for sublayer calculation (#1759)
- `awsxray` and `awsemf` exporters: Change the User-Agent content order (#1791)

## v0.16.0

# 🎉 OpenTelemetry Collector Contrib v0.16.0 (Beta) 🎉

The OpenTelemetry Collector Contrib contains everything in the [opentelemetry-collector release](https://github.com/open-telemetry/opentelemetry-collector/releases/tag/v0.16.0) (be sure to check the release notes here as well!). Check out the [Getting Started Guide](https://opentelemetry.io/docs/collector/getting-started/) for deployment and configuration information.

## 🛑 Breaking changes 🛑

- `honeycomb` exporter: Update to use internal data format (#1689)

## 💡 Enhancements 💡

- `newrelic` exporter: Add support for span events (#1643)
- `awsemf` exporter:
  - Add placeholder support in `log_group_name` and `log_stream_name` config (#1623, #1661)
  - Add label matching filtering rule (#1619)
- `resourcedetection` processor: Add new resource detector for AWS Elastic Beanstalk environments (#1585)
- `loadbalancing` exporter:
  - Add sort of endpoints in static resolver (#1692)
  - Allow specifying port when using DNS resolver (#1650)
- Add `batchperresourceattr` helper library that splits an incoming data based on an attribute in the resource (#1694)
- `alibabacloudlogservice` exporter:
  - Add logs exporter (#1609)
  - Change trace type from opencensus to opentelemetry (#1713)
- `datadog` exporter:
  - Improve trace exporter performance (#1706, #1707)
  - Add option to only send metadata (#1723)
- `awsxray` exporter:
  - Add parsing of Python stack traces (#1676)
  - Add collector version to user agent (#1730)

## 🧰 Bug fixes 🧰

- `loadbalancing` exporter:
  - Fix retry queue for exporters (#1687)
  - Fix `periodicallyResolve` for DNS resolver checks (#1678)
- `datadog` exporter: Fix status code handling (#1691)
- `awsxray` exporter:
  - Fix empty traces in X-Ray console (#1709)
  - Stricter requirements for adding http request url (#1729)
  - Fix status code handling for errors/faults (#1740)
- `signalfx` exporter:
  - Split incoming data requests by access token before enqueuing (#1727)
  - Disable retry on 400 and 401, retry with backoff on 429 and 503 (#1672)
- `awsecscontainermetrics` receiver: Improve error handling to fix seg fault (#1738)

## v0.15.0

# 🎉 OpenTelemetry Collector Contrib v0.15.0 (Beta) 🎉

The OpenTelemetry Collector Contrib contains everything in the [opentelemetry-collector release](https://github.com/open-telemetry/opentelemetry-collector/releases/tag/v0.15.0) (be sure to check the release notes here as well!). Check out the [Getting Started Guide](https://opentelemetry.io/docs/collector/getting-started/) for deployment and configuration information.

## 🚀 New components 🚀

- `zookeeper` receiver: Collects metrics from a Zookeeper instance using the `mntr` command
- `loadbalacing` exporter: Consistently exports spans belonging to the same trace to the same backend
- `windowsperfcounters` receiver: Captures the configured system, application, or custom performance counter data from the Windows registry using the PDH interface
- `awsprometheusremotewrite` exporter:  Sends metrics data in Prometheus TimeSeries format to a Prometheus Remote Write Backend and signs each outgoing HTTP request following the AWS Signature Version 4 signing process

## 💡 Enhancements 💡

- `awsemf` exporter:
  - Add `metric_declarations` config option for metric filtering and dimensions (#1503)
  - Add SummaryDataType and remove Min/Max from Histogram (#1584)
- `signalfxcorrelation` exporter: Add ability to translate host dimension (#1561)
- `newrelic` exporter: Use pdata instead of the OpenCensus for traces (#1587)
- `metricstransform` processor:
  - Add `combine` action for matched metrics (#1506)
  - Add `submatch_case` config option to specify case of matched label values (#1640)
- `awsecscontainermetrics` receiver: Extract cluster name from ARN (#1626)
- `elastic` exporter: Improve handling of span status if the status code is unset (#1591)

## 🧰 Bug fixes 🧰

- `awsemf` exporter: Add check for unhandled metric data types (#1493)
- `groupbytrace` processor: Make buffered channel to avoid goroutines leak (#1505)
- `stackdriver` exporter: Set `options.UserAgent` so that the OpenCensus exporter does not override the UA ($1620)

## v0.14.0

# 🎉 OpenTelemetry Collector Contrib v0.14.0 (Beta) 🎉

The OpenTelemetry Collector Contrib contains everything in the [opentelemetry-collector release](https://github.com/open-telemetry/opentelemetry-collector/releases/tag/v0.14.0) (be sure to check the release notes here as well!). Check out the [Getting Started Guide](https://opentelemetry.io/docs/collector/getting-started/) for deployment and configuration information.

## 🚀 New components 🚀

- `datadog` exporter to send metric and trace data to Datadog (#1352)
- `tailsampling` processor moved from core to contrib (#1383)

## 🛑 Breaking changes 🛑

- `jmxmetricsextension` migrated to `jmxreceiver` (#1182, #1357)
- Move signalfx correlation code out of `sapm` to `signalfxcorrelation` exporter (#1376)
- Move Splunk specific utils outside of common (#1306)
- `stackdriver` exporter:
    - Config options `metric_prefix` & `skip_create_metric_descriptor` are now nested under `metric`, see [README](https://github.com/open-telemetry/opentelemetry-collector-contrib/blob/main/exporter/stackdriverexporter/README.md).
    - Trace status codes no longer reflect gRPC codes as per spec changes: open-telemetry/opentelemetry-specification#1067
- `datadog` exporter: Remove option to change the namespace prefix (#1483)

## 💡 Enhancements 💡

- `splunkhec` receiver: Add ability to ingest metrics (#1276)
- `signalfx` receiver: Improve pipeline error handling (#1329)
- `datadog` exporter:
  - Improve hostname resolution (#1285)
  - Add flushing/export of traces and trace-related statistics (#1266)
  - Enable traces on Windows (#1340)
  - Send otel.exporter running metric (#1354)
  - Add tag normalization util method (#1373)
  - Send host metadata (#1351)
  - Support resource conventions for hostnames (#1434)
  - Add version tag extract (#1449)
- Add `batchpertrace` library to split the incoming batch into several batches, one per trace (#1257)
- `statsd` receiver:
  - Add timer support (#1335)
  - Add sample rate support for counter, transfer gauge to double and transfer counter to int only (#1361)
- `awsemf` exporter: Restructure metric translator logic (#1353)
- `resourcedetection` processor:
  - Add EC2 hostname attribute (#1324)
  - Add ECS Resource detector (#1360)
- `sapm` exporter: Add queue settings (#1390)
- `metrictransform` processor: Add metric filter option (#1447)
- `awsxray` exporter: Improve ECS attribute and origin translation (#1428)
- `resourcedetection` processor: Initial system detector (#1405)

## 🧰 Bug fixes 🧰

- Remove duplicate definition of cloud providers with core conventions (#1288)
- `kubeletstats` receiver: Handle nil references from the kubelet API (#1326)
- `awsxray` receiver:
  - Add kind type to root span to fix the empty parentID problem (#1338)
  - Fix the race condition issue (#1490)
- `awsxray` exporter:
  - Setting the tlsconfig InsecureSkipVerify using NoVerifySSL (#1350)
  - Drop invalid xray trace id (#1366)
- `elastic` exporter: Ensure span name is limited (#1371)
- `splunkhec` exporter: Don't send 'zero' timestamps to Splunk HEC (#1157)
- `stackdriver` exporter: Skip processing empty metrics slice (#1494)

## v0.13.0

# 🎉 OpenTelemetry Collector Contrib v0.13.0 (Beta) 🎉

The OpenTelemetry Collector Contrib contains everything in the [opentelemetry-collector release](https://github.com/open-telemetry/opentelemetry-collector/releases/tag/v0.13.0) (be sure to check the release notes here as well!). Check out the [Getting Started Guide](https://opentelemetry.io/docs/collector/getting-started/) for deployment and configuration information.

## 💡 Enhancements 💡

- `sapm` exporter:
  - Enable queuing by default (#1224)
  - Add SignalFx APM correlation (#1205)
  - Make span source attribute and destination dimension names configurable (#1286)
- `signalfx` exporter:
  - Pass context to the http client requests (#1225)
  - Update `disk.summary_utilization` translation rule to accommodate new labels (#1258)
- `newrelic` exporter: Add `span.kind` attribute (#1263)
- `datadog` exporter:
  - Add Datadog trace translation helpers (#1208)
  - Add API key validation (#1216)
- `splunkhec` receiver: Add the ability to ingest logs (#1268)
- `awscontainermetrics` receiver: Report `CpuUtilized` metric in percentage (#1283)
- `awsemf` exporter: Only calculate metric rate for cumulative counter and avoid SingleDimensionRollup for metrics with only one dimension (#1280)

## 🧰 Bug fixes 🧰

- Make `signalfx` exporter a metadata exporter (#1252)
- `awsecscontainermetrics` receiver: Check for empty network rate stats and set zero (#1260)
- `awsemf` exporter: Remove InstrumentationLibrary dimension in CloudWatch EMF Logs if it is undefined (#1256)
- `awsxray` receiver: Fix trace/span id transfer (#1264)
- `datadog` exporter: Remove trace support for Windows for now (#1274)
- `sapm` exporter: Correlation enabled check inversed (#1278)

## v0.12.0

# 🎉 OpenTelemetry Collector Contrib v0.12.0 (Beta) 🎉

The OpenTelemetry Collector Contrib contains everything in the [opentelemetry-collector release](https://github.com/open-telemetry/opentelemetry-collector/releases/tag/v0.12.0) (be sure to check the release notes here as well!). Check out the [Getting Started Guide](https://opentelemetry.io/docs/collector/getting-started/) for deployment and configuration information.

## 🚀 New components 🚀

- `awsemf` exporter to support exporting metrics to AWS CloudWatch (#498, #1169)
- `http_forwarder` extension that forwards HTTP requests to a specified target (#979, #1014, #1150)
- `datadog` exporter that sends metric and trace data to Datadog (#1142, #1178, #1181, #1212)
- `awsecscontainermetrics` receiver to collect metrics from Amazon ECS Task Metadata Endpoint (#1089, #1148, #1160)

## 💡 Enhancements 💡

- `signalfx` exporter:
  - Add host metadata synchronization (#1039, #1118)
  - Add `copy_dimensions` translator option (#1126)
  - Update `k8s_cluster` metric translations (#1121)
  - Add option to exclude metrics (#1156)
  - Add `avg` aggregation method (#1151)
  - Fallback to host if cloud resource id not found (#1170)
  - Add backwards compatible translation rules for the `dockerstatsreceiver` (#1201)
  - Enable queuing and retries (#1223)
- `splunkhec` exporter:
  - Add log support (#875)
  - Enable queuing and retries (#1222)
- `k8scluster` receiver: Standardize metric names (#1119)
- `awsxray` exporter:
  - Support AWS EKS attributes (#1090)
  - Store resource attributes in X-Ray segments (#1174)
- `honeycomb` exporter:
  - Add span kind to the event sent to Honeycomb (#474)
  - Add option to adjust the sample rate using an attribute on the span (#1162)
- `jmxmetrics` extension: Add subprocess manager to manage child java processes (#1028)
- `elastic` exporter: Initial metrics support (#1173)
- `k8s` processor: Rename default attr names for label/annotation extraction (#1214)
- Add common SignalFx host id extraction (#1100)
- Allow MSI upgrades (#1165)

## 🧰 Bug fixes 🧰

- `awsxray` exporter: Don't set origin to EC2 when not on AWS (#1115)

## v0.11.0

# 🎉 OpenTelemetry Collector Contrib v0.11.0 (Beta) 🎉

The OpenTelemetry Collector Contrib contains everything in the [opentelemetry-collector release](https://github.com/open-telemetry/opentelemetry-collector/releases/tag/v0.11.0) (be sure to check the release notes here as well!). Check out the [Getting Started Guide](https://opentelemetry.io/docs/collector/getting-started/) for deployment and configuration information.

## 🚀 New components 🚀
- add `dockerstats` receiver as top level component (#1081)
- add `tracegen` utility (#956)

## 💡 Enhancements 💡
- `stackdriver` exporter: Allow overriding client options via config (#1010)
- `k8scluster` receiver: Ensure informer caches are synced before initial data sync (#842)
- `elastic` exporter: Translate `deployment.environment` resource attribute to Elastic APM's semantically equivalent `service.environment` (#1022)
- `k8s` processor: Add logs support (#1051)
- `awsxray` exporter: Log response error with zap (#1050)
- `signalfx` exporter
  - Add dimensions to renamed metrics (#1041)
  - Add translation rules for `disk_ops.total` and `disk_ops.pending` metrics (#1082)
  - Add event support (#1036)
- `kubeletstats` receiver: Cache detailed PVC labels to reduce API calls (#1052)
- `signalfx` receiver: Add event support (#1035)

## v0.10.0

# 🎉 OpenTelemetry Collector Contrib v0.10.0 (Beta) 🎉

The OpenTelemetry Collector Contrib contains everything in the [opentelemetry-collector release](https://github.com/open-telemetry/opentelemetry-collector/releases/tag/v0.10.0) (be sure to check the release notes here as well!). Check out the [Getting Started Guide](https://opentelemetry.io/docs/collector/getting-started/) for deployment and configuration information.

## 🚀 New components 🚀
- add initial docker stats receiver, without sourcing in top level components (#495)
- add initial jmx metrics extension structure, without sourcing in top level components (#740)
- `routing` processor for routing spans based on HTTP headers (#907)
- `splunkhec` receiver to receive Splunk HEC metrics, traces and logs (#840)
- Add skeleton for `http_forwarder` extension that forwards HTTP requests to a specified target (#979)

## 💡 Enhancements 💡
- `stackdriver` exporter
  - Add timeout parameter (#835)
  - Add option to configurably set UserAgent string (#758)
- `signalfx` exporter
  - Reduce memory allocations for big batches processing (#871)
  - Add AWSUniqueId and gcp_id generation (#829)
  - Calculate cpu.utilization compatibility metric (#839, #974, #954)
- `metricstransform` processor: Replace `{{version}}` in label values (#876)
- `resourcedetection` processor: Logs Support (#970)
- `statsd` receiver: Add parsing for labels and gauges (#903)

## 🧰 Bug fixes 🧰
- `k8s` processor
  - Wrap metrics before sending further down the pipeline (#837)
  - Fix setting attributes on metrics passed from agent (#836)
- `awsxray` exporter: Fix "pointer to empty string" is not omitted bug (#830)
- `azuremonitor` exporter: Treat UNSPECIFIED span kind as INTERNAL (#844)
- `signalfx` exporter: Remove misleading warnings (#869)
- `newrelic` exporter: Fix panic if service name is empty (#969)
- `honeycomb` exporter: Don't emit default proc id + starttime (#972)

## v0.9.0

# 🎉 OpenTelemetry Collector Contrib v0.9.0 (Beta) 🎉

The OpenTelemetry Collector Contrib contains everything in the [opentelemetry-collector release](https://github.com/open-telemetry/opentelemetry-collector/releases/tag/v0.9.0) (be sure to check the release notes here as well!). Check out the [Getting Started Guide](https://opentelemetry.io/docs/collector/getting-started/) for deployment and configuration information.

## 🛑 Breaking changes 🛑
- Remove deprecated `lightstep` exporter (#828)

## 🚀 New components 🚀
- `statsd` receiver for ingesting StatsD messages (#566)

## 💡 Enhancements 💡
- `signalfx` exporter
   - Add disk usage translations (#760)
   - Add disk utilization translations (#782)
   - Add translation rule to drop redundant metrics (#809)
- `kubeletstats` receiver
  - Sync available volume metadata from /pods endpoint (#690)
  - Add ability to collect detailed data from PVC (#743)
- `awsxray` exporter: Translate SDK name/version into xray model (#755)
- `elastic` exporter: Translate semantic conventions to Elastic destination fields (#671)
- `stackdriver` exporter: Add point count metric (#757)
- `awsxray` receiver
  - Ported the TCP proxy from the X-Ray daemon (#774)
  - Convert to OTEL trace format (#691)

## 🧰 Bug fixes 🧰
- `kubeletstats` receiver: Do not break down metrics batch (#754)
- `host` observer: Fix issue on darwin where ports listening on all interfaces are not correctly accounted for (#582)
- `newrelic` exporter: Fix panic on missing span status (#775)

## v0.8.0

# 🎉 OpenTelemetry Collector Contrib v0.8.0 (Beta) 🎉

The OpenTelemetry Collector Contrib contains everything in the [opentelemetry-collector release](https://github.com/open-telemetry/opentelemetry-collector/releases/tag/v0.8.0) (be sure to check the release notes here as well!). Check out the [Getting Started Guide](https://opentelemetry.io/docs/collector/getting-started/) for deployment and configuration information.

## 🚀 New components 🚀

- Receivers
  - `prometheusexec` subprocess manager (##499)

## 💡 Enhancements 💡

- `signalfx` exporter
  - Add/Update metric translations (#579, #584, #639, #640, #652, #662)
  - Add support for calculate new metric translator (#644)
  - Add renaming rules for load metrics (#664)
  - Update `container.name` to `k8s.container.name` in default translation rule (#683)
  - Rename working-set and page-fault metrics (#679)
- `awsxray` exporter
  - Translate exception event into xray exception (#577)
  - Add ingestion of X-Ray segments via UDP (#502)
  - Parse Java stacktrace and populate in xray cause (#687)
- `kubeletstats` receiver
  - Add metric_groups option (#648)
  - Set datapoint timestamp in receiver (#661)
  - Change `container.name` label to `k8s.container.name` (#680)
  - Add working-set and page-fault metrics (#666)
  - Add basic support for volume metrics (#667)
- `stackdriver` trace exporter: Move to new interface and pdata (#486)
- `metricstranform` processor: Keep timeseries and points in order after aggregation (#663)
- `k8scluster` receiver: Change `container.spec.name` label to `k8s.container.name` (#681)
- Migrate receiver creator to internal data model (#701)
- Add ec2 support to `resourcedetection` processor (#587)
- Enable timeout, sending queue and retry for SAPM exporter (#707)

## 🧰 Bug fixes 🧰

- `azuremonitor` exporter: Correct HTTP status code success mapping (#588)
- `k8scluster` receiver: Fix owner reference in metadata updates (#649)
- `awsxray` exporter: Fix handling of db system (#697)

## 🚀 New components 🚀

- Skeleton for AWS ECS container metrics receiver (#463)
- `prometheus_exec` receiver (#655)

## v0.7.0

# 🎉 OpenTelemetry Collector Contrib v0.7.0 (Beta) 🎉

The OpenTelemetry Collector Contrib contains everything in the [opentelemetry-collector release](https://github.com/open-telemetry/opentelemetry-collector/releases/tag/v0.7.0) (be sure to check the release notes here as well!). Check out the [Getting Started Guide](https://opentelemetry.io/docs/collector/getting-started/) for deployment and configuration information.

## 🛑 Breaking changes 🛑

- `awsxray` receiver updated to support udp: `tcp_endpoint` config option renamed to `endpoint` (#497)
- TLS config changed for `sapmreceiver` (#488) and `signalfxreceiver` receivers (#488)

## 🚀 New components 🚀

- Exporters
  - `sentry` adds tracing exporter for [Sentry](https://sentry.io/) (#565)
- Extensions
  - `endpoints` observer: adds generic endpoint watcher (#427)
  - `host` observer: looks for listening network endpoints on host (#432)

## 💡 Enhancements 💡

- Update `honeycomb` exporter for v0.8.0 compatibility
- Extend `metricstransform` processor to be able to add a label to an existing metric (#441)
- Update `kubeletstats` metrics according to semantic conventions (#475)
- Updated `awsxray` receiver config to use udp (#497)
- Add `/pods` endpoint support in `kubeletstats` receiver to add extra labels (#569)
- Add metric translation options to `signalfx` exporter (#477, #501, #571, #573)

## 🧰 Bug fixes 🧰

- `azuremonitor` exporter: Mark spanToEnvelope errors as permanent (#500)

## v0.6.0

# 🎉 OpenTelemetry Collector Contrib v0.6.0 (Beta) 🎉

The OpenTelemetry Collector Contrib contains everything in the [opentelemetry-collector release](https://github.com/open-telemetry/opentelemetry-collector/releases/tag/v0.6.0) (be sure to check the release notes here as well!). Check out the [Getting Started Guide](https://opentelemetry.io/docs/collector/getting-started/) for deployment and configuration information.

## 🛑 Breaking changes 🛑

- Removed `jaegarlegacy` (#397) and `zipkinscribe` receivers (#410)
- `kubeletstats` receiver: Renamed `k8s.pod.namespace` pod label to `k8s.namespace.name` and `k8s.container.name` container label to `container.name`

## 🚀 New components 🚀

- Processors
  - `metricstransform` renames/aggregates within individual metrics (#376) and allow changing the data type between int and float (#402)

## 💡 Enhancements 💡

- `awsxray` exporter: Use `peer.service` as segment name when set. (#385)
- `splunk` exporter: Add trace exports support (#359, #399)
- Build and publish Windows MSI (#408) and DEB/RPM Linux packages (#405)

## 🧰 Bug fixes 🧰

- `kubeletstats` receiver:
  - Fixed NPE for newly created pods (#404)
  - Updated to latest change in the ReceiverFactoryOld interface (#401)
  - Fixed logging and self reported metrics (#357)
- `awsxray` exporter: Only convert SQL information for SQL databases. (#379)
- `resourcedetection` processor: Correctly obtain machine-type info from gce metadata (#395)
- `k8scluster` receiver: Fix container resource metrics (#416)

## v0.5.0

Released 01-07-2020

# 🎉 OpenTelemetry Collector Contrib v0.5.0 (Beta) 🎉

The OpenTelemetry Collector Contrib contains everything in the [opentelemetry-collector release](https://github.com/open-telemetry/opentelemetry-collector/releases/tag/v0.5.0) (be sure to check the release notes here as well!). Check out the [Getting Started Guide](https://opentelemetry.io/docs/collector/getting-started/) for deployment and configuration information.

## 🚀 New components 🚀

- Processors
  - `resourcedetection` to automatically detect the resource based on the configured set of detectors (#309)

## 💡 Enhancements 💡

- `kubeletstats` receiver: Support for ServiceAccount authentication (#324)
- `signalfx` exporter and receiver
  - Add SignalFx metric token passthrough and config option (#325)
  - Set default endpoint of `signalfx` receiver to `:9943` (#351)
- `awsxray` exporter: Support aws plugins EC2/ECS/Beanstalk (#343)
- `sapm` exporter and receiver: Add SAPM access token passthrough and config option (#349)
- `k8s` processor: Add metrics support (#358)
- `k8s` observer: Separate annotations from labels in discovered pods (#363)

## 🧰 Bug fixes 🧰

- `honeycomb` exporter: Remove shared use of libhoney from goroutines (#305)

## v0.4.0

Released 17-06-2020

# 🎉 OpenTelemetry Collector Contrib v0.4.0 (Beta) 🎉

The OpenTelemetry Collector Contrib contains everything in the [opentelemetry-collector release](https://github.com/open-telemetry/opentelemetry-collector/releases/tag/v0.4.0) (be sure to check the release notes here as well!). Check out the [Getting Started Guide](https://opentelemetry.io/docs/collector/getting-started/) for deployment and configuration information.

## 🛑 Breaking changes 🛑

  - `signalfx` exporter `url` parameter changed to `ingest_url` (no impact if only using `realm` setting)

## 🚀 New components 🚀

- Receivers
  - `receiver_creator` to create receivers at runtime (#145), add observer support to receiver_creator (#173), add rules support (#207), add dynamic configuration values (#235) 
  - `kubeletstats` receiver (#237) 
  - `prometheus_simple` receiver (#184) 
  - `kubernetes-cluster` receiver (#175) 
  - `redis` receiver (#138)
- Exporters
  - `alibabacloudlogservice` exporter (#259) 
  - `SplunkHEC` metrics exporter (#246)
  - `elastic` APM exporter (#240)
  - `newrelic` exporter (#229) 
- Extensions
  - `k8s` observer (#185) 

## 💡 Enhancements 💡

- `awsxray` exporter
  - Use X-Ray convention of segment name == service name (#282)
  - Tweak xray export to improve rendering of traces and improve parity (#241)
  - Add handling for spans received with nil attributes (#212)
- `honeycomb` exporter
  - Use SendPresampled (#291)
  - Add span attributes as honeycomb event fields (#271)
  - Support resource labels in Honeycomb exporter (#20)
- `k8s` processor
  - Add support of Pod UID extraction to k8sprocessor (#219)
  - Use `k8s.pod.ip` to record resource IP instead of just `ip` (#183)
  - Support same authentication mechanism as other kubernetes components do (#307)
- `sapm` exporter: Add TLS for SAPM and SignalFx receiver (#215)
- `signalfx` exporter
  - Add metric metadata syncer to SignalFx exporter (#231)
  - Add TLS for SAPM and SignalFx receiver (#215)
- `stackdriver` exporter: Add support for resource mapping in config (#163)

## 🧰 Bug fixes 🧰

- `awsxray` exporter: Wrap bad request errors for proper handling by retry queue (#205)
- `lightstep` exporter: Ensure Lightstep exporter doesnt crash on nil node (#250)
- `sapm` exporter: Do not break Jaeger traces before sending downstream (#193)
- `k8s` processor: Ensure Jaeger spans work in passthrough mode (262)

## 🧩 Components 🧩

### Receivers

| Traces | Metrics |
|:-------:|:-------:|
| Jaeger Legacy | Carbon |
| SAPM (SignalFx APM) | Collectd | 
| Zipkin Scribe | K8s Cluster |
| | Redis |
| |  SignalFx | 
| | Simple Prometheus |
| | Wavefront |

### Processors

- K8s

### Exporters

| Commercial | Community |
|:------------:|:-----------:|
| Alibaba Cloud Log Service | Carbon |
| AWS X-ray | Elastic |
| Azure Monitor | Jaeger Thrift |
| Honeycomb | Kinesis |
| Lightstep |
| New Relic |
| SAPM (SignalFx APM) | 
| SignalFx (Metrics) |
| Splunk HEC |
| Stackdriver (Google) |

### Extensions

- Observer
  - K8s

## v0.3.0 Beta

Released 2020-03-30

### Breaking changes

-  Make prometheus receiver config loading strict. #697 
Prometheus receiver will now fail fast if the config contains unused keys in it.

### Changes and fixes

- Enable best effort serve by default of Prometheus Exporter (https://github.com/orijtech/prometheus-go-metrics-exporter/pull/6)
- Fix null pointer exception in the logging exporter #743 
- Remove unnecessary condition to have at least one processor #744 
- Updated Honeycomb exported to `honeycombio/opentelemetry-exporter-go v0.3.1`

### Features

Receivers / Exporters:

* AWS X-Ray
* Carbon
* CollectD
* Honeycomb
* Jaeger
* Kinesis
* LightStep
* OpenCensus
* OpenTelemetry
* SAPM
* SignalFx
* Stackdriver
* Wavefront
* Zipkin
* Zipkin Scribe


Processors:

* Attributes
* Batch
* Memory Limiter
* Queued Retry
* Resource
* Sampling
* Span
* Kubernetes

Extensions:

* Health Check
* Performance Profiler
* zPages


## v0.2.8

Released 2020-03-25

Alpha v0.2.8 of OpenTelemetry Collector Contrib.

- Implemented OTLP receiver and exporter.
- Added ability to pass config to the service programmatically (useful for custom builds).
- Improved own metrics / observability.


## v0.2.7

Released 2020-03-17

### Self-Observability
- New command-line switch to control legacy and new metrics. Users are encouraged
to experiment and migrate to the new metrics.
- Improved error handling on shutdown.


### Processors
- Fixed passthrough mode k8sprocessor.
- Added `HASH` action to attribute processor.

### Receivers and Exporters
- Added Honeycomb exporter.
- Added LightStep exporter.
- Added regular expression for Carbon receiver, allowing the metric name to be broken into proper label keys and values.
- Updated Stackdriver exporter to use a new batch API.


## v0.2.6 Alpha

Released 2020-02-18

### Self-Observability
- Updated metrics prefix to `otelcol` and expose command line argument to modify the prefix value.
- Batch dropped span now emits zero when no spans are dropped.

### Processors
- Extended Span processor to have include/exclude span logic.
- Ability to choose strict or regexp matching for include/exclude filters.

### Receivers and Exporters
- Added Carbon receiver and exporter.
- Added Wavefront receiver.


## v0.0.5 Alpha

Released 2020-01-30

- Regexp-based filtering of span names.
- Ability to extract attributes from span names and rename span.
- File exporter for debugging.
- Span processor is now enabled by default.

## v0.0.1 Alpha

Released 2020-01-11

First release of OpenTelemetry Collector Contrib.


[v0.3.0]: https://github.com/open-telemetry/opentelemetry-collector-contrib/compare/v0.2.8...v0.3.0
[v0.2.8]: https://github.com/open-telemetry/opentelemetry-collector-contrib/compare/v0.2.7...v0.2.8
[v0.2.7]: https://github.com/open-telemetry/opentelemetry-collector-contrib/compare/v0.2.6...v0.2.7
[v0.2.6]: https://github.com/open-telemetry/opentelemetry-collector-contrib/compare/v0.0.5...v0.2.6
[v0.0.5]: https://github.com/open-telemetry/opentelemetry-collector-contrib/compare/v0.0.1...v0.0.5
[v0.0.1]: https://github.com/open-telemetry/opentelemetry-collector-contrib/tree/v0.0.1<|MERGE_RESOLUTION|>--- conflicted
+++ resolved
@@ -5,17 +5,14 @@
 ## 💡 Enhancements 💡
 
 - `tanzuobservabilityexporter`: Turn on metrics exporter (#7281)
-<<<<<<< HEAD
+- `attributesprocessor` `resourceprocessor`: Add `from_context` value source
 - `awscloudwatchlogsexporter`: enable awscloudwatchlogsexporter which accepts and exports log data (#7297)
-=======
-- `attributesprocessor` `resourceprocessor`: Add `from_context` value source
-
-## 🛑 Breaking changes 🛑
-
-## 🚀 New components 🚀
-
-## 🧰 Bug fixes 🧰
->>>>>>> 4ccaabd8
+
+## 🛑 Breaking changes 🛑
+
+## 🚀 New components 🚀
+
+## 🧰 Bug fixes 🧰
 
 ## v0.43.0
 
