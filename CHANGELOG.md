# Changelog

## Unreleased

### 🛑 Breaking changes 🛑

- `stackdriverexporter`: Remove the stackdriver exporter in favor of the identical googlecloud exporter (#9274)
- `filelog`, `journald`, `syslog`, `tcplog`, `udplog`: Remove `preserve_to` field from sub-parsers (#9331)
<<<<<<< HEAD
- `kubeletstatsreceiver`: instrumentation name updated from `kubeletstats` to `otelcol/kubeletstatsreceiver` (#9400)
=======
- `kafkametricsreceiver`: instrumentation name updated from `otelcol/kafkametrics` to `otelcol/kafkametricsreceiver` (#9406)
>>>>>>> 6952d7b7

### 🚩 Deprecations 🚩

- `cumulativetodeltaprocessor`: Deprecated `metrics` configuration option in favor of `include` and `exclude` (#8952)

### 🚀 New components 🚀

- `iisreceiver`: Add implementation of IIS Metric Receiver (#8832)
- `sqlserverreceiver`: Add implementation of SQL Server Metric Receiver (#8398)
- `activedirectorydsreceiver`: Add implementation of Active Directory Domain Services metric receiver (#9359)

### 💡 Enhancements 💡

- `pkg/translator/prometheusremotewrite`: Allow to disable sanitize metric labels (#8270)
- `basicauthextension`: Implement `configauth.ClientAuthenticator` so that the extension can also be used as HTTP client basic authenticator.(#8847)
- `azuremonitorexporter`, `lokiexporter`, `observiqexporter`: Update timestamp processing logic (#9130)
- `cumulativetodeltaprocessor`: add new include/exclude configuration options with regex support (#8952)
- `cmd/mdatagen`: Update generated functions to have simple parse function to handle string parsing consistently and limit code duplication across receivers (#7574)
- `attributesprocessor`: Support filter by severity (#9132)
- `processor/transform`: Add transformation of logs (#9368)

### 🧰 Bug fixes 🧰

- `fluentforwardreceiver`: Release port on shutdown (#9111)
- `prometheusexporter`: Prometheus fails to generate logs when prometheus exporter produced a check exception occurs. (#8949)
- `resourcedetectionprocessor`: Wire docker detector (#9372)
- `kafkametricsreceiver`: The kafkametricsreceiver was changed to connect to kafka during scrape, rather than startup. If kafka is unavailable the receiver will attempt to connect during subsequent scrapes until succcessful (#8817).

## v0.49.0

### ⚠️ Warning  ⚠️

This release contains an issue in
[Prometheus receiver](https://github.com/open-telemetry/opentelemetry-collector-contrib/tree/main/receiver/prometheusreceiver)
causing 30% memory consumption increase when there is a lot of target churn. The issue is currently being 
investigated and will be fixed in one of the new releases. More details:
https://github.com/open-telemetry/opentelemetry-collector-contrib/issues/9278.

### 🛑 Breaking changes 🛑

- `filelogreceiver`, `journaldreceiver`, `syslogreceiver`, `tcplogreceiver`, `udplogreceiver`:
  - Updated data model to align with stable logs data model, which includes various breaking changes. (#9139, #8835)
    - A detailed [Upgrade Guide](https://github.com/open-telemetry/opentelemetry-log-collection/releases/tag/v0.28.0) is available in the log-collection v0.29.0 release notes.
- `datadogexporter`: Remove `OnlyMetadata` method from `Config` struct (#8980)
- `datadogexporter`: Remove `GetCensoredKey` method from `APIConfig` struct (#8980)
- `mongodbatlasreceiver`: Updated to uses newer metric builder which changed some metric and resource attributes (#9093)
- `dynatraceexporter`: Make `serialization` package `/internal` (#9097)
- `attributesprocessor`: Remove log names from filters (#9131)
- `k8sclusterreceiver`: The `receiver.k8sclusterreceiver.reportCpuMetricsAsDouble` feature gate is now enabled by default (#9367)
  - Users may have to update monitoring for a few Kubernetes cpu metrics, for 
    more details see [feature-gate-configurations](https://github.com/open-telemetry/opentelemetry-collector-contrib/tree/main/receiver/k8sclusterreceiver#feature-gate-configurations).

### 🚩 Deprecations 🚩

- `datadogexporter`: Deprecate `service` setting in favor of `service.name` semantic convention (#8784)
- `datadogexporter`: Deprecate `version` setting in favor of `service.version` semantic convention (#8784)
- `datadogexporter`: Deprecate `env` setting in favor of `deployment.environment` semantic convention (#9017)
- `datadogexporter`: Deprecate `GetHostTags` method from `TagsConfig` struct (#8975)
- `datadogexporter`: Deprecate `tags` setting in favor of `host_metadata::tags` (#9100)
- `datadogexporter`: Deprecate `send_metadata` setting in favor of `host_metadata::enabled` (#9100)
- `datadogexporter`: Deprecate `use_resource_metadata` setting in favor of `host_metadata::hostname_source` (#9100)
- `prometheusexecreceiver`: Deprecate prom_exec receiver (#9058)
- `fluentbitextension`: Deprecate Fluentbit extension (#9062)

### 🚀 New components 🚀

- `riakreceiver`: Riak Metric Receiver (#8548)

### 💡 Enhancements 💡
- `splunkhecexporter`: Add support for batching traces (#8995)
- `hostmetricsreceiver`: Migrate Processes scraper to the Metrics builder (#8855)
- `tanzuobservabilityexporter`: Use resourcetotelemetry helper (#8338)
- Add `make crosslink` target to ensure replace statements are included in `go.mod` for all transitive dependencies within repository (#8822)
- `filestorageextension`: Change bbolt DB settings for better performance (#9004)
- `jaegerremotesamplingextension`: Add local and remote sampling stores (#8818)
- `attributesprocessor`: Add support to filter on log body (#8996)
- `prometheusremotewriteexporter`: Translate resource attributes to the target info metric (#8493)
- `prometheusexporter`: Add `job` and `instance` labels to metrics so they can be scraped with `honor_labels: true` (#9115)
- `podmanreceiver`: Add API timeout configuration option (#9014)
- `cmd/mdatagen`: Add `sem_conv_version` field to metadata.yaml that is used to set metrics SchemaURL (#9010)
- `splunkheceporter`: Add an option to disable log or profiling data (#9065)
- `windowsperfcountersreceiver`: Move code into separate package for use in other windowsperfcounter receivers (#9108)
- `datadogexporter`: Add `host_metadata` configuration section to configure host metadata export (#9100)
- `cmd/mdatagen`: Update documentation generated for attributes to list enumerated values and show the "value" that will be visible on metrics when it is different from the attribute key in metadata.yaml (#8983)
- `routingprocessor`: add option to drop resource attribute used for routing (#8990)

### 🧰 Bug fixes 🧰

- `filestorageextension`: use correct bbolt options for compaction (#9134)
- `hostmetricsreceiver`: Use cpu times for time delta in cpu.utilization calculation (#8857)
- `dynatraceexporter`: Remove overly verbose stacktrace from certain logs (#8989)
- `googlecloudexporter`: fix the `exporter.googlecloud.OTLPDirect` fature-gate, which was not applied when the flag was provided (#9116)
- `signalfxexporter`: Fix bug to enable timeouts for correlating traces and metrics (#9101)
- `windowsperfcountersreceiver`: fix exported values being integers instead of doubles (#9138)
- `prometheusreceiver`: Fix issues with relabelling the `job` and `instance` labels. (#8780)
- `dynatraceexporter`: Continue processing data points after a serialization error. (#9330)

## v0.48.0

### 💡 Enhancements 💡

- `k8seventsreceiver`: Add Api_version and resource_version (#8539)
- `datadogexporter`: Add `metrics::sums::cumulative_monotonic_mode` to specify export mode for cumulative monotonic sums (#8490)
- `dynatraceexporter`: add multi-instance deployment note to README.md (#8848)
- `resourcedetectionprocessor`: Add attribute allowlist (#8547)
- `datadogexporter`:  Metrics payload data and Sketches payload data will be logged if collector is started in debug mode (#8929)
- `cmd/mdatagen`: Add resource attributes definition to metadata.yaml and move `pdata.Metrics` creation to the
  generated code (#8555)

### 🛑 Breaking changes 🛑

- `windowsperfcountersreceiver`: Added metrics configuration (#8376)
- `lokiexporter`: Remove deprecated LogRecord.name field (#8951)
- `splunkhecexporter`: Remove deprecated LogRecord.name field (#8951)

### 🚩 Deprecations 🚩

- `datadogexporter`: Deprecate `OnlyMetadata` method from `Config` struct (#8359)
- `datadogexporter`: Deprecate `GetCensoredKey` method from `APIConfig` struct (#8830)
- `datadogexporter`: Deprecate `metrics::send_monotonic_counter` in favor of `metrics::sums::cumulative_monotonic_mode` (#8490)

### 🚀 New components 🚀

- `sigv4authextension`: Enable component (#8518)

## v0.47.0

### 💡 Enhancements 💡

- `googlecloudexporter`: Add Validate method in config (#8559)
- `attributesprocessor`: Add convert action (#7930)
- `attributesprocessor`: Add metric support (#8111)
- `prometheusremotewriteexporter`: Write-Ahead Log support enabled (#7304)
- `hostreceiver/filesystemscraper`: Add filesystem utilization (#8027)
- `hostreceiver/pagingscraper`: Add paging.utilization (#6221)
- `googlecloudexporter`: [Alpha] Translate metrics directly from OTLP to gcm using the `exporter.googlecloud.OTLPDirect` feature-gate (#7177)
- `simpleprometheusreceiver`: Add support for static labels (#7908)
- `spanmetricsprocessor`: Dropping the condition to replace _ with key_ as __ label is reserved and _ is not (#8057)
- `podmanreceiver`: Add container.runtime attribute to container metrics (#8262)
- `dockerstatsreceiver`: Add container.runtime attribute to container metrics (#8261)
- `tanzuobservabilityexporter`: instrumentation Library and Dropped Counts to Span Tags (#8120)
- `clickhouseexporter`: Implement consume log logic. (#9705)
- `influxdbexporter`: Add support for cumulative, non-monotonic metrics. (#8348)
- `oauth2clientauthextension`: Add support for EndpointParams (#7307)
- Add `NewMetricData` function to `MetricsBuilder` to consistently set instrumentation library name (#8255)
- `googlecloudpubsubreceiver` Added implementation of Google Cloud Pubsub receiver. (#8391)
- `googlecloudpubsubexporter` Added implementation of Google Cloud Pubsub exporter. (#8391)
- `coralogixexporter` Allow exporter timeout to be configured (#7957)
- `prometheusremotewriteexporter` support adding trace id and span id attached to exemplars (#8380)
- `influxdbexporter`: accept histogram metric missing infinity bucket. (#8462)
- `skywalkingreceiver`: Added implementation of Skywalking receiver. (#8549)
- `prometheusreceiver`: Fix staleness bug for histograms and summaries (#8561)

### 🛑 Breaking changes 🛑

- `mongodbatlasreceiver`: rename mislabeled attribute `memory_state` to correct `disk_status` on partition disk metrics (#7747)
- `mongodbatlasreceiver`: Correctly set initial lookback for querying mongodb atlas api (#8246)
- `nginxreceiver`: instrumentation name updated from `otelcol/nginx` to `otelcol/nginxreceiver` (#8255)
- `postgresqlreceiver`: instrumentation name updated from `otelcol/postgresql` to `otelcol/postgresqlreceiver` (#8255)
- `redisreceiver`: instrumentation name updated from `otelcol/redis` to `otelcol/redisreceiver` (#8255)
- `apachereceiver`: instrumentation name updated from `otelcol/apache` to `otelcol/apachereceiver` ()
- `couchdbreceiver`: instrumentation name updated from `otelcol/couchdb` to `otelcol/couchdbreceiver` (#8366)
- `prometheusreceiver` Change resource attributes on metrics: `instance` -> `service.instance.id`, `host.name` -> `net.host.name`,  `port` -> `net.host.port`, `scheme` -> `http.scheme`, `job` removed (#8266)
- `prometheusremotewriteexporter` Use `service.*` resource attributes instead of `job` and `instance` resource attributes when adding job and instance labels to metrics (#8266)
- `mysqlreceiver`: instrumentation name updated from `otel/mysql` to `otelcol/mysqlreceiver` (#8387)
- `zookeeperreceiver`: instrumentation name updated from `otelcol/zookeeper` to `otelcol/zookeeperreceiver` (#8389)
- `coralogixexporter`: Create dynamic subsystem name (#7957)
  - Deprecate configuration changed. Dynamic subsystem name from traces service name property.
- `rabbitmqreceiver`: instrumentation name updated from `otelcol/rabbitmq` to `otelcol/rabbitmqreceiver` (#8400)

### 🧰 Bug fixes 🧰

- `zipkinexporter`: Set "error" tag value when status is set to error (#8187)
- `prometheusremotewriteexporter`: Correctly handle metric labels which collide after sanitization (#8378)
- `prometheusremotewriteexporter`: Drop labels when exemplar attributes exceed the max number of characters (#8379)
- `k8sclusterreceiver`: Add support to enable k8s node and container cpu metrics to be reported as double values (#8245)
  - Use "--feature-gates=receiver.k8sclusterreceiver.reportCpuMetricsAsDouble" to enable reporting node and container
    cpu metrics as a double values.
- `tanzuobservabilityexporter`: Fix a typo in Instrumentation Library name and version tags (#8384)
- `logreceivers`: Fix an issue where receiver would sometimes fail to build using Go 1.18 (#8521)
- `awsxrayreceiver`: Add defaults for optional stack frame parameters (#8790)

### 🚩 Deprecations 🚩

- `datadogexporter`: Deprecate automatic environment variable detection (#8397)

### 🚀 New components 🚀
- `sigv4authextension`: New Component: Sigv4 Authenticator Extension (#8263)

## v0.46.0

### 💡 Enhancements 💡

- `internal/stanza`: Export metrics from Stanza receivers (#8025)
- `hostreceiver/pagingscraper`: Migrate the scraper to the mdatagen metrics builder (#7139)
- Do not drop zero trace/span id spans in the jaeger conversion (#7946)
- Upgrade to use semantic conventions 1.6.1 (#7926)
- `dynatraceexporter`: Validate QueueSettings and perform config validation in Validate() instead (#8020)
- `sapmexporter`: Add validation for `sending_queue` setting (#8023)
- `signalfxexporter`: Add validation for `sending_queue` setting (#8026)
- `internal/stanza`: Add support for arbitrary attribute types (#8081)
- `resourcedetectionprocessor`: Add confighttp.HTTPClientSettings To Resource Detection Config Fixes (#7397)
- `hostmetricsreceiver`: Add cpu.utilization metrics to cpu scrapper (#7130)
- `honeycombexporter`: Add validation for `sending_queue` setting (#8113)
- `routingprocessor`: Expand error handling on failure to build exporters (#8125)
- `skywalkingreceiver`: Add new skywalking receiver component folder and structure (#8107)
- `groupbyattrsprocesor`: Allow empty keys, which allows to use the processor for compaction (#7793)
- `datadogexporter`: Add rbac to example k8s manifest file (#8186)
- `splunkhecexporter`: Add validation for `sending_queue` setting (#8256)

### 🛑 Breaking changes 🛑

- Remove deprecated functions from jaeger translator (#8032)
- `internal/stanza`: Remove `write_to` setting from input operators (#8081)
- `mongodbatlasreceiver`: rename `mongodb.atlas.*` attributes to `mongodb_atlas.*` adhering to naming guidelines. Adding 3 new attributes (#7960)

### 🧰 Bug fixes 🧰

- `prometheusreceiver`: Fix segfault that can occur after receiving stale metrics (#8056)
- `filelogreceiver`: Fix issue where logs could occasionally be duplicated (#8123)
- `prometheusremotewriteexporter`: Fix empty non-string resource attributes (#8116)

### 🚀 New components 🚀

## v0.45.1

### 💡 Enhancements 💡

- `sumologicexporter`: Move validation to Config (#7936)
- `elasticsearchexporter`: Fix crash with batch processor (#7953).
- `splunkhecexporter`: Batch metrics payloads (#7760)
- `tanzuobservabilityexporter`: Add internal SDK metric tag (#7826)
- `hostreceiver/processscraper`: Migrate the scraper to the mdatagen metrics builder (#7287)

### 🧰 Bug fixes 🧰

- `awsprometheusremotewriteexporter`: fix dependencies issue (#7963)

### 🚀 New components 🚀

- `awsfirehose` receiver: Add AWS Kinesis Data Firehose Receiver (#7918)

## v0.45.0

### 💡 Enhancements 💡

- `hostreceiver/filesystemscraper`: Migrate the scraper to the mdatagen metrics builder (#7772)
- `hostreceiver/memoryscraper`: Migrate the scraper to the mdatagen metrics builder (#7312)
- `lokiexporter`: Use record attributes as log labels (#7569)
- `routingprocessor`: Do not err on failure to build exporters (#7423)
- `apachereceiver`: Update to mdatagen v2 (#7573)
- `datadogexporter`: Don't send host metadata if hostname is empty (#7426)
- `datadogexporter`: Add insecure_skip_verify flag to configuration (#7422)
- `coralogixexporter`: Update readme (#7785)
- `awscloudwatchlogsexporter`: Remove name from aws cloudwatch logs exporter (#7554)
- `tanzuobservabilityexporter`: Update OTel Collector's Exporter to match WF Proxy Handling of source (#7929)
- `hostreceiver/memoryscraper`: Add memory.utilization (#6221)
- `awskinesisexporter`: Add Queue Config Validation AWS Kinesis Exporter (#7835)
- `elasticsearchexporter`: Remove usage of deprecated LogRecord.Name field (#7829).
- `loadbalancingexporter`: Allow non-exist hostname on startup (#7935)
- `datadogexporter`: Use exact sum, count and average on Datadog distributions (#7830)
- `storage/filestorage`: add optional compaction to filestorage (#7768)
- `tanzuobservabilityexporter`: Add attributes from the Resource to the resulting WF metric tags & set `source` value in WF metric (#8101)

### 🛑 Breaking changes 🛑

- Use go mod compat, drops support for reproducibility with go 1.16 (#7915)
- `apachereceiver`: Update instrumentation library name from `otel/apache` to `otelcol/apache` (#7754)
- `pkg/translator/prometheusremotewrite`: Cleanup prw translator public functions (#7776)
- `prometheusreceiver`: The OpenCensus-based metric conversion pipeline has
  been removed.
  - The `receiver.prometheus.OTLPDirect` feature gate has been removed as
    the direct pipeline is the only remaining pipeline.
- `translator/jaeger`: Cleanup jaeger translator function names (#7775)
  - Deprecate old funcs with Internal word.
- `mysqlreceiver`: Update data model and names for several metrics (#7924)
  - Change all metrics to Int values
  - Remove `mysql.buffer_pool_pages`. Replace with:
    - `mysql.buffer_pool.pages`
    - `mysql.buffer_pool.data_pages`
    - `mysql.buffer_pool.page_flushes`
  - Remove `mysql.buffer_pool_size`. Replace with:
    - `mysql.buffer_pool.limit`
    - `mysql.buffer_pool.usage`
  - Rename `mysql.buffer_pool_operations` to `mysql.buffer_pool.operations`

### 🚩 Deprecations 🚩

- Deprecated log_names setting from filter processor. (#7552)

### 🧰 Bug fixes 🧰

 - `tailsamplingprocessor`: "And" policy only works as a sub policy under a composite policy (#7590)
 - `prometheusreceiver`: Correctly map description and units when converting
  Prometheus metadata directly to pdata. (#7748)
 - `sumologicexporter`: fix exporter panics on malformed histogram (#7548)
- `awsecscontainermetrics`: CPU Reserved is now 1024/vCPU for ECS Container Insights (#6734)

### 🚀 New components 🚀

- `clickhouse` exporter: Add ClickHouse Exporter (#6907)
- `pkg/translator/signalfx`: Extract signalfx to metrics conversion in a separate package (#7778)
  - Extract FromMetrics to SignalFx translator package (#7823)

## v0.44.0

### 💡 Enhancements 💡

- `kafkaexporter`: Add compression and flush max messages options.
- `dynatraceexporter`: Write error logs using plugin logger (#7360)
- `dynatraceexporter`: Fix docs for TLS settings (#7568)
- `tanzuobservabilityexporter`: Turn on metrics exporter (#7281)
- `attributesprocessor` `resourceprocessor`: Add `from_context` value source
- `resourcedetectionprocessor`: check cluster config to verify resource is on aws for eks resources (#7186)
- `awscloudwatchlogsexporter`: enable awscloudwatchlogsexporter which accepts and exports log data (#7297)
- `translator/prometheusremotewrite`: add a new module to help translate data from OTLP to Prometheus Remote Write (#7240)
- `azuremonitorexporter`: In addition to traces, export logs to Azure Application Insights (#7403)
- `jmxreceiver`: Added `additional_jars` configuration option to launch JMX Metric Gatherer JAR with extended `CLASSPATH` (#7378)
- `awscontainerinsightreceiver`: add full pod name when configured to AWS Container Insights Receiver (#7415)
- `hostreceiver/loadscraper`: Migrate the scraper to the mdatagen metrics builder (#7288)
- `awsecscontainermetricsreceiver`: Rename attributes to follow semantic conventions (#7425)
- `datadogexporter`: Always map conventional attributes to tags (#7185)
- `mysqlreceiver`: Add golden files for integration test (#7303)
- `nginxreceiver`: Standardize integration test (#7515)
- `mysqlreceiver`: Update to use mdatagen v2 (#7507)
- `postgresqlreceiver`: Add integration tests (#7501)
- `apachereceiver`: Add integration test (#7517)
- `mysqlreceiver`: Use scrapererror to report errors (#7513)
- `postgresreceiver`: Update to mdatagen v2 (#7503)
- `nginxreceiver`: Update to mdatagen v2 (#7549)
- `datadogexporter`: Fix traces exporter's initialization log (#7564)
- `tailsamplingprocessor`: Add And sampling policy (#6910)
- `coralogixexporter`: Add Coralogix Exporter (#7383)
- `prometheusexecreceiver`: Add default value for `scrape_timeout` option (#7587)

### 🛑 Breaking changes 🛑

- `resourcedetectionprocessor`: Update `os.type` attribute values according to semantic conventions (#7544)
- `awsprometheusremotewriteexporter`: Deprecation notice; may be removed after v0.49.0
  - Switch to using the `prometheusremotewriteexporter` + `sigv4authextension` instead

### 🧰 Bug fixes 🧰

- `resourcedetectionprocessor`: fix `meta` allow list excluding keys with nil values (#7424)
- `postgresqlreceiver`: Fix issue where empty metrics could be returned after failed connection (#7502)
- `resourcetotelemetry`: Ensure resource attributes are added to summary
  and exponential histogram data points. (#7523)

### 🚩 Deprecations 🚩

- Deprecated otel_to_hec_fields.name setting from splunkhec exporter. (#7560)

## v0.43.0

### 💡 Enhancements 💡

- `coralogixexporter`: First implementation of Coralogix Exporter (#6816)
- `cloudfoundryreceiver`: Enable Cloud Foundry client (#7060)
- `elasticsearchexporter`: add elasticsearchexporter to the components exporter list (#6002)
- `elasticsearchreceiver`: Add metric metadata (#6892)
- `elasticsearchreceiver`: Use same metrics as JMX receiver for JVM metrics (#7160)
- `elasticsearchreceiver`: Implement scraping logic (#7174)
- `datadogexporter`: Add http.status_code tag to trace stats (#6889)
- `datadogexporter`: Add configuration option to use OTel span name into the Datatog resource name (#6611)
- `mongodbreceiver`: Add initial client code to the component (#7125)
- `tanzuobservabilityexporter`: Support delta histograms (#6897)
- `awscloudwatchlogsexporter`: Use cwlogs package to export logs (#7152)
- `mysqlreceiver`: Add the receiver to available components (#7078)
- `tanzuobservabilityexporter`: Documentation for the memory_limiter configuration (#7164)
- `dynatraceexporter`: Do not shut down exporter when metrics ingest module is temporarily unavailable (#7161)
- `mongodbreceiver`: Add metric metadata (#7163)
- `mongodbreceiver`: Add metric scraping (#7175)
- `postgresqlreceiver`: add the receiver to available components (#7079)
- `rabbitmqreceiver`: Add scraper logic (#7299)
- `tanzuobservability exporter`: Support summary metrics (#7121)
- `mongodbatlasreceiver`: Add retry and backoff to HTTP client (#6943)
- Use Jaeger gRPC instead of Thrift in the docker-compose example (#7243)
- `tanzuobservabilityexporter`: Support exponential histograms (#7127)
- `receiver_creator`: Log added and removed endpoint env structs (#7248)
- `prometheusreceiver`: Use the OTLP data conversion path by default. (#7282)
  - Use `--feature-gates=-receiver.prometheus.OTLPDirect` to re-enable the
    OpenCensus conversion path.
- `extension/observers`: Correctly set image and tag on container endpoints (#7279)
- `tanzuobservabilityexporter`: Document how to enable memory_limiter (#7286)
- `hostreceiver/networkscraper`: Migrate the scraper to the mdatagen metrics builder (#7048)
- `hostmetricsreceiver`: Add MuteProcessNameError config flag to mute specific error reading process executable (#7176)
- `scrapertest`: Improve comparison logic (#7305)
- `hostmetricsreceiver`: add `cpu_average` option for load scraper to report the average cpu load (#6999)
- `scrapertest`: Add comparison option to ignore specific attributes (#6519)
- `tracegen`: Add option to pass in custom headers to export calls via command line (#7308)
- `tracegen`: Provide official container images (#7179)
- `scrapertest`: Add comparison function for pdata.Metrics (#7400)
- `prometheusremotewriteexporter` : Dropping the condition to replace _ with key_ as __ label is reserved and _ is not (#7112)

### 🛑 Breaking changes 🛑

- `tanzuobservabilityexporter`: Remove status.code
- `tanzuobservabilityexporter`: Use semantic conventions for status.message (#7126)
- `k8sattributesprocessor`: Move `kube` and `observability` packages to `internal` folder (#7159)
- `k8sattributesprocessor`: Unexport processor `Option`s (#7311)
- `zookeeperreceiver`: Refactored metrics to have correct units, types, and combined some metrics via attributes. (#7280)
- `prometheusremotewriteexporter`: `PRWExporter` struct and `NewPRWExporter()`
  function are now unexported. (#TBD)
- `newrelicexporter` marked as deprecated (#7284)

### 🚀 New components 🚀

- `rabbitmqreceiver`: Establish codebase for RabbitMQ metrics receiver (#7239)
- Add `basicauth` extension (#7167)
- `k8seventsreceiver`: Implement core logic (#6885)

### 🧰 Bug fixes 🧰

- `k8sattributeprocessor`: Parse IP out of net.Addr to correctly tag k8s.pod.ip (#7077)
- `k8sattributeprocessor`: Process IP correctly for net.Addr instances that are not typed (#7133)
- `mdatagen`: Fix validation of `enabled` field in metadata.yaml (#7166)
- `elasticsearch`: Fix timestamp for each metric being startup time (#7255)
- `prometheusremotewriteexporter`: Fix index out of range panic caused by expiring metrics (#7149)
- `resourcedetection`: Log the error when checking for ec2metadata availability (#7296)

## v0.42.0

### 💡 Enhancements 💡

- `couchbasereceiver`: Add couchbase client (#7122)
- `couchdbreceiver`: Add couchdb scraper (#7131)
- `couchdbreceiver`: Add couchdb client (#6880)
- `elasticsearchreceiver`: Implement scraper client (#7019)
- `couchdbreceiver`: Add metadata metrics (#6878)
- `prometheusremotewriteexporter`: Handling Staleness flag from OTLP (#6679)
- `prometheusexporter`: Handling Staleness flag from OTLP (#6805)
- `prometheusreceiver`: Set OTLP no-data-present flag for stale scraped metrics. (#7043)
- `mysqlreceiver`: Add Integration test (#6916)
- `datadogexporter`: Add compatibility with ECS Fargate semantic conventions (#6670)
- `k8s_observer`: discover k8s.node endpoints (#6820)
- `redisreceiver`: Add missing description fields to keyspace metrics (#6940)
- `redisreceiver`: Set start timestamp uniformly for gauge and sum metrics (#6941)
- `kafkaexporter`: Allow controlling Kafka acknowledgment behaviour  (#6301)
- `lokiexporter`: Log the first part of the http body on failed pushes to loki (#6946)
- `resourcedetectionprocessor`: add the [consul](https://www.consul.io/) detector (#6382)
- `awsemfexporter`: refactor cw_client logic into separate `cwlogs` package (#7072)
- `prometheusexporter`: Dropping the condition to replace _ with key_ as __ label is reserved and _ is not (#7506)

### 🛑 Breaking changes 🛑

- `memcachedreceiver`: Update metric names (#6594)
- `memcachedreceiver`: Fix some metric units and value types (#6895)
- `sapm` receiver: Use Jaeger status values instead of OpenCensus (#6682)
- `jaeger` receiver/exporter: Parse/set Jaeger status with OTel spec values (#6682)
- `awsecscontainermetricsreceiver`: remove tag from `container.image.name` (#6436)
- `k8sclusterreceiver`: remove tag from `container.image.name` (#6436)

### 🚀 New components 🚀

- `ecs_task_observer`: Discover running containers in AWS ECS tasks (#6894)
- `mongodbreceiver`: Establish codebase for MongoDB metrics receiver (#6972)
- `couchbasereceiver`: Establish codebase for Couchbase metrics receiver (#7046)
- `dbstorage`: New experimental dbstorage extension (#7061)
- `redactionprocessor`: Remove sensitive data from traces (#6495)

### 🧰 Bug fixes 🧰

- `ecstaskobserver`: Fix "Incorrect conversion between integer types" security issue (#6939)
- Fix typo in "direction" metrics attribute description (#6949)
- `zookeeperreceiver`: Fix issue where receiver could panic during shutdown (#7020)
- `prometheusreceiver`: Fix metadata fetching when metrics differ by trimmable suffixes (#6932)
- Sanitize URLs being logged (#7021)
- `prometheusreceiver`: Fix start time tracking for long scrape intervals (#7053)
- `signalfxexporter`: Don't use syscall to avoid compilation errors on some platforms (#7062)
- `tailsamplingprocessor`: Add support for new policies as composite sub-policies (#6975)

### 💡 Enhancements 💡

- `lokiexporter`: add complete log record to body (#6619)
- `k8sclusterreceiver` add `container.image.tag` attribute (#6436)
- `spanmetricproccessor`: use an LRU cache for the cached Dimensions key-value pairs (#2179)
- `skywalkingexporter`: add skywalking metrics exporter (#6528)
- `deltatorateprocessor`: add int counter support (#6982)
- `filestorageextension`: document default values (#7022)
- `redisreceiver`: Migrate the scraper to the mdatagen metrics builder (#6938)

## v0.41.0

### 🛑 Breaking changes 🛑

- None

### 🚀 New components 🚀

- `asapauthextension` (#6627)
- `mongodbatlasreceiver` (#6367)

### 🧰 Bug fixes 🧰

- `filestorageextension`: fix panic when configured directory cannot be accessed (#6103)
- `hostmetricsreceiver`: fix set of attributes for system.cpu.time metric (#6422)
- `k8sobserver`: only record pod endpoints for running pods (#5878)
- `mongodbatlasreceiver`: fix attributes fields in metadata.yaml (#6440)
- `prometheusexecreceiver`: command line processing on Windows (#6145)
- `spanmetricsprocessor`: fix exemplars support (#6140)
-  Remap arm64 to aarch64 on rpm/deb packages (#6635)

### 💡 Enhancements 💡

- `datadogexporter`: do not use attribute localhost-like hostnames (#6477)
- `datadogexporter`: retry per network call (#6412)
- `datadogexporter`: take hostname into account for cache (#6223)
- `exporter/lokiexporter`: adding a feature for loki exporter to encode JSON for log entry (#5846)
- `googlecloudspannerreceiver`: added fallback to ADC for database connections. (#6629)
- `googlecloudspannerreceiver`: added parsing only distinct items for sample lock request label. (#6514)
- `googlecloudspannerreceiver`: added request tag label to metadata config for top query stats. (#6475)
- `googlecloudspannerreceiver`: added sample lock requests label to the top lock stats metrics. (#6466)
- `googlecloudspannerreceiver`: added transaction tag label to metadata config for top transaction stats. (#6433)
- `groupbyattrsprocessor`: added support for metrics signal (#6248)
- `hostmetricsreceiver`: ensure SchemaURL is set (#6482)
- `kubeletstatsreceiver`: add support for read-only kubelet endpoint (#6488)
- `mysqlreceiver`: enable native authentication (#6628)
- `mysqlreceiver`: remove requirement for password on MySQL (#6479)
- `receiver/prometheusreceiver`: do not add host.name to metrics from localhost/unspecified targets (#6476)
- `spanmetricsprocessor`: add setStatus operation (#5886)
- `splunkhecexporter`: remove duplication of host.name attribute (#6527)
- `tanzuobservabilityexporter`: add consumer for sum metrics. (#6385)
- Update log-collection library to v0.23.0 (#6593)

## v0.40.0

### 🛑 Breaking changes 🛑

- `tencentcloudlogserviceexporter`: change `Endpoint` to `Region` to simplify configuration (#6135)

### 🚀 New components 🚀

- Add `memcached` receiver (#5839)

### 🧰 Bug fixes 🧰

- Fix token passthrough for HEC (#5435)
- `datadogexporter`: Fix missing resource attributes default mapping when resource_attributes_as_tags: false (#6359)
- `tanzuobservabilityexporter`: Log and report missing metric values. (#5835)
- `mongodbatlasreceiver`: Fix metrics metadata (#6395)

### 💡 Enhancements 💡

- `awsprometheusremotewrite` exporter: Improve error message when failing to sign request
- `mongodbatlas`: add metrics (#5921)
- `healthcheckextension`: Add path option (#6111)
- Set unprivileged user to container image (#6380)
- `k8sclusterreceiver`: Add allocatable type of metrics (#6113)
- `observiqexporter`: Allow Dialer timeout to be configured (#5906)
- `routingprocessor`: remove broken debug log fields (#6373)
- `prometheusremotewriteexporter`: Add exemplars support (#5578)
- `fluentforwardreceiver`: Convert attributes with nil value to AttributeValueTypeEmpty (#6630)

## v0.39.0

### 🛑 Breaking changes 🛑

- `httpdreceiver` renamed to `apachereceiver` to match industry standards (#6207)
- `tencentcloudlogserviceexporter` change `Endpoint` to `Region` to simplify configuration (#6135)

### 🚀 New components 🚀

- Add `postgresqlreceiver` config and factory (#6153)
- Add TencentCloud LogService exporter `tencentcloudlogserviceexporter` (#5722)
- Restore `jaegerthrifthttpexporter` (#5666)
- Add `skywalkingexporter` (#5690, #6114)

### 🧰 Bug fixes 🧰

- `datadogexporter`: Improve cumulative metrics reset detection using `StartTimestamp` (#6120)
- `mysqlreceiver`: Address issues in shutdown function (#6239)
- `tailsamplingprocessor`: End go routines during shutdown (#5693)
- `googlecloudexporter`: Update google cloud exporter to correctly close the metric exporter (#5990)
- `statsdreceiver`: Fix the summary point calculation (#6155)
- `datadogexporter` Correct default value for `send_count_sum_metrics` (#6130)

### 💡 Enhancements 💡

- `datadogexporter`: Increase default timeout to 15 seconds (#6131)
- `googlecloudspannerreceiver`: Added metrics cardinality handling for Google Cloud Spanner receiver (#5981, #6148, #6229)
- `mysqlreceiver`: Mysql add support for different protocols (#6138)
- `bearertokenauthextension`: Added support of Bearer Auth for HTTP Exporters (#5962)
- `awsxrayexporter`: Fallback to rpc.method for segment operation when aws.operation missing (#6231)
- `healthcheckextension`: Add new health check feature for collector pipeline (#5643)
- `datadogexporter`: Always add current hostname (#5967)
- `k8sattributesprocessor`: Add code to fetch all annotations and labels by specifying key regex (#5780)
- `datadogexporter`: Do not rely on collector to resolve envvar when possible to resolve them (#6122)
- `datadogexporter`: Add container tags to attributes package (#6086)
- `datadogexporter`: Preserve original TraceID (#6158)
- `prometheusreceiver`: Enhance prometheus receiver logger to determine errors, test real e2e usage (#5870)
- `awsxrayexporter`: Added support for AWS AppRunner origin (#6141)

## v0.38.0

### 🛑 Breaking changes 🛑

- `datadogexporter` Make distributions the default histogram export option. (#5885)
- `redisreceiver` Update Redis receiver's metric names. (#5837)
- Remove `scraperhelper` from contrib, use the core version. (#5826)

### 🚀 New components 🚀

- `googlecloudspannerreceiver` Added implementation of Google Cloud Spanner receiver. (#5727)
- `awsxrayproxy` Wire up awsxrayproxy extension. (#5747)
- `awscontainerinsightreceiver` Enable AWS Container Insight receiver. (#5960)

### 🧰 Bug fixes 🧰

- `statsdreceiver`: fix start timestamp / temporality for counters. (#5714)
- Fix security issue related to github.com/tidwall/gjson. (#5936)
- `datadogexporter` Fix cumulative histogram handling in distributions mode (#5867)
- `datadogexporter` Skip nil sketches (#5925)

### 💡 Enhancements 💡

- Extend `kafkareceiver` configuration capabilities. (#5677)
- Convert `mongodbatlas` receiver to use scraperhelper. (#5827)
- Convert `dockerstats` receiver to use scraperhelper. (#5825)
- Convert `podman` receiver to use scraperhelper. (#5822)
- Convert `redisreceiver` to use scraperhelper. (#5796)
- Convert `kubeletstats` receiver to use scraperhelper. (#5821)
- `googlecloudspannerreceiver` Migrated Google Cloud Spanner receiver to scraper approach. (#5868)
- `datadogexporter` Use a `Consumer` interface for decoupling from zorkian's package. (#5315)
- `mdatagen` - Add support for extended metric descriptions (#5688)
- `signalfxexporter` Log datapoints option. (#5689)
- `cumulativetodeltaprocessor`: Update cumulative to delta. (#5772)
- Update configuration default values in log receivers docs. (#5840)
- `fluentforwardreceiver`: support more complex fluent-bit objects. (#5676)
- `datadogexporter` Remove spammy logging. (#5856)
- `datadogexporter` Remove obsolete report_buckets config. (#5858)
- Improve performance of metric expression matcher. (#5864)
- `tanzuobservabilityexporter` Introduce metricsConsumer and gaugeMetricConsumer. (#5426)
- `awsxrayexporter` rpc.system has priority to determine aws namespace. (#5833)
- `tailsamplingprocessor` Add support for composite sampling policy to the tailsampler. (#4958)
- `kafkaexporter` Add support for AWS_MSK_IAM SASL Auth (#5763)
- Refactor the client Authenticators  for the new "ClientAuthenticator" interfaces (#5905)
- `mongodbatlasreceiver` Add client wrapper for MongoDB Atlas support (#5386)
- `redisreceiver` Update Redis config options (#5861)
- `routingprocessor`: allow routing for all signals (#5869)
- `extension/observer/docker` add ListAndWatch to observer (#5851)

## v0.37.1

### 🧰 Bug fixes 🧰

- Fixes a problem with v0.37.0 which contained dependencies on v0.36.0 components. They should have been updated to v0.37.0.

## v0.37.0

### 🚀 New components 🚀

- [`journald` receiver](https://github.com/open-telemetry/opentelemetry-collector-contrib/tree/main/receiver/journaldreceiver) to parse Journald events from systemd journal using the [opentelemetry-log-collection](https://github.com/open-telemetry/opentelemetry-log-collection) library

### 🛑 Breaking changes 🛑

- Remove squash on configtls.TLSClientSetting for splunkhecexporter (#5541)
- Remove squash on configtls.TLSClientSetting for elastic components (#5539)
- Remove squash on configtls.TLSClientSetting for observiqexporter (#5540)
- Remove squash on configtls.TLSClientSetting for AWS components (#5454)
- Move `k8sprocessor` to `k8sattributesprocessor`.
- Rename `k8s_tagger` configuration `k8sattributes`.
- filelog receiver: use empty value for `SeverityText` field instead of `"Undefined"` (#5423)
- Rename `configparser.ConfigMap` to `config.Map`
- Rename `pdata.AggregationTemporality*` to `pdata.MetricAggregationTemporality*`
- Remove deprecated `batchpertrace` package/module (#5380)

### 💡 Enhancements 💡

- `k8sattributes` processor: add container metadata enrichment (#5467, #5572)
- `resourcedetection` processor: Add an option to force using hostname instead of FQDN (#5064)
- `dockerstats` receiver: Move docker client into new shared `internal/docker` (#4702)
- `spanmetrics` processor:
  - Add exemplars to metrics (#5263)
  - Support resource attributes in metrics dimensions (#4624)
- `filter` processor:
  - Add log filtering by `regexp` type filters (#5237)
  - Add record level log filtering (#5418)
- `dynatrace` exporter: Handle non-gauge data types (#5056)
- `datadog` exporter:
  - Add support for exporting histograms as sketches (#5082)
  - Scrub sensitive information from errors (#5575)
  - Add option to send instrumentation library metadata tags with metrics (#5431)
- `podman` receiver: Add `api_version`, `ssh_key`, and `ssh_passphrase` config options (#5430)
- `signalfx` exporter:
  - Add `max_connections` config option (#5432)
  - Add dimension name to log when value > 256 chars (#5258)
  - Discourage setting of endpoint path (#4851)
- `kubeletstats` receiver: Convert to pdata instead of using OpenCensus (#5458)
- `tailsampling` processor: Add `invert_match` config option to `string_attribute` policy (#4393)
- `awsemf` exporter: Add a feature flag in UserAgent for AWS backend to monitor the adoptions (#5178)
- `splunkhec` exporter: Handle explicitly NaN and Inf values (#5581)
- `hostmetrics` receiver:
  - Collect more process states in processes scraper (#4856)
  - Add device label to paging scraper (#4854)
- `awskinesis` exporter: Extend to allow for dynamic export types (#5440)

### 🧰 Bug fixes 🧰

- `datadog` exporter:
  - Fix tags on summary and bucket metrics (#5416)
  - Fix cache key generation for cumulative metrics (#5417)
- `resourcedetection` processor: Fix failure to start collector if at least one detector returns an error (#5242)
- `prometheus` exporter: Do not record obsreport calls (#5438)
- `prometheus` receiver: Metric type fixes to match Prometheus functionality (#4865)
- `sentry` exporter: Fix sentry tracing (#4320)
- `statsd` receiver: Set quantiles for metrics (#5647)

## v0.36.0

### 🛑 Breaking changes 🛑

- `filter` processor: The configs for `logs` filter processor have been changed to be consistent with the `metrics` filter processor. (#4895)
- `splunk_hec` receiver:
  - `source_key`, `sourcetype_key`, `host_key` and `index_key` have now moved under `hec_metadata_to_otel_attrs` (#4726)
  - `path` field on splunkhecreceiver configuration is removed: We removed the `path` attribute as any request going to the Splunk HEC receiver port should be accepted, and added the `raw_path` field to explicitly map the path accepting raw HEC data. (#4951)
- feat(dynatrace): tags is deprecated in favor of default_dimensions (#5055)

### 💡 Enhancements 💡

- `filter` processor: Add ability to `include` logs based on resource attributes in addition to excluding logs based on resource attributes for strict matching. (#4895)
- `kubelet` API: Add ability to create an empty CertPool when the system run environment is windows
- `JMX` receiver: Allow JMX receiver logging level to be configured (#4898)
- `datadog` exporter: Export histograms as in OpenMetrics Datadog check (#5065)
- `dockerstats` receiver: Set Schema URL (#5239)
- Rename memorylimiter -> memorylimiterprocessor (#5262)
- `awskinesis` exporter: Refactor AWS kinesis exporter to be synchronous  (#5248)

## v0.35.0

### 🛑 Breaking changes 🛑

- Rename configparser.Parser to configparser.ConfigMap (#5070)
- Rename TelemetryCreateSettings -> TelemetrySettings (#5169)

### 💡 Enhancements 💡

- chore: update influxdb exporter and receiver (#5058)
- chore(dynatrace): use payload limit from api constants (#5077)
- Add documentation for filelog's new force_flush_period parameter (#5066)
- Reuse the gzip reader with a sync.Pool (#5145)
- Add a trace observer when splunkhecreceiver is used for logs (#5063)
- Remove usage of deprecated pdata.AttributeValueMapToMap (#5174)
- Podman Stats Receiver: Receiver and Metrics implementation (#4577)

### 🧰 Bug fixes 🧰

- Use staleness markers generated by prometheus, rather than making our own (#5062)
- `datadogexporter` exporter: skip NaN and infinite values (#5053)

## v0.34.0

### 🚀 New components 🚀

- [`cumulativetodelta` processor](https://github.com/open-telemetry/opentelemetry-collector-contrib/tree/main/processor/cumulativetodeltaprocessor) to convert cumulative sum metrics to cumulative delta

- [`file` exporter](https://github.com/open-telemetry/opentelemetry-collector-contrib/tree/main/exporter/fileexporter) from core repository ([#3474](https://github.com/open-telemetry/opentelemetry-collector/issues/3474))
- [`jaeger` exporter](https://github.com/open-telemetry/opentelemetry-collector-contrib/tree/main/exporter/jaegerexporter) from core repository ([#3474](https://github.com/open-telemetry/opentelemetry-collector/issues/3474))
- [`kafka` exporter](https://github.com/open-telemetry/opentelemetry-collector-contrib/tree/main/exporter/kafkaexporter) from core repository ([#3474](https://github.com/open-telemetry/opentelemetry-collector/issues/3474))
- [`opencensus` exporter](https://github.com/open-telemetry/opentelemetry-collector-contrib/tree/main/exporter/opencensusexporter) from core repository ([#3474](https://github.com/open-telemetry/opentelemetry-collector/issues/3474))
- [`prometheus` exporter](https://github.com/open-telemetry/opentelemetry-collector-contrib/tree/main/exporter/prometheusexporter) from core repository ([#3474](https://github.com/open-telemetry/opentelemetry-collector/issues/3474))
- [`prometheusremotewrite` exporter](https://github.com/open-telemetry/opentelemetry-collector-contrib/tree/main/exporter/prometheusremotewriteexporter) from core repository ([#3474](https://github.com/open-telemetry/opentelemetry-collector/issues/3474))
- [`zipkin` exporter](https://github.com/open-telemetry/opentelemetry-collector-contrib/tree/main/exporter/zipkinexporter) from core repository ([#3474](https://github.com/open-telemetry/opentelemetry-collector/issues/3474))
- [`attribute` processor](https://github.com/open-telemetry/opentelemetry-collector-contrib/tree/main/processor/attributeprocessor) from core repository ([#3474](https://github.com/open-telemetry/opentelemetry-collector/issues/3474))
- [`filter` processor](https://github.com/open-telemetry/opentelemetry-collector-contrib/tree/main/processor/filterprocessor) from core repository ([#3474](https://github.com/open-telemetry/opentelemetry-collector/issues/3474))
- [`probabilisticsampler` processor](https://github.com/open-telemetry/opentelemetry-collector-contrib/tree/main/processor/probabilisticsamplerprocessor) from core repository ([#3474](https://github.com/open-telemetry/opentelemetry-collector/issues/3474))
- [`resource` processor](https://github.com/open-telemetry/opentelemetry-collector-contrib/tree/main/processor/resourceprocessor) from core repository ([#3474](https://github.com/open-telemetry/opentelemetry-collector/issues/3474))
- [`span` processor](https://github.com/open-telemetry/opentelemetry-collector-contrib/tree/main/processor/spanprocessor) from core repository ([#3474](https://github.com/open-telemetry/opentelemetry-collector/issues/3474))
- [`hostmetrics` receiver](https://github.com/open-telemetry/opentelemetry-collector-contrib/tree/main/receiver/hostmetricsreceiver) from core repository ([#3474](https://github.com/open-telemetry/opentelemetry-collector/issues/3474))
- [`jaeger` receiver](https://github.com/open-telemetry/opentelemetry-collector-contrib/tree/main/receiver/jaegerreceiver) from core repository ([#3474](https://github.com/open-telemetry/opentelemetry-collector/issues/3474))
- [`kafka` receiver](https://github.com/open-telemetry/opentelemetry-collector-contrib/tree/main/receiver/kafkareceiver) from core repository ([#3474](https://github.com/open-telemetry/opentelemetry-collector/issues/3474))
- [`opencensus` receiver](https://github.com/open-telemetry/opentelemetry-collector-contrib/tree/main/receiver/opencensusreceiver) from core repository ([#3474](https://github.com/open-telemetry/opentelemetry-collector/issues/3474))
- [`prometheus` receiver](https://github.com/open-telemetry/opentelemetry-collector-contrib/tree/main/receiver/prometheusreceiver) from core repository ([#3474](https://github.com/open-telemetry/opentelemetry-collector/issues/3474))
- [`zipkin` receiver](https://github.com/open-telemetry/opentelemetry-collector-contrib/tree/main/receiver/zipkinreceiver) from core repository ([#3474](https://github.com/open-telemetry/opentelemetry-collector/issues/3474))
- [`bearertokenauth` extension](https://github.com/open-telemetry/opentelemetry-collector-contrib/tree/main/extension/bearertokenauthextension) from core repository ([#3474](https://github.com/open-telemetry/opentelemetry-collector/issues/3474))
- [`healthcheck` extension](https://github.com/open-telemetry/opentelemetry-collector-contrib/tree/main/extension/healthcheckextension) from core repository ([#3474](https://github.com/open-telemetry/opentelemetry-collector/issues/3474))
- [`oidcauth` extension](https://github.com/open-telemetry/opentelemetry-collector-contrib/tree/main/extension/oidcauthextension) from core repository ([#3474](https://github.com/open-telemetry/opentelemetry-collector/issues/3474))
- [`pprof` extension](https://github.com/open-telemetry/opentelemetry-collector-contrib/tree/main/extension/pprofextension) from core repository ([#3474](https://github.com/open-telemetry/opentelemetry-collector/issues/3474))
- [`testbed`](https://github.com/open-telemetry/opentelemetry-collector-contrib/tree/main/testbed) from core repository ([#3474](https://github.com/open-telemetry/opentelemetry-collector/issues/3474))

### 💡 Enhancements 💡

- `tailsampling` processor: Add new policy `probabilistic` (#3876)

## v0.33.0

# 🎉 OpenTelemetry Collector Contrib v0.33.0 (Beta) 🎉

The OpenTelemetry Collector Contrib contains everything in the [opentelemetry-collector release](https://github.com/open-telemetry/opentelemetry-collector/releases/tag/v0.32.0) (be sure to check the release notes here as well!). Check out the [Getting Started Guide](https://opentelemetry.io/docs/collector/getting-started/) for deployment and configuration information.

### 🚀 New components 🚀

- [`cumulativetodelta` processor](https://github.com/open-telemetry/opentelemetry-collector-contrib/tree/main/processor/cumulativetodeltaprocessor) to convert cumulative sum metrics to cumulative delta

### 💡 Enhancements 💡

- Collector contrib has now full support for metrics proto v0.9.0.

## v0.32.0

# 🎉 OpenTelemetry Collector Contrib v0.32.0 (Beta) 🎉

This release is marked as "bad" since the metrics pipelines will produce bad data.

- See https://github.com/open-telemetry/opentelemetry-collector/issues/3824

The OpenTelemetry Collector Contrib contains everything in the [opentelemetry-collector release](https://github.com/open-telemetry/opentelemetry-collector/releases/tag/v0.32.0) (be sure to check the release notes here as well!). Check out the [Getting Started Guide](https://opentelemetry.io/docs/collector/getting-started/) for deployment and configuration information.

### 🛑 Breaking changes 🛑

- `splunk_hec` receiver/exporter: `com.splunk.source` field is mapped to `source` field in Splunk instead of `service.name` (#4596)
- `redis` receiver: Move interval runner package to `internal/interval` (#4600)
- `datadog` exporter: Export summary count and sum as monotonic counts (#4605)

### 💡 Enhancements 💡

- `logzio` exporter:
  - New implementation of an in-memory queue to store traces, data compression with gzip, and queue configuration options (#4395)
  - Make `Hclog2ZapLogger` struct and methods private for public go api review (#4431)
- `newrelic` exporter (#4392):
  - Marked unsupported metric as permanent error
  - Force the interval to be valid even if 0
- `awsxray` exporter: Add PHP stacktrace parsing support (#4454)
- `file_storage` extension: Implementation of batch storage API (#4145)
- `datadog` exporter:
  - Skip sum metrics with no aggregation temporality (#4597)
  - Export delta sums as counts (#4609)
- `elasticsearch` exporter: Add dedot support (#4579)
- `signalfx` exporter: Add process metric to translation rules (#4598)
- `splunk_hec` exporter: Add profiling logs support (#4464)
- `awsemf` exporter: Replace logGroup and logStream pattern with metric labels (#4466)

### 🧰 Bug fixes 🧰

- `awsxray` exporter: Fix the origin on ECS/EKS/EB on EC2 cases (#4391)
- `splunk_hec` exporter: Prevent re-sending logs that were successfully sent (#4467)
- `signalfx` exporter: Prefix temporary metric translations (#4394)

## v0.31.0

# 🎉 OpenTelemetry Collector Contrib v0.31.0 (Beta) 🎉

The OpenTelemetry Collector Contrib contains everything in the [opentelemetry-collector release](https://github.com/open-telemetry/opentelemetry-collector/releases/tag/v0.31.0) (be sure to check the release notes here as well!). Check out the [Getting Started Guide](https://opentelemetry.io/docs/collector/getting-started/) for deployment and configuration information.

### 🛑 Breaking changes 🛑

- `influxdb` receiver: Removed `metrics_schema` config option (#4277)

### 💡 Enhancements 💡

- Update to OTLP 0.8.0:
  - Remove use of `IntHistogram` (#4276)
  - Update exporters/receivers for `NumberDataPoint`
- Remove use of deprecated `pdata` slice `Resize()` (#4203, #4208, #4209)
- `awsemf` exporter: Added the option to have a user who is sending metrics from EKS Fargate Container Insights to reformat them to look the same as insights from ECS so that they can be ingested by CloudWatch (#4130)
- `k8scluster` receiver: Support OpenShift cluster quota metrics (#4342)
- `newrelic` exporter (#4278):
  - Requests are now retry-able via configuration option (defaults to retries enabled). Permanent errors are not retried.
  - The exporter monitoring metrics now include an untagged summary metric for ease of use.
  - Improved error logging to include URLs that fail to post messages to New Relic.
- `datadog` exporter: Upscale trace stats when global sampling rate is set (#4213)

### 🧰 Bug fixes 🧰

- `statsd` receiver: Add option to set Counter to be monotonic (#4154)
- Fix `internal/stanza` severity mappings (#4315)
- `awsxray` exporter: Fix the wrong AWS env resource setting (#4384)
- `newrelic` exporter (#4278):
  - Configuration unmarshalling did not allow timeout value to be set to 0 in the endpoint specific section.
  - Request cancellation was not propagated via context into the http request.
  - The queued retry logger is set to a zap.Nop logger as intended.

## v0.30.0

# 🎉 OpenTelemetry Collector Contrib v0.30.0 (Beta) 🎉

The OpenTelemetry Collector Contrib contains everything in the [opentelemetry-collector release](https://github.com/open-telemetry/opentelemetry-collector/releases/tag/v0.30.0) (be sure to check the release notes here as well!). Check out the [Getting Started Guide](https://opentelemetry.io/docs/collector/getting-started/) for deployment and configuration information.

### 🚀 New components 🚀
- `oauth2clientauth` extension: ported from core (#3848)
- `metrics-generation` processor: is now enabled and available (#4047)

### 🛑 Breaking changes 🛑

- Removed `jaegerthrifthttp` exporter (#4089)

### 💡 Enhancements 💡

- `tailsampling` processor:
  - Add new policy `status_code` (#3754)
  - Add new tail sampling processor policy: status_code (#3754)
- `awscontainerinsights` receiver:
  - Integrate components and fix bugs for EKS Container Insights (#3846)
  - Add Cgroup to collect ECS instance metrics for container insights receiver #3875
- `spanmetrics` processor: Support sub-millisecond latency buckets (#4091)
- `sentry` exporter: Add exception event capture in sentry (#3854)

## v0.29.0

# 🎉 OpenTelemetry Collector Contrib v0.29.0 (Beta) 🎉

The OpenTelemetry Collector Contrib contains everything in the [opentelemetry-collector release](https://github.com/open-telemetry/opentelemetry-collector/releases/tag/v0.29.0) (be sure to check the release notes here as well!). Check out the [Getting Started Guide](https://opentelemetry.io/docs/collector/getting-started/) for deployment and configuration information.

### 🛑 Breaking changes 🛑

- `redis` receiver (#3808)
  - removed configuration `service_name`. Use resource processor or `resource_attributes` setting if using `receivercreator`
  - removed `type` label and set instrumentation library name to `otelcol/redis` as other receivers do

### 💡 Enhancements 💡

- `tailsampling` processor:
  - Add new policy `latency` (#3750)
  - Add new policy `status_code` (#3754)
- `splunkhec` exporter: Include `trace_id` and `span_id` if set (#3850)
- `newrelic` exporter: Update instrumentation naming in accordance with otel spec (#3733)
- `sentry` exporter: Added support for insecure connection with Sentry (#3446)
- `k8s` processor:
  - Add namespace k8s tagger (#3384)
  - Add ignored pod names as config parameter (#3520)
- `awsemf` exporter: Add support for `TaskDefinitionFamily` placeholder on log stream name (#3755)
- `loki` exporter: Add resource attributes as Loki label (#3418)

### 🧰 Bug fixes 🧰

- `datadog` exporter:
  - Ensure top level spans are computed (#3786)
  - Update `env` clobbering behavior (#3851)
- `awsxray` exporter: Fixed filtered attribute translation (#3757)
- `splunkhec` exporter: Include trace and span id if set in log record (#3850)

## v0.28.0

# 🎉 OpenTelemetry Collector Contrib v0.28.0 (Beta) 🎉

The OpenTelemetry Collector Contrib contains everything in the [opentelemetry-collector release](https://github.com/open-telemetry/opentelemetry-collector/releases/tag/v0.28.0) (be sure to check the release notes here as well!). Check out the [Getting Started Guide](https://opentelemetry.io/docs/collector/getting-started/) for deployment and configuration information.

### 🚀 New components 🚀

- `humio` exporter to export data to Humio using JSON over the HTTP [Ingest API](https://docs.humio.com/reference/api/ingest/)
- `udplog` receiver to receives logs from udp using the [opentelemetry-log-collection](https://github.com/open-telemetry/opentelemetry-log-collection) library
- `tanzuobservability` exporter to send traces to [Tanzu Observability](https://tanzu.vmware.com/observability)

### 🛑 Breaking changes 🛑

- `f5cloud` exporter (#3509):
  - Renamed the config 'auth' field to 'f5cloud_auth'. This will prevent a config field name collision when [Support for Custom Exporter Authenticators as Extensions](https://github.com/open-telemetry/opentelemetry-collector/pull/3128) is ready to be integrated.

### 💡 Enhancements 💡

- Enabled Dependabot for Github Actions (#3543)
- Change obsreport helpers for receivers to use the new pattern created in Collector (#3439,#3443,#3449,#3504,#3521,#3548)
- `datadog` exporter:
  - Add logging for unknown or unsupported metric types (#3421)
  - Add collector version tag to internal health metrics (#3394)
  - Remove sublayer stats calc and mutex (#3531)
  - Deduplicate hosts for which we send running metrics (#3539)
  - Add support for summary datatype (#3660)
  - Add datadog span operation name remapping config option (#3444)
  - Update error formatting for error spans that are not exceptions (#3701)
- `nginx` receiver: Update the nginx metrics to more closely align with the conventions (#3420)
- `elasticsearch` exporter: Init JSON encoding support (#3101)
- `jmx` receiver:
  - Allow setting system properties (#3450)
  - Update tested JMX Metric Gatherer release (#3695)
- Refactor components for the Client Authentication Extensions (#3507)
- Remove redundant conversion calls (#3688)
- `storage` extension: Add a `Close` method to Client interface (#3506)
- `splunkhec` exporter: Add `metric_type` as key which maps to the type of the metric (#3696)
- `k8s` processor: Add semantic conventions to k8s-tagger for pod metadata (#3544)
- `kubeletstats` receiver: Refactor kubelet client to internal folder (#3698)
- `newrelic` exporter (#3690):
  - Updates the log level from error to debug when New Relic rate limiting occurs
  - Updates the sanitized api key that is reported via metrics
- `filestorage` extension: Add ability to specify name (#3703)
- `awsemf` exporter: Store the initial value for cumulative metrics (#3425)
- `awskinesis` exporter: Refactor to allow for extended types of encoding (#3655)
- `ecsobserver` extension:
  - Add task definition, ec2, and service fetcher (#3503)
  - Add exporter to convert task to target (#3333)

### 🧰 Bug fixes 🧰

- `awsemf` exporter: Remove delta adjustment from summaries by default (#3408)
- `alibabacloudlogservice` exporter: Sanitize labels for metrics (#3454)
- `statsd` receiver: Fix StatsD drop metrics tags when using summary as observer_type for timer/histogram (#3440)
- `awsxray` exporter: Restore setting of Throttle for HTTP throttle response (#3685)
- `awsxray` receiver: Fix quick start bug (#3653)
- `metricstransform` processor: Check all data points for matching metric label values (#3435)

## v0.27.0

# 🎉 OpenTelemetry Collector Contrib v0.27.0 (Beta) 🎉

The OpenTelemetry Collector Contrib contains everything in the [opentelemetry-collector release](https://github.com/open-telemetry/opentelemetry-collector/releases/tag/v0.27.0) (be sure to check the release notes here as well!). Check out the [Getting Started Guide](https://opentelemetry.io/docs/collector/getting-started/) for deployment and configuration information.

### 🚀 New components 🚀

- `tcplog` receiver to receive logs from tcp using the [opentelemetry-log-collection](https://github.com/open-telemetry/opentelemetry-log-collection) library
- `influxdb` receiver to accept metrics data as [InfluxDB Line Protocol](https://docs.influxdata.com/influxdb/v2.0/reference/syntax/line-protocol/)

### 💡 Enhancements 💡

- `splunkhec` exporter:
  - Include the response in returned 400 errors (#3338)
  - Map summary metrics to Splunk HEC metrics (#3344)
  - Add HEC telemetry (#3260)
- `newrelic` exporter: Include dropped attributes and events counts (#3187)
- `datadog` exporter:
  - Add Fargate task ARN to container tags (#3326)
  - Improve mappings for span kind dd span type (#3368)
- `signalfx` exporter: Add info log for host metadata properties update (#3343)
- `awsprometheusremotewrite` exporter: Add SDK and system information to User-Agent header (#3317)
- `metricstransform` processor: Add filtering capabilities matching metric label values for applying changes (#3201)
- `groupbytrace` processor: Added workers for queue processing (#2902)
- `resourcedetection` processor: Add docker detector (#2775)
- `tailsampling` processor: Support regex on span attribute filtering (#3335)

### 🧰 Bug fixes 🧰

- `datadog` exporter:
  - Update Datadog attributes to tags mapping (#3292)
  - Consistent `hostname` and default metrics behavior (#3286)
- `signalfx` exporter: Handle character limits on metric names and dimensions (#3328)
- `newrelic` exporter: Fix timestamp value for cumulative metrics (#3406)

## v0.26.0

# 🎉 OpenTelemetry Collector Contrib v0.26.0 (Beta) 🎉

The OpenTelemetry Collector Contrib contains everything in the [opentelemetry-collector release](https://github.com/open-telemetry/opentelemetry-collector/releases/tag/v0.26.0) (be sure to check the release notes here as well!). Check out the [Getting Started Guide](https://opentelemetry.io/docs/collector/getting-started/) for deployment and configuration information.

### 🚀 New components 🚀

- `influxdb` exporter to support sending tracing, metrics, and logging data to [InfluxDB](https://www.influxdata.com/products/)

### 🛑 Breaking changes 🛑

- `signalfx` exporter (#3207):
  - Additional metrics excluded by default by signalfx exporter
    - system.disk.io_time
    - system.disk.operation_time
    - system.disk.weighted_io_time
    - system.network.connections
    - system.processes.count
    - system.processes.created

### 💡 Enhancements 💡

- Add default config and systemd environment file support for DEB/RPM packages (#3123)
- Log errors on receiver start/stop failures (#3208)
- `newrelic` exporter: Update API key detection logic (#3212)
- `splunkhec` exporter:
  - Mark permanent errors to avoid futile retries (#3253)
  - Add TLS certs verification (#3204)
- `datadog` exporter:
  - Add env and tag name normalization to trace payloads (#3200)
  - add `ignore_resource`s configuration option (#3245)
- `jmx` receiver: Update for latest snapshot and header support (#3283)
- `awsxray` exporter: Added support for stack trace translation for .NET language (#3280)
- `statsd` receiver: Add timing/histogram for statsD receiver as OTLP summary (#3261)

### 🧰 Bug fixes 🧰

- `awsprometheusremotewrite` exporter:
  - Remove `sending_queue` (#3186)
  - Use the correct default for aws_auth.service (#3161)
  - Identify the Amazon Prometheus region from the endpoint (#3210)
  - Don't panic in case session can't be constructed (#3221)
- `datadog` exporter: Add max tag length (#3185)
- `sapm` exporter: Fix crash when passing the signalfx access token (#3294)
- `newrelic` exporter: Update error conditions (#3322)

## v0.25.0

# 🎉 OpenTelemetry Collector Contrib v0.25.0 (Beta) 🎉

The OpenTelemetry Collector Contrib contains everything in the [opentelemetry-collector release](https://github.com/open-telemetry/opentelemetry-collector/releases/tag/v0.25.0) (be sure to check the release notes here as well!). Check out the [Getting Started Guide](https://opentelemetry.io/docs/collector/getting-started/) for deployment and configuration information.

### 🚀 New components 🚀

- `kafkametricsreceiver` new receiver component for collecting metrics about a kafka cluster - primarily lag and offset. [configuration instructions](receiver/kafkametricsreceiver/README.md)
- `file_storage` extension to read and write data to the local file system (#3087)

### 🛑 Breaking changes 🛑

- `newrelic` exporter (#3091):
  - Removal of common attributes (use opentelemetry collector resource processor to add attributes)
  - Drop support for cumulative metrics being sent to New Relic via a collector

### 💡 Enhancements 💡

- Update `opentelemetry-log-collection` to v0.17.0 for log receivers (#3017)
- `datadog` exporter:
  - Add `peer.service` priority instead of `service.name` (#2817)
  - Improve support of semantic conventions for K8s, Azure and ECS (#2623)
- Improve and batch logs translation for stanza (#2892)
- `statsd` receiver: Add timing/histogram as OTLP gauge (#2973)
- `honeycomb` exporter: Add Retry and Queue settings (#2714)
- `resourcedetection` processor:
  - Add AKS resource detector (#3035)
  - Use conventions package constants for ECS detector (#3171)
- `sumologic` exporter: Add graphite format (#2695)
- Add trace attributes to the log entry for stanza (#3018)
- `splunk_hec` exporter: Send log record name as part of the HEC log event (#3119)
- `newrelic` exporter (#3091):
  - Add support for logs
  - Performance improvements
  - Optimizations to the New Relic payload to reduce payload size
  - Metrics generated for monitoring the exporter
  - Insert Key vs License keys are auto-detected in some cases
  - Collector version information is properly extracted via the application start info parameters

### 🧰 Bug fixes 🧰

- `splunk_hec` exporter: Fix sending log payload with missing the GZIP footer (#3032)
- `awsxray` exporter: Remove propagation of error on shutdown (#2999)
- `resourcedetection` processor:
  - Correctly report DRAGONFLYBSD value (#3100)
  - Fallback to `os.Hostname` when FQDN is not available (#3099)
- `httpforwarder` extension: Do not report ErrServerClosed when shutting down the service (#3173)
- `collectd` receiver: Do not report ErrServerClosed when shutting down the service (#3178)

## v0.24.0

# 🎉 OpenTelemetry Collector Contrib v0.24.0 (Beta) 🎉

The OpenTelemetry Collector Contrib contains everything in the [opentelemetry-collector release](https://github.com/open-telemetry/opentelemetry-collector/releases/tag/v0.24.0) (be sure to check the release notes here as well!). Check out the [Getting Started Guide](https://opentelemetry.io/docs/collector/getting-started/) for deployment and configuration information.

### 🚀 New components 🚀

- `fluentbit` extension and `fluentforward` receiver moved from opentelemetry-collector

### 💡 Enhancements 💡

- Check `NO_WINDOWS_SERVICE` environment variable to force interactive mode on Windows (#2819)
- `resourcedetection `processor:
  - Add task revision to ECS resource detector (#2814)
  - Add GKE detector (#2821)
  - Add Amazon EKS detector (#2820)
  - Add `VMScaleSetName` field to Azure detector (#2890)
- `awsemf` exporter:
  - Add `parse_json_encoded_attr_values` config option to decode json-encoded strings in attribute values (#2827)
  - Add `output_destination` config option to support AWS Lambda (#2720)
- `googlecloud` exporter: Handle `cloud.availability_zone` semantic convention (#2893)
- `newrelic` exporter: Add `instrumentation.provider` to default attributes (#2900)
- Set unprivileged user to container image (#2925)
- `splunkhec` exporter: Add `max_content_length_logs` config option to send log data in payloads less than max content length (#2524)
- `k8scluster` and `kubeletstats` receiver: Replace package constants in favor of constants from conventions in core (#2996)

### 🧰 Bug fixes 🧰

- `spanmetrics` processor:
  - Rename `calls` metric to `calls_total` and set `IsMonotonic` to true (#2837)
  - Validate duplicate dimensions at start (#2844)
- `awsemf` exporter: Calculate delta instead of rate for cumulative metrics (#2512)
- `signalfx` exporter:
  - Remove more unnecessary translation rules (#2889)
  - Implement summary type (#2998)
- `awsxray` exporter: Remove translation to HTTP status from OC status (#2978)
- `awsprometheusremotewrite` exporter: Close HTTP body after RoundTrip (#2955)
- `splunkhec` exporter: Add ResourceAttributes to Splunk Event (#2843)

## v0.23.0

# 🎉 OpenTelemetry Collector Contrib v0.23.0 (Beta) 🎉

The OpenTelemetry Collector Contrib contains everything in the [opentelemetry-collector release](https://github.com/open-telemetry/opentelemetry-collector/releases/tag/v0.23.0) (be sure to check the release notes here as well!). Check out the [Getting Started Guide](https://opentelemetry.io/docs/collector/getting-started/) for deployment and configuration information.

### 🚀 New components 🚀

- `groupbyattrs` processor to group the records by provided attributes
- `dotnetdiagnostics` receiver to read metrics from .NET processes

### 🛑 Breaking changes 🛑

- `stackdriver` exporter marked as deprecated and renamed to `googlecloud`
- Change the rule expression in receiver creator for matching endpoints types from `type.port`, `type.hostport` and `type.pod` to `type == "port"`, `type == "hostport"` and `type == "pod"` (#2661)

### 💡 Enhancements 💡

- `loadbalancing` exporter: Add support for logs (#2470)
- `sumologic` exporter: Add carbon formatter (#2562)
- `awsecscontainermetrics` receiver: Add new metric for stopped container (#2383)
- `awsemf` exporter:
  - Send EMF logs in batches (#2572)
  - Add prometheus type field for CloudWatch compatibility (#2689)
- `signalfx` exporter:
  - Add resource attributes to events (#2631)
  - Add translation rule to drop dimensions (#2660)
  - Remove temporary host translation workaround (#2652)
  - Remove unnecessary default translation rules (#2672)
  - Update `exclude_metrics` option so that the default exclude rules can be overridden by setting the option to `[]` (#2737)
- `awsprometheusremotewrite` exporter: Add support for given IAM roles (#2675)
- `statsd` receiver: Change to use OpenTelemetry type instead of OpenCensus type (#2733)
- `resourcedetection` processor: Add missing entries for `cloud.infrastructure_service` (#2777)

### 🧰 Bug fixes 🧰

- `dynatrace` exporter: Serialize each datapoint into separate line (#2618)
- `splunkhec` exporter: Retain all otel attributes (#2712)
- `newrelic` exporter: Fix default metric URL (#2739)
- `googlecloud` exporter: Add host.name label if hostname is present in node (#2711)

## v0.22.0

# 🎉 OpenTelemetry Collector Contrib v0.22.0 (Beta) 🎉

The OpenTelemetry Collector Contrib contains everything in the [opentelemetry-collector release](https://github.com/open-telemetry/opentelemetry-collector/releases/tag/v0.22.0) (be sure to check the release notes here as well!). Check out the [Getting Started Guide](https://opentelemetry.io/docs/collector/getting-started/) for deployment and configuration information.

### 🚀 New components 🚀

- `filelog` receiver to tail and parse logs from files using the [opentelemetry-log-collection](https://github.com/open-telemetry/opentelemetry-log-collection) library

### 💡 Enhancements 💡

- `dynatrace` exporter: Send metrics to Dynatrace in chunks of 1000 (#2468)
- `k8s` processor: Add ability to associate metadata tags using pod UID rather than just IP (#2199)
- `signalfx` exporter:
  - Add statusCode to logging field on dimension client (#2459)
  - Add translation rules for `cpu.utilization_per_core` (#2540)
  - Updates to metadata handling (#2531)
  - Calculate extra network I/O metrics (#2553)
  - Calculate extra disk I/O metrics (#2557)
- `statsd` receiver: Add metric type label and `enable_metric_type` option (#2466)
- `sumologic` exporter: Add support for carbon2 format (#2562)
- `resourcedetection` processor: Add Azure detector (#2372)
- `k8scluster` receiver: Use OTel conventions for metadata (#2530)
- `newrelic` exporter: Multi-tenant support for sending trace data and performance enhancements (#2481)
- `stackdriver` exporter: Enable `retry_on_failure` and `sending_queue` options (#2613)
- Use standard way to convert from time.Time to proto Timestamp (#2548)

### 🧰 Bug fixes 🧰

- `signalfx` exporter:
  - Fix calculation of `network.total` metric (#2551)
  - Correctly convert dimensions on metadata updates (#2552)
- `awsxray` exporter and receiver: Fix the type of content_length (#2539)
- `resourcedetection` processor: Use values in accordance to semantic conventions for AWS (#2556)
- `awsemf` exporter: Fix concurrency issue (#2571)

## v0.21.0

# 🎉 OpenTelemetry Collector Contrib v0.21.0 (Beta) 🎉

The OpenTelemetry Collector Contrib contains everything in the [opentelemetry-collector release](https://github.com/open-telemetry/opentelemetry-collector/releases/tag/v0.21.0) (be sure to check the release notes here as well!). Check out the [Getting Started Guide](https://opentelemetry.io/docs/collector/getting-started/) for deployment and configuration information.

### 🚀 New components 🚀

- `loki` exporter to export data via HTTP to Loki

### 🛑 Breaking changes 🛑

- `signalfx` exporter: Allow periods to be sent in dimension keys (#2456). Existing users who do not want to change this functionality can set `nonalphanumeric_dimension_chars` to `_-`

### 💡 Enhancements 💡

- `awsemf` exporter:
  - Support unit customization before sending logs to AWS CloudWatch (#2318)
  - Group exported metrics by labels (#2317)
- `datadog` exporter: Add basic span events support (#2338)
- `alibabacloudlogservice` exporter: Support new metrics interface (#2280)
- `sumologic` exporter:
  - Enable metrics pipeline (#2117)
  - Add support for all types of log body (#2380)
- `signalfx` exporter: Add `nonalphanumeric_dimension_chars` config option (#2442)

### 🧰 Bug fixes 🧰

- `resourcedetection` processor: Fix resource attribute environment variable (#2378)
- `k8scluster` receiver: Fix nil pointer bug (#2450)

## v0.20.0

# 🎉 OpenTelemetry Collector Contrib v0.20.0 (Beta) 🎉

The OpenTelemetry Collector Contrib contains everything in the [opentelemetry-collector release](https://github.com/open-telemetry/opentelemetry-collector/releases/tag/v0.20.0) (be sure to check the release notes here as well!). Check out the [Getting Started Guide](https://opentelemetry.io/docs/collector/getting-started/) for deployment and configuration information.

### 🚀 New components 🚀

- `spanmetrics` processor to aggregate Request, Error and Duration (R.E.D) metrics from span data
- `awsxray` receiver to accept spans in the X-Ray Segment format
- `groupbyattrs` processor to group the records by provided attributes

### 🛑 Breaking changes 🛑

- Rename `kinesis` exporter to `awskinesis` (#2234)
- `signalfx` exporter: Remove `send_compatible_metrics` option, use `translation_rules` instead (#2267)
- `datadog` exporter: Remove default prefix from user metrics (#2308)

### 💡 Enhancements 💡

- `signalfx` exporter: Add k8s metrics to default excludes (#2167)
- `stackdriver` exporter: Reduce QPS (#2191)
- `datadog` exporter:
  - Translate otel exceptions to DataDog errors (#2195)
  - Use resource attributes for metadata and generated metrics (#2023)
- `sapm` exporter: Enable queuing by default (#1224)
- `dynatrace` exporter: Allow underscores anywhere in metric or dimension names (#2219)
- `awsecscontainermetrics` receiver: Handle stopped container's metadata (#2229)
- `awsemf` exporter: Enhance metrics batching in AWS EMF logs (#2271)
- `f5cloud` exporter: Add User-Agent header with version to requests (#2292)

### 🧰 Bug fixes 🧰

- `signalfx` exporter: Reinstate network/filesystem translation rules (#2171)

## v0.19.0

# 🎉 OpenTelemetry Collector Contrib v0.19.0 (Beta) 🎉

The OpenTelemetry Collector Contrib contains everything in the [opentelemetry-collector release](https://github.com/open-telemetry/opentelemetry-collector/releases/tag/v0.19.0) (be sure to check the release notes here as well!). Check out the [Getting Started Guide](https://opentelemetry.io/docs/collector/getting-started/) for deployment and configuration information.

### 🚀 New components 🚀

- `f5cloud` exporter to export metric, trace, and log data to F5 Cloud
- `jmx` receiver to report metrics from a target MBean server in conjunction with the [JMX Metric Gatherer](https://github.com/open-telemetry/opentelemetry-java-contrib/blob/main/contrib/jmx-metrics/README.md)

### 🛑 Breaking changes 🛑

- `signalfx` exporter: The `exclude_metrics` option now takes slice of metric filters instead of just metric names (slice of strings) (#1951)

### 💡 Enhancements 💡

- `datadog` exporter: Sanitize datadog service names (#1982)
- `awsecscontainermetrics` receiver: Add more metadata (#2011)
- `azuremonitor` exporter: Favor RPC over HTTP spans (#2006)
- `awsemf` exporter: Always use float64 as calculated rate (#2019)
- `splunkhec` receiver: Make the HEC receiver path configurable, and use `/*` by default (#2137)
- `signalfx` exporter:
  - Drop non-default metrics and add `include_metrics` option to override (#2145, #2146, #2162)
  - Rename `system.network.dropped_packets` metric to `system.network.dropped` (#2160)
  - Do not filter cloud attributes from dimensions (#2020)
- `redis` receiver: Migrate to pdata metrics #1889

### 🧰 Bug fixes 🧰

- `datadog` exporter: Ensure that version tag is added to trace stats (#2010)
- `loadbalancing` exporter: Rolling update of collector can stop the periodical check of DNS updates (#1798)
- `awsecscontainermetrics` receiver: Change the type of `exit_code` from string to int and deal with the situation when there is no data (#2147)
- `groupbytrace` processor: Make onTraceReleased asynchronous to fix processor overload (#1808)
- Handle cases where the time field of Splunk HEC events is encoded as a String (#2159)

## v0.18.0

# 🎉 OpenTelemetry Collector Contrib v0.18.0 (Beta) 🎉

The OpenTelemetry Collector Contrib contains everything in the [opentelemetry-collector release](https://github.com/open-telemetry/opentelemetry-collector/releases/tag/v0.18.0) (be sure to check the release notes here as well!). Check out the [Getting Started Guide](https://opentelemetry.io/docs/collector/getting-started/) for deployment and configuration information.

### 🚀 New components 🚀

- `sumologic` exporter to send logs and metrics data to Sumo Logic
- `dynatrace` exporter to send metrics to Dynatrace

### 💡 Enhancements 💡

- `datadog` exporter:
  - Add resource attributes to tags conversion feature (#1782)
  - Add Kubernetes conventions for hostnames (#1919)
  - Add container tags to datadog export for container infra metrics in service view (#1895)
  - Update resource naming and span naming (#1861)
  - Add environment variables support for config options (#1897)
- `awsxray` exporter: Add parsing of JavaScript stack traces (#1888)
- `elastic` exporter: Translate exception span events (#1858)
- `signalfx` exporter: Add translation rules to aggregate per core CPU metrics in default translations (#1841)
- `resourcedetection` processor: Gather tags associated with the EC2 instance and add them as resource attributes (#1899)
- `simpleprometheus` receiver: Add support for passing params to the prometheus scrape config (#1949)
- `azuremonitor` exporter: Implement Span status code specification changes - gRPC (#1960)
- `metricstransform` processor: Add grouping option ($1887)
- `alibabacloudlogservice` exporter: Use producer to send data to improve performance (#1981)

### 🧰 Bug fixes 🧰

- `datadog` exporter: Handle monotonic metrics client-side (#1805)
- `awsxray` exporter: Log error when translating span (#1809)

## v0.17.0

# 🎉 OpenTelemetry Collector Contrib v0.17.0 (Beta) 🎉

The OpenTelemetry Collector Contrib contains everything in the [opentelemetry-collector release](https://github.com/open-telemetry/opentelemetry-collector/releases/tag/v0.17.0) (be sure to check the release notes here as well!). Check out the [Getting Started Guide](https://opentelemetry.io/docs/collector/getting-started/) for deployment and configuration information.

### 💡 Enhancements 💡

- `awsemf` exporter: Add collector version to EMF exporter user agent (#1778)
- `signalfx` exporter: Add configuration for trace correlation (#1795)
- `statsd` receiver: Add support for metric aggregation (#1670)
- `datadog` exporter: Improve logging of hostname detection (#1796)

### 🧰 Bug fixes 🧰

- `resourcedetection` processor: Fix ecs detector to not use the default golang logger (#1745)
- `signalfx` receiver: Return 200 when receiver succeed (#1785)
- `datadog` exporter: Use a singleton for sublayer calculation (#1759)
- `awsxray` and `awsemf` exporters: Change the User-Agent content order (#1791)

## v0.16.0

# 🎉 OpenTelemetry Collector Contrib v0.16.0 (Beta) 🎉

The OpenTelemetry Collector Contrib contains everything in the [opentelemetry-collector release](https://github.com/open-telemetry/opentelemetry-collector/releases/tag/v0.16.0) (be sure to check the release notes here as well!). Check out the [Getting Started Guide](https://opentelemetry.io/docs/collector/getting-started/) for deployment and configuration information.

### 🛑 Breaking changes 🛑

- `honeycomb` exporter: Update to use internal data format (#1689)

### 💡 Enhancements 💡

- `newrelic` exporter: Add support for span events (#1643)
- `awsemf` exporter:
  - Add placeholder support in `log_group_name` and `log_stream_name` config (#1623, #1661)
  - Add label matching filtering rule (#1619)
- `resourcedetection` processor: Add new resource detector for AWS Elastic Beanstalk environments (#1585)
- `loadbalancing` exporter:
  - Add sort of endpoints in static resolver (#1692)
  - Allow specifying port when using DNS resolver (#1650)
- Add `batchperresourceattr` helper library that splits an incoming data based on an attribute in the resource (#1694)
- `alibabacloudlogservice` exporter:
  - Add logs exporter (#1609)
  - Change trace type from opencensus to opentelemetry (#1713)
- `datadog` exporter:
  - Improve trace exporter performance (#1706, #1707)
  - Add option to only send metadata (#1723)
- `awsxray` exporter:
  - Add parsing of Python stack traces (#1676)
  - Add collector version to user agent (#1730)

### 🧰 Bug fixes 🧰

- `loadbalancing` exporter:
  - Fix retry queue for exporters (#1687)
  - Fix `periodicallyResolve` for DNS resolver checks (#1678)
- `datadog` exporter: Fix status code handling (#1691)
- `awsxray` exporter:
  - Fix empty traces in X-Ray console (#1709)
  - Stricter requirements for adding http request url (#1729)
  - Fix status code handling for errors/faults (#1740)
- `signalfx` exporter:
  - Split incoming data requests by access token before enqueuing (#1727)
  - Disable retry on 400 and 401, retry with backoff on 429 and 503 (#1672)
- `awsecscontainermetrics` receiver: Improve error handling to fix seg fault (#1738)

## v0.15.0

# 🎉 OpenTelemetry Collector Contrib v0.15.0 (Beta) 🎉

The OpenTelemetry Collector Contrib contains everything in the [opentelemetry-collector release](https://github.com/open-telemetry/opentelemetry-collector/releases/tag/v0.15.0) (be sure to check the release notes here as well!). Check out the [Getting Started Guide](https://opentelemetry.io/docs/collector/getting-started/) for deployment and configuration information.

### 🚀 New components 🚀

- `zookeeper` receiver: Collects metrics from a Zookeeper instance using the `mntr` command
- `loadbalacing` exporter: Consistently exports spans belonging to the same trace to the same backend
- `windowsperfcounters` receiver: Captures the configured system, application, or custom performance counter data from the Windows registry using the PDH interface
- `awsprometheusremotewrite` exporter:  Sends metrics data in Prometheus TimeSeries format to a Prometheus Remote Write Backend and signs each outgoing HTTP request following the AWS Signature Version 4 signing process

### 💡 Enhancements 💡

- `awsemf` exporter:
  - Add `metric_declarations` config option for metric filtering and dimensions (#1503)
  - Add SummaryDataType and remove Min/Max from Histogram (#1584)
- `signalfxcorrelation` exporter: Add ability to translate host dimension (#1561)
- `newrelic` exporter: Use pdata instead of the OpenCensus for traces (#1587)
- `metricstransform` processor:
  - Add `combine` action for matched metrics (#1506)
  - Add `submatch_case` config option to specify case of matched label values (#1640)
- `awsecscontainermetrics` receiver: Extract cluster name from ARN (#1626)
- `elastic` exporter: Improve handling of span status if the status code is unset (#1591)

### 🧰 Bug fixes 🧰

- `awsemf` exporter: Add check for unhandled metric data types (#1493)
- `groupbytrace` processor: Make buffered channel to avoid goroutines leak (#1505)
- `stackdriver` exporter: Set `options.UserAgent` so that the OpenCensus exporter does not override the UA ($1620)

## v0.14.0

# 🎉 OpenTelemetry Collector Contrib v0.14.0 (Beta) 🎉

The OpenTelemetry Collector Contrib contains everything in the [opentelemetry-collector release](https://github.com/open-telemetry/opentelemetry-collector/releases/tag/v0.14.0) (be sure to check the release notes here as well!). Check out the [Getting Started Guide](https://opentelemetry.io/docs/collector/getting-started/) for deployment and configuration information.

### 🚀 New components 🚀

- `datadog` exporter to send metric and trace data to Datadog (#1352)
- `tailsampling` processor moved from core to contrib (#1383)

### 🛑 Breaking changes 🛑

- `jmxmetricsextension` migrated to `jmxreceiver` (#1182, #1357)
- Move signalfx correlation code out of `sapm` to `signalfxcorrelation` exporter (#1376)
- Move Splunk specific utils outside of common (#1306)
- `stackdriver` exporter:
    - Config options `metric_prefix` & `skip_create_metric_descriptor` are now nested under `metric`, see [README](https://github.com/open-telemetry/opentelemetry-collector-contrib/blob/main/exporter/stackdriverexporter/README.md).
    - Trace status codes no longer reflect gRPC codes as per spec changes: open-telemetry/opentelemetry-specification#1067
- `datadog` exporter: Remove option to change the namespace prefix (#1483)

### 💡 Enhancements 💡

- `splunkhec` receiver: Add ability to ingest metrics (#1276)
- `signalfx` receiver: Improve pipeline error handling (#1329)
- `datadog` exporter:
  - Improve hostname resolution (#1285)
  - Add flushing/export of traces and trace-related statistics (#1266)
  - Enable traces on Windows (#1340)
  - Send otel.exporter running metric (#1354)
  - Add tag normalization util method (#1373)
  - Send host metadata (#1351)
  - Support resource conventions for hostnames (#1434)
  - Add version tag extract (#1449)
- Add `batchpertrace` library to split the incoming batch into several batches, one per trace (#1257)
- `statsd` receiver:
  - Add timer support (#1335)
  - Add sample rate support for counter, transfer gauge to double and transfer counter to int only (#1361)
- `awsemf` exporter: Restructure metric translator logic (#1353)
- `resourcedetection` processor:
  - Add EC2 hostname attribute (#1324)
  - Add ECS Resource detector (#1360)
- `sapm` exporter: Add queue settings (#1390)
- `metrictransform` processor: Add metric filter option (#1447)
- `awsxray` exporter: Improve ECS attribute and origin translation (#1428)
- `resourcedetection` processor: Initial system detector (#1405)

### 🧰 Bug fixes 🧰

- Remove duplicate definition of cloud providers with core conventions (#1288)
- `kubeletstats` receiver: Handle nil references from the kubelet API (#1326)
- `awsxray` receiver:
  - Add kind type to root span to fix the empty parentID problem (#1338)
  - Fix the race condition issue (#1490)
- `awsxray` exporter:
  - Setting the tlsconfig InsecureSkipVerify using NoVerifySSL (#1350)
  - Drop invalid xray trace id (#1366)
- `elastic` exporter: Ensure span name is limited (#1371)
- `splunkhec` exporter: Don't send 'zero' timestamps to Splunk HEC (#1157)
- `stackdriver` exporter: Skip processing empty metrics slice (#1494)

## v0.13.0

# 🎉 OpenTelemetry Collector Contrib v0.13.0 (Beta) 🎉

The OpenTelemetry Collector Contrib contains everything in the [opentelemetry-collector release](https://github.com/open-telemetry/opentelemetry-collector/releases/tag/v0.13.0) (be sure to check the release notes here as well!). Check out the [Getting Started Guide](https://opentelemetry.io/docs/collector/getting-started/) for deployment and configuration information.

### 💡 Enhancements 💡

- `sapm` exporter:
  - Enable queuing by default (#1224)
  - Add SignalFx APM correlation (#1205)
  - Make span source attribute and destination dimension names configurable (#1286)
- `signalfx` exporter:
  - Pass context to the http client requests (#1225)
  - Update `disk.summary_utilization` translation rule to accommodate new labels (#1258)
- `newrelic` exporter: Add `span.kind` attribute (#1263)
- `datadog` exporter:
  - Add Datadog trace translation helpers (#1208)
  - Add API key validation (#1216)
- `splunkhec` receiver: Add the ability to ingest logs (#1268)
- `awscontainermetrics` receiver: Report `CpuUtilized` metric in percentage (#1283)
- `awsemf` exporter: Only calculate metric rate for cumulative counter and avoid SingleDimensionRollup for metrics with only one dimension (#1280)

### 🧰 Bug fixes 🧰

- Make `signalfx` exporter a metadata exporter (#1252)
- `awsecscontainermetrics` receiver: Check for empty network rate stats and set zero (#1260)
- `awsemf` exporter: Remove InstrumentationLibrary dimension in CloudWatch EMF Logs if it is undefined (#1256)
- `awsxray` receiver: Fix trace/span id transfer (#1264)
- `datadog` exporter: Remove trace support for Windows for now (#1274)
- `sapm` exporter: Correlation enabled check inversed (#1278)

## v0.12.0

# 🎉 OpenTelemetry Collector Contrib v0.12.0 (Beta) 🎉

The OpenTelemetry Collector Contrib contains everything in the [opentelemetry-collector release](https://github.com/open-telemetry/opentelemetry-collector/releases/tag/v0.12.0) (be sure to check the release notes here as well!). Check out the [Getting Started Guide](https://opentelemetry.io/docs/collector/getting-started/) for deployment and configuration information.

### 🚀 New components 🚀

- `awsemf` exporter to support exporting metrics to AWS CloudWatch (#498, #1169)
- `http_forwarder` extension that forwards HTTP requests to a specified target (#979, #1014, #1150)
- `datadog` exporter that sends metric and trace data to Datadog (#1142, #1178, #1181, #1212)
- `awsecscontainermetrics` receiver to collect metrics from Amazon ECS Task Metadata Endpoint (#1089, #1148, #1160)

### 💡 Enhancements 💡

- `signalfx` exporter:
  - Add host metadata synchronization (#1039, #1118)
  - Add `copy_dimensions` translator option (#1126)
  - Update `k8s_cluster` metric translations (#1121)
  - Add option to exclude metrics (#1156)
  - Add `avg` aggregation method (#1151)
  - Fallback to host if cloud resource id not found (#1170)
  - Add backwards compatible translation rules for the `dockerstatsreceiver` (#1201)
  - Enable queuing and retries (#1223)
- `splunkhec` exporter:
  - Add log support (#875)
  - Enable queuing and retries (#1222)
- `k8scluster` receiver: Standardize metric names (#1119)
- `awsxray` exporter:
  - Support AWS EKS attributes (#1090)
  - Store resource attributes in X-Ray segments (#1174)
- `honeycomb` exporter:
  - Add span kind to the event sent to Honeycomb (#474)
  - Add option to adjust the sample rate using an attribute on the span (#1162)
- `jmxmetrics` extension: Add subprocess manager to manage child java processes (#1028)
- `elastic` exporter: Initial metrics support (#1173)
- `k8s` processor: Rename default attr names for label/annotation extraction (#1214)
- Add common SignalFx host id extraction (#1100)
- Allow MSI upgrades (#1165)

### 🧰 Bug fixes 🧰

- `awsxray` exporter: Don't set origin to EC2 when not on AWS (#1115)

## v0.11.0

# 🎉 OpenTelemetry Collector Contrib v0.11.0 (Beta) 🎉

The OpenTelemetry Collector Contrib contains everything in the [opentelemetry-collector release](https://github.com/open-telemetry/opentelemetry-collector/releases/tag/v0.11.0) (be sure to check the release notes here as well!). Check out the [Getting Started Guide](https://opentelemetry.io/docs/collector/getting-started/) for deployment and configuration information.

### 🚀 New components 🚀
- add `dockerstats` receiver as top level component (#1081)
- add `tracegen` utility (#956)

### 💡 Enhancements 💡
- `stackdriver` exporter: Allow overriding client options via config (#1010)
- `k8scluster` receiver: Ensure informer caches are synced before initial data sync (#842)
- `elastic` exporter: Translate `deployment.environment` resource attribute to Elastic APM's semantically equivalent `service.environment` (#1022)
- `k8s` processor: Add logs support (#1051)
- `awsxray` exporter: Log response error with zap (#1050)
- `signalfx` exporter
  - Add dimensions to renamed metrics (#1041)
  - Add translation rules for `disk_ops.total` and `disk_ops.pending` metrics (#1082)
  - Add event support (#1036)
- `kubeletstats` receiver: Cache detailed PVC labels to reduce API calls (#1052)
- `signalfx` receiver: Add event support (#1035)

## v0.10.0

# 🎉 OpenTelemetry Collector Contrib v0.10.0 (Beta) 🎉

The OpenTelemetry Collector Contrib contains everything in the [opentelemetry-collector release](https://github.com/open-telemetry/opentelemetry-collector/releases/tag/v0.10.0) (be sure to check the release notes here as well!). Check out the [Getting Started Guide](https://opentelemetry.io/docs/collector/getting-started/) for deployment and configuration information.

### 🚀 New components 🚀
- add initial docker stats receiver, without sourcing in top level components (#495)
- add initial jmx metrics extension structure, without sourcing in top level components (#740)
- `routing` processor for routing spans based on HTTP headers (#907)
- `splunkhec` receiver to receive Splunk HEC metrics, traces and logs (#840)
- Add skeleton for `http_forwarder` extension that forwards HTTP requests to a specified target (#979)

### 💡 Enhancements 💡
- `stackdriver` exporter
  - Add timeout parameter (#835)
  - Add option to configurably set UserAgent string (#758)
- `signalfx` exporter
  - Reduce memory allocations for big batches processing (#871)
  - Add AWSUniqueId and gcp_id generation (#829)
  - Calculate cpu.utilization compatibility metric (#839, #974, #954)
- `metricstransform` processor: Replace `{{version}}` in label values (#876)
- `resourcedetection` processor: Logs Support (#970)
- `statsd` receiver: Add parsing for labels and gauges (#903)

### 🧰 Bug fixes 🧰
- `k8s` processor
  - Wrap metrics before sending further down the pipeline (#837)
  - Fix setting attributes on metrics passed from agent (#836)
- `awsxray` exporter: Fix "pointer to empty string" is not omitted bug (#830)
- `azuremonitor` exporter: Treat UNSPECIFIED span kind as INTERNAL (#844)
- `signalfx` exporter: Remove misleading warnings (#869)
- `newrelic` exporter: Fix panic if service name is empty (#969)
- `honeycomb` exporter: Don't emit default proc id + starttime (#972)

## v0.9.0

# 🎉 OpenTelemetry Collector Contrib v0.9.0 (Beta) 🎉

The OpenTelemetry Collector Contrib contains everything in the [opentelemetry-collector release](https://github.com/open-telemetry/opentelemetry-collector/releases/tag/v0.9.0) (be sure to check the release notes here as well!). Check out the [Getting Started Guide](https://opentelemetry.io/docs/collector/getting-started/) for deployment and configuration information.

### 🛑 Breaking changes 🛑
- Remove deprecated `lightstep` exporter (#828)

### 🚀 New components 🚀
- `statsd` receiver for ingesting StatsD messages (#566)

### 💡 Enhancements 💡
- `signalfx` exporter
   - Add disk usage translations (#760)
   - Add disk utilization translations (#782)
   - Add translation rule to drop redundant metrics (#809)
- `kubeletstats` receiver
  - Sync available volume metadata from /pods endpoint (#690)
  - Add ability to collect detailed data from PVC (#743)
- `awsxray` exporter: Translate SDK name/version into xray model (#755)
- `elastic` exporter: Translate semantic conventions to Elastic destination fields (#671)
- `stackdriver` exporter: Add point count metric (#757)
- `awsxray` receiver
  - Ported the TCP proxy from the X-Ray daemon (#774)
  - Convert to OTEL trace format (#691)

### 🧰 Bug fixes 🧰
- `kubeletstats` receiver: Do not break down metrics batch (#754)
- `host` observer: Fix issue on darwin where ports listening on all interfaces are not correctly accounted for (#582)
- `newrelic` exporter: Fix panic on missing span status (#775)

## v0.8.0

# 🎉 OpenTelemetry Collector Contrib v0.8.0 (Beta) 🎉

The OpenTelemetry Collector Contrib contains everything in the [opentelemetry-collector release](https://github.com/open-telemetry/opentelemetry-collector/releases/tag/v0.8.0) (be sure to check the release notes here as well!). Check out the [Getting Started Guide](https://opentelemetry.io/docs/collector/getting-started/) for deployment and configuration information.

### 🚀 New components 🚀

- Receivers
  - `prometheusexec` subprocess manager (##499)

### 💡 Enhancements 💡

- `signalfx` exporter
  - Add/Update metric translations (#579, #584, #639, #640, #652, #662)
  - Add support for calculate new metric translator (#644)
  - Add renaming rules for load metrics (#664)
  - Update `container.name` to `k8s.container.name` in default translation rule (#683)
  - Rename working-set and page-fault metrics (#679)
- `awsxray` exporter
  - Translate exception event into xray exception (#577)
  - Add ingestion of X-Ray segments via UDP (#502)
  - Parse Java stacktrace and populate in xray cause (#687)
- `kubeletstats` receiver
  - Add metric_groups option (#648)
  - Set datapoint timestamp in receiver (#661)
  - Change `container.name` label to `k8s.container.name` (#680)
  - Add working-set and page-fault metrics (#666)
  - Add basic support for volume metrics (#667)
- `stackdriver` trace exporter: Move to new interface and pdata (#486)
- `metricstranform` processor: Keep timeseries and points in order after aggregation (#663)
- `k8scluster` receiver: Change `container.spec.name` label to `k8s.container.name` (#681)
- Migrate receiver creator to internal data model (#701)
- Add ec2 support to `resourcedetection` processor (#587)
- Enable timeout, sending queue and retry for SAPM exporter (#707)

### 🧰 Bug fixes 🧰

- `azuremonitor` exporter: Correct HTTP status code success mapping (#588)
- `k8scluster` receiver: Fix owner reference in metadata updates (#649)
- `awsxray` exporter: Fix handling of db system (#697)

### 🚀 New components 🚀

- Skeleton for AWS ECS container metrics receiver (#463)
- `prometheus_exec` receiver (#655)

## v0.7.0

# 🎉 OpenTelemetry Collector Contrib v0.7.0 (Beta) 🎉

The OpenTelemetry Collector Contrib contains everything in the [opentelemetry-collector release](https://github.com/open-telemetry/opentelemetry-collector/releases/tag/v0.7.0) (be sure to check the release notes here as well!). Check out the [Getting Started Guide](https://opentelemetry.io/docs/collector/getting-started/) for deployment and configuration information.

### 🛑 Breaking changes 🛑

- `awsxray` receiver updated to support udp: `tcp_endpoint` config option renamed to `endpoint` (#497)
- TLS config changed for `sapmreceiver` (#488) and `signalfxreceiver` receivers (#488)

### 🚀 New components 🚀

- Exporters
  - `sentry` adds tracing exporter for [Sentry](https://sentry.io/) (#565)
- Extensions
  - `endpoints` observer: adds generic endpoint watcher (#427)
  - `host` observer: looks for listening network endpoints on host (#432)

### 💡 Enhancements 💡

- Update `honeycomb` exporter for v0.8.0 compatibility
- Extend `metricstransform` processor to be able to add a label to an existing metric (#441)
- Update `kubeletstats` metrics according to semantic conventions (#475)
- Updated `awsxray` receiver config to use udp (#497)
- Add `/pods` endpoint support in `kubeletstats` receiver to add extra labels (#569)
- Add metric translation options to `signalfx` exporter (#477, #501, #571, #573)

### 🧰 Bug fixes 🧰

- `azuremonitor` exporter: Mark spanToEnvelope errors as permanent (#500)

## v0.6.0

# 🎉 OpenTelemetry Collector Contrib v0.6.0 (Beta) 🎉

The OpenTelemetry Collector Contrib contains everything in the [opentelemetry-collector release](https://github.com/open-telemetry/opentelemetry-collector/releases/tag/v0.6.0) (be sure to check the release notes here as well!). Check out the [Getting Started Guide](https://opentelemetry.io/docs/collector/getting-started/) for deployment and configuration information.

### 🛑 Breaking changes 🛑

- Removed `jaegarlegacy` (#397) and `zipkinscribe` receivers (#410)
- `kubeletstats` receiver: Renamed `k8s.pod.namespace` pod label to `k8s.namespace.name` and `k8s.container.name` container label to `container.name`

### 🚀 New components 🚀

- Processors
  - `metricstransform` renames/aggregates within individual metrics (#376) and allow changing the data type between int and float (#402)

### 💡 Enhancements 💡

- `awsxray` exporter: Use `peer.service` as segment name when set. (#385)
- `splunk` exporter: Add trace exports support (#359, #399)
- Build and publish Windows MSI (#408) and DEB/RPM Linux packages (#405)

### 🧰 Bug fixes 🧰

- `kubeletstats` receiver:
  - Fixed NPE for newly created pods (#404)
  - Updated to latest change in the ReceiverFactoryOld interface (#401)
  - Fixed logging and self reported metrics (#357)
- `awsxray` exporter: Only convert SQL information for SQL databases. (#379)
- `resourcedetection` processor: Correctly obtain machine-type info from gce metadata (#395)
- `k8scluster` receiver: Fix container resource metrics (#416)

## v0.5.0

Released 01-07-2020

# 🎉 OpenTelemetry Collector Contrib v0.5.0 (Beta) 🎉

The OpenTelemetry Collector Contrib contains everything in the [opentelemetry-collector release](https://github.com/open-telemetry/opentelemetry-collector/releases/tag/v0.5.0) (be sure to check the release notes here as well!). Check out the [Getting Started Guide](https://opentelemetry.io/docs/collector/getting-started/) for deployment and configuration information.

### 🚀 New components 🚀

- Processors
  - `resourcedetection` to automatically detect the resource based on the configured set of detectors (#309)

### 💡 Enhancements 💡

- `kubeletstats` receiver: Support for ServiceAccount authentication (#324)
- `signalfx` exporter and receiver
  - Add SignalFx metric token passthrough and config option (#325)
  - Set default endpoint of `signalfx` receiver to `:9943` (#351)
- `awsxray` exporter: Support aws plugins EC2/ECS/Beanstalk (#343)
- `sapm` exporter and receiver: Add SAPM access token passthrough and config option (#349)
- `k8s` processor: Add metrics support (#358)
- `k8s` observer: Separate annotations from labels in discovered pods (#363)

### 🧰 Bug fixes 🧰

- `honeycomb` exporter: Remove shared use of libhoney from goroutines (#305)

## v0.4.0

Released 17-06-2020

# 🎉 OpenTelemetry Collector Contrib v0.4.0 (Beta) 🎉

The OpenTelemetry Collector Contrib contains everything in the [opentelemetry-collector release](https://github.com/open-telemetry/opentelemetry-collector/releases/tag/v0.4.0) (be sure to check the release notes here as well!). Check out the [Getting Started Guide](https://opentelemetry.io/docs/collector/getting-started/) for deployment and configuration information.

### 🛑 Breaking changes 🛑

  - `signalfx` exporter `url` parameter changed to `ingest_url` (no impact if only using `realm` setting)

### 🚀 New components 🚀

- Receivers
  - `receiver_creator` to create receivers at runtime (#145), add observer support to receiver_creator (#173), add rules support (#207), add dynamic configuration values (#235)
  - `kubeletstats` receiver (#237)
  - `prometheus_simple` receiver (#184)
  - `kubernetes-cluster` receiver (#175)
  - `redis` receiver (#138)
- Exporters
  - `alibabacloudlogservice` exporter (#259)
  - `SplunkHEC` metrics exporter (#246)
  - `elastic` APM exporter (#240)
  - `newrelic` exporter (#229)
- Extensions
  - `k8s` observer (#185)

### 💡 Enhancements 💡

- `awsxray` exporter
  - Use X-Ray convention of segment name == service name (#282)
  - Tweak xray export to improve rendering of traces and improve parity (#241)
  - Add handling for spans received with nil attributes (#212)
- `honeycomb` exporter
  - Use SendPresampled (#291)
  - Add span attributes as honeycomb event fields (#271)
  - Support resource labels in Honeycomb exporter (#20)
- `k8s` processor
  - Add support of Pod UID extraction to k8sprocessor (#219)
  - Use `k8s.pod.ip` to record resource IP instead of just `ip` (#183)
  - Support same authentication mechanism as other kubernetes components do (#307)
- `sapm` exporter: Add TLS for SAPM and SignalFx receiver (#215)
- `signalfx` exporter
  - Add metric metadata syncer to SignalFx exporter (#231)
  - Add TLS for SAPM and SignalFx receiver (#215)
- `stackdriver` exporter: Add support for resource mapping in config (#163)

### 🧰 Bug fixes 🧰

- `awsxray` exporter: Wrap bad request errors for proper handling by retry queue (#205)
- `lightstep` exporter: Ensure Lightstep exporter doesnt crash on nil node (#250)
- `sapm` exporter: Do not break Jaeger traces before sending downstream (#193)
- `k8s` processor: Ensure Jaeger spans work in passthrough mode (262)

## 🧩 Components 🧩

### Receivers

| Traces | Metrics |
|:-------:|:-------:|
| Jaeger Legacy | Carbon |
| SAPM (SignalFx APM) | Collectd |
| Zipkin Scribe | K8s Cluster |
| | Redis |
| |  SignalFx |
| | Simple Prometheus |
| | Wavefront |

### Processors

- K8s

### Exporters

| Commercial | Community |
|:------------:|:-----------:|
| Alibaba Cloud Log Service | Carbon |
| AWS X-ray | Elastic |
| Azure Monitor | Jaeger Thrift |
| Honeycomb | Kinesis |
| Lightstep |
| New Relic |
| SAPM (SignalFx APM) |
| SignalFx (Metrics) |
| Splunk HEC |
| Stackdriver (Google) |

### Extensions

- Observer
  - K8s

## v0.3.0 Beta

Released 2020-03-30

### Breaking changes

-  Make prometheus receiver config loading strict. #697
Prometheus receiver will now fail fast if the config contains unused keys in it.

### Changes and fixes

- Enable best effort serve by default of Prometheus Exporter (https://github.com/orijtech/prometheus-go-metrics-exporter/pull/6)
- Fix null pointer exception in the logging exporter #743
- Remove unnecessary condition to have at least one processor #744
- Updated Honeycomb exported to `honeycombio/opentelemetry-exporter-go v0.3.1`

### Features

Receivers / Exporters:

* AWS X-Ray
* Carbon
* CollectD
* Honeycomb
* Jaeger
* Kinesis
* LightStep
* OpenCensus
* OpenTelemetry
* SAPM
* SignalFx
* Stackdriver
* Wavefront
* Zipkin
* Zipkin Scribe


Processors:

* Attributes
* Batch
* Memory Limiter
* Queued Retry
* Resource
* Sampling
* Span
* Kubernetes

Extensions:

* Health Check
* Performance Profiler
* zPages


## v0.2.8

Released 2020-03-25

Alpha v0.2.8 of OpenTelemetry Collector Contrib.

- Implemented OTLP receiver and exporter.
- Added ability to pass config to the service programmatically (useful for custom builds).
- Improved own metrics / observability.


## v0.2.7

Released 2020-03-17

### Self-Observability
- New command-line switch to control legacy and new metrics. Users are encouraged
to experiment and migrate to the new metrics.
- Improved error handling on shutdown.


### Processors
- Fixed passthrough mode k8sprocessor.
- Added `HASH` action to attribute processor.

### Receivers and Exporters
- Added Honeycomb exporter.
- Added LightStep exporter.
- Added regular expression for Carbon receiver, allowing the metric name to be broken into proper label keys and values.
- Updated Stackdriver exporter to use a new batch API.


## v0.2.6 Alpha

Released 2020-02-18

### Self-Observability
- Updated metrics prefix to `otelcol` and expose command line argument to modify the prefix value.
- Batch dropped span now emits zero when no spans are dropped.

### Processors
- Extended Span processor to have include/exclude span logic.
- Ability to choose strict or regexp matching for include/exclude filters.

### Receivers and Exporters
- Added Carbon receiver and exporter.
- Added Wavefront receiver.


## v0.0.5 Alpha

Released 2020-01-30

- Regexp-based filtering of span names.
- Ability to extract attributes from span names and rename span.
- File exporter for debugging.
- Span processor is now enabled by default.

## v0.0.1 Alpha

Released 2020-01-11

First release of OpenTelemetry Collector Contrib.


[v0.3.0]: https://github.com/open-telemetry/opentelemetry-collector-contrib/compare/v0.2.8...v0.3.0
[v0.2.8]: https://github.com/open-telemetry/opentelemetry-collector-contrib/compare/v0.2.7...v0.2.8
[v0.2.7]: https://github.com/open-telemetry/opentelemetry-collector-contrib/compare/v0.2.6...v0.2.7
[v0.2.6]: https://github.com/open-telemetry/opentelemetry-collector-contrib/compare/v0.0.5...v0.2.6
[v0.0.5]: https://github.com/open-telemetry/opentelemetry-collector-contrib/compare/v0.0.1...v0.0.5
[v0.0.1]: https://github.com/open-telemetry/opentelemetry-collector-contrib/tree/v0.0.1<|MERGE_RESOLUTION|>--- conflicted
+++ resolved
@@ -6,11 +6,8 @@
 
 - `stackdriverexporter`: Remove the stackdriver exporter in favor of the identical googlecloud exporter (#9274)
 - `filelog`, `journald`, `syslog`, `tcplog`, `udplog`: Remove `preserve_to` field from sub-parsers (#9331)
-<<<<<<< HEAD
+- `kafkametricsreceiver`: instrumentation name updated from `otelcol/kafkametrics` to `otelcol/kafkametricsreceiver` (#9406)
 - `kubeletstatsreceiver`: instrumentation name updated from `kubeletstats` to `otelcol/kubeletstatsreceiver` (#9400)
-=======
-- `kafkametricsreceiver`: instrumentation name updated from `otelcol/kafkametrics` to `otelcol/kafkametricsreceiver` (#9406)
->>>>>>> 6952d7b7
 
 ### 🚩 Deprecations 🚩
 
