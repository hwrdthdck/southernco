# Changelog

## Unreleased

### 🛑 Breaking changes 🛑

- `stackdriverexporter`: Remove the stackdriver exporter in favor of the identical googlecloud exporter (#9274)
- `filelog`, `journald`, `syslog`, `tcplog`, `udplog`: Remove `preserve_to` field from sub-parsers (#9331)

### 🚩 Deprecations 🚩

### 🚀 New components 🚀

- `iisreceiver`: Add implementation of IIS Metric Receiver (#8832)
- `sqlserverreceiver`: Add implementation of SQL Server Metric Receiver (#8398)

### 💡 Enhancements 💡
- `pkg/translator/prometheusremotewrite`: Allow to disable sanitize metric labels (#8270)

<<<<<<< HEAD
- `cmd/mdatagen`: Update documentation generated for attributes to list enumerated values and show the "value" that will be visible on metrics when it is different from the attribute key in metadata.yaml (#8983)
- `attributesprocessor`: Support filter by severity (#9132)
=======
### 🧰 Bug fixes 🧰

## v0.49.0
>>>>>>> 37e40d3f

### 🛑 Breaking changes 🛑

- `filelogreceiver`, `journaldreceiver`, `syslogreceiver`, `tcplogreceiver`, `udplogreceiver`:
  - Updated data model to align with stable logs data model, which includes various breaking changes. (#9139, #8835)
    - A detailed [Upgrade Guide](https://github.com/open-telemetry/opentelemetry-log-collection/releases/tag/v0.28.0) is available in the log-collection v0.29.0 release notes.
- `datadogexporter`: Remove `OnlyMetadata` method from `Config` struct (#8980)
- `datadogexporter`: Remove `GetCensoredKey` method from `APIConfig` struct (#8980)
- `mongodbatlasreceiver`: Updated to uses newer metric builder which changed some metric and resource attributes (#9093)
- `dynatraceexporter`: Make `serialization` package `/internal` (#9097)
- `attributesprocessor`: Remove log names from filters (#9131)

### 🚩 Deprecations 🚩

- `datadogexporter`: Deprecate `service` setting in favor of `service.name` semantic convention (#8784)
- `datadogexporter`: Deprecate `version` setting in favor of `service.version` semantic convention (#8784)
- `datadogexporter`: Deprecate `env` setting in favor of `deployment.environment` semantic convention (#9017)
- `datadogexporter`: Deprecate `GetHostTags` method from `TagsConfig` struct (#8975)
- `datadogexporter`: Deprecate `tags` setting in favor of `host_metadata::tags` (#9100)
- `datadogexporter`: Deprecate `send_metadata` setting in favor of `host_metadata::enabled` (#9100)
- `datadogexporter`: Deprecate `use_resource_metadata` setting in favor of `host_metadata::hostname_source` (#9100)
- `prometheusexecreceiver`: Deprecate prom_exec receiver (#9058)
- `fluentbitextension`: Deprecate Fluentbit extension (#9062)

### 🚀 New components 🚀

- `riakreceiver`: Riak Metric Receiver (#8548)

### 💡 Enhancements 💡
- `splunkhecexporter`: Add support for batching traces (#8995)
- `hostmetricsreceiver`: Migrate Processes scraper to the Metrics builder (#8855)
- `tanzuobservabilityexporter`: Use resourcetotelemetry helper (#8338)
- Add `make crosslink` target to ensure replace statements are included in `go.mod` for all transitive dependencies within repository (#8822)
- `filestorageextension`: Change bbolt DB settings for better performance (#9004)
- `jaegerremotesamplingextension`: Add local and remote sampling stores (#8818)
- `attributesprocessor`: Add support to filter on log body (#8996)
- `prometheusremotewriteexporter`: Translate resource attributes to the target info metric (#8493)
- `prometheusexporter`: Add `job` and `instance` labels to metrics so they can be scraped with `honor_labels: true` (#9115)
- `podmanreceiver`: Add API timeout configuration option (#9014)
- `cmd/mdatagen`: Add `sem_conv_version` field to metadata.yaml that is used to set metrics SchemaURL (#9010)
- `splunkheceporter`: Add an option to disable log or profiling data (#9065)
- `windowsperfcountersreceiver`: Move code into separate package for use in other windowsperfcounter receivers (#9108)
- `datadogexporter`: Add `host_metadata` configuration section to configure host metadata export (#9100)
- `cmd/mdatagen`: Update documentation generated for attributes to list enumerated values and show the "value" that will be visible on metrics when it is different from the attribute key in metadata.yaml (#8983)
- `routingprocessor`: add option to drop resource attribute used for routing (#8990)

### 🧰 Bug fixes 🧰

- `filestorageextension`: use correct bbolt options for compaction (#9134)
- `hostmetricsreceiver`: Use cpu times for time delta in cpu.utilization calculation (#8857)
- `dynatraceexporter`: Remove overly verbose stacktrace from certain logs (#8989)
- `googlecloudexporter`: fix the `exporter.googlecloud.OTLPDirect` fature-gate, which was not applied when the flag was provided (#9116)
- `signalfxexporter`: Fix bug to enable timeouts for correlating traces and metrics (#9101)
- `windowsperfcountersreceiver`: fix exported values being integers instead of doubles (#9138)
- `prometheusreceiver`: Fix issues with relabelling the `job` and `instance` labels. (#8780)

## v0.48.0

### 💡 Enhancements 💡

- `k8seventsreceiver`: Add Api_version and resource_version (#8539)
- `datadogexporter`: Add `metrics::sums::cumulative_monotonic_mode` to specify export mode for cumulative monotonic sums (#8490)
- `dynatraceexporter`: add multi-instance deployment note to README.md (#8848)
- `resourcedetectionprocessor`: Add attribute allowlist (#8547)
- `datadogexporter`:  Metrics payload data and Sketches payload data will be logged if collector is started in debug mode (#8929)
- `cmd/mdatagen`: Add resource attributes definition to metadata.yaml and move `pdata.Metrics` creation to the
  generated code (#8555)

### 🛑 Breaking changes 🛑

- `windowsperfcountersreceiver`: Added metrics configuration (#8376)
- `lokiexporter`: Remove deprecated LogRecord.name field (#8951)
- `splunkhecexporter`: Remove deprecated LogRecord.name field (#8951)

### 🚩 Deprecations 🚩

- `datadogexporter`: Deprecate `OnlyMetadata` method from `Config` struct (#8359)
- `datadogexporter`: Deprecate `GetCensoredKey` method from `APIConfig` struct (#8830)
- `datadogexporter`: Deprecate `metrics::send_monotonic_counter` in favor of `metrics::sums::cumulative_monotonic_mode` (#8490)

### 🚀 New components 🚀

- `sigv4authextension`: Enable component (#8518)

## v0.47.0

### 💡 Enhancements 💡

- `googlecloudexporter`: Add Validate method in config (#8559)
- `attributesprocessor`: Add convert action (#7930)
- `attributesprocessor`: Add metric support (#8111)
- `prometheusremotewriteexporter`: Write-Ahead Log support enabled (#7304)
- `hostreceiver/filesystemscraper`: Add filesystem utilization (#8027)
- `hostreceiver/pagingscraper`: Add paging.utilization (#6221)
- `googlecloudexporter`: [Alpha] Translate metrics directly from OTLP to gcm using the `exporter.googlecloud.OTLPDirect` feature-gate (#7177)
- `simpleprometheusreceiver`: Add support for static labels (#7908)
- `spanmetricsprocessor`: Dropping the condition to replace _ with key_ as __ label is reserved and _ is not (#8057)
- `podmanreceiver`: Add container.runtime attribute to container metrics (#8262)
- `dockerstatsreceiver`: Add container.runtime attribute to container metrics (#8261)
- `tanzuobservabilityexporter`: instrumentation Library and Dropped Counts to Span Tags (#8120)
- `clickhouseexporter`: Implement consume log logic. (#9705)
- `influxdbexporter`: Add support for cumulative, non-monotonic metrics. (#8348)
- `oauth2clientauthextension`: Add support for EndpointParams (#7307)
- Add `NewMetricData` function to `MetricsBuilder` to consistently set instrumentation library name (#8255)
- `googlecloudpubsubreceiver` Added implementation of Google Cloud Pubsub receiver. (#8391)
- `googlecloudpubsubexporter` Added implementation of Google Cloud Pubsub exporter. (#8391)
- `coralogixexporter` Allow exporter timeout to be configured (#7957)
- `prometheusremotewriteexporter` support adding trace id and span id attached to exemplars (#8380)
- `influxdbexporter`: accept histogram metric missing infinity bucket. (#8462)
- `skywalkingreceiver`: Added implementation of Skywalking receiver. (#8549)
- `prometheusreceiver`: Fix staleness bug for histograms and summaries (#8561)

### 🛑 Breaking changes 🛑

- `mongodbatlasreceiver`: rename mislabeled attribute `memory_state` to correct `disk_status` on partition disk metrics (#7747)
- `mongodbatlasreceiver`: Correctly set initial lookback for querying mongodb atlas api (#8246)
- `nginxreceiver`: instrumentation name updated from `otelcol/nginx` to `otelcol/nginxreceiver` (#8255)
- `postgresqlreceiver`: instrumentation name updated from `otelcol/postgresql` to `otelcol/postgresqlreceiver` (#8255)
- `redisreceiver`: instrumentation name updated from `otelcol/redis` to `otelcol/redisreceiver` (#8255)
- `apachereceiver`: instrumentation name updated from `otelcol/apache` to `otelcol/apachereceiver` ()
- `couchdbreceiver`: instrumentation name updated from `otelcol/couchdb` to `otelcol/couchdbreceiver` (#8366)
- `prometheusreceiver` Change resource attributes on metrics: `instance` -> `service.instance.id`, `host.name` -> `net.host.name`,  `port` -> `net.host.port`, `scheme` -> `http.scheme`, `job` removed (#8266)
- `prometheusremotewriteexporter` Use `service.*` resource attributes instead of `job` and `instance` resource attributes when adding job and instance labels to metrics (#8266)
- `mysqlreceiver`: instrumentation name updated from `otel/mysql` to `otelcol/mysqlreceiver` (#8387)
- `zookeeperreceiver`: instrumentation name updated from `otelcol/zookeeper` to `otelcol/zookeeperreceiver` (#8389)
- `coralogixexporter`: Create dynamic subsystem name (#7957)
  - Deprecate configuration changed. Dynamic subsystem name from traces service name property.
- `rabbitmqreceiver`: instrumentation name updated from `otelcol/rabbitmq` to `otelcol/rabbitmqreceiver` (#8400)

### 🧰 Bug fixes 🧰

- `zipkinexporter`: Set "error" tag value when status is set to error (#8187)
- `prometheusremotewriteexporter`: Correctly handle metric labels which collide after sanitization (#8378)
- `prometheusremotewriteexporter`: Drop labels when exemplar attributes exceed the max number of characters (#8379)
- `k8sclusterreceiver`: Add support to enable k8s node and container cpu metrics to be reported as double values (#8245)
  - Use "--feature-gates=receiver.k8sclusterreceiver.reportCpuMetricsAsDouble" to enable reporting node and container
    cpu metrics as a double values.
- `tanzuobservabilityexporter`: Fix a typo in Instrumentation Library name and version tags (#8384)
- `logreceivers`: Fix an issue where receiver would sometimes fail to build using Go 1.18 (#8521)
- `awsxrayreceiver`: Add defaults for optional stack frame parameters (#8790)

### 🚩 Deprecations 🚩

- `datadogexporter`: Deprecate automatic environment variable detection (#8397)

### 🚀 New components 🚀
- `sigv4authextension`: New Component: Sigv4 Authenticator Extension (#8263)

## v0.46.0

### 💡 Enhancements 💡

- `internal/stanza`: Export metrics from Stanza receivers (#8025)
- `hostreceiver/pagingscraper`: Migrate the scraper to the mdatagen metrics builder (#7139)
- Do not drop zero trace/span id spans in the jaeger conversion (#7946)
- Upgrade to use semantic conventions 1.6.1 (#7926)
- `dynatraceexporter`: Validate QueueSettings and perform config validation in Validate() instead (#8020)
- `sapmexporter`: Add validation for `sending_queue` setting (#8023)
- `signalfxexporter`: Add validation for `sending_queue` setting (#8026)
- `internal/stanza`: Add support for arbitrary attribute types (#8081)
- `resourcedetectionprocessor`: Add confighttp.HTTPClientSettings To Resource Detection Config Fixes (#7397)
- `hostmetricsreceiver`: Add cpu.utilization metrics to cpu scrapper (#7130)
- `honeycombexporter`: Add validation for `sending_queue` setting (#8113)
- `routingprocessor`: Expand error handling on failure to build exporters (#8125)
- `skywalkingreceiver`: Add new skywalking receiver component folder and structure (#8107)
- `groupbyattrsprocesor`: Allow empty keys, which allows to use the processor for compaction (#7793)
- `datadogexporter`: Add rbac to example k8s manifest file (#8186)
- `splunkhecexporter`: Add validation for `sending_queue` setting (#8256)

### 🛑 Breaking changes 🛑

- Remove deprecated functions from jaeger translator (#8032)
- `internal/stanza`: Remove `write_to` setting from input operators (#8081)
- `mongodbatlasreceiver`: rename `mongodb.atlas.*` attributes to `mongodb_atlas.*` adhering to naming guidelines. Adding 3 new attributes (#7960)

### 🧰 Bug fixes 🧰

- `prometheusreceiver`: Fix segfault that can occur after receiving stale metrics (#8056)
- `filelogreceiver`: Fix issue where logs could occasionally be duplicated (#8123)
- `prometheusremotewriteexporter`: Fix empty non-string resource attributes (#8116)

### 🚀 New components 🚀

## v0.45.1

### 💡 Enhancements 💡

- `sumologicexporter`: Move validation to Config (#7936)
- `elasticsearchexporter`: Fix crash with batch processor (#7953).
- `splunkhecexporter`: Batch metrics payloads (#7760)
- `tanzuobservabilityexporter`: Add internal SDK metric tag (#7826)
- `hostreceiver/processscraper`: Migrate the scraper to the mdatagen metrics builder (#7287)

### 🧰 Bug fixes 🧰

- `awsprometheusremotewriteexporter`: fix dependencies issue (#7963)

### 🚀 New components 🚀

- `awsfirehose` receiver: Add AWS Kinesis Data Firehose Receiver (#7918)

## v0.45.0

### 💡 Enhancements 💡

- `hostreceiver/filesystemscraper`: Migrate the scraper to the mdatagen metrics builder (#7772)
- `hostreceiver/memoryscraper`: Migrate the scraper to the mdatagen metrics builder (#7312)
- `lokiexporter`: Use record attributes as log labels (#7569)
- `routingprocessor`: Do not err on failure to build exporters (#7423)
- `apachereceiver`: Update to mdatagen v2 (#7573)
- `datadogexporter`: Don't send host metadata if hostname is empty (#7426)
- `datadogexporter`: Add insecure_skip_verify flag to configuration (#7422)
- `coralogixexporter`: Update readme (#7785)
- `awscloudwatchlogsexporter`: Remove name from aws cloudwatch logs exporter (#7554)
- `tanzuobservabilityexporter`: Update OTel Collector's Exporter to match WF Proxy Handling of source (#7929)
- `hostreceiver/memoryscraper`: Add memory.utilization (#6221)
- `awskinesisexporter`: Add Queue Config Validation AWS Kinesis Exporter (#7835)
- `elasticsearchexporter`: Remove usage of deprecated LogRecord.Name field (#7829).
- `loadbalancingexporter`: Allow non-exist hostname on startup (#7935)
- `datadogexporter`: Use exact sum, count and average on Datadog distributions (#7830)
- `storage/filestorage`: add optional compaction to filestorage (#7768)
- `tanzuobservabilityexporter`: Add attributes from the Resource to the resulting WF metric tags & set `source` value in WF metric (#8101)

### 🛑 Breaking changes 🛑

- Use go mod compat, drops support for reproducibility with go 1.16 (#7915)
- `apachereceiver`: Update instrumentation library name from `otel/apache` to `otelcol/apache` (#7754)
- `pkg/translator/prometheusremotewrite`: Cleanup prw translator public functions (#7776)
- `prometheusreceiver`: The OpenCensus-based metric conversion pipeline has
  been removed.
  - The `receiver.prometheus.OTLPDirect` feature gate has been removed as
    the direct pipeline is the only remaining pipeline.
- `translator/jaeger`: Cleanup jaeger translator function names (#7775)
  - Deprecate old funcs with Internal word.
- `mysqlreceiver`: Update data model and names for several metrics (#7924)
  - Change all metrics to Int values
  - Remove `mysql.buffer_pool_pages`. Replace with:
    - `mysql.buffer_pool.pages`
    - `mysql.buffer_pool.data_pages`
    - `mysql.buffer_pool.page_flushes`
  - Remove `mysql.buffer_pool_size`. Replace with:
    - `mysql.buffer_pool.limit`
    - `mysql.buffer_pool.usage`
  - Rename `mysql.buffer_pool_operations` to `mysql.buffer_pool.operations`

### 🚩 Deprecations 🚩

- Deprecated log_names setting from filter processor. (#7552)

### 🧰 Bug fixes 🧰

 - `tailsamplingprocessor`: "And" policy only works as a sub policy under a composite policy (#7590)
 - `prometheusreceiver`: Correctly map description and units when converting
  Prometheus metadata directly to pdata. (#7748)
 - `sumologicexporter`: fix exporter panics on malformed histogram (#7548)
- `awsecscontainermetrics`: CPU Reserved is now 1024/vCPU for ECS Container Insights (#6734)

### 🚀 New components 🚀

- `clickhouse` exporter: Add ClickHouse Exporter (#6907)
- `pkg/translator/signalfx`: Extract signalfx to metrics conversion in a separate package (#7778)
  - Extract FromMetrics to SignalFx translator package (#7823)

## v0.44.0

### 💡 Enhancements 💡

- `kafkaexporter`: Add compression and flush max messages options.
- `dynatraceexporter`: Write error logs using plugin logger (#7360)
- `dynatraceexporter`: Fix docs for TLS settings (#7568)
- `tanzuobservabilityexporter`: Turn on metrics exporter (#7281)
- `attributesprocessor` `resourceprocessor`: Add `from_context` value source
- `resourcedetectionprocessor`: check cluster config to verify resource is on aws for eks resources (#7186)
- `awscloudwatchlogsexporter`: enable awscloudwatchlogsexporter which accepts and exports log data (#7297)
- `translator/prometheusremotewrite`: add a new module to help translate data from OTLP to Prometheus Remote Write (#7240)
- `azuremonitorexporter`: In addition to traces, export logs to Azure Application Insights (#7403)
- `jmxreceiver`: Added `additional_jars` configuration option to launch JMX Metric Gatherer JAR with extended `CLASSPATH` (#7378)
- `awscontainerinsightreceiver`: add full pod name when configured to AWS Container Insights Receiver (#7415)
- `hostreceiver/loadscraper`: Migrate the scraper to the mdatagen metrics builder (#7288)
- `awsecscontainermetricsreceiver`: Rename attributes to follow semantic conventions (#7425)
- `datadogexporter`: Always map conventional attributes to tags (#7185)
- `mysqlreceiver`: Add golden files for integration test (#7303)
- `nginxreceiver`: Standardize integration test (#7515)
- `mysqlreceiver`: Update to use mdatagen v2 (#7507)
- `postgresqlreceiver`: Add integration tests (#7501)
- `apachereceiver`: Add integration test (#7517)
- `mysqlreceiver`: Use scrapererror to report errors (#7513)
- `postgresreceiver`: Update to mdatagen v2 (#7503)
- `nginxreceiver`: Update to mdatagen v2 (#7549)
- `datadogexporter`: Fix traces exporter's initialization log (#7564)
- `tailsamplingprocessor`: Add And sampling policy (#6910)
- `coralogixexporter`: Add Coralogix Exporter (#7383)
- `prometheusexecreceiver`: Add default value for `scrape_timeout` option (#7587)

### 🛑 Breaking changes 🛑

- `resourcedetectionprocessor`: Update `os.type` attribute values according to semantic conventions (#7544)
- `awsprometheusremotewriteexporter`: Deprecation notice; may be removed after v0.49.0
  - Switch to using the `prometheusremotewriteexporter` + `sigv4authextension` instead

### 🧰 Bug fixes 🧰

- `resourcedetectionprocessor`: fix `meta` allow list excluding keys with nil values (#7424)
- `postgresqlreceiver`: Fix issue where empty metrics could be returned after failed connection (#7502)
- `resourcetotelemetry`: Ensure resource attributes are added to summary
  and exponential histogram data points. (#7523)

### 🚩 Deprecations 🚩

- Deprecated otel_to_hec_fields.name setting from splunkhec exporter. (#7560)

## v0.43.0

### 💡 Enhancements 💡

- `coralogixexporter`: First implementation of Coralogix Exporter (#6816)
- `cloudfoundryreceiver`: Enable Cloud Foundry client (#7060)
- `elasticsearchexporter`: add elasticsearchexporter to the components exporter list (#6002)
- `elasticsearchreceiver`: Add metric metadata (#6892)
- `elasticsearchreceiver`: Use same metrics as JMX receiver for JVM metrics (#7160)
- `elasticsearchreceiver`: Implement scraping logic (#7174)
- `datadogexporter`: Add http.status_code tag to trace stats (#6889)
- `datadogexporter`: Add configuration option to use OTel span name into the Datatog resource name (#6611)
- `mongodbreceiver`: Add initial client code to the component (#7125)
- `tanzuobservabilityexporter`: Support delta histograms (#6897)
- `awscloudwatchlogsexporter`: Use cwlogs package to export logs (#7152)
- `mysqlreceiver`: Add the receiver to available components (#7078)
- `tanzuobservabilityexporter`: Documentation for the memory_limiter configuration (#7164)
- `dynatraceexporter`: Do not shut down exporter when metrics ingest module is temporarily unavailable (#7161)
- `mongodbreceiver`: Add metric metadata (#7163)
- `mongodbreceiver`: Add metric scraping (#7175)
- `postgresqlreceiver`: add the receiver to available components (#7079)
- `rabbitmqreceiver`: Add scraper logic (#7299)
- `tanzuobservability exporter`: Support summary metrics (#7121)
- `mongodbatlasreceiver`: Add retry and backoff to HTTP client (#6943)
- Use Jaeger gRPC instead of Thrift in the docker-compose example (#7243)
- `tanzuobservabilityexporter`: Support exponential histograms (#7127)
- `receiver_creator`: Log added and removed endpoint env structs (#7248)
- `prometheusreceiver`: Use the OTLP data conversion path by default. (#7282)
  - Use `--feature-gates=-receiver.prometheus.OTLPDirect` to re-enable the
    OpenCensus conversion path.
- `extension/observers`: Correctly set image and tag on container endpoints (#7279)
- `tanzuobservabilityexporter`: Document how to enable memory_limiter (#7286)
- `hostreceiver/networkscraper`: Migrate the scraper to the mdatagen metrics builder (#7048)
- `hostmetricsreceiver`: Add MuteProcessNameError config flag to mute specific error reading process executable (#7176)
- `scrapertest`: Improve comparison logic (#7305)
- `hostmetricsreceiver`: add `cpu_average` option for load scraper to report the average cpu load (#6999)
- `scrapertest`: Add comparison option to ignore specific attributes (#6519)
- `tracegen`: Add option to pass in custom headers to export calls via command line (#7308)
- `tracegen`: Provide official container images (#7179)
- `scrapertest`: Add comparison function for pdata.Metrics (#7400)
- `prometheusremotewriteexporter` : Dropping the condition to replace _ with key_ as __ label is reserved and _ is not (#7112)

### 🛑 Breaking changes 🛑

- `tanzuobservabilityexporter`: Remove status.code
- `tanzuobservabilityexporter`: Use semantic conventions for status.message (#7126)
- `k8sattributesprocessor`: Move `kube` and `observability` packages to `internal` folder (#7159)
- `k8sattributesprocessor`: Unexport processor `Option`s (#7311)
- `zookeeperreceiver`: Refactored metrics to have correct units, types, and combined some metrics via attributes. (#7280)
- `prometheusremotewriteexporter`: `PRWExporter` struct and `NewPRWExporter()`
  function are now unexported. (#TBD)
- `newrelicexporter` marked as deprecated (#7284)

### 🚀 New components 🚀

- `rabbitmqreceiver`: Establish codebase for RabbitMQ metrics receiver (#7239)
- Add `basicauth` extension (#7167)
- `k8seventsreceiver`: Implement core logic (#6885)

### 🧰 Bug fixes 🧰

- `k8sattributeprocessor`: Parse IP out of net.Addr to correctly tag k8s.pod.ip (#7077)
- `k8sattributeprocessor`: Process IP correctly for net.Addr instances that are not typed (#7133)
- `mdatagen`: Fix validation of `enabled` field in metadata.yaml (#7166)
- `elasticsearch`: Fix timestamp for each metric being startup time (#7255)
- `prometheusremotewriteexporter`: Fix index out of range panic caused by expiring metrics (#7149)
- `resourcedetection`: Log the error when checking for ec2metadata availability (#7296)

## v0.42.0

### 💡 Enhancements 💡

- `couchbasereceiver`: Add couchbase client (#7122)
- `couchdbreceiver`: Add couchdb scraper (#7131)
- `couchdbreceiver`: Add couchdb client (#6880)
- `elasticsearchreceiver`: Implement scraper client (#7019)
- `couchdbreceiver`: Add metadata metrics (#6878)
- `prometheusremotewriteexporter`: Handling Staleness flag from OTLP (#6679)
- `prometheusexporter`: Handling Staleness flag from OTLP (#6805)
- `prometheusreceiver`: Set OTLP no-data-present flag for stale scraped metrics. (#7043)
- `mysqlreceiver`: Add Integration test (#6916)
- `datadogexporter`: Add compatibility with ECS Fargate semantic conventions (#6670)
- `k8s_observer`: discover k8s.node endpoints (#6820)
- `redisreceiver`: Add missing description fields to keyspace metrics (#6940)
- `redisreceiver`: Set start timestamp uniformly for gauge and sum metrics (#6941)
- `kafkaexporter`: Allow controlling Kafka acknowledgment behaviour  (#6301)
- `lokiexporter`: Log the first part of the http body on failed pushes to loki (#6946)
- `resourcedetectionprocessor`: add the [consul](https://www.consul.io/) detector (#6382)
- `awsemfexporter`: refactor cw_client logic into separate `cwlogs` package (#7072)
- `prometheusexporter`: Dropping the condition to replace _ with key_ as __ label is reserved and _ is not (#7506)

### 🛑 Breaking changes 🛑

- `memcachedreceiver`: Update metric names (#6594)
- `memcachedreceiver`: Fix some metric units and value types (#6895)
- `sapm` receiver: Use Jaeger status values instead of OpenCensus (#6682)
- `jaeger` receiver/exporter: Parse/set Jaeger status with OTel spec values (#6682)
- `awsecscontainermetricsreceiver`: remove tag from `container.image.name` (#6436)
- `k8sclusterreceiver`: remove tag from `container.image.name` (#6436)

### 🚀 New components 🚀

- `ecs_task_observer`: Discover running containers in AWS ECS tasks (#6894)
- `mongodbreceiver`: Establish codebase for MongoDB metrics receiver (#6972)
- `couchbasereceiver`: Establish codebase for Couchbase metrics receiver (#7046)
- `dbstorage`: New experimental dbstorage extension (#7061)
- `redactionprocessor`: Remove sensitive data from traces (#6495)

### 🧰 Bug fixes 🧰

- `ecstaskobserver`: Fix "Incorrect conversion between integer types" security issue (#6939)
- Fix typo in "direction" metrics attribute description (#6949)
- `zookeeperreceiver`: Fix issue where receiver could panic during shutdown (#7020)
- `prometheusreceiver`: Fix metadata fetching when metrics differ by trimmable suffixes (#6932)
- Sanitize URLs being logged (#7021)
- `prometheusreceiver`: Fix start time tracking for long scrape intervals (#7053)
- `signalfxexporter`: Don't use syscall to avoid compilation errors on some platforms (#7062)
- `tailsamplingprocessor`: Add support for new policies as composite sub-policies (#6975)

### 💡 Enhancements 💡

- `lokiexporter`: add complete log record to body (#6619)
- `k8sclusterreceiver` add `container.image.tag` attribute (#6436)
- `spanmetricproccessor`: use an LRU cache for the cached Dimensions key-value pairs (#2179)
- `skywalkingexporter`: add skywalking metrics exporter (#6528)
- `deltatorateprocessor`: add int counter support (#6982)
- `filestorageextension`: document default values (#7022)
- `redisreceiver`: Migrate the scraper to the mdatagen metrics builder (#6938)

## v0.41.0

### 🛑 Breaking changes 🛑

- None

### 🚀 New components 🚀

- `asapauthextension` (#6627)
- `mongodbatlasreceiver` (#6367)

### 🧰 Bug fixes 🧰

- `filestorageextension`: fix panic when configured directory cannot be accessed (#6103)
- `hostmetricsreceiver`: fix set of attributes for system.cpu.time metric (#6422)
- `k8sobserver`: only record pod endpoints for running pods (#5878)
- `mongodbatlasreceiver`: fix attributes fields in metadata.yaml (#6440)
- `prometheusexecreceiver`: command line processing on Windows (#6145)
- `spanmetricsprocessor`: fix exemplars support (#6140)
-  Remap arm64 to aarch64 on rpm/deb packages (#6635)

### 💡 Enhancements 💡

- `datadogexporter`: do not use attribute localhost-like hostnames (#6477)
- `datadogexporter`: retry per network call (#6412)
- `datadogexporter`: take hostname into account for cache (#6223)
- `exporter/lokiexporter`: adding a feature for loki exporter to encode JSON for log entry (#5846)
- `googlecloudspannerreceiver`: added fallback to ADC for database connections. (#6629)
- `googlecloudspannerreceiver`: added parsing only distinct items for sample lock request label. (#6514)
- `googlecloudspannerreceiver`: added request tag label to metadata config for top query stats. (#6475)
- `googlecloudspannerreceiver`: added sample lock requests label to the top lock stats metrics. (#6466)
- `googlecloudspannerreceiver`: added transaction tag label to metadata config for top transaction stats. (#6433)
- `groupbyattrsprocessor`: added support for metrics signal (#6248)
- `hostmetricsreceiver`: ensure SchemaURL is set (#6482)
- `kubeletstatsreceiver`: add support for read-only kubelet endpoint (#6488)
- `mysqlreceiver`: enable native authentication (#6628)
- `mysqlreceiver`: remove requirement for password on MySQL (#6479)
- `receiver/prometheusreceiver`: do not add host.name to metrics from localhost/unspecified targets (#6476)
- `spanmetricsprocessor`: add setStatus operation (#5886)
- `splunkhecexporter`: remove duplication of host.name attribute (#6527)
- `tanzuobservabilityexporter`: add consumer for sum metrics. (#6385)
- Update log-collection library to v0.23.0 (#6593)

## v0.40.0

### 🛑 Breaking changes 🛑

- `tencentcloudlogserviceexporter`: change `Endpoint` to `Region` to simplify configuration (#6135)

### 🚀 New components 🚀

- Add `memcached` receiver (#5839)

### 🧰 Bug fixes 🧰

- Fix token passthrough for HEC (#5435)
- `datadogexporter`: Fix missing resource attributes default mapping when resource_attributes_as_tags: false (#6359)
- `tanzuobservabilityexporter`: Log and report missing metric values. (#5835)
- `mongodbatlasreceiver`: Fix metrics metadata (#6395)

### 💡 Enhancements 💡

- `awsprometheusremotewrite` exporter: Improve error message when failing to sign request
- `mongodbatlas`: add metrics (#5921)
- `healthcheckextension`: Add path option (#6111)
- Set unprivileged user to container image (#6380)
- `k8sclusterreceiver`: Add allocatable type of metrics (#6113)
- `observiqexporter`: Allow Dialer timeout to be configured (#5906)
- `routingprocessor`: remove broken debug log fields (#6373)
- `prometheusremotewriteexporter`: Add exemplars support (#5578)
- `fluentforwardreceiver`: Convert attributes with nil value to AttributeValueTypeEmpty (#6630)

## v0.39.0

### 🛑 Breaking changes 🛑

- `httpdreceiver` renamed to `apachereceiver` to match industry standards (#6207)
- `tencentcloudlogserviceexporter` change `Endpoint` to `Region` to simplify configuration (#6135)

### 🚀 New components 🚀

- Add `postgresqlreceiver` config and factory (#6153)
- Add TencentCloud LogService exporter `tencentcloudlogserviceexporter` (#5722)
- Restore `jaegerthrifthttpexporter` (#5666)
- Add `skywalkingexporter` (#5690, #6114)

### 🧰 Bug fixes 🧰

- `datadogexporter`: Improve cumulative metrics reset detection using `StartTimestamp` (#6120)
- `mysqlreceiver`: Address issues in shutdown function (#6239)
- `tailsamplingprocessor`: End go routines during shutdown (#5693)
- `googlecloudexporter`: Update google cloud exporter to correctly close the metric exporter (#5990)
- `statsdreceiver`: Fix the summary point calculation (#6155)
- `datadogexporter` Correct default value for `send_count_sum_metrics` (#6130)

### 💡 Enhancements 💡

- `datadogexporter`: Increase default timeout to 15 seconds (#6131)
- `googlecloudspannerreceiver`: Added metrics cardinality handling for Google Cloud Spanner receiver (#5981, #6148, #6229)
- `mysqlreceiver`: Mysql add support for different protocols (#6138)
- `bearertokenauthextension`: Added support of Bearer Auth for HTTP Exporters (#5962)
- `awsxrayexporter`: Fallback to rpc.method for segment operation when aws.operation missing (#6231)
- `healthcheckextension`: Add new health check feature for collector pipeline (#5643)
- `datadogexporter`: Always add current hostname (#5967)
- `k8sattributesprocessor`: Add code to fetch all annotations and labels by specifying key regex (#5780)
- `datadogexporter`: Do not rely on collector to resolve envvar when possible to resolve them (#6122)
- `datadogexporter`: Add container tags to attributes package (#6086)
- `datadogexporter`: Preserve original TraceID (#6158)
- `prometheusreceiver`: Enhance prometheus receiver logger to determine errors, test real e2e usage (#5870)
- `awsxrayexporter`: Added support for AWS AppRunner origin (#6141)

## v0.38.0

### 🛑 Breaking changes 🛑

- `datadogexporter` Make distributions the default histogram export option. (#5885)
- `redisreceiver` Update Redis receiver's metric names. (#5837)
- Remove `scraperhelper` from contrib, use the core version. (#5826)

### 🚀 New components 🚀

- `googlecloudspannerreceiver` Added implementation of Google Cloud Spanner receiver. (#5727)
- `awsxrayproxy` Wire up awsxrayproxy extension. (#5747)
- `awscontainerinsightreceiver` Enable AWS Container Insight receiver. (#5960)

### 🧰 Bug fixes 🧰

- `statsdreceiver`: fix start timestamp / temporality for counters. (#5714)
- Fix security issue related to github.com/tidwall/gjson. (#5936)
- `datadogexporter` Fix cumulative histogram handling in distributions mode (#5867)
- `datadogexporter` Skip nil sketches (#5925)

### 💡 Enhancements 💡

- Extend `kafkareceiver` configuration capabilities. (#5677)
- Convert `mongodbatlas` receiver to use scraperhelper. (#5827)
- Convert `dockerstats` receiver to use scraperhelper. (#5825)
- Convert `podman` receiver to use scraperhelper. (#5822)
- Convert `redisreceiver` to use scraperhelper. (#5796)
- Convert `kubeletstats` receiver to use scraperhelper. (#5821)
- `googlecloudspannerreceiver` Migrated Google Cloud Spanner receiver to scraper approach. (#5868)
- `datadogexporter` Use a `Consumer` interface for decoupling from zorkian's package. (#5315)
- `mdatagen` - Add support for extended metric descriptions (#5688)
- `signalfxexporter` Log datapoints option. (#5689)
- `cumulativetodeltaprocessor`: Update cumulative to delta. (#5772)
- Update configuration default values in log receivers docs. (#5840)
- `fluentforwardreceiver`: support more complex fluent-bit objects. (#5676)
- `datadogexporter` Remove spammy logging. (#5856)
- `datadogexporter` Remove obsolete report_buckets config. (#5858)
- Improve performance of metric expression matcher. (#5864)
- `tanzuobservabilityexporter` Introduce metricsConsumer and gaugeMetricConsumer. (#5426)
- `awsxrayexporter` rpc.system has priority to determine aws namespace. (#5833)
- `tailsamplingprocessor` Add support for composite sampling policy to the tailsampler. (#4958)
- `kafkaexporter` Add support for AWS_MSK_IAM SASL Auth (#5763)
- Refactor the client Authenticators  for the new "ClientAuthenticator" interfaces (#5905)
- `mongodbatlasreceiver` Add client wrapper for MongoDB Atlas support (#5386)
- `redisreceiver` Update Redis config options (#5861)
- `routingprocessor`: allow routing for all signals (#5869)
- `extension/observer/docker` add ListAndWatch to observer (#5851)

## v0.37.1

### 🧰 Bug fixes 🧰

- Fixes a problem with v0.37.0 which contained dependencies on v0.36.0 components. They should have been updated to v0.37.0.

## v0.37.0

### 🚀 New components 🚀

- [`journald` receiver](https://github.com/open-telemetry/opentelemetry-collector-contrib/tree/main/receiver/journaldreceiver) to parse Journald events from systemd journal using the [opentelemetry-log-collection](https://github.com/open-telemetry/opentelemetry-log-collection) library

### 🛑 Breaking changes 🛑

- Remove squash on configtls.TLSClientSetting for splunkhecexporter (#5541)
- Remove squash on configtls.TLSClientSetting for elastic components (#5539)
- Remove squash on configtls.TLSClientSetting for observiqexporter (#5540)
- Remove squash on configtls.TLSClientSetting for AWS components (#5454)
- Move `k8sprocessor` to `k8sattributesprocessor`.
- Rename `k8s_tagger` configuration `k8sattributes`.
- filelog receiver: use empty value for `SeverityText` field instead of `"Undefined"` (#5423)
- Rename `configparser.ConfigMap` to `config.Map`
- Rename `pdata.AggregationTemporality*` to `pdata.MetricAggregationTemporality*`
- Remove deprecated `batchpertrace` package/module (#5380)

### 💡 Enhancements 💡

- `k8sattributes` processor: add container metadata enrichment (#5467, #5572)
- `resourcedetection` processor: Add an option to force using hostname instead of FQDN (#5064)
- `dockerstats` receiver: Move docker client into new shared `internal/docker` (#4702)
- `spanmetrics` processor:
  - Add exemplars to metrics (#5263)
  - Support resource attributes in metrics dimensions (#4624)
- `filter` processor:
  - Add log filtering by `regexp` type filters (#5237)
  - Add record level log filtering (#5418)
- `dynatrace` exporter: Handle non-gauge data types (#5056)
- `datadog` exporter:
  - Add support for exporting histograms as sketches (#5082)
  - Scrub sensitive information from errors (#5575)
  - Add option to send instrumentation library metadata tags with metrics (#5431)
- `podman` receiver: Add `api_version`, `ssh_key`, and `ssh_passphrase` config options (#5430)
- `signalfx` exporter:
  - Add `max_connections` config option (#5432)
  - Add dimension name to log when value > 256 chars (#5258)
  - Discourage setting of endpoint path (#4851)
- `kubeletstats` receiver: Convert to pdata instead of using OpenCensus (#5458)
- `tailsampling` processor: Add `invert_match` config option to `string_attribute` policy (#4393)
- `awsemf` exporter: Add a feature flag in UserAgent for AWS backend to monitor the adoptions (#5178)
- `splunkhec` exporter: Handle explicitly NaN and Inf values (#5581)
- `hostmetrics` receiver:
  - Collect more process states in processes scraper (#4856)
  - Add device label to paging scraper (#4854)
- `awskinesis` exporter: Extend to allow for dynamic export types (#5440)

### 🧰 Bug fixes 🧰

- `datadog` exporter:
  - Fix tags on summary and bucket metrics (#5416)
  - Fix cache key generation for cumulative metrics (#5417)
- `resourcedetection` processor: Fix failure to start collector if at least one detector returns an error (#5242)
- `prometheus` exporter: Do not record obsreport calls (#5438)
- `prometheus` receiver: Metric type fixes to match Prometheus functionality (#4865)
- `sentry` exporter: Fix sentry tracing (#4320)
- `statsd` receiver: Set quantiles for metrics (#5647)

## v0.36.0

### 🛑 Breaking changes 🛑

- `filter` processor: The configs for `logs` filter processor have been changed to be consistent with the `metrics` filter processor. (#4895)
- `splunk_hec` receiver:
  - `source_key`, `sourcetype_key`, `host_key` and `index_key` have now moved under `hec_metadata_to_otel_attrs` (#4726)
  - `path` field on splunkhecreceiver configuration is removed: We removed the `path` attribute as any request going to the Splunk HEC receiver port should be accepted, and added the `raw_path` field to explicitly map the path accepting raw HEC data. (#4951)
- feat(dynatrace): tags is deprecated in favor of default_dimensions (#5055)

### 💡 Enhancements 💡

- `filter` processor: Add ability to `include` logs based on resource attributes in addition to excluding logs based on resource attributes for strict matching. (#4895)
- `kubelet` API: Add ability to create an empty CertPool when the system run environment is windows
- `JMX` receiver: Allow JMX receiver logging level to be configured (#4898)
- `datadog` exporter: Export histograms as in OpenMetrics Datadog check (#5065)
- `dockerstats` receiver: Set Schema URL (#5239)
- Rename memorylimiter -> memorylimiterprocessor (#5262)
- `awskinesis` exporter: Refactor AWS kinesis exporter to be synchronous  (#5248)

## v0.35.0

### 🛑 Breaking changes 🛑

- Rename configparser.Parser to configparser.ConfigMap (#5070)
- Rename TelemetryCreateSettings -> TelemetrySettings (#5169)

### 💡 Enhancements 💡

- chore: update influxdb exporter and receiver (#5058)
- chore(dynatrace): use payload limit from api constants (#5077)
- Add documentation for filelog's new force_flush_period parameter (#5066)
- Reuse the gzip reader with a sync.Pool (#5145)
- Add a trace observer when splunkhecreceiver is used for logs (#5063)
- Remove usage of deprecated pdata.AttributeValueMapToMap (#5174)
- Podman Stats Receiver: Receiver and Metrics implementation (#4577)

### 🧰 Bug fixes 🧰

- Use staleness markers generated by prometheus, rather than making our own (#5062)
- `datadogexporter` exporter: skip NaN and infinite values (#5053)

## v0.34.0

### 🚀 New components 🚀

- [`cumulativetodelta` processor](https://github.com/open-telemetry/opentelemetry-collector-contrib/tree/main/processor/cumulativetodeltaprocessor) to convert cumulative sum metrics to cumulative delta

- [`file` exporter](https://github.com/open-telemetry/opentelemetry-collector-contrib/tree/main/exporter/fileexporter) from core repository ([#3474](https://github.com/open-telemetry/opentelemetry-collector/issues/3474))
- [`jaeger` exporter](https://github.com/open-telemetry/opentelemetry-collector-contrib/tree/main/exporter/jaegerexporter) from core repository ([#3474](https://github.com/open-telemetry/opentelemetry-collector/issues/3474))
- [`kafka` exporter](https://github.com/open-telemetry/opentelemetry-collector-contrib/tree/main/exporter/kafkaexporter) from core repository ([#3474](https://github.com/open-telemetry/opentelemetry-collector/issues/3474))
- [`opencensus` exporter](https://github.com/open-telemetry/opentelemetry-collector-contrib/tree/main/exporter/opencensusexporter) from core repository ([#3474](https://github.com/open-telemetry/opentelemetry-collector/issues/3474))
- [`prometheus` exporter](https://github.com/open-telemetry/opentelemetry-collector-contrib/tree/main/exporter/prometheusexporter) from core repository ([#3474](https://github.com/open-telemetry/opentelemetry-collector/issues/3474))
- [`prometheusremotewrite` exporter](https://github.com/open-telemetry/opentelemetry-collector-contrib/tree/main/exporter/prometheusremotewriteexporter) from core repository ([#3474](https://github.com/open-telemetry/opentelemetry-collector/issues/3474))
- [`zipkin` exporter](https://github.com/open-telemetry/opentelemetry-collector-contrib/tree/main/exporter/zipkinexporter) from core repository ([#3474](https://github.com/open-telemetry/opentelemetry-collector/issues/3474))
- [`attribute` processor](https://github.com/open-telemetry/opentelemetry-collector-contrib/tree/main/processor/attributeprocessor) from core repository ([#3474](https://github.com/open-telemetry/opentelemetry-collector/issues/3474))
- [`filter` processor](https://github.com/open-telemetry/opentelemetry-collector-contrib/tree/main/processor/filterprocessor) from core repository ([#3474](https://github.com/open-telemetry/opentelemetry-collector/issues/3474))
- [`probabilisticsampler` processor](https://github.com/open-telemetry/opentelemetry-collector-contrib/tree/main/processor/probabilisticsamplerprocessor) from core repository ([#3474](https://github.com/open-telemetry/opentelemetry-collector/issues/3474))
- [`resource` processor](https://github.com/open-telemetry/opentelemetry-collector-contrib/tree/main/processor/resourceprocessor) from core repository ([#3474](https://github.com/open-telemetry/opentelemetry-collector/issues/3474))
- [`span` processor](https://github.com/open-telemetry/opentelemetry-collector-contrib/tree/main/processor/spanprocessor) from core repository ([#3474](https://github.com/open-telemetry/opentelemetry-collector/issues/3474))
- [`hostmetrics` receiver](https://github.com/open-telemetry/opentelemetry-collector-contrib/tree/main/receiver/hostmetricsreceiver) from core repository ([#3474](https://github.com/open-telemetry/opentelemetry-collector/issues/3474))
- [`jaeger` receiver](https://github.com/open-telemetry/opentelemetry-collector-contrib/tree/main/receiver/jaegerreceiver) from core repository ([#3474](https://github.com/open-telemetry/opentelemetry-collector/issues/3474))
- [`kafka` receiver](https://github.com/open-telemetry/opentelemetry-collector-contrib/tree/main/receiver/kafkareceiver) from core repository ([#3474](https://github.com/open-telemetry/opentelemetry-collector/issues/3474))
- [`opencensus` receiver](https://github.com/open-telemetry/opentelemetry-collector-contrib/tree/main/receiver/opencensusreceiver) from core repository ([#3474](https://github.com/open-telemetry/opentelemetry-collector/issues/3474))
- [`prometheus` receiver](https://github.com/open-telemetry/opentelemetry-collector-contrib/tree/main/receiver/prometheusreceiver) from core repository ([#3474](https://github.com/open-telemetry/opentelemetry-collector/issues/3474))
- [`zipkin` receiver](https://github.com/open-telemetry/opentelemetry-collector-contrib/tree/main/receiver/zipkinreceiver) from core repository ([#3474](https://github.com/open-telemetry/opentelemetry-collector/issues/3474))
- [`bearertokenauth` extension](https://github.com/open-telemetry/opentelemetry-collector-contrib/tree/main/extension/bearertokenauthextension) from core repository ([#3474](https://github.com/open-telemetry/opentelemetry-collector/issues/3474))
- [`healthcheck` extension](https://github.com/open-telemetry/opentelemetry-collector-contrib/tree/main/extension/healthcheckextension) from core repository ([#3474](https://github.com/open-telemetry/opentelemetry-collector/issues/3474))
- [`oidcauth` extension](https://github.com/open-telemetry/opentelemetry-collector-contrib/tree/main/extension/oidcauthextension) from core repository ([#3474](https://github.com/open-telemetry/opentelemetry-collector/issues/3474))
- [`pprof` extension](https://github.com/open-telemetry/opentelemetry-collector-contrib/tree/main/extension/pprofextension) from core repository ([#3474](https://github.com/open-telemetry/opentelemetry-collector/issues/3474))
- [`testbed`](https://github.com/open-telemetry/opentelemetry-collector-contrib/tree/main/testbed) from core repository ([#3474](https://github.com/open-telemetry/opentelemetry-collector/issues/3474))

### 💡 Enhancements 💡

- `tailsampling` processor: Add new policy `probabilistic` (#3876)

## v0.33.0

# 🎉 OpenTelemetry Collector Contrib v0.33.0 (Beta) 🎉

The OpenTelemetry Collector Contrib contains everything in the [opentelemetry-collector release](https://github.com/open-telemetry/opentelemetry-collector/releases/tag/v0.32.0) (be sure to check the release notes here as well!). Check out the [Getting Started Guide](https://opentelemetry.io/docs/collector/getting-started/) for deployment and configuration information.

### 🚀 New components 🚀

- [`cumulativetodelta` processor](https://github.com/open-telemetry/opentelemetry-collector-contrib/tree/main/processor/cumulativetodeltaprocessor) to convert cumulative sum metrics to cumulative delta

### 💡 Enhancements 💡

- Collector contrib has now full support for metrics proto v0.9.0.

## v0.32.0

# 🎉 OpenTelemetry Collector Contrib v0.32.0 (Beta) 🎉

This release is marked as "bad" since the metrics pipelines will produce bad data.

- See https://github.com/open-telemetry/opentelemetry-collector/issues/3824

The OpenTelemetry Collector Contrib contains everything in the [opentelemetry-collector release](https://github.com/open-telemetry/opentelemetry-collector/releases/tag/v0.32.0) (be sure to check the release notes here as well!). Check out the [Getting Started Guide](https://opentelemetry.io/docs/collector/getting-started/) for deployment and configuration information.

### 🛑 Breaking changes 🛑

- `splunk_hec` receiver/exporter: `com.splunk.source` field is mapped to `source` field in Splunk instead of `service.name` (#4596)
- `redis` receiver: Move interval runner package to `internal/interval` (#4600)
- `datadog` exporter: Export summary count and sum as monotonic counts (#4605)

### 💡 Enhancements 💡

- `logzio` exporter:
  - New implementation of an in-memory queue to store traces, data compression with gzip, and queue configuration options (#4395)
  - Make `Hclog2ZapLogger` struct and methods private for public go api review (#4431)
- `newrelic` exporter (#4392):
  - Marked unsupported metric as permanent error
  - Force the interval to be valid even if 0
- `awsxray` exporter: Add PHP stacktrace parsing support (#4454)
- `file_storage` extension: Implementation of batch storage API (#4145)
- `datadog` exporter:
  - Skip sum metrics with no aggregation temporality (#4597)
  - Export delta sums as counts (#4609)
- `elasticsearch` exporter: Add dedot support (#4579)
- `signalfx` exporter: Add process metric to translation rules (#4598)
- `splunk_hec` exporter: Add profiling logs support (#4464)
- `awsemf` exporter: Replace logGroup and logStream pattern with metric labels (#4466)

### 🧰 Bug fixes 🧰

- `awsxray` exporter: Fix the origin on ECS/EKS/EB on EC2 cases (#4391)
- `splunk_hec` exporter: Prevent re-sending logs that were successfully sent (#4467)
- `signalfx` exporter: Prefix temporary metric translations (#4394)

## v0.31.0

# 🎉 OpenTelemetry Collector Contrib v0.31.0 (Beta) 🎉

The OpenTelemetry Collector Contrib contains everything in the [opentelemetry-collector release](https://github.com/open-telemetry/opentelemetry-collector/releases/tag/v0.31.0) (be sure to check the release notes here as well!). Check out the [Getting Started Guide](https://opentelemetry.io/docs/collector/getting-started/) for deployment and configuration information.

### 🛑 Breaking changes 🛑

- `influxdb` receiver: Removed `metrics_schema` config option (#4277)

### 💡 Enhancements 💡

- Update to OTLP 0.8.0:
  - Remove use of `IntHistogram` (#4276)
  - Update exporters/receivers for `NumberDataPoint`
- Remove use of deprecated `pdata` slice `Resize()` (#4203, #4208, #4209)
- `awsemf` exporter: Added the option to have a user who is sending metrics from EKS Fargate Container Insights to reformat them to look the same as insights from ECS so that they can be ingested by CloudWatch (#4130)
- `k8scluster` receiver: Support OpenShift cluster quota metrics (#4342)
- `newrelic` exporter (#4278):
  - Requests are now retry-able via configuration option (defaults to retries enabled). Permanent errors are not retried.
  - The exporter monitoring metrics now include an untagged summary metric for ease of use.
  - Improved error logging to include URLs that fail to post messages to New Relic.
- `datadog` exporter: Upscale trace stats when global sampling rate is set (#4213)

### 🧰 Bug fixes 🧰

- `statsd` receiver: Add option to set Counter to be monotonic (#4154)
- Fix `internal/stanza` severity mappings (#4315)
- `awsxray` exporter: Fix the wrong AWS env resource setting (#4384)
- `newrelic` exporter (#4278):
  - Configuration unmarshalling did not allow timeout value to be set to 0 in the endpoint specific section.
  - Request cancellation was not propagated via context into the http request.
  - The queued retry logger is set to a zap.Nop logger as intended.

## v0.30.0

# 🎉 OpenTelemetry Collector Contrib v0.30.0 (Beta) 🎉

The OpenTelemetry Collector Contrib contains everything in the [opentelemetry-collector release](https://github.com/open-telemetry/opentelemetry-collector/releases/tag/v0.30.0) (be sure to check the release notes here as well!). Check out the [Getting Started Guide](https://opentelemetry.io/docs/collector/getting-started/) for deployment and configuration information.

### 🚀 New components 🚀
- `oauth2clientauth` extension: ported from core (#3848)
- `metrics-generation` processor: is now enabled and available (#4047)

### 🛑 Breaking changes 🛑

- Removed `jaegerthrifthttp` exporter (#4089)

### 💡 Enhancements 💡

- `tailsampling` processor:
  - Add new policy `status_code` (#3754)
  - Add new tail sampling processor policy: status_code (#3754)
- `awscontainerinsights` receiver:
  - Integrate components and fix bugs for EKS Container Insights (#3846)
  - Add Cgroup to collect ECS instance metrics for container insights receiver #3875
- `spanmetrics` processor: Support sub-millisecond latency buckets (#4091)
- `sentry` exporter: Add exception event capture in sentry (#3854)

## v0.29.0

# 🎉 OpenTelemetry Collector Contrib v0.29.0 (Beta) 🎉

The OpenTelemetry Collector Contrib contains everything in the [opentelemetry-collector release](https://github.com/open-telemetry/opentelemetry-collector/releases/tag/v0.29.0) (be sure to check the release notes here as well!). Check out the [Getting Started Guide](https://opentelemetry.io/docs/collector/getting-started/) for deployment and configuration information.

### 🛑 Breaking changes 🛑

- `redis` receiver (#3808)
  - removed configuration `service_name`. Use resource processor or `resource_attributes` setting if using `receivercreator`
  - removed `type` label and set instrumentation library name to `otelcol/redis` as other receivers do

### 💡 Enhancements 💡

- `tailsampling` processor:
  - Add new policy `latency` (#3750)
  - Add new policy `status_code` (#3754)
- `splunkhec` exporter: Include `trace_id` and `span_id` if set (#3850)
- `newrelic` exporter: Update instrumentation naming in accordance with otel spec (#3733)
- `sentry` exporter: Added support for insecure connection with Sentry (#3446)
- `k8s` processor:
  - Add namespace k8s tagger (#3384)
  - Add ignored pod names as config parameter (#3520)
- `awsemf` exporter: Add support for `TaskDefinitionFamily` placeholder on log stream name (#3755)
- `loki` exporter: Add resource attributes as Loki label (#3418)

### 🧰 Bug fixes 🧰

- `datadog` exporter:
  - Ensure top level spans are computed (#3786)
  - Update `env` clobbering behavior (#3851)
- `awsxray` exporter: Fixed filtered attribute translation (#3757)
- `splunkhec` exporter: Include trace and span id if set in log record (#3850)

## v0.28.0

# 🎉 OpenTelemetry Collector Contrib v0.28.0 (Beta) 🎉

The OpenTelemetry Collector Contrib contains everything in the [opentelemetry-collector release](https://github.com/open-telemetry/opentelemetry-collector/releases/tag/v0.28.0) (be sure to check the release notes here as well!). Check out the [Getting Started Guide](https://opentelemetry.io/docs/collector/getting-started/) for deployment and configuration information.

### 🚀 New components 🚀

- `humio` exporter to export data to Humio using JSON over the HTTP [Ingest API](https://docs.humio.com/reference/api/ingest/)
- `udplog` receiver to receives logs from udp using the [opentelemetry-log-collection](https://github.com/open-telemetry/opentelemetry-log-collection) library
- `tanzuobservability` exporter to send traces to [Tanzu Observability](https://tanzu.vmware.com/observability)

### 🛑 Breaking changes 🛑

- `f5cloud` exporter (#3509):
  - Renamed the config 'auth' field to 'f5cloud_auth'. This will prevent a config field name collision when [Support for Custom Exporter Authenticators as Extensions](https://github.com/open-telemetry/opentelemetry-collector/pull/3128) is ready to be integrated.

### 💡 Enhancements 💡

- Enabled Dependabot for Github Actions (#3543)
- Change obsreport helpers for receivers to use the new pattern created in Collector (#3439,#3443,#3449,#3504,#3521,#3548)
- `datadog` exporter:
  - Add logging for unknown or unsupported metric types (#3421)
  - Add collector version tag to internal health metrics (#3394)
  - Remove sublayer stats calc and mutex (#3531)
  - Deduplicate hosts for which we send running metrics (#3539)
  - Add support for summary datatype (#3660)
  - Add datadog span operation name remapping config option (#3444)
  - Update error formatting for error spans that are not exceptions (#3701)
- `nginx` receiver: Update the nginx metrics to more closely align with the conventions (#3420)
- `elasticsearch` exporter: Init JSON encoding support (#3101)
- `jmx` receiver:
  - Allow setting system properties (#3450)
  - Update tested JMX Metric Gatherer release (#3695)
- Refactor components for the Client Authentication Extensions (#3507)
- Remove redundant conversion calls (#3688)
- `storage` extension: Add a `Close` method to Client interface (#3506)
- `splunkhec` exporter: Add `metric_type` as key which maps to the type of the metric (#3696)
- `k8s` processor: Add semantic conventions to k8s-tagger for pod metadata (#3544)
- `kubeletstats` receiver: Refactor kubelet client to internal folder (#3698)
- `newrelic` exporter (#3690):
  - Updates the log level from error to debug when New Relic rate limiting occurs
  - Updates the sanitized api key that is reported via metrics
- `filestorage` extension: Add ability to specify name (#3703)
- `awsemf` exporter: Store the initial value for cumulative metrics (#3425)
- `awskinesis` exporter: Refactor to allow for extended types of encoding (#3655)
- `ecsobserver` extension:
  - Add task definition, ec2, and service fetcher (#3503)
  - Add exporter to convert task to target (#3333)

### 🧰 Bug fixes 🧰

- `awsemf` exporter: Remove delta adjustment from summaries by default (#3408)
- `alibabacloudlogservice` exporter: Sanitize labels for metrics (#3454)
- `statsd` receiver: Fix StatsD drop metrics tags when using summary as observer_type for timer/histogram (#3440)
- `awsxray` exporter: Restore setting of Throttle for HTTP throttle response (#3685)
- `awsxray` receiver: Fix quick start bug (#3653)
- `metricstransform` processor: Check all data points for matching metric label values (#3435)

## v0.27.0

# 🎉 OpenTelemetry Collector Contrib v0.27.0 (Beta) 🎉

The OpenTelemetry Collector Contrib contains everything in the [opentelemetry-collector release](https://github.com/open-telemetry/opentelemetry-collector/releases/tag/v0.27.0) (be sure to check the release notes here as well!). Check out the [Getting Started Guide](https://opentelemetry.io/docs/collector/getting-started/) for deployment and configuration information.

### 🚀 New components 🚀

- `tcplog` receiver to receive logs from tcp using the [opentelemetry-log-collection](https://github.com/open-telemetry/opentelemetry-log-collection) library
- `influxdb` receiver to accept metrics data as [InfluxDB Line Protocol](https://docs.influxdata.com/influxdb/v2.0/reference/syntax/line-protocol/)

### 💡 Enhancements 💡

- `splunkhec` exporter:
  - Include the response in returned 400 errors (#3338)
  - Map summary metrics to Splunk HEC metrics (#3344)
  - Add HEC telemetry (#3260)
- `newrelic` exporter: Include dropped attributes and events counts (#3187)
- `datadog` exporter:
  - Add Fargate task ARN to container tags (#3326)
  - Improve mappings for span kind dd span type (#3368)
- `signalfx` exporter: Add info log for host metadata properties update (#3343)
- `awsprometheusremotewrite` exporter: Add SDK and system information to User-Agent header (#3317)
- `metricstransform` processor: Add filtering capabilities matching metric label values for applying changes (#3201)
- `groupbytrace` processor: Added workers for queue processing (#2902)
- `resourcedetection` processor: Add docker detector (#2775)
- `tailsampling` processor: Support regex on span attribute filtering (#3335)

### 🧰 Bug fixes 🧰

- `datadog` exporter:
  - Update Datadog attributes to tags mapping (#3292)
  - Consistent `hostname` and default metrics behavior (#3286)
- `signalfx` exporter: Handle character limits on metric names and dimensions (#3328)
- `newrelic` exporter: Fix timestamp value for cumulative metrics (#3406)

## v0.26.0

# 🎉 OpenTelemetry Collector Contrib v0.26.0 (Beta) 🎉

The OpenTelemetry Collector Contrib contains everything in the [opentelemetry-collector release](https://github.com/open-telemetry/opentelemetry-collector/releases/tag/v0.26.0) (be sure to check the release notes here as well!). Check out the [Getting Started Guide](https://opentelemetry.io/docs/collector/getting-started/) for deployment and configuration information.

### 🚀 New components 🚀

- `influxdb` exporter to support sending tracing, metrics, and logging data to [InfluxDB](https://www.influxdata.com/products/)

### 🛑 Breaking changes 🛑

- `signalfx` exporter (#3207):
  - Additional metrics excluded by default by signalfx exporter
    - system.disk.io_time
    - system.disk.operation_time
    - system.disk.weighted_io_time
    - system.network.connections
    - system.processes.count
    - system.processes.created

### 💡 Enhancements 💡

- Add default config and systemd environment file support for DEB/RPM packages (#3123)
- Log errors on receiver start/stop failures (#3208)
- `newrelic` exporter: Update API key detection logic (#3212)
- `splunkhec` exporter:
  - Mark permanent errors to avoid futile retries (#3253)
  - Add TLS certs verification (#3204)
- `datadog` exporter:
  - Add env and tag name normalization to trace payloads (#3200)
  - add `ignore_resource`s configuration option (#3245)
- `jmx` receiver: Update for latest snapshot and header support (#3283)
- `awsxray` exporter: Added support for stack trace translation for .NET language (#3280)
- `statsd` receiver: Add timing/histogram for statsD receiver as OTLP summary (#3261)

### 🧰 Bug fixes 🧰

- `awsprometheusremotewrite` exporter:
  - Remove `sending_queue` (#3186)
  - Use the correct default for aws_auth.service (#3161)
  - Identify the Amazon Prometheus region from the endpoint (#3210)
  - Don't panic in case session can't be constructed (#3221)
- `datadog` exporter: Add max tag length (#3185)
- `sapm` exporter: Fix crash when passing the signalfx access token (#3294)
- `newrelic` exporter: Update error conditions (#3322)

## v0.25.0

# 🎉 OpenTelemetry Collector Contrib v0.25.0 (Beta) 🎉

The OpenTelemetry Collector Contrib contains everything in the [opentelemetry-collector release](https://github.com/open-telemetry/opentelemetry-collector/releases/tag/v0.25.0) (be sure to check the release notes here as well!). Check out the [Getting Started Guide](https://opentelemetry.io/docs/collector/getting-started/) for deployment and configuration information.

### 🚀 New components 🚀

- `kafkametricsreceiver` new receiver component for collecting metrics about a kafka cluster - primarily lag and offset. [configuration instructions](receiver/kafkametricsreceiver/README.md)
- `file_storage` extension to read and write data to the local file system (#3087)

### 🛑 Breaking changes 🛑

- `newrelic` exporter (#3091):
  - Removal of common attributes (use opentelemetry collector resource processor to add attributes)
  - Drop support for cumulative metrics being sent to New Relic via a collector

### 💡 Enhancements 💡

- Update `opentelemetry-log-collection` to v0.17.0 for log receivers (#3017)
- `datadog` exporter:
  - Add `peer.service` priority instead of `service.name` (#2817)
  - Improve support of semantic conventions for K8s, Azure and ECS (#2623)
- Improve and batch logs translation for stanza (#2892)
- `statsd` receiver: Add timing/histogram as OTLP gauge (#2973)
- `honeycomb` exporter: Add Retry and Queue settings (#2714)
- `resourcedetection` processor:
  - Add AKS resource detector (#3035)
  - Use conventions package constants for ECS detector (#3171)
- `sumologic` exporter: Add graphite format (#2695)
- Add trace attributes to the log entry for stanza (#3018)
- `splunk_hec` exporter: Send log record name as part of the HEC log event (#3119)
- `newrelic` exporter (#3091):
  - Add support for logs
  - Performance improvements
  - Optimizations to the New Relic payload to reduce payload size
  - Metrics generated for monitoring the exporter
  - Insert Key vs License keys are auto-detected in some cases
  - Collector version information is properly extracted via the application start info parameters

### 🧰 Bug fixes 🧰

- `splunk_hec` exporter: Fix sending log payload with missing the GZIP footer (#3032)
- `awsxray` exporter: Remove propagation of error on shutdown (#2999)
- `resourcedetection` processor:
  - Correctly report DRAGONFLYBSD value (#3100)
  - Fallback to `os.Hostname` when FQDN is not available (#3099)
- `httpforwarder` extension: Do not report ErrServerClosed when shutting down the service (#3173)
- `collectd` receiver: Do not report ErrServerClosed when shutting down the service (#3178)

## v0.24.0

# 🎉 OpenTelemetry Collector Contrib v0.24.0 (Beta) 🎉

The OpenTelemetry Collector Contrib contains everything in the [opentelemetry-collector release](https://github.com/open-telemetry/opentelemetry-collector/releases/tag/v0.24.0) (be sure to check the release notes here as well!). Check out the [Getting Started Guide](https://opentelemetry.io/docs/collector/getting-started/) for deployment and configuration information.

### 🚀 New components 🚀

- `fluentbit` extension and `fluentforward` receiver moved from opentelemetry-collector

### 💡 Enhancements 💡

- Check `NO_WINDOWS_SERVICE` environment variable to force interactive mode on Windows (#2819)
- `resourcedetection `processor:
  - Add task revision to ECS resource detector (#2814)
  - Add GKE detector (#2821)
  - Add Amazon EKS detector (#2820)
  - Add `VMScaleSetName` field to Azure detector (#2890)
- `awsemf` exporter:
  - Add `parse_json_encoded_attr_values` config option to decode json-encoded strings in attribute values (#2827)
  - Add `output_destination` config option to support AWS Lambda (#2720)
- `googlecloud` exporter: Handle `cloud.availability_zone` semantic convention (#2893)
- `newrelic` exporter: Add `instrumentation.provider` to default attributes (#2900)
- Set unprivileged user to container image (#2925)
- `splunkhec` exporter: Add `max_content_length_logs` config option to send log data in payloads less than max content length (#2524)
- `k8scluster` and `kubeletstats` receiver: Replace package constants in favor of constants from conventions in core (#2996)

### 🧰 Bug fixes 🧰

- `spanmetrics` processor:
  - Rename `calls` metric to `calls_total` and set `IsMonotonic` to true (#2837)
  - Validate duplicate dimensions at start (#2844)
- `awsemf` exporter: Calculate delta instead of rate for cumulative metrics (#2512)
- `signalfx` exporter:
  - Remove more unnecessary translation rules (#2889)
  - Implement summary type (#2998)
- `awsxray` exporter: Remove translation to HTTP status from OC status (#2978)
- `awsprometheusremotewrite` exporter: Close HTTP body after RoundTrip (#2955)
- `splunkhec` exporter: Add ResourceAttributes to Splunk Event (#2843)

## v0.23.0

# 🎉 OpenTelemetry Collector Contrib v0.23.0 (Beta) 🎉

The OpenTelemetry Collector Contrib contains everything in the [opentelemetry-collector release](https://github.com/open-telemetry/opentelemetry-collector/releases/tag/v0.23.0) (be sure to check the release notes here as well!). Check out the [Getting Started Guide](https://opentelemetry.io/docs/collector/getting-started/) for deployment and configuration information.

### 🚀 New components 🚀

- `groupbyattrs` processor to group the records by provided attributes
- `dotnetdiagnostics` receiver to read metrics from .NET processes

### 🛑 Breaking changes 🛑

- `stackdriver` exporter marked as deprecated and renamed to `googlecloud`
- Change the rule expression in receiver creator for matching endpoints types from `type.port`, `type.hostport` and `type.pod` to `type == "port"`, `type == "hostport"` and `type == "pod"` (#2661)

### 💡 Enhancements 💡

- `loadbalancing` exporter: Add support for logs (#2470)
- `sumologic` exporter: Add carbon formatter (#2562)
- `awsecscontainermetrics` receiver: Add new metric for stopped container (#2383)
- `awsemf` exporter:
  - Send EMF logs in batches (#2572)
  - Add prometheus type field for CloudWatch compatibility (#2689)
- `signalfx` exporter:
  - Add resource attributes to events (#2631)
  - Add translation rule to drop dimensions (#2660)
  - Remove temporary host translation workaround (#2652)
  - Remove unnecessary default translation rules (#2672)
  - Update `exclude_metrics` option so that the default exclude rules can be overridden by setting the option to `[]` (#2737)
- `awsprometheusremotewrite` exporter: Add support for given IAM roles (#2675)
- `statsd` receiver: Change to use OpenTelemetry type instead of OpenCensus type (#2733)
- `resourcedetection` processor: Add missing entries for `cloud.infrastructure_service` (#2777)

### 🧰 Bug fixes 🧰

- `dynatrace` exporter: Serialize each datapoint into separate line (#2618)
- `splunkhec` exporter: Retain all otel attributes (#2712)
- `newrelic` exporter: Fix default metric URL (#2739)
- `googlecloud` exporter: Add host.name label if hostname is present in node (#2711)

## v0.22.0

# 🎉 OpenTelemetry Collector Contrib v0.22.0 (Beta) 🎉

The OpenTelemetry Collector Contrib contains everything in the [opentelemetry-collector release](https://github.com/open-telemetry/opentelemetry-collector/releases/tag/v0.22.0) (be sure to check the release notes here as well!). Check out the [Getting Started Guide](https://opentelemetry.io/docs/collector/getting-started/) for deployment and configuration information.

### 🚀 New components 🚀

- `filelog` receiver to tail and parse logs from files using the [opentelemetry-log-collection](https://github.com/open-telemetry/opentelemetry-log-collection) library

### 💡 Enhancements 💡

- `dynatrace` exporter: Send metrics to Dynatrace in chunks of 1000 (#2468)
- `k8s` processor: Add ability to associate metadata tags using pod UID rather than just IP (#2199)
- `signalfx` exporter:
  - Add statusCode to logging field on dimension client (#2459)
  - Add translation rules for `cpu.utilization_per_core` (#2540)
  - Updates to metadata handling (#2531)
  - Calculate extra network I/O metrics (#2553)
  - Calculate extra disk I/O metrics (#2557)
- `statsd` receiver: Add metric type label and `enable_metric_type` option (#2466)
- `sumologic` exporter: Add support for carbon2 format (#2562)
- `resourcedetection` processor: Add Azure detector (#2372)
- `k8scluster` receiver: Use OTel conventions for metadata (#2530)
- `newrelic` exporter: Multi-tenant support for sending trace data and performance enhancements (#2481)
- `stackdriver` exporter: Enable `retry_on_failure` and `sending_queue` options (#2613)
- Use standard way to convert from time.Time to proto Timestamp (#2548)

### 🧰 Bug fixes 🧰

- `signalfx` exporter:
  - Fix calculation of `network.total` metric (#2551)
  - Correctly convert dimensions on metadata updates (#2552)
- `awsxray` exporter and receiver: Fix the type of content_length (#2539)
- `resourcedetection` processor: Use values in accordance to semantic conventions for AWS (#2556)
- `awsemf` exporter: Fix concurrency issue (#2571)

## v0.21.0

# 🎉 OpenTelemetry Collector Contrib v0.21.0 (Beta) 🎉

The OpenTelemetry Collector Contrib contains everything in the [opentelemetry-collector release](https://github.com/open-telemetry/opentelemetry-collector/releases/tag/v0.21.0) (be sure to check the release notes here as well!). Check out the [Getting Started Guide](https://opentelemetry.io/docs/collector/getting-started/) for deployment and configuration information.

### 🚀 New components 🚀

- `loki` exporter to export data via HTTP to Loki

### 🛑 Breaking changes 🛑

- `signalfx` exporter: Allow periods to be sent in dimension keys (#2456). Existing users who do not want to change this functionality can set `nonalphanumeric_dimension_chars` to `_-`

### 💡 Enhancements 💡

- `awsemf` exporter:
  - Support unit customization before sending logs to AWS CloudWatch (#2318)
  - Group exported metrics by labels (#2317)
- `datadog` exporter: Add basic span events support (#2338)
- `alibabacloudlogservice` exporter: Support new metrics interface (#2280)
- `sumologic` exporter:
  - Enable metrics pipeline (#2117)
  - Add support for all types of log body (#2380)
- `signalfx` exporter: Add `nonalphanumeric_dimension_chars` config option (#2442)

### 🧰 Bug fixes 🧰

- `resourcedetection` processor: Fix resource attribute environment variable (#2378)
- `k8scluster` receiver: Fix nil pointer bug (#2450)

## v0.20.0

# 🎉 OpenTelemetry Collector Contrib v0.20.0 (Beta) 🎉

The OpenTelemetry Collector Contrib contains everything in the [opentelemetry-collector release](https://github.com/open-telemetry/opentelemetry-collector/releases/tag/v0.20.0) (be sure to check the release notes here as well!). Check out the [Getting Started Guide](https://opentelemetry.io/docs/collector/getting-started/) for deployment and configuration information.

### 🚀 New components 🚀

- `spanmetrics` processor to aggregate Request, Error and Duration (R.E.D) metrics from span data
- `awsxray` receiver to accept spans in the X-Ray Segment format
- `groupbyattrs` processor to group the records by provided attributes

### 🛑 Breaking changes 🛑

- Rename `kinesis` exporter to `awskinesis` (#2234)
- `signalfx` exporter: Remove `send_compatible_metrics` option, use `translation_rules` instead (#2267)
- `datadog` exporter: Remove default prefix from user metrics (#2308)

### 💡 Enhancements 💡

- `signalfx` exporter: Add k8s metrics to default excludes (#2167)
- `stackdriver` exporter: Reduce QPS (#2191)
- `datadog` exporter:
  - Translate otel exceptions to DataDog errors (#2195)
  - Use resource attributes for metadata and generated metrics (#2023)
- `sapm` exporter: Enable queuing by default (#1224)
- `dynatrace` exporter: Allow underscores anywhere in metric or dimension names (#2219)
- `awsecscontainermetrics` receiver: Handle stopped container's metadata (#2229)
- `awsemf` exporter: Enhance metrics batching in AWS EMF logs (#2271)
- `f5cloud` exporter: Add User-Agent header with version to requests (#2292)

### 🧰 Bug fixes 🧰

- `signalfx` exporter: Reinstate network/filesystem translation rules (#2171)

## v0.19.0

# 🎉 OpenTelemetry Collector Contrib v0.19.0 (Beta) 🎉

The OpenTelemetry Collector Contrib contains everything in the [opentelemetry-collector release](https://github.com/open-telemetry/opentelemetry-collector/releases/tag/v0.19.0) (be sure to check the release notes here as well!). Check out the [Getting Started Guide](https://opentelemetry.io/docs/collector/getting-started/) for deployment and configuration information.

### 🚀 New components 🚀

- `f5cloud` exporter to export metric, trace, and log data to F5 Cloud
- `jmx` receiver to report metrics from a target MBean server in conjunction with the [JMX Metric Gatherer](https://github.com/open-telemetry/opentelemetry-java-contrib/blob/main/contrib/jmx-metrics/README.md)

### 🛑 Breaking changes 🛑

- `signalfx` exporter: The `exclude_metrics` option now takes slice of metric filters instead of just metric names (slice of strings) (#1951)

### 💡 Enhancements 💡

- `datadog` exporter: Sanitize datadog service names (#1982)
- `awsecscontainermetrics` receiver: Add more metadata (#2011)
- `azuremonitor` exporter: Favor RPC over HTTP spans (#2006)
- `awsemf` exporter: Always use float64 as calculated rate (#2019)
- `splunkhec` receiver: Make the HEC receiver path configurable, and use `/*` by default (#2137)
- `signalfx` exporter:
  - Drop non-default metrics and add `include_metrics` option to override (#2145, #2146, #2162)
  - Rename `system.network.dropped_packets` metric to `system.network.dropped` (#2160)
  - Do not filter cloud attributes from dimensions (#2020)
- `redis` receiver: Migrate to pdata metrics #1889

### 🧰 Bug fixes 🧰

- `datadog` exporter: Ensure that version tag is added to trace stats (#2010)
- `loadbalancing` exporter: Rolling update of collector can stop the periodical check of DNS updates (#1798)
- `awsecscontainermetrics` receiver: Change the type of `exit_code` from string to int and deal with the situation when there is no data (#2147)
- `groupbytrace` processor: Make onTraceReleased asynchronous to fix processor overload (#1808)
- Handle cases where the time field of Splunk HEC events is encoded as a String (#2159)

## v0.18.0

# 🎉 OpenTelemetry Collector Contrib v0.18.0 (Beta) 🎉

The OpenTelemetry Collector Contrib contains everything in the [opentelemetry-collector release](https://github.com/open-telemetry/opentelemetry-collector/releases/tag/v0.18.0) (be sure to check the release notes here as well!). Check out the [Getting Started Guide](https://opentelemetry.io/docs/collector/getting-started/) for deployment and configuration information.

### 🚀 New components 🚀

- `sumologic` exporter to send logs and metrics data to Sumo Logic
- `dynatrace` exporter to send metrics to Dynatrace

### 💡 Enhancements 💡

- `datadog` exporter:
  - Add resource attributes to tags conversion feature (#1782)
  - Add Kubernetes conventions for hostnames (#1919)
  - Add container tags to datadog export for container infra metrics in service view (#1895)
  - Update resource naming and span naming (#1861)
  - Add environment variables support for config options (#1897)
- `awsxray` exporter: Add parsing of JavaScript stack traces (#1888)
- `elastic` exporter: Translate exception span events (#1858)
- `signalfx` exporter: Add translation rules to aggregate per core CPU metrics in default translations (#1841)
- `resourcedetection` processor: Gather tags associated with the EC2 instance and add them as resource attributes (#1899)
- `simpleprometheus` receiver: Add support for passing params to the prometheus scrape config (#1949)
- `azuremonitor` exporter: Implement Span status code specification changes - gRPC (#1960)
- `metricstransform` processor: Add grouping option ($1887)
- `alibabacloudlogservice` exporter: Use producer to send data to improve performance (#1981)

### 🧰 Bug fixes 🧰

- `datadog` exporter: Handle monotonic metrics client-side (#1805)
- `awsxray` exporter: Log error when translating span (#1809)

## v0.17.0

# 🎉 OpenTelemetry Collector Contrib v0.17.0 (Beta) 🎉

The OpenTelemetry Collector Contrib contains everything in the [opentelemetry-collector release](https://github.com/open-telemetry/opentelemetry-collector/releases/tag/v0.17.0) (be sure to check the release notes here as well!). Check out the [Getting Started Guide](https://opentelemetry.io/docs/collector/getting-started/) for deployment and configuration information.

### 💡 Enhancements 💡

- `awsemf` exporter: Add collector version to EMF exporter user agent (#1778)
- `signalfx` exporter: Add configuration for trace correlation (#1795)
- `statsd` receiver: Add support for metric aggregation (#1670)
- `datadog` exporter: Improve logging of hostname detection (#1796)

### 🧰 Bug fixes 🧰

- `resourcedetection` processor: Fix ecs detector to not use the default golang logger (#1745)
- `signalfx` receiver: Return 200 when receiver succeed (#1785)
- `datadog` exporter: Use a singleton for sublayer calculation (#1759)
- `awsxray` and `awsemf` exporters: Change the User-Agent content order (#1791)

## v0.16.0

# 🎉 OpenTelemetry Collector Contrib v0.16.0 (Beta) 🎉

The OpenTelemetry Collector Contrib contains everything in the [opentelemetry-collector release](https://github.com/open-telemetry/opentelemetry-collector/releases/tag/v0.16.0) (be sure to check the release notes here as well!). Check out the [Getting Started Guide](https://opentelemetry.io/docs/collector/getting-started/) for deployment and configuration information.

### 🛑 Breaking changes 🛑

- `honeycomb` exporter: Update to use internal data format (#1689)

### 💡 Enhancements 💡

- `newrelic` exporter: Add support for span events (#1643)
- `awsemf` exporter:
  - Add placeholder support in `log_group_name` and `log_stream_name` config (#1623, #1661)
  - Add label matching filtering rule (#1619)
- `resourcedetection` processor: Add new resource detector for AWS Elastic Beanstalk environments (#1585)
- `loadbalancing` exporter:
  - Add sort of endpoints in static resolver (#1692)
  - Allow specifying port when using DNS resolver (#1650)
- Add `batchperresourceattr` helper library that splits an incoming data based on an attribute in the resource (#1694)
- `alibabacloudlogservice` exporter:
  - Add logs exporter (#1609)
  - Change trace type from opencensus to opentelemetry (#1713)
- `datadog` exporter:
  - Improve trace exporter performance (#1706, #1707)
  - Add option to only send metadata (#1723)
- `awsxray` exporter:
  - Add parsing of Python stack traces (#1676)
  - Add collector version to user agent (#1730)

### 🧰 Bug fixes 🧰

- `loadbalancing` exporter:
  - Fix retry queue for exporters (#1687)
  - Fix `periodicallyResolve` for DNS resolver checks (#1678)
- `datadog` exporter: Fix status code handling (#1691)
- `awsxray` exporter:
  - Fix empty traces in X-Ray console (#1709)
  - Stricter requirements for adding http request url (#1729)
  - Fix status code handling for errors/faults (#1740)
- `signalfx` exporter:
  - Split incoming data requests by access token before enqueuing (#1727)
  - Disable retry on 400 and 401, retry with backoff on 429 and 503 (#1672)
- `awsecscontainermetrics` receiver: Improve error handling to fix seg fault (#1738)

## v0.15.0

# 🎉 OpenTelemetry Collector Contrib v0.15.0 (Beta) 🎉

The OpenTelemetry Collector Contrib contains everything in the [opentelemetry-collector release](https://github.com/open-telemetry/opentelemetry-collector/releases/tag/v0.15.0) (be sure to check the release notes here as well!). Check out the [Getting Started Guide](https://opentelemetry.io/docs/collector/getting-started/) for deployment and configuration information.

### 🚀 New components 🚀

- `zookeeper` receiver: Collects metrics from a Zookeeper instance using the `mntr` command
- `loadbalacing` exporter: Consistently exports spans belonging to the same trace to the same backend
- `windowsperfcounters` receiver: Captures the configured system, application, or custom performance counter data from the Windows registry using the PDH interface
- `awsprometheusremotewrite` exporter:  Sends metrics data in Prometheus TimeSeries format to a Prometheus Remote Write Backend and signs each outgoing HTTP request following the AWS Signature Version 4 signing process

### 💡 Enhancements 💡

- `awsemf` exporter:
  - Add `metric_declarations` config option for metric filtering and dimensions (#1503)
  - Add SummaryDataType and remove Min/Max from Histogram (#1584)
- `signalfxcorrelation` exporter: Add ability to translate host dimension (#1561)
- `newrelic` exporter: Use pdata instead of the OpenCensus for traces (#1587)
- `metricstransform` processor:
  - Add `combine` action for matched metrics (#1506)
  - Add `submatch_case` config option to specify case of matched label values (#1640)
- `awsecscontainermetrics` receiver: Extract cluster name from ARN (#1626)
- `elastic` exporter: Improve handling of span status if the status code is unset (#1591)

### 🧰 Bug fixes 🧰

- `awsemf` exporter: Add check for unhandled metric data types (#1493)
- `groupbytrace` processor: Make buffered channel to avoid goroutines leak (#1505)
- `stackdriver` exporter: Set `options.UserAgent` so that the OpenCensus exporter does not override the UA ($1620)

## v0.14.0

# 🎉 OpenTelemetry Collector Contrib v0.14.0 (Beta) 🎉

The OpenTelemetry Collector Contrib contains everything in the [opentelemetry-collector release](https://github.com/open-telemetry/opentelemetry-collector/releases/tag/v0.14.0) (be sure to check the release notes here as well!). Check out the [Getting Started Guide](https://opentelemetry.io/docs/collector/getting-started/) for deployment and configuration information.

### 🚀 New components 🚀

- `datadog` exporter to send metric and trace data to Datadog (#1352)
- `tailsampling` processor moved from core to contrib (#1383)

### 🛑 Breaking changes 🛑

- `jmxmetricsextension` migrated to `jmxreceiver` (#1182, #1357)
- Move signalfx correlation code out of `sapm` to `signalfxcorrelation` exporter (#1376)
- Move Splunk specific utils outside of common (#1306)
- `stackdriver` exporter:
    - Config options `metric_prefix` & `skip_create_metric_descriptor` are now nested under `metric`, see [README](https://github.com/open-telemetry/opentelemetry-collector-contrib/blob/main/exporter/stackdriverexporter/README.md).
    - Trace status codes no longer reflect gRPC codes as per spec changes: open-telemetry/opentelemetry-specification#1067
- `datadog` exporter: Remove option to change the namespace prefix (#1483)

### 💡 Enhancements 💡

- `splunkhec` receiver: Add ability to ingest metrics (#1276)
- `signalfx` receiver: Improve pipeline error handling (#1329)
- `datadog` exporter:
  - Improve hostname resolution (#1285)
  - Add flushing/export of traces and trace-related statistics (#1266)
  - Enable traces on Windows (#1340)
  - Send otel.exporter running metric (#1354)
  - Add tag normalization util method (#1373)
  - Send host metadata (#1351)
  - Support resource conventions for hostnames (#1434)
  - Add version tag extract (#1449)
- Add `batchpertrace` library to split the incoming batch into several batches, one per trace (#1257)
- `statsd` receiver:
  - Add timer support (#1335)
  - Add sample rate support for counter, transfer gauge to double and transfer counter to int only (#1361)
- `awsemf` exporter: Restructure metric translator logic (#1353)
- `resourcedetection` processor:
  - Add EC2 hostname attribute (#1324)
  - Add ECS Resource detector (#1360)
- `sapm` exporter: Add queue settings (#1390)
- `metrictransform` processor: Add metric filter option (#1447)
- `awsxray` exporter: Improve ECS attribute and origin translation (#1428)
- `resourcedetection` processor: Initial system detector (#1405)

### 🧰 Bug fixes 🧰

- Remove duplicate definition of cloud providers with core conventions (#1288)
- `kubeletstats` receiver: Handle nil references from the kubelet API (#1326)
- `awsxray` receiver:
  - Add kind type to root span to fix the empty parentID problem (#1338)
  - Fix the race condition issue (#1490)
- `awsxray` exporter:
  - Setting the tlsconfig InsecureSkipVerify using NoVerifySSL (#1350)
  - Drop invalid xray trace id (#1366)
- `elastic` exporter: Ensure span name is limited (#1371)
- `splunkhec` exporter: Don't send 'zero' timestamps to Splunk HEC (#1157)
- `stackdriver` exporter: Skip processing empty metrics slice (#1494)

## v0.13.0

# 🎉 OpenTelemetry Collector Contrib v0.13.0 (Beta) 🎉

The OpenTelemetry Collector Contrib contains everything in the [opentelemetry-collector release](https://github.com/open-telemetry/opentelemetry-collector/releases/tag/v0.13.0) (be sure to check the release notes here as well!). Check out the [Getting Started Guide](https://opentelemetry.io/docs/collector/getting-started/) for deployment and configuration information.

### 💡 Enhancements 💡

- `sapm` exporter:
  - Enable queuing by default (#1224)
  - Add SignalFx APM correlation (#1205)
  - Make span source attribute and destination dimension names configurable (#1286)
- `signalfx` exporter:
  - Pass context to the http client requests (#1225)
  - Update `disk.summary_utilization` translation rule to accommodate new labels (#1258)
- `newrelic` exporter: Add `span.kind` attribute (#1263)
- `datadog` exporter:
  - Add Datadog trace translation helpers (#1208)
  - Add API key validation (#1216)
- `splunkhec` receiver: Add the ability to ingest logs (#1268)
- `awscontainermetrics` receiver: Report `CpuUtilized` metric in percentage (#1283)
- `awsemf` exporter: Only calculate metric rate for cumulative counter and avoid SingleDimensionRollup for metrics with only one dimension (#1280)

### 🧰 Bug fixes 🧰

- Make `signalfx` exporter a metadata exporter (#1252)
- `awsecscontainermetrics` receiver: Check for empty network rate stats and set zero (#1260)
- `awsemf` exporter: Remove InstrumentationLibrary dimension in CloudWatch EMF Logs if it is undefined (#1256)
- `awsxray` receiver: Fix trace/span id transfer (#1264)
- `datadog` exporter: Remove trace support for Windows for now (#1274)
- `sapm` exporter: Correlation enabled check inversed (#1278)

## v0.12.0

# 🎉 OpenTelemetry Collector Contrib v0.12.0 (Beta) 🎉

The OpenTelemetry Collector Contrib contains everything in the [opentelemetry-collector release](https://github.com/open-telemetry/opentelemetry-collector/releases/tag/v0.12.0) (be sure to check the release notes here as well!). Check out the [Getting Started Guide](https://opentelemetry.io/docs/collector/getting-started/) for deployment and configuration information.

### 🚀 New components 🚀

- `awsemf` exporter to support exporting metrics to AWS CloudWatch (#498, #1169)
- `http_forwarder` extension that forwards HTTP requests to a specified target (#979, #1014, #1150)
- `datadog` exporter that sends metric and trace data to Datadog (#1142, #1178, #1181, #1212)
- `awsecscontainermetrics` receiver to collect metrics from Amazon ECS Task Metadata Endpoint (#1089, #1148, #1160)

### 💡 Enhancements 💡

- `signalfx` exporter:
  - Add host metadata synchronization (#1039, #1118)
  - Add `copy_dimensions` translator option (#1126)
  - Update `k8s_cluster` metric translations (#1121)
  - Add option to exclude metrics (#1156)
  - Add `avg` aggregation method (#1151)
  - Fallback to host if cloud resource id not found (#1170)
  - Add backwards compatible translation rules for the `dockerstatsreceiver` (#1201)
  - Enable queuing and retries (#1223)
- `splunkhec` exporter:
  - Add log support (#875)
  - Enable queuing and retries (#1222)
- `k8scluster` receiver: Standardize metric names (#1119)
- `awsxray` exporter:
  - Support AWS EKS attributes (#1090)
  - Store resource attributes in X-Ray segments (#1174)
- `honeycomb` exporter:
  - Add span kind to the event sent to Honeycomb (#474)
  - Add option to adjust the sample rate using an attribute on the span (#1162)
- `jmxmetrics` extension: Add subprocess manager to manage child java processes (#1028)
- `elastic` exporter: Initial metrics support (#1173)
- `k8s` processor: Rename default attr names for label/annotation extraction (#1214)
- Add common SignalFx host id extraction (#1100)
- Allow MSI upgrades (#1165)

### 🧰 Bug fixes 🧰

- `awsxray` exporter: Don't set origin to EC2 when not on AWS (#1115)

## v0.11.0

# 🎉 OpenTelemetry Collector Contrib v0.11.0 (Beta) 🎉

The OpenTelemetry Collector Contrib contains everything in the [opentelemetry-collector release](https://github.com/open-telemetry/opentelemetry-collector/releases/tag/v0.11.0) (be sure to check the release notes here as well!). Check out the [Getting Started Guide](https://opentelemetry.io/docs/collector/getting-started/) for deployment and configuration information.

### 🚀 New components 🚀
- add `dockerstats` receiver as top level component (#1081)
- add `tracegen` utility (#956)

### 💡 Enhancements 💡
- `stackdriver` exporter: Allow overriding client options via config (#1010)
- `k8scluster` receiver: Ensure informer caches are synced before initial data sync (#842)
- `elastic` exporter: Translate `deployment.environment` resource attribute to Elastic APM's semantically equivalent `service.environment` (#1022)
- `k8s` processor: Add logs support (#1051)
- `awsxray` exporter: Log response error with zap (#1050)
- `signalfx` exporter
  - Add dimensions to renamed metrics (#1041)
  - Add translation rules for `disk_ops.total` and `disk_ops.pending` metrics (#1082)
  - Add event support (#1036)
- `kubeletstats` receiver: Cache detailed PVC labels to reduce API calls (#1052)
- `signalfx` receiver: Add event support (#1035)

## v0.10.0

# 🎉 OpenTelemetry Collector Contrib v0.10.0 (Beta) 🎉

The OpenTelemetry Collector Contrib contains everything in the [opentelemetry-collector release](https://github.com/open-telemetry/opentelemetry-collector/releases/tag/v0.10.0) (be sure to check the release notes here as well!). Check out the [Getting Started Guide](https://opentelemetry.io/docs/collector/getting-started/) for deployment and configuration information.

### 🚀 New components 🚀
- add initial docker stats receiver, without sourcing in top level components (#495)
- add initial jmx metrics extension structure, without sourcing in top level components (#740)
- `routing` processor for routing spans based on HTTP headers (#907)
- `splunkhec` receiver to receive Splunk HEC metrics, traces and logs (#840)
- Add skeleton for `http_forwarder` extension that forwards HTTP requests to a specified target (#979)

### 💡 Enhancements 💡
- `stackdriver` exporter
  - Add timeout parameter (#835)
  - Add option to configurably set UserAgent string (#758)
- `signalfx` exporter
  - Reduce memory allocations for big batches processing (#871)
  - Add AWSUniqueId and gcp_id generation (#829)
  - Calculate cpu.utilization compatibility metric (#839, #974, #954)
- `metricstransform` processor: Replace `{{version}}` in label values (#876)
- `resourcedetection` processor: Logs Support (#970)
- `statsd` receiver: Add parsing for labels and gauges (#903)

### 🧰 Bug fixes 🧰
- `k8s` processor
  - Wrap metrics before sending further down the pipeline (#837)
  - Fix setting attributes on metrics passed from agent (#836)
- `awsxray` exporter: Fix "pointer to empty string" is not omitted bug (#830)
- `azuremonitor` exporter: Treat UNSPECIFIED span kind as INTERNAL (#844)
- `signalfx` exporter: Remove misleading warnings (#869)
- `newrelic` exporter: Fix panic if service name is empty (#969)
- `honeycomb` exporter: Don't emit default proc id + starttime (#972)

## v0.9.0

# 🎉 OpenTelemetry Collector Contrib v0.9.0 (Beta) 🎉

The OpenTelemetry Collector Contrib contains everything in the [opentelemetry-collector release](https://github.com/open-telemetry/opentelemetry-collector/releases/tag/v0.9.0) (be sure to check the release notes here as well!). Check out the [Getting Started Guide](https://opentelemetry.io/docs/collector/getting-started/) for deployment and configuration information.

### 🛑 Breaking changes 🛑
- Remove deprecated `lightstep` exporter (#828)

### 🚀 New components 🚀
- `statsd` receiver for ingesting StatsD messages (#566)

### 💡 Enhancements 💡
- `signalfx` exporter
   - Add disk usage translations (#760)
   - Add disk utilization translations (#782)
   - Add translation rule to drop redundant metrics (#809)
- `kubeletstats` receiver
  - Sync available volume metadata from /pods endpoint (#690)
  - Add ability to collect detailed data from PVC (#743)
- `awsxray` exporter: Translate SDK name/version into xray model (#755)
- `elastic` exporter: Translate semantic conventions to Elastic destination fields (#671)
- `stackdriver` exporter: Add point count metric (#757)
- `awsxray` receiver
  - Ported the TCP proxy from the X-Ray daemon (#774)
  - Convert to OTEL trace format (#691)

### 🧰 Bug fixes 🧰
- `kubeletstats` receiver: Do not break down metrics batch (#754)
- `host` observer: Fix issue on darwin where ports listening on all interfaces are not correctly accounted for (#582)
- `newrelic` exporter: Fix panic on missing span status (#775)

## v0.8.0

# 🎉 OpenTelemetry Collector Contrib v0.8.0 (Beta) 🎉

The OpenTelemetry Collector Contrib contains everything in the [opentelemetry-collector release](https://github.com/open-telemetry/opentelemetry-collector/releases/tag/v0.8.0) (be sure to check the release notes here as well!). Check out the [Getting Started Guide](https://opentelemetry.io/docs/collector/getting-started/) for deployment and configuration information.

### 🚀 New components 🚀

- Receivers
  - `prometheusexec` subprocess manager (##499)

### 💡 Enhancements 💡

- `signalfx` exporter
  - Add/Update metric translations (#579, #584, #639, #640, #652, #662)
  - Add support for calculate new metric translator (#644)
  - Add renaming rules for load metrics (#664)
  - Update `container.name` to `k8s.container.name` in default translation rule (#683)
  - Rename working-set and page-fault metrics (#679)
- `awsxray` exporter
  - Translate exception event into xray exception (#577)
  - Add ingestion of X-Ray segments via UDP (#502)
  - Parse Java stacktrace and populate in xray cause (#687)
- `kubeletstats` receiver
  - Add metric_groups option (#648)
  - Set datapoint timestamp in receiver (#661)
  - Change `container.name` label to `k8s.container.name` (#680)
  - Add working-set and page-fault metrics (#666)
  - Add basic support for volume metrics (#667)
- `stackdriver` trace exporter: Move to new interface and pdata (#486)
- `metricstranform` processor: Keep timeseries and points in order after aggregation (#663)
- `k8scluster` receiver: Change `container.spec.name` label to `k8s.container.name` (#681)
- Migrate receiver creator to internal data model (#701)
- Add ec2 support to `resourcedetection` processor (#587)
- Enable timeout, sending queue and retry for SAPM exporter (#707)

### 🧰 Bug fixes 🧰

- `azuremonitor` exporter: Correct HTTP status code success mapping (#588)
- `k8scluster` receiver: Fix owner reference in metadata updates (#649)
- `awsxray` exporter: Fix handling of db system (#697)

### 🚀 New components 🚀

- Skeleton for AWS ECS container metrics receiver (#463)
- `prometheus_exec` receiver (#655)

## v0.7.0

# 🎉 OpenTelemetry Collector Contrib v0.7.0 (Beta) 🎉

The OpenTelemetry Collector Contrib contains everything in the [opentelemetry-collector release](https://github.com/open-telemetry/opentelemetry-collector/releases/tag/v0.7.0) (be sure to check the release notes here as well!). Check out the [Getting Started Guide](https://opentelemetry.io/docs/collector/getting-started/) for deployment and configuration information.

### 🛑 Breaking changes 🛑

- `awsxray` receiver updated to support udp: `tcp_endpoint` config option renamed to `endpoint` (#497)
- TLS config changed for `sapmreceiver` (#488) and `signalfxreceiver` receivers (#488)

### 🚀 New components 🚀

- Exporters
  - `sentry` adds tracing exporter for [Sentry](https://sentry.io/) (#565)
- Extensions
  - `endpoints` observer: adds generic endpoint watcher (#427)
  - `host` observer: looks for listening network endpoints on host (#432)

### 💡 Enhancements 💡

- Update `honeycomb` exporter for v0.8.0 compatibility
- Extend `metricstransform` processor to be able to add a label to an existing metric (#441)
- Update `kubeletstats` metrics according to semantic conventions (#475)
- Updated `awsxray` receiver config to use udp (#497)
- Add `/pods` endpoint support in `kubeletstats` receiver to add extra labels (#569)
- Add metric translation options to `signalfx` exporter (#477, #501, #571, #573)

### 🧰 Bug fixes 🧰

- `azuremonitor` exporter: Mark spanToEnvelope errors as permanent (#500)

## v0.6.0

# 🎉 OpenTelemetry Collector Contrib v0.6.0 (Beta) 🎉

The OpenTelemetry Collector Contrib contains everything in the [opentelemetry-collector release](https://github.com/open-telemetry/opentelemetry-collector/releases/tag/v0.6.0) (be sure to check the release notes here as well!). Check out the [Getting Started Guide](https://opentelemetry.io/docs/collector/getting-started/) for deployment and configuration information.

### 🛑 Breaking changes 🛑

- Removed `jaegarlegacy` (#397) and `zipkinscribe` receivers (#410)
- `kubeletstats` receiver: Renamed `k8s.pod.namespace` pod label to `k8s.namespace.name` and `k8s.container.name` container label to `container.name`

### 🚀 New components 🚀

- Processors
  - `metricstransform` renames/aggregates within individual metrics (#376) and allow changing the data type between int and float (#402)

### 💡 Enhancements 💡

- `awsxray` exporter: Use `peer.service` as segment name when set. (#385)
- `splunk` exporter: Add trace exports support (#359, #399)
- Build and publish Windows MSI (#408) and DEB/RPM Linux packages (#405)

### 🧰 Bug fixes 🧰

- `kubeletstats` receiver:
  - Fixed NPE for newly created pods (#404)
  - Updated to latest change in the ReceiverFactoryOld interface (#401)
  - Fixed logging and self reported metrics (#357)
- `awsxray` exporter: Only convert SQL information for SQL databases. (#379)
- `resourcedetection` processor: Correctly obtain machine-type info from gce metadata (#395)
- `k8scluster` receiver: Fix container resource metrics (#416)

## v0.5.0

Released 01-07-2020

# 🎉 OpenTelemetry Collector Contrib v0.5.0 (Beta) 🎉

The OpenTelemetry Collector Contrib contains everything in the [opentelemetry-collector release](https://github.com/open-telemetry/opentelemetry-collector/releases/tag/v0.5.0) (be sure to check the release notes here as well!). Check out the [Getting Started Guide](https://opentelemetry.io/docs/collector/getting-started/) for deployment and configuration information.

### 🚀 New components 🚀

- Processors
  - `resourcedetection` to automatically detect the resource based on the configured set of detectors (#309)

### 💡 Enhancements 💡

- `kubeletstats` receiver: Support for ServiceAccount authentication (#324)
- `signalfx` exporter and receiver
  - Add SignalFx metric token passthrough and config option (#325)
  - Set default endpoint of `signalfx` receiver to `:9943` (#351)
- `awsxray` exporter: Support aws plugins EC2/ECS/Beanstalk (#343)
- `sapm` exporter and receiver: Add SAPM access token passthrough and config option (#349)
- `k8s` processor: Add metrics support (#358)
- `k8s` observer: Separate annotations from labels in discovered pods (#363)

### 🧰 Bug fixes 🧰

- `honeycomb` exporter: Remove shared use of libhoney from goroutines (#305)

## v0.4.0

Released 17-06-2020

# 🎉 OpenTelemetry Collector Contrib v0.4.0 (Beta) 🎉

The OpenTelemetry Collector Contrib contains everything in the [opentelemetry-collector release](https://github.com/open-telemetry/opentelemetry-collector/releases/tag/v0.4.0) (be sure to check the release notes here as well!). Check out the [Getting Started Guide](https://opentelemetry.io/docs/collector/getting-started/) for deployment and configuration information.

### 🛑 Breaking changes 🛑

  - `signalfx` exporter `url` parameter changed to `ingest_url` (no impact if only using `realm` setting)

### 🚀 New components 🚀

- Receivers
  - `receiver_creator` to create receivers at runtime (#145), add observer support to receiver_creator (#173), add rules support (#207), add dynamic configuration values (#235)
  - `kubeletstats` receiver (#237)
  - `prometheus_simple` receiver (#184)
  - `kubernetes-cluster` receiver (#175)
  - `redis` receiver (#138)
- Exporters
  - `alibabacloudlogservice` exporter (#259)
  - `SplunkHEC` metrics exporter (#246)
  - `elastic` APM exporter (#240)
  - `newrelic` exporter (#229)
- Extensions
  - `k8s` observer (#185)

### 💡 Enhancements 💡

- `awsxray` exporter
  - Use X-Ray convention of segment name == service name (#282)
  - Tweak xray export to improve rendering of traces and improve parity (#241)
  - Add handling for spans received with nil attributes (#212)
- `honeycomb` exporter
  - Use SendPresampled (#291)
  - Add span attributes as honeycomb event fields (#271)
  - Support resource labels in Honeycomb exporter (#20)
- `k8s` processor
  - Add support of Pod UID extraction to k8sprocessor (#219)
  - Use `k8s.pod.ip` to record resource IP instead of just `ip` (#183)
  - Support same authentication mechanism as other kubernetes components do (#307)
- `sapm` exporter: Add TLS for SAPM and SignalFx receiver (#215)
- `signalfx` exporter
  - Add metric metadata syncer to SignalFx exporter (#231)
  - Add TLS for SAPM and SignalFx receiver (#215)
- `stackdriver` exporter: Add support for resource mapping in config (#163)

### 🧰 Bug fixes 🧰

- `awsxray` exporter: Wrap bad request errors for proper handling by retry queue (#205)
- `lightstep` exporter: Ensure Lightstep exporter doesnt crash on nil node (#250)
- `sapm` exporter: Do not break Jaeger traces before sending downstream (#193)
- `k8s` processor: Ensure Jaeger spans work in passthrough mode (262)

## 🧩 Components 🧩

### Receivers

| Traces | Metrics |
|:-------:|:-------:|
| Jaeger Legacy | Carbon |
| SAPM (SignalFx APM) | Collectd |
| Zipkin Scribe | K8s Cluster |
| | Redis |
| |  SignalFx |
| | Simple Prometheus |
| | Wavefront |

### Processors

- K8s

### Exporters

| Commercial | Community |
|:------------:|:-----------:|
| Alibaba Cloud Log Service | Carbon |
| AWS X-ray | Elastic |
| Azure Monitor | Jaeger Thrift |
| Honeycomb | Kinesis |
| Lightstep |
| New Relic |
| SAPM (SignalFx APM) |
| SignalFx (Metrics) |
| Splunk HEC |
| Stackdriver (Google) |

### Extensions

- Observer
  - K8s

## v0.3.0 Beta

Released 2020-03-30

### Breaking changes

-  Make prometheus receiver config loading strict. #697
Prometheus receiver will now fail fast if the config contains unused keys in it.

### Changes and fixes

- Enable best effort serve by default of Prometheus Exporter (https://github.com/orijtech/prometheus-go-metrics-exporter/pull/6)
- Fix null pointer exception in the logging exporter #743
- Remove unnecessary condition to have at least one processor #744
- Updated Honeycomb exported to `honeycombio/opentelemetry-exporter-go v0.3.1`

### Features

Receivers / Exporters:

* AWS X-Ray
* Carbon
* CollectD
* Honeycomb
* Jaeger
* Kinesis
* LightStep
* OpenCensus
* OpenTelemetry
* SAPM
* SignalFx
* Stackdriver
* Wavefront
* Zipkin
* Zipkin Scribe


Processors:

* Attributes
* Batch
* Memory Limiter
* Queued Retry
* Resource
* Sampling
* Span
* Kubernetes

Extensions:

* Health Check
* Performance Profiler
* zPages


## v0.2.8

Released 2020-03-25

Alpha v0.2.8 of OpenTelemetry Collector Contrib.

- Implemented OTLP receiver and exporter.
- Added ability to pass config to the service programmatically (useful for custom builds).
- Improved own metrics / observability.


## v0.2.7

Released 2020-03-17

### Self-Observability
- New command-line switch to control legacy and new metrics. Users are encouraged
to experiment and migrate to the new metrics.
- Improved error handling on shutdown.


### Processors
- Fixed passthrough mode k8sprocessor.
- Added `HASH` action to attribute processor.

### Receivers and Exporters
- Added Honeycomb exporter.
- Added LightStep exporter.
- Added regular expression for Carbon receiver, allowing the metric name to be broken into proper label keys and values.
- Updated Stackdriver exporter to use a new batch API.


## v0.2.6 Alpha

Released 2020-02-18

### Self-Observability
- Updated metrics prefix to `otelcol` and expose command line argument to modify the prefix value.
- Batch dropped span now emits zero when no spans are dropped.

### Processors
- Extended Span processor to have include/exclude span logic.
- Ability to choose strict or regexp matching for include/exclude filters.

### Receivers and Exporters
- Added Carbon receiver and exporter.
- Added Wavefront receiver.


## v0.0.5 Alpha

Released 2020-01-30

- Regexp-based filtering of span names.
- Ability to extract attributes from span names and rename span.
- File exporter for debugging.
- Span processor is now enabled by default.

## v0.0.1 Alpha

Released 2020-01-11

First release of OpenTelemetry Collector Contrib.


[v0.3.0]: https://github.com/open-telemetry/opentelemetry-collector-contrib/compare/v0.2.8...v0.3.0
[v0.2.8]: https://github.com/open-telemetry/opentelemetry-collector-contrib/compare/v0.2.7...v0.2.8
[v0.2.7]: https://github.com/open-telemetry/opentelemetry-collector-contrib/compare/v0.2.6...v0.2.7
[v0.2.6]: https://github.com/open-telemetry/opentelemetry-collector-contrib/compare/v0.0.5...v0.2.6
[v0.0.5]: https://github.com/open-telemetry/opentelemetry-collector-contrib/compare/v0.0.1...v0.0.5
[v0.0.1]: https://github.com/open-telemetry/opentelemetry-collector-contrib/tree/v0.0.1<|MERGE_RESOLUTION|>--- conflicted
+++ resolved
@@ -17,14 +17,11 @@
 ### 💡 Enhancements 💡
 - `pkg/translator/prometheusremotewrite`: Allow to disable sanitize metric labels (#8270)
 
-<<<<<<< HEAD
-- `cmd/mdatagen`: Update documentation generated for attributes to list enumerated values and show the "value" that will be visible on metrics when it is different from the attribute key in metadata.yaml (#8983)
 - `attributesprocessor`: Support filter by severity (#9132)
-=======
+
 ### 🧰 Bug fixes 🧰
 
 ## v0.49.0
->>>>>>> 37e40d3f
 
 ### 🛑 Breaking changes 🛑
 
