# Changelog

## Unreleased

## 💡 Enhancements 💡

- `prometheusremotewriteexporter`: Handling Staleness flag from OTLP (#6679)
<<<<<<< HEAD
- `mysqlreceiver`: Add Integration test (#6916)

=======
- `datadogexporter`: Add compatibility with ECS Fargate semantic conventions (#6670)
>>>>>>> 290975fe

## 🛑 Breaking changes 🛑

- `memcachedreceiver`: Update metric names (#6594)
- `memcachedreceiver`: Fix some metric units and value types (#6895)
- `sapm` receiver: Use Jaeger status values instead of OpenCensus (#6682)
- `jaeger` receiver/exporter: Parse/set Jaeger status with OTel spec values (#6682)

## 🚀 New components 🚀

- `ecs_task_observer`: Discover running containers in AWS ECS tasks (#6894)

## 🧰 Bug fixes 🧰

## 💡 Enhancements 💡

- `lokiexporter`: add complete log record to body (#6619)

- `spanmetricproccessor`: use an LRU cache for the cached Dimensions key-value pairs (#2179)

## v0.41.0

## 🛑 Breaking changes 🛑

- None

## 🚀 New components 🚀

- `asapauthextension` (#6627)
- `mongodbatlasreceiver` (#6367)

## 🧰 Bug fixes 🧰

- `filestorageextension`: fix panic when configured directory cannot be accessed (#6103)
- `hostmetricsreceiver`: fix set of attributes for system.cpu.time metric (#6422)
- `k8sobserver`: only record pod endpoints for running pods (#5878)
- `mongodbatlasreceiver`: fix attributes fields in metadata.yaml (#6440)
- `prometheusexecreceiver`: command line processing on Windows (#6145)
- `spanmetricsprocessor`: fix exemplars support (#6140)
-  Remap arm64 to aarch64 on rpm/deb packages (#6635)

## 💡 Enhancements 💡

- `datadogexporter`: do not use attribute localhost-like hostnames (#6477)
- `datadogexporter`: retry per network call (#6412)
- `datadogexporter`: take hostname into account for cache (#6223)
- `exporter/lokiexporter`: adding a feature for loki exporter to encode JSON for log entry (#5846)
- `googlecloudspannerreceiver`: added fallback to ADC for database connections. (#6629)
- `googlecloudspannerreceiver`: added parsing only distinct items for sample lock request label. (#6514)
- `googlecloudspannerreceiver`: added request tag label to metadata config for top query stats. (#6475)
- `googlecloudspannerreceiver`: added sample lock requests label to the top lock stats metrics. (#6466)
- `googlecloudspannerreceiver`: added transaction tag label to metadata config for top transaction stats. (#6433)
- `groupbyattrsprocessor`: added support for metrics signal (#6248)
- `hostmetricsreceiver`: ensure SchemaURL is set (#6482)
- `kubeletstatsreceiver`: add support for read-only kubelet endpoint (#6488)
- `mysqlreceiver`: enable native authentication (#6628)
- `mysqlreceiver`: remove requirement for password on MySQL (#6479)
- `receiver/prometheusreceiver`: do not add host.name to metrics from localhost/unspecified targets (#6476)
- `spanmetricsprocessor`: add setStatus operation (#5886)
- `splunkhecexporter`: remove duplication of host.name attribute (#6527)
- `tanzuobservabilityexporter`: add consumer for sum metrics. (#6385)
- Update log-collection library to v0.23.0 (#6593)

## v0.40.0

## 🛑 Breaking changes 🛑

- `tencentcloudlogserviceexporter`: change `Endpoint` to `Region` to simplify configuration (#6135)

## 🚀 New components 🚀

- Add `memcached` receiver (#5839)

## 🧰 Bug fixes 🧰

- Fix token passthrough for HEC (#5435)
- `datadogexporter`: Fix missing resource attributes default mapping when resource_attributes_as_tags: false (#6359)
- `tanzuobservabilityexporter`: Log and report missing metric values. (#5835)
- `mongodbatlasreceiver`: Fix metrics metadata (#6395)

## 💡 Enhancements 💡

- `awsprometheusremotewrite` exporter: Improve error message when failing to sign request
- `mongodbatlas`: add metrics (#5921)
- `healthcheckextension`: Add path option (#6111)
- Set unprivileged user to container image (#6380)
- `k8sclusterreceiver`: Add allocatable type of metrics (#6113)
- `observiqexporter`: Allow Dialer timeout to be configured (#5906)
- `routingprocessor`: remove broken debug log fields (#6373)
- `prometheusremotewriteexporter`: Add exemplars support (#5578) 

## v0.39.0

## 🛑 Breaking changes 🛑

- `httpdreceiver` renamed to `apachereceiver` to match industry standards (#6207)
- `tencentcloudlogserviceexporter` change `Endpoint` to `Region` to simplify configuration (#6135)

## 🚀 New components 🚀

- Add `postgresqlreceiver` config and factory (#6153)
- Add TencentCloud LogService exporter `tencentcloudlogserviceexporter` (#5722)
- Restore `jaegerthrifthttpexporter` (#5666)
- Add `skywalkingexporter` (#5690, #6114)

## 🧰 Bug fixes 🧰

- `datadogexporter`: Improve cumulative metrics reset detection using `StartTimestamp` (#6120)
- `mysqlreceiver`: Address issues in shutdown function (#6239)
- `tailsamplingprocessor`: End go routines during shutdown (#5693)
- `googlecloudexporter`: Update google cloud exporter to correctly close the metric exporter (#5990)
- `statsdreceiver`: Fix the summary point calculation (#6155)
- `datadogexporter` Correct default value for `send_count_sum_metrics` (#6130)

## 💡 Enhancements 💡

- `datadogexporter`: Increase default timeout to 15 seconds (#6131)
- `googlecloudspannerreceiver`: Added metrics cardinality handling for Google Cloud Spanner receiver (#5981, #6148, #6229)
- `mysqlreceiver`: Mysql add support for different protocols (#6138)
- `bearertokenauthextension`: Added support of Bearer Auth for HTTP Exporters (#5962)
- `awsxrayexporter`: Fallback to rpc.method for segment operation when aws.operation missing (#6231)
- `healthcheckextension`: Add new health check feature for collector pipeline (#5643)
- `datadogexporter`: Always add current hostname (#5967)
- `k8sattributesprocessor`: Add code to fetch all annotations and labels by specifying key regex (#5780)
- `datadogexporter`: Do not rely on collector to resolve envvar when possible to resolve them (#6122)
- `datadogexporter`: Add container tags to attributes package (#6086)
- `datadogexporter`: Preserve original TraceID (#6158)
- `prometheusreceiver`: Enhance prometheus receiver logger to determine errors, test real e2e usage (#5870)
- `awsxrayexporter`: Added support for AWS AppRunner origin (#6141)

## v0.38.0

## 🛑 Breaking changes 🛑

- `datadogexporter` Make distributions the default histogram export option. (#5885)
- `redisreceiver` Update Redis receiver's metric names. (#5837)
- Remove `scraperhelper` from contrib, use the core version. (#5826)

## 🚀 New components 🚀

- `googlecloudspannerreceiver` Added implementation of Google Cloud Spanner receiver. (#5727)
- `awsxrayproxy` Wire up awsxrayproxy extension. (#5747)
- `awscontainerinsightreceiver` Enable AWS Container Insight receiver. (#5960)

## 🧰 Bug fixes 🧰

- `statsdreceiver`: fix start timestamp / temporality for counters. (#5714)
- Fix security issue related to github.com/tidwall/gjson. (#5936)
- `datadogexporter` Fix cumulative histogram handling in distributions mode (#5867)
- `datadogexporter` Skip nil sketches (#5925)

## 💡 Enhancements 💡

- Extend `kafkareceiver` configuration capabilities. (#5677)
- Convert `mongodbatlas` receiver to use scraperhelper. (#5827)
- Convert `dockerstats` receiver to use scraperhelper. (#5825)
- Convert `podman` receiver to use scraperhelper. (#5822)
- Convert `redisreceiver` to use scraperhelper. (#5796)
- Convert `kubeletstats` receiver to use scraperhelper. (#5821)
- `googlecloudspannerreceiver` Migrated Google Cloud Spanner receiver to scraper approach. (#5868)
- `datadogexporter` Use a `Consumer` interface for decoupling from zorkian's package. (#5315)
- `mdatagen` - Add support for extended metric descriptions (#5688)
- `signalfxexporter` Log datapoints option. (#5689)
- `cumulativetodeltaprocessor`: Update cumulative to delta. (#5772)
- Update configuration default values in log receivers docs. (#5840)
- `fluentforwardreceiver`: support more complex fluent-bit objects. (#5676)
- `datadogexporter` Remove spammy logging. (#5856)
- `datadogexporter` Remove obsolete report_buckets config. (#5858)
- Improve performance of metric expression matcher. (#5864)
- `tanzuobservabilityexporter` Introduce metricsConsumer and gaugeMetricConsumer. (#5426)
- `awsxrayexporter` rpc.system has priority to determine aws namespace. (#5833)
- `tailsamplingprocessor` Add support for composite sampling policy to the tailsampler. (#4958)
- `kafkaexporter` Add support for AWS_MSK_IAM SASL Auth (#5763)
- Refactor the client Authenticators  for the new "ClientAuthenticator" interfaces (#5905)
- `mongodbatlasreceiver` Add client wrapper for MongoDB Atlas support (#5386)
- `redisreceiver` Update Redis config options (#5861)
- `routingprocessor`: allow routing for all signals (#5869)
- `extension/observer/docker` add ListAndWatch to observer (#5851)

## v0.37.1

## 🧰 Bug fixes 🧰

- Fixes a problem with v0.37.0 which contained dependencies on v0.36.0 components. They should have been updated to v0.37.0.

## v0.37.0

## 🚀 New components 🚀

- [`journald` receiver](https://github.com/open-telemetry/opentelemetry-collector-contrib/tree/main/receiver/journaldreceiver) to parse Journald events from systemd journal using the [opentelemetry-log-collection](https://github.com/open-telemetry/opentelemetry-log-collection) library

## 🛑 Breaking changes 🛑

- Remove squash on configtls.TLSClientSetting for splunkhecexporter (#5541)
- Remove squash on configtls.TLSClientSetting for elastic components (#5539)
- Remove squash on configtls.TLSClientSetting for observiqexporter (#5540)
- Remove squash on configtls.TLSClientSetting for AWS components (#5454)
- Move `k8sprocessor` to `k8sattributesprocessor`.
- Rename `k8s_tagger` configuration `k8sattributes`.
- filelog receiver: use empty value for `SeverityText` field instead of `"Undefined"` (#5423)
- Rename `configparser.ConfigMap` to `config.Map`
- Rename `pdata.AggregationTemporality*` to `pdata.MetricAggregationTemporality*`
- Remove deprecated `batchpertrace` package/module (#5380)

## 💡 Enhancements 💡

- `k8sattributes` processor: add container metadata enrichment (#5467, #5572)
- `resourcedetection` processor: Add an option to force using hostname instead of FQDN (#5064)
- `dockerstats` receiver: Move docker client into new shared `internal/docker` (#4702)
- `spanmetrics` processor:
  - Add exemplars to metrics (#5263)
  - Support resource attributes in metrics dimensions (#4624)
- `filter` processor:
  - Add log filtering by `regexp` type filters (#5237)
  - Add record level log filtering (#5418)
- `dynatrace` exporter: Handle non-gauge data types (#5056)
- `datadog` exporter:
  - Add support for exporting histograms as sketches (#5082)
  - Scrub sensitive information from errors (#5575)
  - Add option to send instrumentation library metadata tags with metrics (#5431)
- `podman` receiver: Add `api_version`, `ssh_key`, and `ssh_passphrase` config options (#5430)
- `signalfx` exporter:
  - Add `max_connections` config option (#5432)
  - Add dimension name to log when value > 256 chars (#5258)
  - Discourage setting of endpoint path (#4851)
- `kubeletstats` receiver: Convert to pdata instead of using OpenCensus (#5458)
- `tailsampling` processor: Add `invert_match` config option to `string_attribute` policy (#4393)
- `awsemf` exporter: Add a feature flag in UserAgent for AWS backend to monitor the adoptions (#5178)
- `splunkhec` exporter: Handle explicitly NaN and Inf values (#5581)
- `hostmetrics` receiver:
  - Collect more process states in processes scraper (#4856)
  - Add device label to paging scraper (#4854)
- `awskinesis` exporter: Extend to allow for dynamic export types (#5440)

## 🧰 Bug fixes 🧰

- `datadog` exporter:
  - Fix tags on summary and bucket metrics (#5416)
  - Fix cache key generation for cumulative metrics (#5417)
- `resourcedetection` processor: Fix failure to start collector if at least one detector returns an error (#5242)
- `prometheus` exporter: Do not record obsreport calls (#5438)
- `prometheus` receiver: Metric type fixes to match Prometheus functionality (#4865)
- `sentry` exporter: Fix sentry tracing (#4320)
- `statsd` receiver: Set quantiles for metrics (#5647)

## v0.36.0

## 🛑 Breaking changes 🛑

- `filter` processor: The configs for `logs` filter processor have been changed to be consistent with the `metrics` filter processor. (#4895)
- `splunk_hec` receiver: 
  - `source_key`, `sourcetype_key`, `host_key` and `index_key` have now moved under `hec_metadata_to_otel_attrs` (#4726)
  - `path` field on splunkhecreceiver configuration is removed: We removed the `path` attribute as any request going to the Splunk HEC receiver port should be accepted, and added the `raw_path` field to explicitly map the path accepting raw HEC data. (#4951)
- feat(dynatrace): tags is deprecated in favor of default_dimensions (#5055)

## 💡 Enhancements 💡

- `filter` processor: Add ability to `include` logs based on resource attributes in addition to excluding logs based on resource attributes for strict matching. (#4895)
- `kubelet` API: Add ability to create an empty CertPool when the system run environment is windows
- `JMX` receiver: Allow JMX receiver logging level to be configured (#4898)
- `datadog` exporter: Export histograms as in OpenMetrics Datadog check (#5065)
- `dockerstats` receiver: Set Schema URL (#5239)
- Rename memorylimiter -> memorylimiterprocessor (#5262)
- `awskinesis` exporter: Refactor AWS kinesis exporter to be synchronous  (#5248)

## v0.35.0

## 🛑 Breaking changes 🛑

- Rename configparser.Parser to configparser.ConfigMap (#5070)
- Rename TelemetryCreateSettings -> TelemetrySettings (#5169)

## 💡 Enhancements 💡

- chore: update influxdb exporter and receiver (#5058)
- chore(dynatrace): use payload limit from api constants (#5077)
- Add documentation for filelog's new force_flush_period parameter (#5066)
- Reuse the gzip reader with a sync.Pool (#5145)
- Add a trace observer when splunkhecreceiver is used for logs (#5063)
- Remove usage of deprecated pdata.AttributeValueMapToMap (#5174)
- Podman Stats Receiver: Receiver and Metrics implementation (#4577)

## 🧰 Bug fixes 🧰

- Use staleness markers generated by prometheus, rather than making our own (#5062)
- `datadogexporter` exporter: skip NaN and infinite values (#5053)

## v0.34.0

## 🚀 New components 🚀

- [`cumulativetodelta` processor](https://github.com/open-telemetry/opentelemetry-collector-contrib/tree/main/processor/cumulativetodeltaprocessor) to convert cumulative sum metrics to cumulative delta

- [`file` exporter](https://github.com/open-telemetry/opentelemetry-collector-contrib/tree/main/exporter/fileexporter) from core repository ([#3474](https://github.com/open-telemetry/opentelemetry-collector/issues/3474))
- [`jaeger` exporter](https://github.com/open-telemetry/opentelemetry-collector-contrib/tree/main/exporter/jaegerexporter) from core repository ([#3474](https://github.com/open-telemetry/opentelemetry-collector/issues/3474))
- [`kafka` exporter](https://github.com/open-telemetry/opentelemetry-collector-contrib/tree/main/exporter/kafkaexporter) from core repository ([#3474](https://github.com/open-telemetry/opentelemetry-collector/issues/3474))
- [`opencensus` exporter](https://github.com/open-telemetry/opentelemetry-collector-contrib/tree/main/exporter/opencensusexporter) from core repository ([#3474](https://github.com/open-telemetry/opentelemetry-collector/issues/3474))
- [`prometheus` exporter](https://github.com/open-telemetry/opentelemetry-collector-contrib/tree/main/exporter/prometheusexporter) from core repository ([#3474](https://github.com/open-telemetry/opentelemetry-collector/issues/3474))
- [`prometheusremotewrite` exporter](https://github.com/open-telemetry/opentelemetry-collector-contrib/tree/main/exporter/prometheusremotewriteexporter) from core repository ([#3474](https://github.com/open-telemetry/opentelemetry-collector/issues/3474))
- [`zipkin` exporter](https://github.com/open-telemetry/opentelemetry-collector-contrib/tree/main/exporter/zipkinexporter) from core repository ([#3474](https://github.com/open-telemetry/opentelemetry-collector/issues/3474))
- [`attribute` processor](https://github.com/open-telemetry/opentelemetry-collector-contrib/tree/main/processor/attributeprocessor) from core repository ([#3474](https://github.com/open-telemetry/opentelemetry-collector/issues/3474))
- [`filter` processor](https://github.com/open-telemetry/opentelemetry-collector-contrib/tree/main/processor/filterprocessor) from core repository ([#3474](https://github.com/open-telemetry/opentelemetry-collector/issues/3474))
- [`probabilisticsampler` processor](https://github.com/open-telemetry/opentelemetry-collector-contrib/tree/main/processor/probabilisticsamplerprocessor) from core repository ([#3474](https://github.com/open-telemetry/opentelemetry-collector/issues/3474))
- [`resource` processor](https://github.com/open-telemetry/opentelemetry-collector-contrib/tree/main/processor/resourceprocessor) from core repository ([#3474](https://github.com/open-telemetry/opentelemetry-collector/issues/3474))
- [`span` processor](https://github.com/open-telemetry/opentelemetry-collector-contrib/tree/main/processor/spanprocessor) from core repository ([#3474](https://github.com/open-telemetry/opentelemetry-collector/issues/3474))
- [`hostmetrics` receiver](https://github.com/open-telemetry/opentelemetry-collector-contrib/tree/main/receiver/hostmetricsreceiver) from core repository ([#3474](https://github.com/open-telemetry/opentelemetry-collector/issues/3474))
- [`jaeger` receiver](https://github.com/open-telemetry/opentelemetry-collector-contrib/tree/main/receiver/jaegerreceiver) from core repository ([#3474](https://github.com/open-telemetry/opentelemetry-collector/issues/3474))
- [`kafka` receiver](https://github.com/open-telemetry/opentelemetry-collector-contrib/tree/main/receiver/kafkareceiver) from core repository ([#3474](https://github.com/open-telemetry/opentelemetry-collector/issues/3474))
- [`opencensus` receiver](https://github.com/open-telemetry/opentelemetry-collector-contrib/tree/main/receiver/opencensusreceiver) from core repository ([#3474](https://github.com/open-telemetry/opentelemetry-collector/issues/3474))
- [`prometheus` receiver](https://github.com/open-telemetry/opentelemetry-collector-contrib/tree/main/receiver/prometheusreceiver) from core repository ([#3474](https://github.com/open-telemetry/opentelemetry-collector/issues/3474))
- [`zipkin` receiver](https://github.com/open-telemetry/opentelemetry-collector-contrib/tree/main/receiver/zipkinreceiver) from core repository ([#3474](https://github.com/open-telemetry/opentelemetry-collector/issues/3474))
- [`bearertokenauth` extension](https://github.com/open-telemetry/opentelemetry-collector-contrib/tree/main/extension/bearertokenauthextension) from core repository ([#3474](https://github.com/open-telemetry/opentelemetry-collector/issues/3474))
- [`healthcheck` extension](https://github.com/open-telemetry/opentelemetry-collector-contrib/tree/main/extension/healthcheckextension) from core repository ([#3474](https://github.com/open-telemetry/opentelemetry-collector/issues/3474))
- [`oidcauth` extension](https://github.com/open-telemetry/opentelemetry-collector-contrib/tree/main/extension/oidcauthextension) from core repository ([#3474](https://github.com/open-telemetry/opentelemetry-collector/issues/3474))
- [`pprof` extension](https://github.com/open-telemetry/opentelemetry-collector-contrib/tree/main/extension/pprofextension) from core repository ([#3474](https://github.com/open-telemetry/opentelemetry-collector/issues/3474))
- [`testbed`](https://github.com/open-telemetry/opentelemetry-collector-contrib/tree/main/testbed) from core repository ([#3474](https://github.com/open-telemetry/opentelemetry-collector/issues/3474))

## 💡 Enhancements 💡

- `tailsampling` processor: Add new policy `probabilistic` (#3876)

## v0.33.0

# 🎉 OpenTelemetry Collector Contrib v0.33.0 (Beta) 🎉

The OpenTelemetry Collector Contrib contains everything in the [opentelemetry-collector release](https://github.com/open-telemetry/opentelemetry-collector/releases/tag/v0.32.0) (be sure to check the release notes here as well!). Check out the [Getting Started Guide](https://opentelemetry.io/docs/collector/getting-started/) for deployment and configuration information.

## 🚀 New components 🚀

- [`cumulativetodelta` processor](https://github.com/open-telemetry/opentelemetry-collector-contrib/tree/main/processor/cumulativetodeltaprocessor) to convert cumulative sum metrics to cumulative delta

## 💡 Enhancements 💡

- Collector contrib has now full support for metrics proto v0.9.0.

## v0.32.0

# 🎉 OpenTelemetry Collector Contrib v0.32.0 (Beta) 🎉

This release is marked as "bad" since the metrics pipelines will produce bad data.

- See https://github.com/open-telemetry/opentelemetry-collector/issues/3824

The OpenTelemetry Collector Contrib contains everything in the [opentelemetry-collector release](https://github.com/open-telemetry/opentelemetry-collector/releases/tag/v0.32.0) (be sure to check the release notes here as well!). Check out the [Getting Started Guide](https://opentelemetry.io/docs/collector/getting-started/) for deployment and configuration information.

## 🛑 Breaking changes 🛑

- `splunk_hec` receiver/exporter: `com.splunk.source` field is mapped to `source` field in Splunk instead of `service.name` (#4596)
- `redis` receiver: Move interval runner package to `internal/interval` (#4600)
- `datadog` exporter: Export summary count and sum as monotonic counts (#4605)

## 💡 Enhancements 💡

- `logzio` exporter:
  - New implementation of an in-memory queue to store traces, data compression with gzip, and queue configuration options (#4395)
  - Make `Hclog2ZapLogger` struct and methods private for public go api review (#4431)
- `newrelic` exporter (#4392):
  - Marked unsupported metric as permanent error
  - Force the interval to be valid even if 0
- `awsxray` exporter: Add PHP stacktrace parsing support (#4454)
- `file_storage` extension: Implementation of batch storage API (#4145)
- `datadog` exporter:
  - Skip sum metrics with no aggregation temporality (#4597)
  - Export delta sums as counts (#4609)
- `elasticsearch` exporter: Add dedot support (#4579)
- `signalfx` exporter: Add process metric to translation rules (#4598)
- `splunk_hec` exporter: Add profiling logs support (#4464)
- `awsemf` exporter: Replace logGroup and logStream pattern with metric labels (#4466)

## 🧰 Bug fixes 🧰

- `awsxray` exporter: Fix the origin on ECS/EKS/EB on EC2 cases (#4391)
- `splunk_hec` exporter: Prevent re-sending logs that were successfully sent (#4467)
- `signalfx` exporter: Prefix temporary metric translations (#4394)

## v0.31.0

# 🎉 OpenTelemetry Collector Contrib v0.31.0 (Beta) 🎉

The OpenTelemetry Collector Contrib contains everything in the [opentelemetry-collector release](https://github.com/open-telemetry/opentelemetry-collector/releases/tag/v0.31.0) (be sure to check the release notes here as well!). Check out the [Getting Started Guide](https://opentelemetry.io/docs/collector/getting-started/) for deployment and configuration information.

## 🛑 Breaking changes 🛑

- `influxdb` receiver: Removed `metrics_schema` config option (#4277)

## 💡 Enhancements 💡

- Update to OTLP 0.8.0:
  - Remove use of `IntHistogram` (#4276)
  - Update exporters/receivers for `NumberDataPoint`
- Remove use of deprecated `pdata` slice `Resize()` (#4203, #4208, #4209)
- `awsemf` exporter: Added the option to have a user who is sending metrics from EKS Fargate Container Insights to reformat them to look the same as insights from ECS so that they can be ingested by CloudWatch (#4130)
- `k8scluster` receiver: Support OpenShift cluster quota metrics (#4342)
- `newrelic` exporter (#4278):
  - Requests are now retry-able via configuration option (defaults to retries enabled). Permanent errors are not retried.
  - The exporter monitoring metrics now include an untagged summary metric for ease of use.
  - Improved error logging to include URLs that fail to post messages to New Relic.
- `datadog` exporter: Upscale trace stats when global sampling rate is set (#4213)

## 🧰 Bug fixes 🧰

- `statsd` receiver: Add option to set Counter to be monotonic (#4154)
- Fix `internal/stanza` severity mappings (#4315)
- `awsxray` exporter: Fix the wrong AWS env resource setting (#4384)
- `newrelic` exporter (#4278):
  - Configuration unmarshalling did not allow timeout value to be set to 0 in the endpoint specific section.
  - Request cancellation was not propagated via context into the http request.
  - The queued retry logger is set to a zap.Nop logger as intended.

## v0.30.0

# 🎉 OpenTelemetry Collector Contrib v0.30.0 (Beta) 🎉

The OpenTelemetry Collector Contrib contains everything in the [opentelemetry-collector release](https://github.com/open-telemetry/opentelemetry-collector/releases/tag/v0.30.0) (be sure to check the release notes here as well!). Check out the [Getting Started Guide](https://opentelemetry.io/docs/collector/getting-started/) for deployment and configuration information.

## 🚀 New components 🚀
- `oauth2clientauth` extension: ported from core (#3848)
- `metrics-generation` processor: is now enabled and available (#4047) 

## 🛑 Breaking changes 🛑

- Removed `jaegerthrifthttp` exporter (#4089) 

## 💡 Enhancements 💡

- `tailsampling` processor:
  - Add new policy `status_code` (#3754)
  - Add new tail sampling processor policy: status_code (#3754)
- `awscontainerinsights` receiver:
  - Integrate components and fix bugs for EKS Container Insights (#3846) 
  - Add Cgroup to collect ECS instance metrics for container insights receiver #3875
- `spanmetrics` processor: Support sub-millisecond latency buckets (#4091) 
- `sentry` exporter: Add exception event capture in sentry (#3854)

## v0.29.0

# 🎉 OpenTelemetry Collector Contrib v0.29.0 (Beta) 🎉

The OpenTelemetry Collector Contrib contains everything in the [opentelemetry-collector release](https://github.com/open-telemetry/opentelemetry-collector/releases/tag/v0.29.0) (be sure to check the release notes here as well!). Check out the [Getting Started Guide](https://opentelemetry.io/docs/collector/getting-started/) for deployment and configuration information.

## 🛑 Breaking changes 🛑

- `redis` receiver (#3808)
  - removed configuration `service_name`. Use resource processor or `resource_attributes` setting if using `receivercreator`
  - removed `type` label and set instrumentation library name to `otelcol/redis` as other receivers do

## 💡 Enhancements 💡

- `tailsampling` processor:
  - Add new policy `latency` (#3750)
  - Add new policy `status_code` (#3754)
- `splunkhec` exporter: Include `trace_id` and `span_id` if set (#3850)
- `newrelic` exporter: Update instrumentation naming in accordance with otel spec (#3733)
- `sentry` exporter: Added support for insecure connection with Sentry (#3446)
- `k8s` processor:
  - Add namespace k8s tagger (#3384)
  - Add ignored pod names as config parameter (#3520)
- `awsemf` exporter: Add support for `TaskDefinitionFamily` placeholder on log stream name (#3755)
- `loki` exporter: Add resource attributes as Loki label (#3418)

## 🧰 Bug fixes 🧰

- `datadog` exporter:
  - Ensure top level spans are computed (#3786)
  - Update `env` clobbering behavior (#3851)
- `awsxray` exporter: Fixed filtered attribute translation (#3757)
- `splunkhec` exporter: Include trace and span id if set in log record (#3850)

## v0.28.0

# 🎉 OpenTelemetry Collector Contrib v0.28.0 (Beta) 🎉

The OpenTelemetry Collector Contrib contains everything in the [opentelemetry-collector release](https://github.com/open-telemetry/opentelemetry-collector/releases/tag/v0.28.0) (be sure to check the release notes here as well!). Check out the [Getting Started Guide](https://opentelemetry.io/docs/collector/getting-started/) for deployment and configuration information.

## 🚀 New components 🚀

- `humio` exporter to export data to Humio using JSON over the HTTP [Ingest API](https://docs.humio.com/reference/api/ingest/)
- `udplog` receiver to receives logs from udp using the [opentelemetry-log-collection](https://github.com/open-telemetry/opentelemetry-log-collection) library
- `tanzuobservability` exporter to send traces to [Tanzu Observability](https://tanzu.vmware.com/observability)

## 🛑 Breaking changes 🛑

- `f5cloud` exporter (#3509):
  - Renamed the config 'auth' field to 'f5cloud_auth'. This will prevent a config field name collision when [Support for Custom Exporter Authenticators as Extensions](https://github.com/open-telemetry/opentelemetry-collector/pull/3128) is ready to be integrated.

## 💡 Enhancements 💡

- Enabled Dependabot for Github Actions (#3543)
- Change obsreport helpers for receivers to use the new pattern created in Collector (#3439,#3443,#3449,#3504,#3521,#3548)
- `datadog` exporter:
  - Add logging for unknown or unsupported metric types (#3421)
  - Add collector version tag to internal health metrics (#3394)
  - Remove sublayer stats calc and mutex (#3531)
  - Deduplicate hosts for which we send running metrics (#3539)
  - Add support for summary datatype (#3660)
  - Add datadog span operation name remapping config option (#3444)
  - Update error formatting for error spans that are not exceptions (#3701)
- `nginx` receiver: Update the nginx metrics to more closely align with the conventions (#3420)
- `elasticsearch` exporter: Init JSON encoding support (#3101)
- `jmx` receiver:
  - Allow setting system properties (#3450)
  - Update tested JMX Metric Gatherer release (#3695)
- Refactor components for the Client Authentication Extensions (#3507)
- Remove redundant conversion calls (#3688)
- `storage` extension: Add a `Close` method to Client interface (#3506)
- `splunkhec` exporter: Add `metric_type` as key which maps to the type of the metric (#3696)
- `k8s` processor: Add semantic conventions to k8s-tagger for pod metadata (#3544)
- `kubeletstats` receiver: Refactor kubelet client to internal folder (#3698)
- `newrelic` exporter (#3690):
  - Updates the log level from error to debug when New Relic rate limiting occurs
  - Updates the sanitized api key that is reported via metrics
- `filestorage` extension: Add ability to specify name (#3703)
- `awsemf` exporter: Store the initial value for cumulative metrics (#3425)
- `awskinesis` exporter: Refactor to allow for extended types of encoding (#3655)
- `ecsobserver` extension:
  - Add task definition, ec2, and service fetcher (#3503)
  - Add exporter to convert task to target (#3333)

## 🧰 Bug fixes 🧰

- `awsemf` exporter: Remove delta adjustment from summaries by default (#3408)
- `alibabacloudlogservice` exporter: Sanitize labels for metrics (#3454)
- `statsd` receiver: Fix StatsD drop metrics tags when using summary as observer_type for timer/histogram (#3440)
- `awsxray` exporter: Restore setting of Throttle for HTTP throttle response (#3685)
- `awsxray` receiver: Fix quick start bug (#3653)
- `metricstransform` processor: Check all data points for matching metric label values (#3435)

## v0.27.0

# 🎉 OpenTelemetry Collector Contrib v0.27.0 (Beta) 🎉

The OpenTelemetry Collector Contrib contains everything in the [opentelemetry-collector release](https://github.com/open-telemetry/opentelemetry-collector/releases/tag/v0.27.0) (be sure to check the release notes here as well!). Check out the [Getting Started Guide](https://opentelemetry.io/docs/collector/getting-started/) for deployment and configuration information.

## 🚀 New components 🚀

- `tcplog` receiver to receive logs from tcp using the [opentelemetry-log-collection](https://github.com/open-telemetry/opentelemetry-log-collection) library
- `influxdb` receiver to accept metrics data as [InfluxDB Line Protocol](https://docs.influxdata.com/influxdb/v2.0/reference/syntax/line-protocol/)

## 💡 Enhancements 💡

- `splunkhec` exporter:
  - Include the response in returned 400 errors (#3338)
  - Map summary metrics to Splunk HEC metrics (#3344)
  - Add HEC telemetry (#3260)
- `newrelic` exporter: Include dropped attributes and events counts (#3187)
- `datadog` exporter:
  - Add Fargate task ARN to container tags (#3326)
  - Improve mappings for span kind dd span type (#3368)
- `signalfx` exporter: Add info log for host metadata properties update (#3343)
- `awsprometheusremotewrite` exporter: Add SDK and system information to User-Agent header (#3317)
- `metricstransform` processor: Add filtering capabilities matching metric label values for applying changes (#3201)
- `groupbytrace` processor: Added workers for queue processing (#2902)
- `resourcedetection` processor: Add docker detector (#2775)
- `tailsampling` processor: Support regex on span attribute filtering (#3335)

## 🧰 Bug fixes 🧰

- `datadog` exporter:
  - Update Datadog attributes to tags mapping (#3292)
  - Consistent `hostname` and default metrics behavior (#3286)
- `signalfx` exporter: Handle character limits on metric names and dimensions (#3328)
- `newrelic` exporter: Fix timestamp value for cumulative metrics (#3406)

## v0.26.0

# 🎉 OpenTelemetry Collector Contrib v0.26.0 (Beta) 🎉

The OpenTelemetry Collector Contrib contains everything in the [opentelemetry-collector release](https://github.com/open-telemetry/opentelemetry-collector/releases/tag/v0.26.0) (be sure to check the release notes here as well!). Check out the [Getting Started Guide](https://opentelemetry.io/docs/collector/getting-started/) for deployment and configuration information.

## 🚀 New components 🚀

- `influxdb` exporter to support sending tracing, metrics, and logging data to [InfluxDB](https://www.influxdata.com/products/)

## 🛑 Breaking changes 🛑

- `signalfx` exporter (#3207):
  - Additional metrics excluded by default by signalfx exporter
    - system.disk.io_time
    - system.disk.operation_time
    - system.disk.weighted_io_time
    - system.network.connections
    - system.processes.count
    - system.processes.created

## 💡 Enhancements 💡

- Add default config and systemd environment file support for DEB/RPM packages (#3123)
- Log errors on receiver start/stop failures (#3208)
- `newrelic` exporter: Update API key detection logic (#3212)
- `splunkhec` exporter:
  - Mark permanent errors to avoid futile retries (#3253)
  - Add TLS certs verification (#3204)
- `datadog` exporter:
  - Add env and tag name normalization to trace payloads (#3200)
  - add `ignore_resource`s configuration option (#3245)
- `jmx` receiver: Update for latest snapshot and header support (#3283)
- `awsxray` exporter: Added support for stack trace translation for .NET language (#3280)
- `statsd` receiver: Add timing/histogram for statsD receiver as OTLP summary (#3261)

## 🧰 Bug fixes 🧰

- `awsprometheusremotewrite` exporter:
  - Remove `sending_queue` (#3186)
  - Use the correct default for aws_auth.service (#3161)
  - Identify the Amazon Prometheus region from the endpoint (#3210)
  - Don't panic in case session can't be constructed (#3221)
- `datadog` exporter: Add max tag length (#3185)
- `sapm` exporter: Fix crash when passing the signalfx access token (#3294)
- `newrelic` exporter: Update error conditions (#3322)

## v0.25.0

# 🎉 OpenTelemetry Collector Contrib v0.25.0 (Beta) 🎉

The OpenTelemetry Collector Contrib contains everything in the [opentelemetry-collector release](https://github.com/open-telemetry/opentelemetry-collector/releases/tag/v0.25.0) (be sure to check the release notes here as well!). Check out the [Getting Started Guide](https://opentelemetry.io/docs/collector/getting-started/) for deployment and configuration information.

## 🚀 New components 🚀

- `kafkametricsreceiver` new receiver component for collecting metrics about a kafka cluster - primarily lag and offset. [configuration instructions](receiver/kafkametricsreceiver/README.md)
- `file_storage` extension to read and write data to the local file system (#3087)

## 🛑 Breaking changes 🛑

- `newrelic` exporter (#3091):
  - Removal of common attributes (use opentelemetry collector resource processor to add attributes)
  - Drop support for cumulative metrics being sent to New Relic via a collector

## 💡 Enhancements 💡

- Update `opentelemetry-log-collection` to v0.17.0 for log receivers (#3017)
- `datadog` exporter:
  - Add `peer.service` priority instead of `service.name` (#2817)
  - Improve support of semantic conventions for K8s, Azure and ECS (#2623)
- Improve and batch logs translation for stanza (#2892)
- `statsd` receiver: Add timing/histogram as OTLP gauge (#2973)
- `honeycomb` exporter: Add Retry and Queue settings (#2714)
- `resourcedetection` processor:
  - Add AKS resource detector (#3035)
  - Use conventions package constants for ECS detector (#3171)
- `sumologic` exporter: Add graphite format (#2695)
- Add trace attributes to the log entry for stanza (#3018)
- `splunk_hec` exporter: Send log record name as part of the HEC log event (#3119)
- `newrelic` exporter (#3091):
  - Add support for logs
  - Performance improvements
  - Optimizations to the New Relic payload to reduce payload size
  - Metrics generated for monitoring the exporter
  - Insert Key vs License keys are auto-detected in some cases
  - Collector version information is properly extracted via the application start info parameters

## 🧰 Bug fixes 🧰

- `splunk_hec` exporter: Fix sending log payload with missing the GZIP footer (#3032)
- `awsxray` exporter: Remove propagation of error on shutdown (#2999)
- `resourcedetection` processor:
  - Correctly report DRAGONFLYBSD value (#3100)
  - Fallback to `os.Hostname` when FQDN is not available (#3099)
- `httpforwarder` extension: Do not report ErrServerClosed when shutting down the service (#3173)
- `collectd` receiver: Do not report ErrServerClosed when shutting down the service (#3178)

## v0.24.0

# 🎉 OpenTelemetry Collector Contrib v0.24.0 (Beta) 🎉

The OpenTelemetry Collector Contrib contains everything in the [opentelemetry-collector release](https://github.com/open-telemetry/opentelemetry-collector/releases/tag/v0.24.0) (be sure to check the release notes here as well!). Check out the [Getting Started Guide](https://opentelemetry.io/docs/collector/getting-started/) for deployment and configuration information.

## 🚀 New components 🚀

- `fluentbit` extension and `fluentforward` receiver moved from opentelemetry-collector

## 💡 Enhancements 💡

- Check `NO_WINDOWS_SERVICE` environment variable to force interactive mode on Windows (#2819)
- `resourcedetection `processor:
  - Add task revision to ECS resource detector (#2814)
  - Add GKE detector (#2821)
  - Add Amazon EKS detector (#2820)
  - Add `VMScaleSetName` field to Azure detector (#2890)
- `awsemf` exporter:
  - Add `parse_json_encoded_attr_values` config option to decode json-encoded strings in attribute values (#2827)
  - Add `output_destination` config option to support AWS Lambda (#2720)
- `googlecloud` exporter: Handle `cloud.availability_zone` semantic convention (#2893)
- `newrelic` exporter: Add `instrumentation.provider` to default attributes (#2900)
- Set unprivileged user to container image (#2925)
- `splunkhec` exporter: Add `max_content_length_logs` config option to send log data in payloads less than max content length (#2524)
- `k8scluster` and `kubeletstats` receiver: Replace package constants in favor of constants from conventions in core (#2996)

## 🧰 Bug fixes 🧰

- `spanmetrics` processor:
  - Rename `calls` metric to `calls_total` and set `IsMonotonic` to true (#2837)
  - Validate duplicate dimensions at start (#2844)
- `awsemf` exporter: Calculate delta instead of rate for cumulative metrics (#2512)
- `signalfx` exporter:
  - Remove more unnecessary translation rules (#2889)
  - Implement summary type (#2998)
- `awsxray` exporter: Remove translation to HTTP status from OC status (#2978)
- `awsprometheusremotewrite` exporter: Close HTTP body after RoundTrip (#2955)
- `splunkhec` exporter: Add ResourceAttributes to Splunk Event (#2843)

## v0.23.0

# 🎉 OpenTelemetry Collector Contrib v0.23.0 (Beta) 🎉

The OpenTelemetry Collector Contrib contains everything in the [opentelemetry-collector release](https://github.com/open-telemetry/opentelemetry-collector/releases/tag/v0.23.0) (be sure to check the release notes here as well!). Check out the [Getting Started Guide](https://opentelemetry.io/docs/collector/getting-started/) for deployment and configuration information.

## 🚀 New components 🚀

- `groupbyattrs` processor to group the records by provided attributes
- `dotnetdiagnostics` receiver to read metrics from .NET processes

## 🛑 Breaking changes 🛑

- `stackdriver` exporter marked as deprecated and renamed to `googlecloud`
- Change the rule expression in receiver creator for matching endpoints types from `type.port`, `type.hostport` and `type.pod` to `type == "port"`, `type == "hostport"` and `type == "pod"` (#2661)

## 💡 Enhancements 💡

- `loadbalancing` exporter: Add support for logs (#2470)
- `sumologic` exporter: Add carbon formatter (#2562)
- `awsecscontainermetrics` receiver: Add new metric for stopped container (#2383)
- `awsemf` exporter:
  - Send EMF logs in batches (#2572)
  - Add prometheus type field for CloudWatch compatibility (#2689)
- `signalfx` exporter:
  - Add resource attributes to events (#2631)
  - Add translation rule to drop dimensions (#2660)
  - Remove temporary host translation workaround (#2652)
  - Remove unnecessary default translation rules (#2672)
  - Update `exclude_metrics` option so that the default exclude rules can be overridden by setting the option to `[]` (#2737)
- `awsprometheusremotewrite` exporter: Add support for given IAM roles (#2675)
- `statsd` receiver: Change to use OpenTelemetry type instead of OpenCensus type (#2733)
- `resourcedetection` processor: Add missing entries for `cloud.infrastructure_service` (#2777)

## 🧰 Bug fixes 🧰

- `dynatrace` exporter: Serialize each datapoint into separate line (#2618)
- `splunkhec` exporter: Retain all otel attributes (#2712)
- `newrelic` exporter: Fix default metric URL (#2739)
- `googlecloud` exporter: Add host.name label if hostname is present in node (#2711)

## v0.22.0

# 🎉 OpenTelemetry Collector Contrib v0.22.0 (Beta) 🎉

The OpenTelemetry Collector Contrib contains everything in the [opentelemetry-collector release](https://github.com/open-telemetry/opentelemetry-collector/releases/tag/v0.22.0) (be sure to check the release notes here as well!). Check out the [Getting Started Guide](https://opentelemetry.io/docs/collector/getting-started/) for deployment and configuration information.

## 🚀 New components 🚀

- `filelog` receiver to tail and parse logs from files using the [opentelemetry-log-collection](https://github.com/open-telemetry/opentelemetry-log-collection) library

## 💡 Enhancements 💡

- `dynatrace` exporter: Send metrics to Dynatrace in chunks of 1000 (#2468)
- `k8s` processor: Add ability to associate metadata tags using pod UID rather than just IP (#2199)
- `signalfx` exporter:
  - Add statusCode to logging field on dimension client (#2459)
  - Add translation rules for `cpu.utilization_per_core` (#2540)
  - Updates to metadata handling (#2531)
  - Calculate extra network I/O metrics (#2553)
  - Calculate extra disk I/O metrics (#2557)
- `statsd` receiver: Add metric type label and `enable_metric_type` option (#2466)
- `sumologic` exporter: Add support for carbon2 format (#2562)
- `resourcedetection` processor: Add Azure detector (#2372)
- `k8scluster` receiver: Use OTel conventions for metadata (#2530)
- `newrelic` exporter: Multi-tenant support for sending trace data and performance enhancements (#2481)
- `stackdriver` exporter: Enable `retry_on_failure` and `sending_queue` options (#2613)
- Use standard way to convert from time.Time to proto Timestamp (#2548)

## 🧰 Bug fixes 🧰

- `signalfx` exporter:
  - Fix calculation of `network.total` metric (#2551)
  - Correctly convert dimensions on metadata updates (#2552)
- `awsxray` exporter and receiver: Fix the type of content_length (#2539)
- `resourcedetection` processor: Use values in accordance to semantic conventions for AWS (#2556)
- `awsemf` exporter: Fix concurrency issue (#2571)

## v0.21.0

# 🎉 OpenTelemetry Collector Contrib v0.21.0 (Beta) 🎉

The OpenTelemetry Collector Contrib contains everything in the [opentelemetry-collector release](https://github.com/open-telemetry/opentelemetry-collector/releases/tag/v0.21.0) (be sure to check the release notes here as well!). Check out the [Getting Started Guide](https://opentelemetry.io/docs/collector/getting-started/) for deployment and configuration information.

## 🚀 New components 🚀

- `loki` exporter to export data via HTTP to Loki

## 🛑 Breaking changes 🛑

- `signalfx` exporter: Allow periods to be sent in dimension keys (#2456). Existing users who do not want to change this functionality can set `nonalphanumeric_dimension_chars` to `_-`

## 💡 Enhancements 💡

- `awsemf` exporter:
  - Support unit customization before sending logs to AWS CloudWatch (#2318)
  - Group exported metrics by labels (#2317)
- `datadog` exporter: Add basic span events support (#2338)
- `alibabacloudlogservice` exporter: Support new metrics interface (#2280)
- `sumologic` exporter:
  - Enable metrics pipeline (#2117)
  - Add support for all types of log body (#2380)
- `signalfx` exporter: Add `nonalphanumeric_dimension_chars` config option (#2442)

## 🧰 Bug fixes 🧰

- `resourcedetection` processor: Fix resource attribute environment variable (#2378)
- `k8scluster` receiver: Fix nil pointer bug (#2450)

## v0.20.0

# 🎉 OpenTelemetry Collector Contrib v0.20.0 (Beta) 🎉

The OpenTelemetry Collector Contrib contains everything in the [opentelemetry-collector release](https://github.com/open-telemetry/opentelemetry-collector/releases/tag/v0.20.0) (be sure to check the release notes here as well!). Check out the [Getting Started Guide](https://opentelemetry.io/docs/collector/getting-started/) for deployment and configuration information.

## 🚀 New components 🚀

- `spanmetrics` processor to aggregate Request, Error and Duration (R.E.D) metrics from span data
- `awsxray` receiver to accept spans in the X-Ray Segment format
- `groupbyattrs` processor to group the records by provided attributes

## 🛑 Breaking changes 🛑

- Rename `kinesis` exporter to `awskinesis` (#2234)
- `signalfx` exporter: Remove `send_compatible_metrics` option, use `translation_rules` instead (#2267)
- `datadog` exporter: Remove default prefix from user metrics (#2308)

## 💡 Enhancements 💡

- `signalfx` exporter: Add k8s metrics to default excludes (#2167)
- `stackdriver` exporter: Reduce QPS (#2191)
- `datadog` exporter:
  - Translate otel exceptions to DataDog errors (#2195)
  - Use resource attributes for metadata and generated metrics (#2023)
- `sapm` exporter: Enable queuing by default (#1224)
- `dynatrace` exporter: Allow underscores anywhere in metric or dimension names (#2219)
- `awsecscontainermetrics` receiver: Handle stopped container's metadata (#2229)
- `awsemf` exporter: Enhance metrics batching in AWS EMF logs (#2271)
- `f5cloud` exporter: Add User-Agent header with version to requests (#2292)

## 🧰 Bug fixes 🧰

- `signalfx` exporter: Reinstate network/filesystem translation rules (#2171)

## v0.19.0

# 🎉 OpenTelemetry Collector Contrib v0.19.0 (Beta) 🎉

The OpenTelemetry Collector Contrib contains everything in the [opentelemetry-collector release](https://github.com/open-telemetry/opentelemetry-collector/releases/tag/v0.19.0) (be sure to check the release notes here as well!). Check out the [Getting Started Guide](https://opentelemetry.io/docs/collector/getting-started/) for deployment and configuration information.

## 🚀 New components 🚀

- `f5cloud` exporter to export metric, trace, and log data to F5 Cloud
- `jmx` receiver to report metrics from a target MBean server in conjunction with the [JMX Metric Gatherer](https://github.com/open-telemetry/opentelemetry-java-contrib/blob/main/contrib/jmx-metrics/README.md)

## 🛑 Breaking changes 🛑

- `signalfx` exporter: The `exclude_metrics` option now takes slice of metric filters instead of just metric names (slice of strings) (#1951)

## 💡 Enhancements 💡

- `datadog` exporter: Sanitize datadog service names (#1982)
- `awsecscontainermetrics` receiver: Add more metadata (#2011)
- `azuremonitor` exporter: Favor RPC over HTTP spans (#2006)
- `awsemf` exporter: Always use float64 as calculated rate (#2019)
- `splunkhec` receiver: Make the HEC receiver path configurable, and use `/*` by default (#2137)
- `signalfx` exporter:
  - Drop non-default metrics and add `include_metrics` option to override (#2145, #2146, #2162)
  - Rename `system.network.dropped_packets` metric to `system.network.dropped` (#2160)
  - Do not filter cloud attributes from dimensions (#2020)
- `redis` receiver: Migrate to pdata metrics #1889

## 🧰 Bug fixes 🧰

- `datadog` exporter: Ensure that version tag is added to trace stats (#2010)
- `loadbalancing` exporter: Rolling update of collector can stop the periodical check of DNS updates (#1798)
- `awsecscontainermetrics` receiver: Change the type of `exit_code` from string to int and deal with the situation when there is no data (#2147)
- `groupbytrace` processor: Make onTraceReleased asynchronous to fix processor overload (#1808)
- Handle cases where the time field of Splunk HEC events is encoded as a String (#2159)

## v0.18.0

# 🎉 OpenTelemetry Collector Contrib v0.18.0 (Beta) 🎉

The OpenTelemetry Collector Contrib contains everything in the [opentelemetry-collector release](https://github.com/open-telemetry/opentelemetry-collector/releases/tag/v0.18.0) (be sure to check the release notes here as well!). Check out the [Getting Started Guide](https://opentelemetry.io/docs/collector/getting-started/) for deployment and configuration information.

## 🚀 New components 🚀

- `sumologic` exporter to send logs and metrics data to Sumo Logic
- `dynatrace` exporter to send metrics to Dynatrace

## 💡 Enhancements 💡

- `datadog` exporter:
  - Add resource attributes to tags conversion feature (#1782)
  - Add Kubernetes conventions for hostnames (#1919)
  - Add container tags to datadog export for container infra metrics in service view (#1895)
  - Update resource naming and span naming (#1861)
  - Add environment variables support for config options (#1897)
- `awsxray` exporter: Add parsing of JavaScript stack traces (#1888)
- `elastic` exporter: Translate exception span events (#1858)
- `signalfx` exporter: Add translation rules to aggregate per core CPU metrics in default translations (#1841)
- `resourcedetection` processor: Gather tags associated with the EC2 instance and add them as resource attributes (#1899)
- `simpleprometheus` receiver: Add support for passing params to the prometheus scrape config (#1949)
- `azuremonitor` exporter: Implement Span status code specification changes - gRPC (#1960)
- `metricstransform` processor: Add grouping option ($1887)
- `alibabacloudlogservice` exporter: Use producer to send data to improve performance (#1981)

## 🧰 Bug fixes 🧰

- `datadog` exporter: Handle monotonic metrics client-side (#1805)
- `awsxray` exporter: Log error when translating span (#1809)

## v0.17.0

# 🎉 OpenTelemetry Collector Contrib v0.17.0 (Beta) 🎉

The OpenTelemetry Collector Contrib contains everything in the [opentelemetry-collector release](https://github.com/open-telemetry/opentelemetry-collector/releases/tag/v0.17.0) (be sure to check the release notes here as well!). Check out the [Getting Started Guide](https://opentelemetry.io/docs/collector/getting-started/) for deployment and configuration information.

## 💡 Enhancements 💡

- `awsemf` exporter: Add collector version to EMF exporter user agent (#1778)
- `signalfx` exporter: Add configuration for trace correlation (#1795)
- `statsd` receiver: Add support for metric aggregation (#1670)
- `datadog` exporter: Improve logging of hostname detection (#1796)

## 🧰 Bug fixes 🧰

- `resourcedetection` processor: Fix ecs detector to not use the default golang logger (#1745)
- `signalfx` receiver: Return 200 when receiver succeed (#1785)
- `datadog` exporter: Use a singleton for sublayer calculation (#1759)
- `awsxray` and `awsemf` exporters: Change the User-Agent content order (#1791)

## v0.16.0

# 🎉 OpenTelemetry Collector Contrib v0.16.0 (Beta) 🎉

The OpenTelemetry Collector Contrib contains everything in the [opentelemetry-collector release](https://github.com/open-telemetry/opentelemetry-collector/releases/tag/v0.16.0) (be sure to check the release notes here as well!). Check out the [Getting Started Guide](https://opentelemetry.io/docs/collector/getting-started/) for deployment and configuration information.

## 🛑 Breaking changes 🛑

- `honeycomb` exporter: Update to use internal data format (#1689)

## 💡 Enhancements 💡

- `newrelic` exporter: Add support for span events (#1643)
- `awsemf` exporter:
  - Add placeholder support in `log_group_name` and `log_stream_name` config (#1623, #1661)
  - Add label matching filtering rule (#1619)
- `resourcedetection` processor: Add new resource detector for AWS Elastic Beanstalk environments (#1585)
- `loadbalancing` exporter:
  - Add sort of endpoints in static resolver (#1692)
  - Allow specifying port when using DNS resolver (#1650)
- Add `batchperresourceattr` helper library that splits an incoming data based on an attribute in the resource (#1694)
- `alibabacloudlogservice` exporter:
  - Add logs exporter (#1609)
  - Change trace type from opencensus to opentelemetry (#1713)
- `datadog` exporter:
  - Improve trace exporter performance (#1706, #1707)
  - Add option to only send metadata (#1723)
- `awsxray` exporter:
  - Add parsing of Python stack traces (#1676)
  - Add collector version to user agent (#1730)

## 🧰 Bug fixes 🧰

- `loadbalancing` exporter:
  - Fix retry queue for exporters (#1687)
  - Fix `periodicallyResolve` for DNS resolver checks (#1678)
- `datadog` exporter: Fix status code handling (#1691)
- `awsxray` exporter:
  - Fix empty traces in X-Ray console (#1709)
  - Stricter requirements for adding http request url (#1729)
  - Fix status code handling for errors/faults (#1740)
- `signalfx` exporter:
  - Split incoming data requests by access token before enqueuing (#1727)
  - Disable retry on 400 and 401, retry with backoff on 429 and 503 (#1672)
- `awsecscontainermetrics` receiver: Improve error handling to fix seg fault (#1738)

## v0.15.0

# 🎉 OpenTelemetry Collector Contrib v0.15.0 (Beta) 🎉

The OpenTelemetry Collector Contrib contains everything in the [opentelemetry-collector release](https://github.com/open-telemetry/opentelemetry-collector/releases/tag/v0.15.0) (be sure to check the release notes here as well!). Check out the [Getting Started Guide](https://opentelemetry.io/docs/collector/getting-started/) for deployment and configuration information.

## 🚀 New components 🚀

- `zookeeper` receiver: Collects metrics from a Zookeeper instance using the `mntr` command
- `loadbalacing` exporter: Consistently exports spans belonging to the same trace to the same backend
- `windowsperfcounters` receiver: Captures the configured system, application, or custom performance counter data from the Windows registry using the PDH interface
- `awsprometheusremotewrite` exporter:  Sends metrics data in Prometheus TimeSeries format to a Prometheus Remote Write Backend and signs each outgoing HTTP request following the AWS Signature Version 4 signing process

## 💡 Enhancements 💡

- `awsemf` exporter:
  - Add `metric_declarations` config option for metric filtering and dimensions (#1503)
  - Add SummaryDataType and remove Min/Max from Histogram (#1584)
- `signalfxcorrelation` exporter: Add ability to translate host dimension (#1561)
- `newrelic` exporter: Use pdata instead of the OpenCensus for traces (#1587)
- `metricstransform` processor:
  - Add `combine` action for matched metrics (#1506)
  - Add `submatch_case` config option to specify case of matched label values (#1640)
- `awsecscontainermetrics` receiver: Extract cluster name from ARN (#1626)
- `elastic` exporter: Improve handling of span status if the status code is unset (#1591)

## 🧰 Bug fixes 🧰

- `awsemf` exporter: Add check for unhandled metric data types (#1493)
- `groupbytrace` processor: Make buffered channel to avoid goroutines leak (#1505)
- `stackdriver` exporter: Set `options.UserAgent` so that the OpenCensus exporter does not override the UA ($1620)

## v0.14.0

# 🎉 OpenTelemetry Collector Contrib v0.14.0 (Beta) 🎉

The OpenTelemetry Collector Contrib contains everything in the [opentelemetry-collector release](https://github.com/open-telemetry/opentelemetry-collector/releases/tag/v0.14.0) (be sure to check the release notes here as well!). Check out the [Getting Started Guide](https://opentelemetry.io/docs/collector/getting-started/) for deployment and configuration information.

## 🚀 New components 🚀

- `datadog` exporter to send metric and trace data to Datadog (#1352)
- `tailsampling` processor moved from core to contrib (#1383)

## 🛑 Breaking changes 🛑

- `jmxmetricsextension` migrated to `jmxreceiver` (#1182, #1357)
- Move signalfx correlation code out of `sapm` to `signalfxcorrelation` exporter (#1376)
- Move Splunk specific utils outside of common (#1306)
- `stackdriver` exporter:
    - Config options `metric_prefix` & `skip_create_metric_descriptor` are now nested under `metric`, see [README](https://github.com/open-telemetry/opentelemetry-collector-contrib/blob/main/exporter/stackdriverexporter/README.md).
    - Trace status codes no longer reflect gRPC codes as per spec changes: open-telemetry/opentelemetry-specification#1067
- `datadog` exporter: Remove option to change the namespace prefix (#1483)

## 💡 Enhancements 💡

- `splunkhec` receiver: Add ability to ingest metrics (#1276)
- `signalfx` receiver: Improve pipeline error handling (#1329)
- `datadog` exporter:
  - Improve hostname resolution (#1285)
  - Add flushing/export of traces and trace-related statistics (#1266)
  - Enable traces on Windows (#1340)
  - Send otel.exporter running metric (#1354)
  - Add tag normalization util method (#1373)
  - Send host metadata (#1351)
  - Support resource conventions for hostnames (#1434)
  - Add version tag extract (#1449)
- Add `batchpertrace` library to split the incoming batch into several batches, one per trace (#1257)
- `statsd` receiver:
  - Add timer support (#1335)
  - Add sample rate support for counter, transfer gauge to double and transfer counter to int only (#1361)
- `awsemf` exporter: Restructure metric translator logic (#1353)
- `resourcedetection` processor:
  - Add EC2 hostname attribute (#1324)
  - Add ECS Resource detector (#1360)
- `sapm` exporter: Add queue settings (#1390)
- `metrictransform` processor: Add metric filter option (#1447)
- `awsxray` exporter: Improve ECS attribute and origin translation (#1428)
- `resourcedetection` processor: Initial system detector (#1405)

## 🧰 Bug fixes 🧰

- Remove duplicate definition of cloud providers with core conventions (#1288)
- `kubeletstats` receiver: Handle nil references from the kubelet API (#1326)
- `awsxray` receiver:
  - Add kind type to root span to fix the empty parentID problem (#1338)
  - Fix the race condition issue (#1490)
- `awsxray` exporter:
  - Setting the tlsconfig InsecureSkipVerify using NoVerifySSL (#1350)
  - Drop invalid xray trace id (#1366)
- `elastic` exporter: Ensure span name is limited (#1371)
- `splunkhec` exporter: Don't send 'zero' timestamps to Splunk HEC (#1157)
- `stackdriver` exporter: Skip processing empty metrics slice (#1494)

## v0.13.0

# 🎉 OpenTelemetry Collector Contrib v0.13.0 (Beta) 🎉

The OpenTelemetry Collector Contrib contains everything in the [opentelemetry-collector release](https://github.com/open-telemetry/opentelemetry-collector/releases/tag/v0.13.0) (be sure to check the release notes here as well!). Check out the [Getting Started Guide](https://opentelemetry.io/docs/collector/getting-started/) for deployment and configuration information.

## 💡 Enhancements 💡

- `sapm` exporter:
  - Enable queuing by default (#1224)
  - Add SignalFx APM correlation (#1205)
  - Make span source attribute and destination dimension names configurable (#1286)
- `signalfx` exporter:
  - Pass context to the http client requests (#1225)
  - Update `disk.summary_utilization` translation rule to accommodate new labels (#1258)
- `newrelic` exporter: Add `span.kind` attribute (#1263)
- `datadog` exporter:
  - Add Datadog trace translation helpers (#1208)
  - Add API key validation (#1216)
- `splunkhec` receiver: Add the ability to ingest logs (#1268)
- `awscontainermetrics` receiver: Report `CpuUtilized` metric in percentage (#1283)
- `awsemf` exporter: Only calculate metric rate for cumulative counter and avoid SingleDimensionRollup for metrics with only one dimension (#1280)

## 🧰 Bug fixes 🧰

- Make `signalfx` exporter a metadata exporter (#1252)
- `awsecscontainermetrics` receiver: Check for empty network rate stats and set zero (#1260)
- `awsemf` exporter: Remove InstrumentationLibrary dimension in CloudWatch EMF Logs if it is undefined (#1256)
- `awsxray` receiver: Fix trace/span id transfer (#1264)
- `datadog` exporter: Remove trace support for Windows for now (#1274)
- `sapm` exporter: Correlation enabled check inversed (#1278)

## v0.12.0

# 🎉 OpenTelemetry Collector Contrib v0.12.0 (Beta) 🎉

The OpenTelemetry Collector Contrib contains everything in the [opentelemetry-collector release](https://github.com/open-telemetry/opentelemetry-collector/releases/tag/v0.12.0) (be sure to check the release notes here as well!). Check out the [Getting Started Guide](https://opentelemetry.io/docs/collector/getting-started/) for deployment and configuration information.

## 🚀 New components 🚀

- `awsemf` exporter to support exporting metrics to AWS CloudWatch (#498, #1169)
- `http_forwarder` extension that forwards HTTP requests to a specified target (#979, #1014, #1150)
- `datadog` exporter that sends metric and trace data to Datadog (#1142, #1178, #1181, #1212)
- `awsecscontainermetrics` receiver to collect metrics from Amazon ECS Task Metadata Endpoint (#1089, #1148, #1160)

## 💡 Enhancements 💡

- `signalfx` exporter:
  - Add host metadata synchronization (#1039, #1118)
  - Add `copy_dimensions` translator option (#1126)
  - Update `k8s_cluster` metric translations (#1121)
  - Add option to exclude metrics (#1156)
  - Add `avg` aggregation method (#1151)
  - Fallback to host if cloud resource id not found (#1170)
  - Add backwards compatible translation rules for the `dockerstatsreceiver` (#1201)
  - Enable queuing and retries (#1223)
- `splunkhec` exporter:
  - Add log support (#875)
  - Enable queuing and retries (#1222)
- `k8scluster` receiver: Standardize metric names (#1119)
- `awsxray` exporter:
  - Support AWS EKS attributes (#1090)
  - Store resource attributes in X-Ray segments (#1174)
- `honeycomb` exporter:
  - Add span kind to the event sent to Honeycomb (#474)
  - Add option to adjust the sample rate using an attribute on the span (#1162)
- `jmxmetrics` extension: Add subprocess manager to manage child java processes (#1028)
- `elastic` exporter: Initial metrics support (#1173)
- `k8s` processor: Rename default attr names for label/annotation extraction (#1214)
- Add common SignalFx host id extraction (#1100)
- Allow MSI upgrades (#1165)

## 🧰 Bug fixes 🧰

- `awsxray` exporter: Don't set origin to EC2 when not on AWS (#1115)

## v0.11.0

# 🎉 OpenTelemetry Collector Contrib v0.11.0 (Beta) 🎉

The OpenTelemetry Collector Contrib contains everything in the [opentelemetry-collector release](https://github.com/open-telemetry/opentelemetry-collector/releases/tag/v0.11.0) (be sure to check the release notes here as well!). Check out the [Getting Started Guide](https://opentelemetry.io/docs/collector/getting-started/) for deployment and configuration information.

## 🚀 New components 🚀
- add `dockerstats` receiver as top level component (#1081)
- add `tracegen` utility (#956)

## 💡 Enhancements 💡
- `stackdriver` exporter: Allow overriding client options via config (#1010)
- `k8scluster` receiver: Ensure informer caches are synced before initial data sync (#842)
- `elastic` exporter: Translate `deployment.environment` resource attribute to Elastic APM's semantically equivalent `service.environment` (#1022)
- `k8s` processor: Add logs support (#1051)
- `awsxray` exporter: Log response error with zap (#1050)
- `signalfx` exporter
  - Add dimensions to renamed metrics (#1041)
  - Add translation rules for `disk_ops.total` and `disk_ops.pending` metrics (#1082)
  - Add event support (#1036)
- `kubeletstats` receiver: Cache detailed PVC labels to reduce API calls (#1052)
- `signalfx` receiver: Add event support (#1035)

## v0.10.0

# 🎉 OpenTelemetry Collector Contrib v0.10.0 (Beta) 🎉

The OpenTelemetry Collector Contrib contains everything in the [opentelemetry-collector release](https://github.com/open-telemetry/opentelemetry-collector/releases/tag/v0.10.0) (be sure to check the release notes here as well!). Check out the [Getting Started Guide](https://opentelemetry.io/docs/collector/getting-started/) for deployment and configuration information.

## 🚀 New components 🚀
- add initial docker stats receiver, without sourcing in top level components (#495)
- add initial jmx metrics extension structure, without sourcing in top level components (#740)
- `routing` processor for routing spans based on HTTP headers (#907)
- `splunkhec` receiver to receive Splunk HEC metrics, traces and logs (#840)
- Add skeleton for `http_forwarder` extension that forwards HTTP requests to a specified target (#979)

## 💡 Enhancements 💡
- `stackdriver` exporter
  - Add timeout parameter (#835)
  - Add option to configurably set UserAgent string (#758)
- `signalfx` exporter
  - Reduce memory allocations for big batches processing (#871)
  - Add AWSUniqueId and gcp_id generation (#829)
  - Calculate cpu.utilization compatibility metric (#839, #974, #954)
- `metricstransform` processor: Replace `{{version}}` in label values (#876)
- `resourcedetection` processor: Logs Support (#970)
- `statsd` receiver: Add parsing for labels and gauges (#903)

## 🧰 Bug fixes 🧰
- `k8s` processor
  - Wrap metrics before sending further down the pipeline (#837)
  - Fix setting attributes on metrics passed from agent (#836)
- `awsxray` exporter: Fix "pointer to empty string" is not omitted bug (#830)
- `azuremonitor` exporter: Treat UNSPECIFIED span kind as INTERNAL (#844)
- `signalfx` exporter: Remove misleading warnings (#869)
- `newrelic` exporter: Fix panic if service name is empty (#969)
- `honeycomb` exporter: Don't emit default proc id + starttime (#972)

## v0.9.0

# 🎉 OpenTelemetry Collector Contrib v0.9.0 (Beta) 🎉

The OpenTelemetry Collector Contrib contains everything in the [opentelemetry-collector release](https://github.com/open-telemetry/opentelemetry-collector/releases/tag/v0.9.0) (be sure to check the release notes here as well!). Check out the [Getting Started Guide](https://opentelemetry.io/docs/collector/getting-started/) for deployment and configuration information.

## 🛑 Breaking changes 🛑
- Remove deprecated `lightstep` exporter (#828)

## 🚀 New components 🚀
- `statsd` receiver for ingesting StatsD messages (#566)

## 💡 Enhancements 💡
- `signalfx` exporter
   - Add disk usage translations (#760)
   - Add disk utilization translations (#782)
   - Add translation rule to drop redundant metrics (#809)
- `kubeletstats` receiver
  - Sync available volume metadata from /pods endpoint (#690)
  - Add ability to collect detailed data from PVC (#743)
- `awsxray` exporter: Translate SDK name/version into xray model (#755)
- `elastic` exporter: Translate semantic conventions to Elastic destination fields (#671)
- `stackdriver` exporter: Add point count metric (#757)
- `awsxray` receiver
  - Ported the TCP proxy from the X-Ray daemon (#774)
  - Convert to OTEL trace format (#691)

## 🧰 Bug fixes 🧰
- `kubeletstats` receiver: Do not break down metrics batch (#754)
- `host` observer: Fix issue on darwin where ports listening on all interfaces are not correctly accounted for (#582)
- `newrelic` exporter: Fix panic on missing span status (#775)

## v0.8.0

# 🎉 OpenTelemetry Collector Contrib v0.8.0 (Beta) 🎉

The OpenTelemetry Collector Contrib contains everything in the [opentelemetry-collector release](https://github.com/open-telemetry/opentelemetry-collector/releases/tag/v0.8.0) (be sure to check the release notes here as well!). Check out the [Getting Started Guide](https://opentelemetry.io/docs/collector/getting-started/) for deployment and configuration information.

## 🚀 New components 🚀

- Receivers
  - `prometheusexec` subprocess manager (##499)

## 💡 Enhancements 💡

- `signalfx` exporter
  - Add/Update metric translations (#579, #584, #639, #640, #652, #662)
  - Add support for calculate new metric translator (#644)
  - Add renaming rules for load metrics (#664)
  - Update `container.name` to `k8s.container.name` in default translation rule (#683)
  - Rename working-set and page-fault metrics (#679)
- `awsxray` exporter
  - Translate exception event into xray exception (#577)
  - Add ingestion of X-Ray segments via UDP (#502)
  - Parse Java stacktrace and populate in xray cause (#687)
- `kubeletstats` receiver
  - Add metric_groups option (#648)
  - Set datapoint timestamp in receiver (#661)
  - Change `container.name` label to `k8s.container.name` (#680)
  - Add working-set and page-fault metrics (#666)
  - Add basic support for volume metrics (#667)
- `stackdriver` trace exporter: Move to new interface and pdata (#486)
- `metricstranform` processor: Keep timeseries and points in order after aggregation (#663)
- `k8scluster` receiver: Change `container.spec.name` label to `k8s.container.name` (#681)
- Migrate receiver creator to internal data model (#701)
- Add ec2 support to `resourcedetection` processor (#587)
- Enable timeout, sending queue and retry for SAPM exporter (#707)

## 🧰 Bug fixes 🧰

- `azuremonitor` exporter: Correct HTTP status code success mapping (#588)
- `k8scluster` receiver: Fix owner reference in metadata updates (#649)
- `awsxray` exporter: Fix handling of db system (#697)

## 🚀 New components 🚀

- Skeleton for AWS ECS container metrics receiver (#463)
- `prometheus_exec` receiver (#655)

## v0.7.0

# 🎉 OpenTelemetry Collector Contrib v0.7.0 (Beta) 🎉

The OpenTelemetry Collector Contrib contains everything in the [opentelemetry-collector release](https://github.com/open-telemetry/opentelemetry-collector/releases/tag/v0.7.0) (be sure to check the release notes here as well!). Check out the [Getting Started Guide](https://opentelemetry.io/docs/collector/getting-started/) for deployment and configuration information.

## 🛑 Breaking changes 🛑

- `awsxray` receiver updated to support udp: `tcp_endpoint` config option renamed to `endpoint` (#497)
- TLS config changed for `sapmreceiver` (#488) and `signalfxreceiver` receivers (#488)

## 🚀 New components 🚀

- Exporters
  - `sentry` adds tracing exporter for [Sentry](https://sentry.io/) (#565)
- Extensions
  - `endpoints` observer: adds generic endpoint watcher (#427)
  - `host` observer: looks for listening network endpoints on host (#432)

## 💡 Enhancements 💡

- Update `honeycomb` exporter for v0.8.0 compatibility
- Extend `metricstransform` processor to be able to add a label to an existing metric (#441)
- Update `kubeletstats` metrics according to semantic conventions (#475)
- Updated `awsxray` receiver config to use udp (#497)
- Add `/pods` endpoint support in `kubeletstats` receiver to add extra labels (#569)
- Add metric translation options to `signalfx` exporter (#477, #501, #571, #573)

## 🧰 Bug fixes 🧰

- `azuremonitor` exporter: Mark spanToEnvelope errors as permanent (#500)

## v0.6.0

# 🎉 OpenTelemetry Collector Contrib v0.6.0 (Beta) 🎉

The OpenTelemetry Collector Contrib contains everything in the [opentelemetry-collector release](https://github.com/open-telemetry/opentelemetry-collector/releases/tag/v0.6.0) (be sure to check the release notes here as well!). Check out the [Getting Started Guide](https://opentelemetry.io/docs/collector/getting-started/) for deployment and configuration information.

## 🛑 Breaking changes 🛑

- Removed `jaegarlegacy` (#397) and `zipkinscribe` receivers (#410)
- `kubeletstats` receiver: Renamed `k8s.pod.namespace` pod label to `k8s.namespace.name` and `k8s.container.name` container label to `container.name`

## 🚀 New components 🚀

- Processors
  - `metricstransform` renames/aggregates within individual metrics (#376) and allow changing the data type between int and float (#402)

## 💡 Enhancements 💡

- `awsxray` exporter: Use `peer.service` as segment name when set. (#385)
- `splunk` exporter: Add trace exports support (#359, #399)
- Build and publish Windows MSI (#408) and DEB/RPM Linux packages (#405)

## 🧰 Bug fixes 🧰

- `kubeletstats` receiver:
  - Fixed NPE for newly created pods (#404)
  - Updated to latest change in the ReceiverFactoryOld interface (#401)
  - Fixed logging and self reported metrics (#357)
- `awsxray` exporter: Only convert SQL information for SQL databases. (#379)
- `resourcedetection` processor: Correctly obtain machine-type info from gce metadata (#395)
- `k8scluster` receiver: Fix container resource metrics (#416)

## v0.5.0

Released 01-07-2020

# 🎉 OpenTelemetry Collector Contrib v0.5.0 (Beta) 🎉

The OpenTelemetry Collector Contrib contains everything in the [opentelemetry-collector release](https://github.com/open-telemetry/opentelemetry-collector/releases/tag/v0.5.0) (be sure to check the release notes here as well!). Check out the [Getting Started Guide](https://opentelemetry.io/docs/collector/getting-started/) for deployment and configuration information.

## 🚀 New components 🚀

- Processors
  - `resourcedetection` to automatically detect the resource based on the configured set of detectors (#309)

## 💡 Enhancements 💡

- `kubeletstats` receiver: Support for ServiceAccount authentication (#324)
- `signalfx` exporter and receiver
  - Add SignalFx metric token passthrough and config option (#325)
  - Set default endpoint of `signalfx` receiver to `:9943` (#351)
- `awsxray` exporter: Support aws plugins EC2/ECS/Beanstalk (#343)
- `sapm` exporter and receiver: Add SAPM access token passthrough and config option (#349)
- `k8s` processor: Add metrics support (#358)
- `k8s` observer: Separate annotations from labels in discovered pods (#363)

## 🧰 Bug fixes 🧰

- `honeycomb` exporter: Remove shared use of libhoney from goroutines (#305)

## v0.4.0

Released 17-06-2020

# 🎉 OpenTelemetry Collector Contrib v0.4.0 (Beta) 🎉

The OpenTelemetry Collector Contrib contains everything in the [opentelemetry-collector release](https://github.com/open-telemetry/opentelemetry-collector/releases/tag/v0.4.0) (be sure to check the release notes here as well!). Check out the [Getting Started Guide](https://opentelemetry.io/docs/collector/getting-started/) for deployment and configuration information.

## 🛑 Breaking changes 🛑

  - `signalfx` exporter `url` parameter changed to `ingest_url` (no impact if only using `realm` setting)

## 🚀 New components 🚀

- Receivers
  - `receiver_creator` to create receivers at runtime (#145), add observer support to receiver_creator (#173), add rules support (#207), add dynamic configuration values (#235) 
  - `kubeletstats` receiver (#237) 
  - `prometheus_simple` receiver (#184) 
  - `kubernetes-cluster` receiver (#175) 
  - `redis` receiver (#138)
- Exporters
  - `alibabacloudlogservice` exporter (#259) 
  - `SplunkHEC` metrics exporter (#246)
  - `elastic` APM exporter (#240)
  - `newrelic` exporter (#229) 
- Extensions
  - `k8s` observer (#185) 

## 💡 Enhancements 💡

- `awsxray` exporter
  - Use X-Ray convention of segment name == service name (#282)
  - Tweak xray export to improve rendering of traces and improve parity (#241)
  - Add handling for spans received with nil attributes (#212)
- `honeycomb` exporter
  - Use SendPresampled (#291)
  - Add span attributes as honeycomb event fields (#271)
  - Support resource labels in Honeycomb exporter (#20)
- `k8s` processor
  - Add support of Pod UID extraction to k8sprocessor (#219)
  - Use `k8s.pod.ip` to record resource IP instead of just `ip` (#183)
  - Support same authentication mechanism as other kubernetes components do (#307)
- `sapm` exporter: Add TLS for SAPM and SignalFx receiver (#215)
- `signalfx` exporter
  - Add metric metadata syncer to SignalFx exporter (#231)
  - Add TLS for SAPM and SignalFx receiver (#215)
- `stackdriver` exporter: Add support for resource mapping in config (#163)

## 🧰 Bug fixes 🧰

- `awsxray` exporter: Wrap bad request errors for proper handling by retry queue (#205)
- `lightstep` exporter: Ensure Lightstep exporter doesnt crash on nil node (#250)
- `sapm` exporter: Do not break Jaeger traces before sending downstream (#193)
- `k8s` processor: Ensure Jaeger spans work in passthrough mode (262)

## 🧩 Components 🧩

### Receivers

| Traces | Metrics |
|:-------:|:-------:|
| Jaeger Legacy | Carbon |
| SAPM (SignalFx APM) | Collectd | 
| Zipkin Scribe | K8s Cluster |
| | Redis |
| |  SignalFx | 
| | Simple Prometheus |
| | Wavefront |

### Processors

- K8s

### Exporters

| Commercial | Community |
|:------------:|:-----------:|
| Alibaba Cloud Log Service | Carbon |
| AWS X-ray | Elastic |
| Azure Monitor | Jaeger Thrift |
| Honeycomb | Kinesis |
| Lightstep |
| New Relic |
| SAPM (SignalFx APM) | 
| SignalFx (Metrics) |
| Splunk HEC |
| Stackdriver (Google) |

### Extensions

- Observer
  - K8s

## v0.3.0 Beta

Released 2020-03-30

### Breaking changes

-  Make prometheus receiver config loading strict. #697 
Prometheus receiver will now fail fast if the config contains unused keys in it.

### Changes and fixes

- Enable best effort serve by default of Prometheus Exporter (https://github.com/orijtech/prometheus-go-metrics-exporter/pull/6)
- Fix null pointer exception in the logging exporter #743 
- Remove unnecessary condition to have at least one processor #744 
- Updated Honeycomb exported to `honeycombio/opentelemetry-exporter-go v0.3.1`

### Features

Receivers / Exporters:

* AWS X-Ray
* Carbon
* CollectD
* Honeycomb
* Jaeger
* Kinesis
* LightStep
* OpenCensus
* OpenTelemetry
* SAPM
* SignalFx
* Stackdriver
* Wavefront
* Zipkin
* Zipkin Scribe


Processors:

* Attributes
* Batch
* Memory Limiter
* Queued Retry
* Resource
* Sampling
* Span
* Kubernetes

Extensions:

* Health Check
* Performance Profiler
* zPages


## v0.2.8

Released 2020-03-25

Alpha v0.2.8 of OpenTelemetry Collector Contrib.

- Implemented OTLP receiver and exporter.
- Added ability to pass config to the service programmatically (useful for custom builds).
- Improved own metrics / observability.


## v0.2.7

Released 2020-03-17

### Self-Observability
- New command-line switch to control legacy and new metrics. Users are encouraged
to experiment and migrate to the new metrics.
- Improved error handling on shutdown.


### Processors
- Fixed passthrough mode k8sprocessor.
- Added `HASH` action to attribute processor.

### Receivers and Exporters
- Added Honeycomb exporter.
- Added LightStep exporter.
- Added regular expression for Carbon receiver, allowing the metric name to be broken into proper label keys and values.
- Updated Stackdriver exporter to use a new batch API.


## v0.2.6 Alpha

Released 2020-02-18

### Self-Observability
- Updated metrics prefix to `otelcol` and expose command line argument to modify the prefix value.
- Batch dropped span now emits zero when no spans are dropped.

### Processors
- Extended Span processor to have include/exclude span logic.
- Ability to choose strict or regexp matching for include/exclude filters.

### Receivers and Exporters
- Added Carbon receiver and exporter.
- Added Wavefront receiver.


## v0.0.5 Alpha

Released 2020-01-30

- Regexp-based filtering of span names.
- Ability to extract attributes from span names and rename span.
- File exporter for debugging.
- Span processor is now enabled by default.

## v0.0.1 Alpha

Released 2020-01-11

First release of OpenTelemetry Collector Contrib.


[v0.3.0]: https://github.com/open-telemetry/opentelemetry-collector-contrib/compare/v0.2.8...v0.3.0
[v0.2.8]: https://github.com/open-telemetry/opentelemetry-collector-contrib/compare/v0.2.7...v0.2.8
[v0.2.7]: https://github.com/open-telemetry/opentelemetry-collector-contrib/compare/v0.2.6...v0.2.7
[v0.2.6]: https://github.com/open-telemetry/opentelemetry-collector-contrib/compare/v0.0.5...v0.2.6
[v0.0.5]: https://github.com/open-telemetry/opentelemetry-collector-contrib/compare/v0.0.1...v0.0.5
[v0.0.1]: https://github.com/open-telemetry/opentelemetry-collector-contrib/tree/v0.0.1<|MERGE_RESOLUTION|>--- conflicted
+++ resolved
@@ -5,12 +5,8 @@
 ## 💡 Enhancements 💡
 
 - `prometheusremotewriteexporter`: Handling Staleness flag from OTLP (#6679)
-<<<<<<< HEAD
 - `mysqlreceiver`: Add Integration test (#6916)
-
-=======
 - `datadogexporter`: Add compatibility with ECS Fargate semantic conventions (#6670)
->>>>>>> 290975fe
 
 ## 🛑 Breaking changes 🛑
 
