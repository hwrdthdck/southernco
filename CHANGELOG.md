--- conflicted
+++ resolved
@@ -4,12 +4,9 @@
 
 ### 💡 Enhancements 💡
 
-<<<<<<< HEAD
-- Add `make crosslink` target to ensure replace statements are included in `go.mod` for all transitive dependencies within repository (#8822)
-=======
 - `cmd/mdatagen`: Add resource attributes definition to metadata.yaml and move `pdata.Metrics` creation to the
   generated code (#5270) 
->>>>>>> 7692d057
+- Add `make crosslink` target to ensure replace statements are included in `go.mod` for all transitive dependencies within repository (#8822)
 
 ### 🛑 Breaking changes 🛑
 
