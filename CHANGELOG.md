# Changelog

## Unreleased

### 🛑 Breaking changes 🛑

### 🚩 Deprecations 🚩

- `exporter/azuremonitor`: Deprecate use of LogRecord.Name as the log envelope category name. There is no replacement.

### 🚀 New components 🚀

- `schemaprocessor`: Starting the initial work to allow from translating from semantic convention to another (#8371)
- `saphanareceiver`: Added implementation of SAP HANA Metric Receiver (#8827)

### 💡 Enhancements 💡

- `k8sclusterreceiver`: Validate that k8s API supports a resource before setting up a watcher for it (#9523)
- `internal/stanza`: Add support for `remove` operator (#9524)

### 🧰 Bug fixes 🧰

- `k8sclusterreceiver`: Fix the receiver to work with 1.19 and 1.20 k8s API versions (#9523)
- `azuremonitorexporter` : Fix log exporter bug related to incorrectly mapping SpanId (#9579)

## v0.50.0

### 🛑 Breaking changes 🛑

- `stackdriverexporter`: Remove the stackdriver exporter in favor of the identical googlecloud exporter (#9274)
- `filelog`, `journald`, `syslog`, `tcplog`, `udplog`: Remove `preserve_to` field from sub-parsers (#9331)
- `kafkametricsreceiver`: instrumentation name updated from `otelcol/kafkametrics` to `otelcol/kafkametricsreceiver` (#9406)
- `kubeletstatsreceiver`: instrumentation name updated from `kubeletstats` to `otelcol/kubeletstatsreceiver` (#9400)
- `datadogexporter`: Remove `GetHostTags` method from `TagsConfig` struct (#9423)
- `googlecloudexporter`: Graduate the `exporter.googlecloud.OTLPDirect` feature-gate to Beta.  This includes changes to the configuration structure, and many changes to default behavior. (#9471)

### 🚩 Deprecations 🚩

- `cumulativetodeltaprocessor`: Deprecated `metrics` configuration option in favor of `include` and `exclude` (#8952)
- `datadogexporter`: Deprecate `metrics::report_quantiles` in favor of `metrics::summaries::mode` (#8846)

### 🚀 New components 🚀

- `iisreceiver`: Add implementation of IIS Metric Receiver (#8832)
- `sqlserverreceiver`: Add implementation of SQL Server Metric Receiver (#8398)
- `activedirectorydsreceiver`: Add implementation of Active Directory Domain Services metric receiver (#9359)

### 💡 Enhancements 💡

- `pkg/translator/prometheusremotewrite`: Allow to disable sanitize metric labels (#8270)
- `basicauthextension`: Implement `configauth.ClientAuthenticator` so that the extension can also be used as HTTP client basic authenticator.(#8847)
- `azuremonitorexporter`, `lokiexporter`, `observiqexporter`: Update timestamp processing logic (#9130)
- `cumulativetodeltaprocessor`: add new include/exclude configuration options with regex support (#8952)
- `datadogexporter`: Update deprecation messages to reflect new deprecation plan (#9422)
- `cmd/mdatagen`: Update generated functions to have simple parse function to handle string parsing consistently and limit code duplication across receivers (#7574)
- `attributesprocessor`: Support filter by severity (#9132)
- `processor/transform`: Add transformation of logs (#9368)
- `datadogexporter`: Add `metrics::summaries::mode` to specify export mode for summaries (#8846)
- `prometheusreceiver`: Add resource attributes for kubernetes resource discovery labels (#9416)

### 🧰 Bug fixes 🧰

- `fluentforwardreceiver`: Release port on shutdown (#9111)
- `prometheusexporter`: Prometheus fails to generate logs when prometheus exporter produced a check exception occurs. (#8949)
- `resourcedetectionprocessor`: Wire docker detector (#9372)
- `kafkametricsreceiver`: The kafkametricsreceiver was changed to connect to kafka during scrape, rather than startup. If kafka is unavailable the receiver will attempt to connect during subsequent scrapes until succcessful (#8817).
- `datadogexporter`: Update Kubernetes example manifest to new executable name. (#9425).
<<<<<<< HEAD
- `examples/demo`: fix baggage not work in trace demo app. (#9418)
=======
- `sqlserverreceiver`: Update `sqlserver.transaction_log.growth.count` and `sqlserver.transaction_log.shrink.count` to be monotonic sums. (#9522)
>>>>>>> dd233bcf

## v0.49.0

### ⚠️ Warning  ⚠️

This release contains an issue in
[Prometheus receiver](https://github.com/open-telemetry/opentelemetry-collector-contrib/tree/main/receiver/prometheusreceiver)
causing 30% memory consumption increase when there is a lot of target churn. The issue is currently being 
investigated and will be fixed in one of the new releases. More details:
https://github.com/open-telemetry/opentelemetry-collector-contrib/issues/9278.

### 🛑 Breaking changes 🛑

- `filelogreceiver`, `journaldreceiver`, `syslogreceiver`, `tcplogreceiver`, `udplogreceiver`:
  - Updated data model to align with stable logs data model, which includes various breaking changes. (#9139, #8835)
    - A detailed [Upgrade Guide](https://github.com/open-telemetry/opentelemetry-log-collection/releases/tag/v0.28.0) is available in the log-collection v0.29.0 release notes.
- `datadogexporter`: Remove `OnlyMetadata` method from `Config` struct (#8980)
- `datadogexporter`: Remove `GetCensoredKey` method from `APIConfig` struct (#8980)
- `mongodbatlasreceiver`: Updated to uses newer metric builder which changed some metric and resource attributes (#9093)
- `dynatraceexporter`: Make `serialization` package `/internal` (#9097)
- `attributesprocessor`: Remove log names from filters (#9131)
- `k8sclusterreceiver`: The `receiver.k8sclusterreceiver.reportCpuMetricsAsDouble` feature gate is now enabled by default (#9367)
  - Users may have to update monitoring for a few Kubernetes cpu metrics, for 
    more details see [feature-gate-configurations](https://github.com/open-telemetry/opentelemetry-collector-contrib/tree/main/receiver/k8sclusterreceiver#feature-gate-configurations).

### 🚩 Deprecations 🚩

- `datadogexporter`: Deprecate `service` setting in favor of `service.name` semantic convention (#8784)
- `datadogexporter`: Deprecate `version` setting in favor of `service.version` semantic convention (#8784)
- `datadogexporter`: Deprecate `env` setting in favor of `deployment.environment` semantic convention (#9017)
- `datadogexporter`: Deprecate `GetHostTags` method from `TagsConfig` struct (#8975)
- `datadogexporter`: Deprecate `tags` setting in favor of `host_metadata::tags` (#9100)
- `datadogexporter`: Deprecate `send_metadata` setting in favor of `host_metadata::enabled` (#9100)
- `datadogexporter`: Deprecate `use_resource_metadata` setting in favor of `host_metadata::hostname_source` (#9100)
- `prometheusexecreceiver`: Deprecate prom_exec receiver (#9058)
- `fluentbitextension`: Deprecate Fluentbit extension (#9062)

### 🚀 New components 🚀

- `riakreceiver`: Riak Metric Receiver (#8548)

### 💡 Enhancements 💡
- `splunkhecexporter`: Add support for batching traces (#8995)
- `hostmetricsreceiver`: Migrate Processes scraper to the Metrics builder (#8855)
- `tanzuobservabilityexporter`: Use resourcetotelemetry helper (#8338)
- Add `make crosslink` target to ensure replace statements are included in `go.mod` for all transitive dependencies within repository (#8822)
- `filestorageextension`: Change bbolt DB settings for better performance (#9004)
- `jaegerremotesamplingextension`: Add local and remote sampling stores (#8818)
- `attributesprocessor`: Add support to filter on log body (#8996)
- `prometheusremotewriteexporter`: Translate resource attributes to the target info metric (#8493)
- `prometheusexporter`: Add `job` and `instance` labels to metrics so they can be scraped with `honor_labels: true` (#9115)
- `podmanreceiver`: Add API timeout configuration option (#9014)
- `cmd/mdatagen`: Add `sem_conv_version` field to metadata.yaml that is used to set metrics SchemaURL (#9010)
- `splunkheceporter`: Add an option to disable log or profiling data (#9065)
- `windowsperfcountersreceiver`: Move code into separate package for use in other windowsperfcounter receivers (#9108)
- `datadogexporter`: Add `host_metadata` configuration section to configure host metadata export (#9100)
- `cmd/mdatagen`: Update documentation generated for attributes to list enumerated values and show the "value" that will be visible on metrics when it is different from the attribute key in metadata.yaml (#8983)
- `routingprocessor`: add option to drop resource attribute used for routing (#8990)

### 🧰 Bug fixes 🧰

- `filestorageextension`: use correct bbolt options for compaction (#9134)
- `hostmetricsreceiver`: Use cpu times for time delta in cpu.utilization calculation (#8857)
- `dynatraceexporter`: Remove overly verbose stacktrace from certain logs (#8989)
- `googlecloudexporter`: fix the `exporter.googlecloud.OTLPDirect` fature-gate, which was not applied when the flag was provided (#9116)
- `signalfxexporter`: Fix bug to enable timeouts for correlating traces and metrics (#9101)
- `windowsperfcountersreceiver`: fix exported values being integers instead of doubles (#9138)
- `prometheusreceiver`: Fix issues with relabelling the `job` and `instance` labels. (#8780)
- `dynatraceexporter`: Continue processing data points after a serialization error. (#9330)

## v0.48.0

### 💡 Enhancements 💡

- `k8seventsreceiver`: Add Api_version and resource_version (#8539)
- `datadogexporter`: Add `metrics::sums::cumulative_monotonic_mode` to specify export mode for cumulative monotonic sums (#8490)
- `dynatraceexporter`: add multi-instance deployment note to README.md (#8848)
- `resourcedetectionprocessor`: Add attribute allowlist (#8547)
- `datadogexporter`:  Metrics payload data and Sketches payload data will be logged if collector is started in debug mode (#8929)
- `cmd/mdatagen`: Add resource attributes definition to metadata.yaml and move `pdata.Metrics` creation to the
  generated code (#8555)

### 🛑 Breaking changes 🛑

- `windowsperfcountersreceiver`: Added metrics configuration (#8376)
- `lokiexporter`: Remove deprecated LogRecord.name field (#8951)
- `splunkhecexporter`: Remove deprecated LogRecord.name field (#8951)

### 🚩 Deprecations 🚩

- `datadogexporter`: Deprecate `OnlyMetadata` method from `Config` struct (#8359)
- `datadogexporter`: Deprecate `GetCensoredKey` method from `APIConfig` struct (#8830)
- `datadogexporter`: Deprecate `metrics::send_monotonic_counter` in favor of `metrics::sums::cumulative_monotonic_mode` (#8490)

### 🚀 New components 🚀

- `sigv4authextension`: Enable component (#8518)

## v0.47.0

### 💡 Enhancements 💡

- `googlecloudexporter`: Add Validate method in config (#8559)
- `attributesprocessor`: Add convert action (#7930)
- `attributesprocessor`: Add metric support (#8111)
- `prometheusremotewriteexporter`: Write-Ahead Log support enabled (#7304)
- `hostreceiver/filesystemscraper`: Add filesystem utilization (#8027)
- `hostreceiver/pagingscraper`: Add paging.utilization (#6221)
- `googlecloudexporter`: [Alpha] Translate metrics directly from OTLP to gcm using the `exporter.googlecloud.OTLPDirect` feature-gate (#7177)
- `simpleprometheusreceiver`: Add support for static labels (#7908)
- `spanmetricsprocessor`: Dropping the condition to replace _ with key_ as __ label is reserved and _ is not (#8057)
- `podmanreceiver`: Add container.runtime attribute to container metrics (#8262)
- `dockerstatsreceiver`: Add container.runtime attribute to container metrics (#8261)
- `tanzuobservabilityexporter`: instrumentation Library and Dropped Counts to Span Tags (#8120)
- `clickhouseexporter`: Implement consume log logic. (#9705)
- `influxdbexporter`: Add support for cumulative, non-monotonic metrics. (#8348)
- `oauth2clientauthextension`: Add support for EndpointParams (#7307)
- Add `NewMetricData` function to `MetricsBuilder` to consistently set instrumentation library name (#8255)
- `googlecloudpubsubreceiver` Added implementation of Google Cloud Pubsub receiver. (#8391)
- `googlecloudpubsubexporter` Added implementation of Google Cloud Pubsub exporter. (#8391)
- `coralogixexporter` Allow exporter timeout to be configured (#7957)
- `prometheusremotewriteexporter` support adding trace id and span id attached to exemplars (#8380)
- `influxdbexporter`: accept histogram metric missing infinity bucket. (#8462)
- `skywalkingreceiver`: Added implementation of Skywalking receiver. (#8549)
- `prometheusreceiver`: Fix staleness bug for histograms and summaries (#8561)

### 🛑 Breaking changes 🛑

- `mongodbatlasreceiver`: rename mislabeled attribute `memory_state` to correct `disk_status` on partition disk metrics (#7747)
- `mongodbatlasreceiver`: Correctly set initial lookback for querying mongodb atlas api (#8246)
- `nginxreceiver`: instrumentation name updated from `otelcol/nginx` to `otelcol/nginxreceiver` (#8255)
- `postgresqlreceiver`: instrumentation name updated from `otelcol/postgresql` to `otelcol/postgresqlreceiver` (#8255)
- `redisreceiver`: instrumentation name updated from `otelcol/redis` to `otelcol/redisreceiver` (#8255)
- `apachereceiver`: instrumentation name updated from `otelcol/apache` to `otelcol/apachereceiver` ()
- `couchdbreceiver`: instrumentation name updated from `otelcol/couchdb` to `otelcol/couchdbreceiver` (#8366)
- `prometheusreceiver` Change resource attributes on metrics: `instance` -> `service.instance.id`, `host.name` -> `net.host.name`,  `port` -> `net.host.port`, `scheme` -> `http.scheme`, `job` removed (#8266)
- `prometheusremotewriteexporter` Use `service.*` resource attributes instead of `job` and `instance` resource attributes when adding job and instance labels to metrics (#8266)
- `mysqlreceiver`: instrumentation name updated from `otel/mysql` to `otelcol/mysqlreceiver` (#8387)
- `zookeeperreceiver`: instrumentation name updated from `otelcol/zookeeper` to `otelcol/zookeeperreceiver` (#8389)
- `coralogixexporter`: Create dynamic subsystem name (#7957)
  - Deprecate configuration changed. Dynamic subsystem name from traces service name property.
- `rabbitmqreceiver`: instrumentation name updated from `otelcol/rabbitmq` to `otelcol/rabbitmqreceiver` (#8400)

### 🧰 Bug fixes 🧰

- `zipkinexporter`: Set "error" tag value when status is set to error (#8187)
- `prometheusremotewriteexporter`: Correctly handle metric labels which collide after sanitization (#8378)
- `prometheusremotewriteexporter`: Drop labels when exemplar attributes exceed the max number of characters (#8379)
- `k8sclusterreceiver`: Add support to enable k8s node and container cpu metrics to be reported as double values (#8245)
  - Use "--feature-gates=receiver.k8sclusterreceiver.reportCpuMetricsAsDouble" to enable reporting node and container
    cpu metrics as a double values.
- `tanzuobservabilityexporter`: Fix a typo in Instrumentation Library name and version tags (#8384)
- `logreceivers`: Fix an issue where receiver would sometimes fail to build using Go 1.18 (#8521)
- `awsxrayreceiver`: Add defaults for optional stack frame parameters (#8790)

### 🚩 Deprecations 🚩

- `datadogexporter`: Deprecate automatic environment variable detection (#8397)

### 🚀 New components 🚀
- `sigv4authextension`: New Component: Sigv4 Authenticator Extension (#8263)

## v0.46.0

### 💡 Enhancements 💡

- `internal/stanza`: Export metrics from Stanza receivers (#8025)
- `hostreceiver/pagingscraper`: Migrate the scraper to the mdatagen metrics builder (#7139)
- Do not drop zero trace/span id spans in the jaeger conversion (#7946)
- Upgrade to use semantic conventions 1.6.1 (#7926)
- `dynatraceexporter`: Validate QueueSettings and perform config validation in Validate() instead (#8020)
- `sapmexporter`: Add validation for `sending_queue` setting (#8023)
- `signalfxexporter`: Add validation for `sending_queue` setting (#8026)
- `internal/stanza`: Add support for arbitrary attribute types (#8081)
- `resourcedetectionprocessor`: Add confighttp.HTTPClientSettings To Resource Detection Config Fixes (#7397)
- `hostmetricsreceiver`: Add cpu.utilization metrics to cpu scrapper (#7130)
- `honeycombexporter`: Add validation for `sending_queue` setting (#8113)
- `routingprocessor`: Expand error handling on failure to build exporters (#8125)
- `skywalkingreceiver`: Add new skywalking receiver component folder and structure (#8107)
- `groupbyattrsprocesor`: Allow empty keys, which allows to use the processor for compaction (#7793)
- `datadogexporter`: Add rbac to example k8s manifest file (#8186)
- `splunkhecexporter`: Add validation for `sending_queue` setting (#8256)

### 🛑 Breaking changes 🛑

- Remove deprecated functions from jaeger translator (#8032)
- `internal/stanza`: Remove `write_to` setting from input operators (#8081)
- `mongodbatlasreceiver`: rename `mongodb.atlas.*` attributes to `mongodb_atlas.*` adhering to naming guidelines. Adding 3 new attributes (#7960)

### 🧰 Bug fixes 🧰

- `prometheusreceiver`: Fix segfault that can occur after receiving stale metrics (#8056)
- `filelogreceiver`: Fix issue where logs could occasionally be duplicated (#8123)
- `prometheusremotewriteexporter`: Fix empty non-string resource attributes (#8116)

### 🚀 New components 🚀

## v0.45.1

### 💡 Enhancements 💡

- `sumologicexporter`: Move validation to Config (#7936)
- `elasticsearchexporter`: Fix crash with batch processor (#7953).
- `splunkhecexporter`: Batch metrics payloads (#7760)
- `tanzuobservabilityexporter`: Add internal SDK metric tag (#7826)
- `hostreceiver/processscraper`: Migrate the scraper to the mdatagen metrics builder (#7287)

### 🧰 Bug fixes 🧰

- `awsprometheusremotewriteexporter`: fix dependencies issue (#7963)

### 🚀 New components 🚀

- `awsfirehose` receiver: Add AWS Kinesis Data Firehose Receiver (#7918)

## v0.45.0

### 💡 Enhancements 💡

- `hostreceiver/filesystemscraper`: Migrate the scraper to the mdatagen metrics builder (#7772)
- `hostreceiver/memoryscraper`: Migrate the scraper to the mdatagen metrics builder (#7312)
- `lokiexporter`: Use record attributes as log labels (#7569)
- `routingprocessor`: Do not err on failure to build exporters (#7423)
- `apachereceiver`: Update to mdatagen v2 (#7573)
- `datadogexporter`: Don't send host metadata if hostname is empty (#7426)
- `datadogexporter`: Add insecure_skip_verify flag to configuration (#7422)
- `coralogixexporter`: Update readme (#7785)
- `awscloudwatchlogsexporter`: Remove name from aws cloudwatch logs exporter (#7554)
- `tanzuobservabilityexporter`: Update OTel Collector's Exporter to match WF Proxy Handling of source (#7929)
- `hostreceiver/memoryscraper`: Add memory.utilization (#6221)
- `awskinesisexporter`: Add Queue Config Validation AWS Kinesis Exporter (#7835)
- `elasticsearchexporter`: Remove usage of deprecated LogRecord.Name field (#7829).
- `loadbalancingexporter`: Allow non-exist hostname on startup (#7935)
- `datadogexporter`: Use exact sum, count and average on Datadog distributions (#7830)
- `storage/filestorage`: add optional compaction to filestorage (#7768)
- `tanzuobservabilityexporter`: Add attributes from the Resource to the resulting WF metric tags & set `source` value in WF metric (#8101)

### 🛑 Breaking changes 🛑

- Use go mod compat, drops support for reproducibility with go 1.16 (#7915)
- `apachereceiver`: Update instrumentation library name from `otel/apache` to `otelcol/apache` (#7754)
- `pkg/translator/prometheusremotewrite`: Cleanup prw translator public functions (#7776)
- `prometheusreceiver`: The OpenCensus-based metric conversion pipeline has
  been removed.
  - The `receiver.prometheus.OTLPDirect` feature gate has been removed as
    the direct pipeline is the only remaining pipeline.
- `translator/jaeger`: Cleanup jaeger translator function names (#7775)
  - Deprecate old funcs with Internal word.
- `mysqlreceiver`: Update data model and names for several metrics (#7924)
  - Change all metrics to Int values
  - Remove `mysql.buffer_pool_pages`. Replace with:
    - `mysql.buffer_pool.pages`
    - `mysql.buffer_pool.data_pages`
    - `mysql.buffer_pool.page_flushes`
  - Remove `mysql.buffer_pool_size`. Replace with:
    - `mysql.buffer_pool.limit`
    - `mysql.buffer_pool.usage`
  - Rename `mysql.buffer_pool_operations` to `mysql.buffer_pool.operations`

### 🚩 Deprecations 🚩

- Deprecated log_names setting from filter processor. (#7552)

### 🧰 Bug fixes 🧰

 - `tailsamplingprocessor`: "And" policy only works as a sub policy under a composite policy (#7590)
 - `prometheusreceiver`: Correctly map description and units when converting
  Prometheus metadata directly to pdata. (#7748)
 - `sumologicexporter`: fix exporter panics on malformed histogram (#7548)
- `awsecscontainermetrics`: CPU Reserved is now 1024/vCPU for ECS Container Insights (#6734)

### 🚀 New components 🚀

- `clickhouse` exporter: Add ClickHouse Exporter (#6907)
- `pkg/translator/signalfx`: Extract signalfx to metrics conversion in a separate package (#7778)
  - Extract FromMetrics to SignalFx translator package (#7823)

## v0.44.0

### 💡 Enhancements 💡

- `kafkaexporter`: Add compression and flush max messages options.
- `dynatraceexporter`: Write error logs using plugin logger (#7360)
- `dynatraceexporter`: Fix docs for TLS settings (#7568)
- `tanzuobservabilityexporter`: Turn on metrics exporter (#7281)
- `attributesprocessor` `resourceprocessor`: Add `from_context` value source
- `resourcedetectionprocessor`: check cluster config to verify resource is on aws for eks resources (#7186)
- `awscloudwatchlogsexporter`: enable awscloudwatchlogsexporter which accepts and exports log data (#7297)
- `translator/prometheusremotewrite`: add a new module to help translate data from OTLP to Prometheus Remote Write (#7240)
- `azuremonitorexporter`: In addition to traces, export logs to Azure Application Insights (#7403)
- `jmxreceiver`: Added `additional_jars` configuration option to launch JMX Metric Gatherer JAR with extended `CLASSPATH` (#7378)
- `awscontainerinsightreceiver`: add full pod name when configured to AWS Container Insights Receiver (#7415)
- `hostreceiver/loadscraper`: Migrate the scraper to the mdatagen metrics builder (#7288)
- `awsecscontainermetricsreceiver`: Rename attributes to follow semantic conventions (#7425)
- `datadogexporter`: Always map conventional attributes to tags (#7185)
- `mysqlreceiver`: Add golden files for integration test (#7303)
- `nginxreceiver`: Standardize integration test (#7515)
- `mysqlreceiver`: Update to use mdatagen v2 (#7507)
- `postgresqlreceiver`: Add integration tests (#7501)
- `apachereceiver`: Add integration test (#7517)
- `mysqlreceiver`: Use scrapererror to report errors (#7513)
- `postgresreceiver`: Update to mdatagen v2 (#7503)
- `nginxreceiver`: Update to mdatagen v2 (#7549)
- `datadogexporter`: Fix traces exporter's initialization log (#7564)
- `tailsamplingprocessor`: Add And sampling policy (#6910)
- `coralogixexporter`: Add Coralogix Exporter (#7383)
- `prometheusexecreceiver`: Add default value for `scrape_timeout` option (#7587)

### 🛑 Breaking changes 🛑

- `resourcedetectionprocessor`: Update `os.type` attribute values according to semantic conventions (#7544)
- `awsprometheusremotewriteexporter`: Deprecation notice; may be removed after v0.49.0
  - Switch to using the `prometheusremotewriteexporter` + `sigv4authextension` instead

### 🧰 Bug fixes 🧰

- `resourcedetectionprocessor`: fix `meta` allow list excluding keys with nil values (#7424)
- `postgresqlreceiver`: Fix issue where empty metrics could be returned after failed connection (#7502)
- `resourcetotelemetry`: Ensure resource attributes are added to summary
  and exponential histogram data points. (#7523)

### 🚩 Deprecations 🚩

- Deprecated otel_to_hec_fields.name setting from splunkhec exporter. (#7560)

## v0.43.0

### 💡 Enhancements 💡

- `coralogixexporter`: First implementation of Coralogix Exporter (#6816)
- `cloudfoundryreceiver`: Enable Cloud Foundry client (#7060)
- `elasticsearchexporter`: add elasticsearchexporter to the components exporter list (#6002)
- `elasticsearchreceiver`: Add metric metadata (#6892)
- `elasticsearchreceiver`: Use same metrics as JMX receiver for JVM metrics (#7160)
- `elasticsearchreceiver`: Implement scraping logic (#7174)
- `datadogexporter`: Add http.status_code tag to trace stats (#6889)
- `datadogexporter`: Add configuration option to use OTel span name into the Datatog resource name (#6611)
- `mongodbreceiver`: Add initial client code to the component (#7125)
- `tanzuobservabilityexporter`: Support delta histograms (#6897)
- `awscloudwatchlogsexporter`: Use cwlogs package to export logs (#7152)
- `mysqlreceiver`: Add the receiver to available components (#7078)
- `tanzuobservabilityexporter`: Documentation for the memory_limiter configuration (#7164)
- `dynatraceexporter`: Do not shut down exporter when metrics ingest module is temporarily unavailable (#7161)
- `mongodbreceiver`: Add metric metadata (#7163)
- `mongodbreceiver`: Add metric scraping (#7175)
- `postgresqlreceiver`: add the receiver to available components (#7079)
- `rabbitmqreceiver`: Add scraper logic (#7299)
- `tanzuobservability exporter`: Support summary metrics (#7121)
- `mongodbatlasreceiver`: Add retry and backoff to HTTP client (#6943)
- Use Jaeger gRPC instead of Thrift in the docker-compose example (#7243)
- `tanzuobservabilityexporter`: Support exponential histograms (#7127)
- `receiver_creator`: Log added and removed endpoint env structs (#7248)
- `prometheusreceiver`: Use the OTLP data conversion path by default. (#7282)
  - Use `--feature-gates=-receiver.prometheus.OTLPDirect` to re-enable the
    OpenCensus conversion path.
- `extension/observers`: Correctly set image and tag on container endpoints (#7279)
- `tanzuobservabilityexporter`: Document how to enable memory_limiter (#7286)
- `hostreceiver/networkscraper`: Migrate the scraper to the mdatagen metrics builder (#7048)
- `hostmetricsreceiver`: Add MuteProcessNameError config flag to mute specific error reading process executable (#7176)
- `scrapertest`: Improve comparison logic (#7305)
- `hostmetricsreceiver`: add `cpu_average` option for load scraper to report the average cpu load (#6999)
- `scrapertest`: Add comparison option to ignore specific attributes (#6519)
- `tracegen`: Add option to pass in custom headers to export calls via command line (#7308)
- `tracegen`: Provide official container images (#7179)
- `scrapertest`: Add comparison function for pdata.Metrics (#7400)
- `prometheusremotewriteexporter` : Dropping the condition to replace _ with key_ as __ label is reserved and _ is not (#7112)

### 🛑 Breaking changes 🛑

- `tanzuobservabilityexporter`: Remove status.code
- `tanzuobservabilityexporter`: Use semantic conventions for status.message (#7126)
- `k8sattributesprocessor`: Move `kube` and `observability` packages to `internal` folder (#7159)
- `k8sattributesprocessor`: Unexport processor `Option`s (#7311)
- `zookeeperreceiver`: Refactored metrics to have correct units, types, and combined some metrics via attributes. (#7280)
- `prometheusremotewriteexporter`: `PRWExporter` struct and `NewPRWExporter()`
  function are now unexported. (#TBD)
- `newrelicexporter` marked as deprecated (#7284)

### 🚀 New components 🚀

- `rabbitmqreceiver`: Establish codebase for RabbitMQ metrics receiver (#7239)
- Add `basicauth` extension (#7167)
- `k8seventsreceiver`: Implement core logic (#6885)

### 🧰 Bug fixes 🧰

- `k8sattributeprocessor`: Parse IP out of net.Addr to correctly tag k8s.pod.ip (#7077)
- `k8sattributeprocessor`: Process IP correctly for net.Addr instances that are not typed (#7133)
- `mdatagen`: Fix validation of `enabled` field in metadata.yaml (#7166)
- `elasticsearch`: Fix timestamp for each metric being startup time (#7255)
- `prometheusremotewriteexporter`: Fix index out of range panic caused by expiring metrics (#7149)
- `resourcedetection`: Log the error when checking for ec2metadata availability (#7296)

## v0.42.0

### 💡 Enhancements 💡

- `couchbasereceiver`: Add couchbase client (#7122)
- `couchdbreceiver`: Add couchdb scraper (#7131)
- `couchdbreceiver`: Add couchdb client (#6880)
- `elasticsearchreceiver`: Implement scraper client (#7019)
- `couchdbreceiver`: Add metadata metrics (#6878)
- `prometheusremotewriteexporter`: Handling Staleness flag from OTLP (#6679)
- `prometheusexporter`: Handling Staleness flag from OTLP (#6805)
- `prometheusreceiver`: Set OTLP no-data-present flag for stale scraped metrics. (#7043)
- `mysqlreceiver`: Add Integration test (#6916)
- `datadogexporter`: Add compatibility with ECS Fargate semantic conventions (#6670)
- `k8s_observer`: discover k8s.node endpoints (#6820)
- `redisreceiver`: Add missing description fields to keyspace metrics (#6940)
- `redisreceiver`: Set start timestamp uniformly for gauge and sum metrics (#6941)
- `kafkaexporter`: Allow controlling Kafka acknowledgment behaviour  (#6301)
- `lokiexporter`: Log the first part of the http body on failed pushes to loki (#6946)
- `resourcedetectionprocessor`: add the [consul](https://www.consul.io/) detector (#6382)
- `awsemfexporter`: refactor cw_client logic into separate `cwlogs` package (#7072)
- `prometheusexporter`: Dropping the condition to replace _ with key_ as __ label is reserved and _ is not (#7506)

### 🛑 Breaking changes 🛑

- `memcachedreceiver`: Update metric names (#6594)
- `memcachedreceiver`: Fix some metric units and value types (#6895)
- `sapm` receiver: Use Jaeger status values instead of OpenCensus (#6682)
- `jaeger` receiver/exporter: Parse/set Jaeger status with OTel spec values (#6682)
- `awsecscontainermetricsreceiver`: remove tag from `container.image.name` (#6436)
- `k8sclusterreceiver`: remove tag from `container.image.name` (#6436)

### 🚀 New components 🚀

- `ecs_task_observer`: Discover running containers in AWS ECS tasks (#6894)
- `mongodbreceiver`: Establish codebase for MongoDB metrics receiver (#6972)
- `couchbasereceiver`: Establish codebase for Couchbase metrics receiver (#7046)
- `dbstorage`: New experimental dbstorage extension (#7061)
- `redactionprocessor`: Remove sensitive data from traces (#6495)

### 🧰 Bug fixes 🧰

- `ecstaskobserver`: Fix "Incorrect conversion between integer types" security issue (#6939)
- Fix typo in "direction" metrics attribute description (#6949)
- `zookeeperreceiver`: Fix issue where receiver could panic during shutdown (#7020)
- `prometheusreceiver`: Fix metadata fetching when metrics differ by trimmable suffixes (#6932)
- Sanitize URLs being logged (#7021)
- `prometheusreceiver`: Fix start time tracking for long scrape intervals (#7053)
- `signalfxexporter`: Don't use syscall to avoid compilation errors on some platforms (#7062)
- `tailsamplingprocessor`: Add support for new policies as composite sub-policies (#6975)

### 💡 Enhancements 💡

- `lokiexporter`: add complete log record to body (#6619)
- `k8sclusterreceiver` add `container.image.tag` attribute (#6436)
- `spanmetricproccessor`: use an LRU cache for the cached Dimensions key-value pairs (#2179)
- `skywalkingexporter`: add skywalking metrics exporter (#6528)
- `deltatorateprocessor`: add int counter support (#6982)
- `filestorageextension`: document default values (#7022)
- `redisreceiver`: Migrate the scraper to the mdatagen metrics builder (#6938)

## v0.41.0

### 🛑 Breaking changes 🛑

- None

### 🚀 New components 🚀

- `asapauthextension` (#6627)
- `mongodbatlasreceiver` (#6367)

### 🧰 Bug fixes 🧰

- `filestorageextension`: fix panic when configured directory cannot be accessed (#6103)
- `hostmetricsreceiver`: fix set of attributes for system.cpu.time metric (#6422)
- `k8sobserver`: only record pod endpoints for running pods (#5878)
- `mongodbatlasreceiver`: fix attributes fields in metadata.yaml (#6440)
- `prometheusexecreceiver`: command line processing on Windows (#6145)
- `spanmetricsprocessor`: fix exemplars support (#6140)
-  Remap arm64 to aarch64 on rpm/deb packages (#6635)

### 💡 Enhancements 💡

- `datadogexporter`: do not use attribute localhost-like hostnames (#6477)
- `datadogexporter`: retry per network call (#6412)
- `datadogexporter`: take hostname into account for cache (#6223)
- `exporter/lokiexporter`: adding a feature for loki exporter to encode JSON for log entry (#5846)
- `googlecloudspannerreceiver`: added fallback to ADC for database connections. (#6629)
- `googlecloudspannerreceiver`: added parsing only distinct items for sample lock request label. (#6514)
- `googlecloudspannerreceiver`: added request tag label to metadata config for top query stats. (#6475)
- `googlecloudspannerreceiver`: added sample lock requests label to the top lock stats metrics. (#6466)
- `googlecloudspannerreceiver`: added transaction tag label to metadata config for top transaction stats. (#6433)
- `groupbyattrsprocessor`: added support for metrics signal (#6248)
- `hostmetricsreceiver`: ensure SchemaURL is set (#6482)
- `kubeletstatsreceiver`: add support for read-only kubelet endpoint (#6488)
- `mysqlreceiver`: enable native authentication (#6628)
- `mysqlreceiver`: remove requirement for password on MySQL (#6479)
- `receiver/prometheusreceiver`: do not add host.name to metrics from localhost/unspecified targets (#6476)
- `spanmetricsprocessor`: add setStatus operation (#5886)
- `splunkhecexporter`: remove duplication of host.name attribute (#6527)
- `tanzuobservabilityexporter`: add consumer for sum metrics. (#6385)
- Update log-collection library to v0.23.0 (#6593)

## v0.40.0

### 🛑 Breaking changes 🛑

- `tencentcloudlogserviceexporter`: change `Endpoint` to `Region` to simplify configuration (#6135)

### 🚀 New components 🚀

- Add `memcached` receiver (#5839)

### 🧰 Bug fixes 🧰

- Fix token passthrough for HEC (#5435)
- `datadogexporter`: Fix missing resource attributes default mapping when resource_attributes_as_tags: false (#6359)
- `tanzuobservabilityexporter`: Log and report missing metric values. (#5835)
- `mongodbatlasreceiver`: Fix metrics metadata (#6395)

### 💡 Enhancements 💡

- `awsprometheusremotewrite` exporter: Improve error message when failing to sign request
- `mongodbatlas`: add metrics (#5921)
- `healthcheckextension`: Add path option (#6111)
- Set unprivileged user to container image (#6380)
- `k8sclusterreceiver`: Add allocatable type of metrics (#6113)
- `observiqexporter`: Allow Dialer timeout to be configured (#5906)
- `routingprocessor`: remove broken debug log fields (#6373)
- `prometheusremotewriteexporter`: Add exemplars support (#5578)
- `fluentforwardreceiver`: Convert attributes with nil value to AttributeValueTypeEmpty (#6630)

## v0.39.0

### 🛑 Breaking changes 🛑

- `httpdreceiver` renamed to `apachereceiver` to match industry standards (#6207)
- `tencentcloudlogserviceexporter` change `Endpoint` to `Region` to simplify configuration (#6135)

### 🚀 New components 🚀

- Add `postgresqlreceiver` config and factory (#6153)
- Add TencentCloud LogService exporter `tencentcloudlogserviceexporter` (#5722)
- Restore `jaegerthrifthttpexporter` (#5666)
- Add `skywalkingexporter` (#5690, #6114)

### 🧰 Bug fixes 🧰

- `datadogexporter`: Improve cumulative metrics reset detection using `StartTimestamp` (#6120)
- `mysqlreceiver`: Address issues in shutdown function (#6239)
- `tailsamplingprocessor`: End go routines during shutdown (#5693)
- `googlecloudexporter`: Update google cloud exporter to correctly close the metric exporter (#5990)
- `statsdreceiver`: Fix the summary point calculation (#6155)
- `datadogexporter` Correct default value for `send_count_sum_metrics` (#6130)

### 💡 Enhancements 💡

- `datadogexporter`: Increase default timeout to 15 seconds (#6131)
- `googlecloudspannerreceiver`: Added metrics cardinality handling for Google Cloud Spanner receiver (#5981, #6148, #6229)
- `mysqlreceiver`: Mysql add support for different protocols (#6138)
- `bearertokenauthextension`: Added support of Bearer Auth for HTTP Exporters (#5962)
- `awsxrayexporter`: Fallback to rpc.method for segment operation when aws.operation missing (#6231)
- `healthcheckextension`: Add new health check feature for collector pipeline (#5643)
- `datadogexporter`: Always add current hostname (#5967)
- `k8sattributesprocessor`: Add code to fetch all annotations and labels by specifying key regex (#5780)
- `datadogexporter`: Do not rely on collector to resolve envvar when possible to resolve them (#6122)
- `datadogexporter`: Add container tags to attributes package (#6086)
- `datadogexporter`: Preserve original TraceID (#6158)
- `prometheusreceiver`: Enhance prometheus receiver logger to determine errors, test real e2e usage (#5870)
- `awsxrayexporter`: Added support for AWS AppRunner origin (#6141)

## v0.38.0

### 🛑 Breaking changes 🛑

- `datadogexporter` Make distributions the default histogram export option. (#5885)
- `redisreceiver` Update Redis receiver's metric names. (#5837)
- Remove `scraperhelper` from contrib, use the core version. (#5826)

### 🚀 New components 🚀

- `googlecloudspannerreceiver` Added implementation of Google Cloud Spanner receiver. (#5727)
- `awsxrayproxy` Wire up awsxrayproxy extension. (#5747)
- `awscontainerinsightreceiver` Enable AWS Container Insight receiver. (#5960)

### 🧰 Bug fixes 🧰

- `statsdreceiver`: fix start timestamp / temporality for counters. (#5714)
- Fix security issue related to github.com/tidwall/gjson. (#5936)
- `datadogexporter` Fix cumulative histogram handling in distributions mode (#5867)
- `datadogexporter` Skip nil sketches (#5925)

### 💡 Enhancements 💡

- Extend `kafkareceiver` configuration capabilities. (#5677)
- Convert `mongodbatlas` receiver to use scraperhelper. (#5827)
- Convert `dockerstats` receiver to use scraperhelper. (#5825)
- Convert `podman` receiver to use scraperhelper. (#5822)
- Convert `redisreceiver` to use scraperhelper. (#5796)
- Convert `kubeletstats` receiver to use scraperhelper. (#5821)
- `googlecloudspannerreceiver` Migrated Google Cloud Spanner receiver to scraper approach. (#5868)
- `datadogexporter` Use a `Consumer` interface for decoupling from zorkian's package. (#5315)
- `mdatagen` - Add support for extended metric descriptions (#5688)
- `signalfxexporter` Log datapoints option. (#5689)
- `cumulativetodeltaprocessor`: Update cumulative to delta. (#5772)
- Update configuration default values in log receivers docs. (#5840)
- `fluentforwardreceiver`: support more complex fluent-bit objects. (#5676)
- `datadogexporter` Remove spammy logging. (#5856)
- `datadogexporter` Remove obsolete report_buckets config. (#5858)
- Improve performance of metric expression matcher. (#5864)
- `tanzuobservabilityexporter` Introduce metricsConsumer and gaugeMetricConsumer. (#5426)
- `awsxrayexporter` rpc.system has priority to determine aws namespace. (#5833)
- `tailsamplingprocessor` Add support for composite sampling policy to the tailsampler. (#4958)
- `kafkaexporter` Add support for AWS_MSK_IAM SASL Auth (#5763)
- Refactor the client Authenticators  for the new "ClientAuthenticator" interfaces (#5905)
- `mongodbatlasreceiver` Add client wrapper for MongoDB Atlas support (#5386)
- `redisreceiver` Update Redis config options (#5861)
- `routingprocessor`: allow routing for all signals (#5869)
- `extension/observer/docker` add ListAndWatch to observer (#5851)

## v0.37.1

### 🧰 Bug fixes 🧰

- Fixes a problem with v0.37.0 which contained dependencies on v0.36.0 components. They should have been updated to v0.37.0.

## v0.37.0

### 🚀 New components 🚀

- [`journald` receiver](https://github.com/open-telemetry/opentelemetry-collector-contrib/tree/main/receiver/journaldreceiver) to parse Journald events from systemd journal using the [opentelemetry-log-collection](https://github.com/open-telemetry/opentelemetry-log-collection) library

### 🛑 Breaking changes 🛑

- Remove squash on configtls.TLSClientSetting for splunkhecexporter (#5541)
- Remove squash on configtls.TLSClientSetting for elastic components (#5539)
- Remove squash on configtls.TLSClientSetting for observiqexporter (#5540)
- Remove squash on configtls.TLSClientSetting for AWS components (#5454)
- Move `k8sprocessor` to `k8sattributesprocessor`.
- Rename `k8s_tagger` configuration `k8sattributes`.
- filelog receiver: use empty value for `SeverityText` field instead of `"Undefined"` (#5423)
- Rename `configparser.ConfigMap` to `config.Map`
- Rename `pdata.AggregationTemporality*` to `pdata.MetricAggregationTemporality*`
- Remove deprecated `batchpertrace` package/module (#5380)

### 💡 Enhancements 💡

- `k8sattributes` processor: add container metadata enrichment (#5467, #5572)
- `resourcedetection` processor: Add an option to force using hostname instead of FQDN (#5064)
- `dockerstats` receiver: Move docker client into new shared `internal/docker` (#4702)
- `spanmetrics` processor:
  - Add exemplars to metrics (#5263)
  - Support resource attributes in metrics dimensions (#4624)
- `filter` processor:
  - Add log filtering by `regexp` type filters (#5237)
  - Add record level log filtering (#5418)
- `dynatrace` exporter: Handle non-gauge data types (#5056)
- `datadog` exporter:
  - Add support for exporting histograms as sketches (#5082)
  - Scrub sensitive information from errors (#5575)
  - Add option to send instrumentation library metadata tags with metrics (#5431)
- `podman` receiver: Add `api_version`, `ssh_key`, and `ssh_passphrase` config options (#5430)
- `signalfx` exporter:
  - Add `max_connections` config option (#5432)
  - Add dimension name to log when value > 256 chars (#5258)
  - Discourage setting of endpoint path (#4851)
- `kubeletstats` receiver: Convert to pdata instead of using OpenCensus (#5458)
- `tailsampling` processor: Add `invert_match` config option to `string_attribute` policy (#4393)
- `awsemf` exporter: Add a feature flag in UserAgent for AWS backend to monitor the adoptions (#5178)
- `splunkhec` exporter: Handle explicitly NaN and Inf values (#5581)
- `hostmetrics` receiver:
  - Collect more process states in processes scraper (#4856)
  - Add device label to paging scraper (#4854)
- `awskinesis` exporter: Extend to allow for dynamic export types (#5440)

### 🧰 Bug fixes 🧰

- `datadog` exporter:
  - Fix tags on summary and bucket metrics (#5416)
  - Fix cache key generation for cumulative metrics (#5417)
- `resourcedetection` processor: Fix failure to start collector if at least one detector returns an error (#5242)
- `prometheus` exporter: Do not record obsreport calls (#5438)
- `prometheus` receiver: Metric type fixes to match Prometheus functionality (#4865)
- `sentry` exporter: Fix sentry tracing (#4320)
- `statsd` receiver: Set quantiles for metrics (#5647)

## v0.36.0

### 🛑 Breaking changes 🛑

- `filter` processor: The configs for `logs` filter processor have been changed to be consistent with the `metrics` filter processor. (#4895)
- `splunk_hec` receiver:
  - `source_key`, `sourcetype_key`, `host_key` and `index_key` have now moved under `hec_metadata_to_otel_attrs` (#4726)
  - `path` field on splunkhecreceiver configuration is removed: We removed the `path` attribute as any request going to the Splunk HEC receiver port should be accepted, and added the `raw_path` field to explicitly map the path accepting raw HEC data. (#4951)
- feat(dynatrace): tags is deprecated in favor of default_dimensions (#5055)

### 💡 Enhancements 💡

- `filter` processor: Add ability to `include` logs based on resource attributes in addition to excluding logs based on resource attributes for strict matching. (#4895)
- `kubelet` API: Add ability to create an empty CertPool when the system run environment is windows
- `JMX` receiver: Allow JMX receiver logging level to be configured (#4898)
- `datadog` exporter: Export histograms as in OpenMetrics Datadog check (#5065)
- `dockerstats` receiver: Set Schema URL (#5239)
- Rename memorylimiter -> memorylimiterprocessor (#5262)
- `awskinesis` exporter: Refactor AWS kinesis exporter to be synchronous  (#5248)

## v0.35.0

### 🛑 Breaking changes 🛑

- Rename configparser.Parser to configparser.ConfigMap (#5070)
- Rename TelemetryCreateSettings -> TelemetrySettings (#5169)

### 💡 Enhancements 💡

- chore: update influxdb exporter and receiver (#5058)
- chore(dynatrace): use payload limit from api constants (#5077)
- Add documentation for filelog's new force_flush_period parameter (#5066)
- Reuse the gzip reader with a sync.Pool (#5145)
- Add a trace observer when splunkhecreceiver is used for logs (#5063)
- Remove usage of deprecated pdata.AttributeValueMapToMap (#5174)
- Podman Stats Receiver: Receiver and Metrics implementation (#4577)

### 🧰 Bug fixes 🧰

- Use staleness markers generated by prometheus, rather than making our own (#5062)
- `datadogexporter` exporter: skip NaN and infinite values (#5053)

## v0.34.0

### 🚀 New components 🚀

- [`cumulativetodelta` processor](https://github.com/open-telemetry/opentelemetry-collector-contrib/tree/main/processor/cumulativetodeltaprocessor) to convert cumulative sum metrics to cumulative delta

- [`file` exporter](https://github.com/open-telemetry/opentelemetry-collector-contrib/tree/main/exporter/fileexporter) from core repository ([#3474](https://github.com/open-telemetry/opentelemetry-collector/issues/3474))
- [`jaeger` exporter](https://github.com/open-telemetry/opentelemetry-collector-contrib/tree/main/exporter/jaegerexporter) from core repository ([#3474](https://github.com/open-telemetry/opentelemetry-collector/issues/3474))
- [`kafka` exporter](https://github.com/open-telemetry/opentelemetry-collector-contrib/tree/main/exporter/kafkaexporter) from core repository ([#3474](https://github.com/open-telemetry/opentelemetry-collector/issues/3474))
- [`opencensus` exporter](https://github.com/open-telemetry/opentelemetry-collector-contrib/tree/main/exporter/opencensusexporter) from core repository ([#3474](https://github.com/open-telemetry/opentelemetry-collector/issues/3474))
- [`prometheus` exporter](https://github.com/open-telemetry/opentelemetry-collector-contrib/tree/main/exporter/prometheusexporter) from core repository ([#3474](https://github.com/open-telemetry/opentelemetry-collector/issues/3474))
- [`prometheusremotewrite` exporter](https://github.com/open-telemetry/opentelemetry-collector-contrib/tree/main/exporter/prometheusremotewriteexporter) from core repository ([#3474](https://github.com/open-telemetry/opentelemetry-collector/issues/3474))
- [`zipkin` exporter](https://github.com/open-telemetry/opentelemetry-collector-contrib/tree/main/exporter/zipkinexporter) from core repository ([#3474](https://github.com/open-telemetry/opentelemetry-collector/issues/3474))
- [`attribute` processor](https://github.com/open-telemetry/opentelemetry-collector-contrib/tree/main/processor/attributeprocessor) from core repository ([#3474](https://github.com/open-telemetry/opentelemetry-collector/issues/3474))
- [`filter` processor](https://github.com/open-telemetry/opentelemetry-collector-contrib/tree/main/processor/filterprocessor) from core repository ([#3474](https://github.com/open-telemetry/opentelemetry-collector/issues/3474))
- [`probabilisticsampler` processor](https://github.com/open-telemetry/opentelemetry-collector-contrib/tree/main/processor/probabilisticsamplerprocessor) from core repository ([#3474](https://github.com/open-telemetry/opentelemetry-collector/issues/3474))
- [`resource` processor](https://github.com/open-telemetry/opentelemetry-collector-contrib/tree/main/processor/resourceprocessor) from core repository ([#3474](https://github.com/open-telemetry/opentelemetry-collector/issues/3474))
- [`span` processor](https://github.com/open-telemetry/opentelemetry-collector-contrib/tree/main/processor/spanprocessor) from core repository ([#3474](https://github.com/open-telemetry/opentelemetry-collector/issues/3474))
- [`hostmetrics` receiver](https://github.com/open-telemetry/opentelemetry-collector-contrib/tree/main/receiver/hostmetricsreceiver) from core repository ([#3474](https://github.com/open-telemetry/opentelemetry-collector/issues/3474))
- [`jaeger` receiver](https://github.com/open-telemetry/opentelemetry-collector-contrib/tree/main/receiver/jaegerreceiver) from core repository ([#3474](https://github.com/open-telemetry/opentelemetry-collector/issues/3474))
- [`kafka` receiver](https://github.com/open-telemetry/opentelemetry-collector-contrib/tree/main/receiver/kafkareceiver) from core repository ([#3474](https://github.com/open-telemetry/opentelemetry-collector/issues/3474))
- [`opencensus` receiver](https://github.com/open-telemetry/opentelemetry-collector-contrib/tree/main/receiver/opencensusreceiver) from core repository ([#3474](https://github.com/open-telemetry/opentelemetry-collector/issues/3474))
- [`prometheus` receiver](https://github.com/open-telemetry/opentelemetry-collector-contrib/tree/main/receiver/prometheusreceiver) from core repository ([#3474](https://github.com/open-telemetry/opentelemetry-collector/issues/3474))
- [`zipkin` receiver](https://github.com/open-telemetry/opentelemetry-collector-contrib/tree/main/receiver/zipkinreceiver) from core repository ([#3474](https://github.com/open-telemetry/opentelemetry-collector/issues/3474))
- [`bearertokenauth` extension](https://github.com/open-telemetry/opentelemetry-collector-contrib/tree/main/extension/bearertokenauthextension) from core repository ([#3474](https://github.com/open-telemetry/opentelemetry-collector/issues/3474))
- [`healthcheck` extension](https://github.com/open-telemetry/opentelemetry-collector-contrib/tree/main/extension/healthcheckextension) from core repository ([#3474](https://github.com/open-telemetry/opentelemetry-collector/issues/3474))
- [`oidcauth` extension](https://github.com/open-telemetry/opentelemetry-collector-contrib/tree/main/extension/oidcauthextension) from core repository ([#3474](https://github.com/open-telemetry/opentelemetry-collector/issues/3474))
- [`pprof` extension](https://github.com/open-telemetry/opentelemetry-collector-contrib/tree/main/extension/pprofextension) from core repository ([#3474](https://github.com/open-telemetry/opentelemetry-collector/issues/3474))
- [`testbed`](https://github.com/open-telemetry/opentelemetry-collector-contrib/tree/main/testbed) from core repository ([#3474](https://github.com/open-telemetry/opentelemetry-collector/issues/3474))

### 💡 Enhancements 💡

- `tailsampling` processor: Add new policy `probabilistic` (#3876)

## v0.33.0

# 🎉 OpenTelemetry Collector Contrib v0.33.0 (Beta) 🎉

The OpenTelemetry Collector Contrib contains everything in the [opentelemetry-collector release](https://github.com/open-telemetry/opentelemetry-collector/releases/tag/v0.32.0) (be sure to check the release notes here as well!). Check out the [Getting Started Guide](https://opentelemetry.io/docs/collector/getting-started/) for deployment and configuration information.

### 🚀 New components 🚀

- [`cumulativetodelta` processor](https://github.com/open-telemetry/opentelemetry-collector-contrib/tree/main/processor/cumulativetodeltaprocessor) to convert cumulative sum metrics to cumulative delta

### 💡 Enhancements 💡

- Collector contrib has now full support for metrics proto v0.9.0.

## v0.32.0

# 🎉 OpenTelemetry Collector Contrib v0.32.0 (Beta) 🎉

This release is marked as "bad" since the metrics pipelines will produce bad data.

- See https://github.com/open-telemetry/opentelemetry-collector/issues/3824

The OpenTelemetry Collector Contrib contains everything in the [opentelemetry-collector release](https://github.com/open-telemetry/opentelemetry-collector/releases/tag/v0.32.0) (be sure to check the release notes here as well!). Check out the [Getting Started Guide](https://opentelemetry.io/docs/collector/getting-started/) for deployment and configuration information.

### 🛑 Breaking changes 🛑

- `splunk_hec` receiver/exporter: `com.splunk.source` field is mapped to `source` field in Splunk instead of `service.name` (#4596)
- `redis` receiver: Move interval runner package to `internal/interval` (#4600)
- `datadog` exporter: Export summary count and sum as monotonic counts (#4605)

### 💡 Enhancements 💡

- `logzio` exporter:
  - New implementation of an in-memory queue to store traces, data compression with gzip, and queue configuration options (#4395)
  - Make `Hclog2ZapLogger` struct and methods private for public go api review (#4431)
- `newrelic` exporter (#4392):
  - Marked unsupported metric as permanent error
  - Force the interval to be valid even if 0
- `awsxray` exporter: Add PHP stacktrace parsing support (#4454)
- `file_storage` extension: Implementation of batch storage API (#4145)
- `datadog` exporter:
  - Skip sum metrics with no aggregation temporality (#4597)
  - Export delta sums as counts (#4609)
- `elasticsearch` exporter: Add dedot support (#4579)
- `signalfx` exporter: Add process metric to translation rules (#4598)
- `splunk_hec` exporter: Add profiling logs support (#4464)
- `awsemf` exporter: Replace logGroup and logStream pattern with metric labels (#4466)

### 🧰 Bug fixes 🧰

- `awsxray` exporter: Fix the origin on ECS/EKS/EB on EC2 cases (#4391)
- `splunk_hec` exporter: Prevent re-sending logs that were successfully sent (#4467)
- `signalfx` exporter: Prefix temporary metric translations (#4394)

## v0.31.0

# 🎉 OpenTelemetry Collector Contrib v0.31.0 (Beta) 🎉

The OpenTelemetry Collector Contrib contains everything in the [opentelemetry-collector release](https://github.com/open-telemetry/opentelemetry-collector/releases/tag/v0.31.0) (be sure to check the release notes here as well!). Check out the [Getting Started Guide](https://opentelemetry.io/docs/collector/getting-started/) for deployment and configuration information.

### 🛑 Breaking changes 🛑

- `influxdb` receiver: Removed `metrics_schema` config option (#4277)

### 💡 Enhancements 💡

- Update to OTLP 0.8.0:
  - Remove use of `IntHistogram` (#4276)
  - Update exporters/receivers for `NumberDataPoint`
- Remove use of deprecated `pdata` slice `Resize()` (#4203, #4208, #4209)
- `awsemf` exporter: Added the option to have a user who is sending metrics from EKS Fargate Container Insights to reformat them to look the same as insights from ECS so that they can be ingested by CloudWatch (#4130)
- `k8scluster` receiver: Support OpenShift cluster quota metrics (#4342)
- `newrelic` exporter (#4278):
  - Requests are now retry-able via configuration option (defaults to retries enabled). Permanent errors are not retried.
  - The exporter monitoring metrics now include an untagged summary metric for ease of use.
  - Improved error logging to include URLs that fail to post messages to New Relic.
- `datadog` exporter: Upscale trace stats when global sampling rate is set (#4213)

### 🧰 Bug fixes 🧰

- `statsd` receiver: Add option to set Counter to be monotonic (#4154)
- Fix `internal/stanza` severity mappings (#4315)
- `awsxray` exporter: Fix the wrong AWS env resource setting (#4384)
- `newrelic` exporter (#4278):
  - Configuration unmarshalling did not allow timeout value to be set to 0 in the endpoint specific section.
  - Request cancellation was not propagated via context into the http request.
  - The queued retry logger is set to a zap.Nop logger as intended.

## v0.30.0

# 🎉 OpenTelemetry Collector Contrib v0.30.0 (Beta) 🎉

The OpenTelemetry Collector Contrib contains everything in the [opentelemetry-collector release](https://github.com/open-telemetry/opentelemetry-collector/releases/tag/v0.30.0) (be sure to check the release notes here as well!). Check out the [Getting Started Guide](https://opentelemetry.io/docs/collector/getting-started/) for deployment and configuration information.

### 🚀 New components 🚀
- `oauth2clientauth` extension: ported from core (#3848)
- `metrics-generation` processor: is now enabled and available (#4047)

### 🛑 Breaking changes 🛑

- Removed `jaegerthrifthttp` exporter (#4089)

### 💡 Enhancements 💡

- `tailsampling` processor:
  - Add new policy `status_code` (#3754)
  - Add new tail sampling processor policy: status_code (#3754)
- `awscontainerinsights` receiver:
  - Integrate components and fix bugs for EKS Container Insights (#3846)
  - Add Cgroup to collect ECS instance metrics for container insights receiver #3875
- `spanmetrics` processor: Support sub-millisecond latency buckets (#4091)
- `sentry` exporter: Add exception event capture in sentry (#3854)

## v0.29.0

# 🎉 OpenTelemetry Collector Contrib v0.29.0 (Beta) 🎉

The OpenTelemetry Collector Contrib contains everything in the [opentelemetry-collector release](https://github.com/open-telemetry/opentelemetry-collector/releases/tag/v0.29.0) (be sure to check the release notes here as well!). Check out the [Getting Started Guide](https://opentelemetry.io/docs/collector/getting-started/) for deployment and configuration information.

### 🛑 Breaking changes 🛑

- `redis` receiver (#3808)
  - removed configuration `service_name`. Use resource processor or `resource_attributes` setting if using `receivercreator`
  - removed `type` label and set instrumentation library name to `otelcol/redis` as other receivers do

### 💡 Enhancements 💡

- `tailsampling` processor:
  - Add new policy `latency` (#3750)
  - Add new policy `status_code` (#3754)
- `splunkhec` exporter: Include `trace_id` and `span_id` if set (#3850)
- `newrelic` exporter: Update instrumentation naming in accordance with otel spec (#3733)
- `sentry` exporter: Added support for insecure connection with Sentry (#3446)
- `k8s` processor:
  - Add namespace k8s tagger (#3384)
  - Add ignored pod names as config parameter (#3520)
- `awsemf` exporter: Add support for `TaskDefinitionFamily` placeholder on log stream name (#3755)
- `loki` exporter: Add resource attributes as Loki label (#3418)

### 🧰 Bug fixes 🧰

- `datadog` exporter:
  - Ensure top level spans are computed (#3786)
  - Update `env` clobbering behavior (#3851)
- `awsxray` exporter: Fixed filtered attribute translation (#3757)
- `splunkhec` exporter: Include trace and span id if set in log record (#3850)

## v0.28.0

# 🎉 OpenTelemetry Collector Contrib v0.28.0 (Beta) 🎉

The OpenTelemetry Collector Contrib contains everything in the [opentelemetry-collector release](https://github.com/open-telemetry/opentelemetry-collector/releases/tag/v0.28.0) (be sure to check the release notes here as well!). Check out the [Getting Started Guide](https://opentelemetry.io/docs/collector/getting-started/) for deployment and configuration information.

### 🚀 New components 🚀

- `humio` exporter to export data to Humio using JSON over the HTTP [Ingest API](https://docs.humio.com/reference/api/ingest/)
- `udplog` receiver to receives logs from udp using the [opentelemetry-log-collection](https://github.com/open-telemetry/opentelemetry-log-collection) library
- `tanzuobservability` exporter to send traces to [Tanzu Observability](https://tanzu.vmware.com/observability)

### 🛑 Breaking changes 🛑

- `f5cloud` exporter (#3509):
  - Renamed the config 'auth' field to 'f5cloud_auth'. This will prevent a config field name collision when [Support for Custom Exporter Authenticators as Extensions](https://github.com/open-telemetry/opentelemetry-collector/pull/3128) is ready to be integrated.

### 💡 Enhancements 💡

- Enabled Dependabot for Github Actions (#3543)
- Change obsreport helpers for receivers to use the new pattern created in Collector (#3439,#3443,#3449,#3504,#3521,#3548)
- `datadog` exporter:
  - Add logging for unknown or unsupported metric types (#3421)
  - Add collector version tag to internal health metrics (#3394)
  - Remove sublayer stats calc and mutex (#3531)
  - Deduplicate hosts for which we send running metrics (#3539)
  - Add support for summary datatype (#3660)
  - Add datadog span operation name remapping config option (#3444)
  - Update error formatting for error spans that are not exceptions (#3701)
- `nginx` receiver: Update the nginx metrics to more closely align with the conventions (#3420)
- `elasticsearch` exporter: Init JSON encoding support (#3101)
- `jmx` receiver:
  - Allow setting system properties (#3450)
  - Update tested JMX Metric Gatherer release (#3695)
- Refactor components for the Client Authentication Extensions (#3507)
- Remove redundant conversion calls (#3688)
- `storage` extension: Add a `Close` method to Client interface (#3506)
- `splunkhec` exporter: Add `metric_type` as key which maps to the type of the metric (#3696)
- `k8s` processor: Add semantic conventions to k8s-tagger for pod metadata (#3544)
- `kubeletstats` receiver: Refactor kubelet client to internal folder (#3698)
- `newrelic` exporter (#3690):
  - Updates the log level from error to debug when New Relic rate limiting occurs
  - Updates the sanitized api key that is reported via metrics
- `filestorage` extension: Add ability to specify name (#3703)
- `awsemf` exporter: Store the initial value for cumulative metrics (#3425)
- `awskinesis` exporter: Refactor to allow for extended types of encoding (#3655)
- `ecsobserver` extension:
  - Add task definition, ec2, and service fetcher (#3503)
  - Add exporter to convert task to target (#3333)

### 🧰 Bug fixes 🧰

- `awsemf` exporter: Remove delta adjustment from summaries by default (#3408)
- `alibabacloudlogservice` exporter: Sanitize labels for metrics (#3454)
- `statsd` receiver: Fix StatsD drop metrics tags when using summary as observer_type for timer/histogram (#3440)
- `awsxray` exporter: Restore setting of Throttle for HTTP throttle response (#3685)
- `awsxray` receiver: Fix quick start bug (#3653)
- `metricstransform` processor: Check all data points for matching metric label values (#3435)

## v0.27.0

# 🎉 OpenTelemetry Collector Contrib v0.27.0 (Beta) 🎉

The OpenTelemetry Collector Contrib contains everything in the [opentelemetry-collector release](https://github.com/open-telemetry/opentelemetry-collector/releases/tag/v0.27.0) (be sure to check the release notes here as well!). Check out the [Getting Started Guide](https://opentelemetry.io/docs/collector/getting-started/) for deployment and configuration information.

### 🚀 New components 🚀

- `tcplog` receiver to receive logs from tcp using the [opentelemetry-log-collection](https://github.com/open-telemetry/opentelemetry-log-collection) library
- `influxdb` receiver to accept metrics data as [InfluxDB Line Protocol](https://docs.influxdata.com/influxdb/v2.0/reference/syntax/line-protocol/)

### 💡 Enhancements 💡

- `splunkhec` exporter:
  - Include the response in returned 400 errors (#3338)
  - Map summary metrics to Splunk HEC metrics (#3344)
  - Add HEC telemetry (#3260)
- `newrelic` exporter: Include dropped attributes and events counts (#3187)
- `datadog` exporter:
  - Add Fargate task ARN to container tags (#3326)
  - Improve mappings for span kind dd span type (#3368)
- `signalfx` exporter: Add info log for host metadata properties update (#3343)
- `awsprometheusremotewrite` exporter: Add SDK and system information to User-Agent header (#3317)
- `metricstransform` processor: Add filtering capabilities matching metric label values for applying changes (#3201)
- `groupbytrace` processor: Added workers for queue processing (#2902)
- `resourcedetection` processor: Add docker detector (#2775)
- `tailsampling` processor: Support regex on span attribute filtering (#3335)

### 🧰 Bug fixes 🧰

- `datadog` exporter:
  - Update Datadog attributes to tags mapping (#3292)
  - Consistent `hostname` and default metrics behavior (#3286)
- `signalfx` exporter: Handle character limits on metric names and dimensions (#3328)
- `newrelic` exporter: Fix timestamp value for cumulative metrics (#3406)

## v0.26.0

# 🎉 OpenTelemetry Collector Contrib v0.26.0 (Beta) 🎉

The OpenTelemetry Collector Contrib contains everything in the [opentelemetry-collector release](https://github.com/open-telemetry/opentelemetry-collector/releases/tag/v0.26.0) (be sure to check the release notes here as well!). Check out the [Getting Started Guide](https://opentelemetry.io/docs/collector/getting-started/) for deployment and configuration information.

### 🚀 New components 🚀

- `influxdb` exporter to support sending tracing, metrics, and logging data to [InfluxDB](https://www.influxdata.com/products/)

### 🛑 Breaking changes 🛑

- `signalfx` exporter (#3207):
  - Additional metrics excluded by default by signalfx exporter
    - system.disk.io_time
    - system.disk.operation_time
    - system.disk.weighted_io_time
    - system.network.connections
    - system.processes.count
    - system.processes.created

### 💡 Enhancements 💡

- Add default config and systemd environment file support for DEB/RPM packages (#3123)
- Log errors on receiver start/stop failures (#3208)
- `newrelic` exporter: Update API key detection logic (#3212)
- `splunkhec` exporter:
  - Mark permanent errors to avoid futile retries (#3253)
  - Add TLS certs verification (#3204)
- `datadog` exporter:
  - Add env and tag name normalization to trace payloads (#3200)
  - add `ignore_resource`s configuration option (#3245)
- `jmx` receiver: Update for latest snapshot and header support (#3283)
- `awsxray` exporter: Added support for stack trace translation for .NET language (#3280)
- `statsd` receiver: Add timing/histogram for statsD receiver as OTLP summary (#3261)

### 🧰 Bug fixes 🧰

- `awsprometheusremotewrite` exporter:
  - Remove `sending_queue` (#3186)
  - Use the correct default for aws_auth.service (#3161)
  - Identify the Amazon Prometheus region from the endpoint (#3210)
  - Don't panic in case session can't be constructed (#3221)
- `datadog` exporter: Add max tag length (#3185)
- `sapm` exporter: Fix crash when passing the signalfx access token (#3294)
- `newrelic` exporter: Update error conditions (#3322)

## v0.25.0

# 🎉 OpenTelemetry Collector Contrib v0.25.0 (Beta) 🎉

The OpenTelemetry Collector Contrib contains everything in the [opentelemetry-collector release](https://github.com/open-telemetry/opentelemetry-collector/releases/tag/v0.25.0) (be sure to check the release notes here as well!). Check out the [Getting Started Guide](https://opentelemetry.io/docs/collector/getting-started/) for deployment and configuration information.

### 🚀 New components 🚀

- `kafkametricsreceiver` new receiver component for collecting metrics about a kafka cluster - primarily lag and offset. [configuration instructions](receiver/kafkametricsreceiver/README.md)
- `file_storage` extension to read and write data to the local file system (#3087)

### 🛑 Breaking changes 🛑

- `newrelic` exporter (#3091):
  - Removal of common attributes (use opentelemetry collector resource processor to add attributes)
  - Drop support for cumulative metrics being sent to New Relic via a collector

### 💡 Enhancements 💡

- Update `opentelemetry-log-collection` to v0.17.0 for log receivers (#3017)
- `datadog` exporter:
  - Add `peer.service` priority instead of `service.name` (#2817)
  - Improve support of semantic conventions for K8s, Azure and ECS (#2623)
- Improve and batch logs translation for stanza (#2892)
- `statsd` receiver: Add timing/histogram as OTLP gauge (#2973)
- `honeycomb` exporter: Add Retry and Queue settings (#2714)
- `resourcedetection` processor:
  - Add AKS resource detector (#3035)
  - Use conventions package constants for ECS detector (#3171)
- `sumologic` exporter: Add graphite format (#2695)
- Add trace attributes to the log entry for stanza (#3018)
- `splunk_hec` exporter: Send log record name as part of the HEC log event (#3119)
- `newrelic` exporter (#3091):
  - Add support for logs
  - Performance improvements
  - Optimizations to the New Relic payload to reduce payload size
  - Metrics generated for monitoring the exporter
  - Insert Key vs License keys are auto-detected in some cases
  - Collector version information is properly extracted via the application start info parameters

### 🧰 Bug fixes 🧰

- `splunk_hec` exporter: Fix sending log payload with missing the GZIP footer (#3032)
- `awsxray` exporter: Remove propagation of error on shutdown (#2999)
- `resourcedetection` processor:
  - Correctly report DRAGONFLYBSD value (#3100)
  - Fallback to `os.Hostname` when FQDN is not available (#3099)
- `httpforwarder` extension: Do not report ErrServerClosed when shutting down the service (#3173)
- `collectd` receiver: Do not report ErrServerClosed when shutting down the service (#3178)

## v0.24.0

# 🎉 OpenTelemetry Collector Contrib v0.24.0 (Beta) 🎉

The OpenTelemetry Collector Contrib contains everything in the [opentelemetry-collector release](https://github.com/open-telemetry/opentelemetry-collector/releases/tag/v0.24.0) (be sure to check the release notes here as well!). Check out the [Getting Started Guide](https://opentelemetry.io/docs/collector/getting-started/) for deployment and configuration information.

### 🚀 New components 🚀

- `fluentbit` extension and `fluentforward` receiver moved from opentelemetry-collector

### 💡 Enhancements 💡

- Check `NO_WINDOWS_SERVICE` environment variable to force interactive mode on Windows (#2819)
- `resourcedetection `processor:
  - Add task revision to ECS resource detector (#2814)
  - Add GKE detector (#2821)
  - Add Amazon EKS detector (#2820)
  - Add `VMScaleSetName` field to Azure detector (#2890)
- `awsemf` exporter:
  - Add `parse_json_encoded_attr_values` config option to decode json-encoded strings in attribute values (#2827)
  - Add `output_destination` config option to support AWS Lambda (#2720)
- `googlecloud` exporter: Handle `cloud.availability_zone` semantic convention (#2893)
- `newrelic` exporter: Add `instrumentation.provider` to default attributes (#2900)
- Set unprivileged user to container image (#2925)
- `splunkhec` exporter: Add `max_content_length_logs` config option to send log data in payloads less than max content length (#2524)
- `k8scluster` and `kubeletstats` receiver: Replace package constants in favor of constants from conventions in core (#2996)

### 🧰 Bug fixes 🧰

- `spanmetrics` processor:
  - Rename `calls` metric to `calls_total` and set `IsMonotonic` to true (#2837)
  - Validate duplicate dimensions at start (#2844)
- `awsemf` exporter: Calculate delta instead of rate for cumulative metrics (#2512)
- `signalfx` exporter:
  - Remove more unnecessary translation rules (#2889)
  - Implement summary type (#2998)
- `awsxray` exporter: Remove translation to HTTP status from OC status (#2978)
- `awsprometheusremotewrite` exporter: Close HTTP body after RoundTrip (#2955)
- `splunkhec` exporter: Add ResourceAttributes to Splunk Event (#2843)

## v0.23.0

# 🎉 OpenTelemetry Collector Contrib v0.23.0 (Beta) 🎉

The OpenTelemetry Collector Contrib contains everything in the [opentelemetry-collector release](https://github.com/open-telemetry/opentelemetry-collector/releases/tag/v0.23.0) (be sure to check the release notes here as well!). Check out the [Getting Started Guide](https://opentelemetry.io/docs/collector/getting-started/) for deployment and configuration information.

### 🚀 New components 🚀

- `groupbyattrs` processor to group the records by provided attributes
- `dotnetdiagnostics` receiver to read metrics from .NET processes

### 🛑 Breaking changes 🛑

- `stackdriver` exporter marked as deprecated and renamed to `googlecloud`
- Change the rule expression in receiver creator for matching endpoints types from `type.port`, `type.hostport` and `type.pod` to `type == "port"`, `type == "hostport"` and `type == "pod"` (#2661)

### 💡 Enhancements 💡

- `loadbalancing` exporter: Add support for logs (#2470)
- `sumologic` exporter: Add carbon formatter (#2562)
- `awsecscontainermetrics` receiver: Add new metric for stopped container (#2383)
- `awsemf` exporter:
  - Send EMF logs in batches (#2572)
  - Add prometheus type field for CloudWatch compatibility (#2689)
- `signalfx` exporter:
  - Add resource attributes to events (#2631)
  - Add translation rule to drop dimensions (#2660)
  - Remove temporary host translation workaround (#2652)
  - Remove unnecessary default translation rules (#2672)
  - Update `exclude_metrics` option so that the default exclude rules can be overridden by setting the option to `[]` (#2737)
- `awsprometheusremotewrite` exporter: Add support for given IAM roles (#2675)
- `statsd` receiver: Change to use OpenTelemetry type instead of OpenCensus type (#2733)
- `resourcedetection` processor: Add missing entries for `cloud.infrastructure_service` (#2777)

### 🧰 Bug fixes 🧰

- `dynatrace` exporter: Serialize each datapoint into separate line (#2618)
- `splunkhec` exporter: Retain all otel attributes (#2712)
- `newrelic` exporter: Fix default metric URL (#2739)
- `googlecloud` exporter: Add host.name label if hostname is present in node (#2711)

## v0.22.0

# 🎉 OpenTelemetry Collector Contrib v0.22.0 (Beta) 🎉

The OpenTelemetry Collector Contrib contains everything in the [opentelemetry-collector release](https://github.com/open-telemetry/opentelemetry-collector/releases/tag/v0.22.0) (be sure to check the release notes here as well!). Check out the [Getting Started Guide](https://opentelemetry.io/docs/collector/getting-started/) for deployment and configuration information.

### 🚀 New components 🚀

- `filelog` receiver to tail and parse logs from files using the [opentelemetry-log-collection](https://github.com/open-telemetry/opentelemetry-log-collection) library

### 💡 Enhancements 💡

- `dynatrace` exporter: Send metrics to Dynatrace in chunks of 1000 (#2468)
- `k8s` processor: Add ability to associate metadata tags using pod UID rather than just IP (#2199)
- `signalfx` exporter:
  - Add statusCode to logging field on dimension client (#2459)
  - Add translation rules for `cpu.utilization_per_core` (#2540)
  - Updates to metadata handling (#2531)
  - Calculate extra network I/O metrics (#2553)
  - Calculate extra disk I/O metrics (#2557)
- `statsd` receiver: Add metric type label and `enable_metric_type` option (#2466)
- `sumologic` exporter: Add support for carbon2 format (#2562)
- `resourcedetection` processor: Add Azure detector (#2372)
- `k8scluster` receiver: Use OTel conventions for metadata (#2530)
- `newrelic` exporter: Multi-tenant support for sending trace data and performance enhancements (#2481)
- `stackdriver` exporter: Enable `retry_on_failure` and `sending_queue` options (#2613)
- Use standard way to convert from time.Time to proto Timestamp (#2548)

### 🧰 Bug fixes 🧰

- `signalfx` exporter:
  - Fix calculation of `network.total` metric (#2551)
  - Correctly convert dimensions on metadata updates (#2552)
- `awsxray` exporter and receiver: Fix the type of content_length (#2539)
- `resourcedetection` processor: Use values in accordance to semantic conventions for AWS (#2556)
- `awsemf` exporter: Fix concurrency issue (#2571)

## v0.21.0

# 🎉 OpenTelemetry Collector Contrib v0.21.0 (Beta) 🎉

The OpenTelemetry Collector Contrib contains everything in the [opentelemetry-collector release](https://github.com/open-telemetry/opentelemetry-collector/releases/tag/v0.21.0) (be sure to check the release notes here as well!). Check out the [Getting Started Guide](https://opentelemetry.io/docs/collector/getting-started/) for deployment and configuration information.

### 🚀 New components 🚀

- `loki` exporter to export data via HTTP to Loki

### 🛑 Breaking changes 🛑

- `signalfx` exporter: Allow periods to be sent in dimension keys (#2456). Existing users who do not want to change this functionality can set `nonalphanumeric_dimension_chars` to `_-`

### 💡 Enhancements 💡

- `awsemf` exporter:
  - Support unit customization before sending logs to AWS CloudWatch (#2318)
  - Group exported metrics by labels (#2317)
- `datadog` exporter: Add basic span events support (#2338)
- `alibabacloudlogservice` exporter: Support new metrics interface (#2280)
- `sumologic` exporter:
  - Enable metrics pipeline (#2117)
  - Add support for all types of log body (#2380)
- `signalfx` exporter: Add `nonalphanumeric_dimension_chars` config option (#2442)

### 🧰 Bug fixes 🧰

- `resourcedetection` processor: Fix resource attribute environment variable (#2378)
- `k8scluster` receiver: Fix nil pointer bug (#2450)

## v0.20.0

# 🎉 OpenTelemetry Collector Contrib v0.20.0 (Beta) 🎉

The OpenTelemetry Collector Contrib contains everything in the [opentelemetry-collector release](https://github.com/open-telemetry/opentelemetry-collector/releases/tag/v0.20.0) (be sure to check the release notes here as well!). Check out the [Getting Started Guide](https://opentelemetry.io/docs/collector/getting-started/) for deployment and configuration information.

### 🚀 New components 🚀

- `spanmetrics` processor to aggregate Request, Error and Duration (R.E.D) metrics from span data
- `awsxray` receiver to accept spans in the X-Ray Segment format
- `groupbyattrs` processor to group the records by provided attributes

### 🛑 Breaking changes 🛑

- Rename `kinesis` exporter to `awskinesis` (#2234)
- `signalfx` exporter: Remove `send_compatible_metrics` option, use `translation_rules` instead (#2267)
- `datadog` exporter: Remove default prefix from user metrics (#2308)

### 💡 Enhancements 💡

- `signalfx` exporter: Add k8s metrics to default excludes (#2167)
- `stackdriver` exporter: Reduce QPS (#2191)
- `datadog` exporter:
  - Translate otel exceptions to DataDog errors (#2195)
  - Use resource attributes for metadata and generated metrics (#2023)
- `sapm` exporter: Enable queuing by default (#1224)
- `dynatrace` exporter: Allow underscores anywhere in metric or dimension names (#2219)
- `awsecscontainermetrics` receiver: Handle stopped container's metadata (#2229)
- `awsemf` exporter: Enhance metrics batching in AWS EMF logs (#2271)
- `f5cloud` exporter: Add User-Agent header with version to requests (#2292)

### 🧰 Bug fixes 🧰

- `signalfx` exporter: Reinstate network/filesystem translation rules (#2171)

## v0.19.0

# 🎉 OpenTelemetry Collector Contrib v0.19.0 (Beta) 🎉

The OpenTelemetry Collector Contrib contains everything in the [opentelemetry-collector release](https://github.com/open-telemetry/opentelemetry-collector/releases/tag/v0.19.0) (be sure to check the release notes here as well!). Check out the [Getting Started Guide](https://opentelemetry.io/docs/collector/getting-started/) for deployment and configuration information.

### 🚀 New components 🚀

- `f5cloud` exporter to export metric, trace, and log data to F5 Cloud
- `jmx` receiver to report metrics from a target MBean server in conjunction with the [JMX Metric Gatherer](https://github.com/open-telemetry/opentelemetry-java-contrib/blob/main/contrib/jmx-metrics/README.md)

### 🛑 Breaking changes 🛑

- `signalfx` exporter: The `exclude_metrics` option now takes slice of metric filters instead of just metric names (slice of strings) (#1951)

### 💡 Enhancements 💡

- `datadog` exporter: Sanitize datadog service names (#1982)
- `awsecscontainermetrics` receiver: Add more metadata (#2011)
- `azuremonitor` exporter: Favor RPC over HTTP spans (#2006)
- `awsemf` exporter: Always use float64 as calculated rate (#2019)
- `splunkhec` receiver: Make the HEC receiver path configurable, and use `/*` by default (#2137)
- `signalfx` exporter:
  - Drop non-default metrics and add `include_metrics` option to override (#2145, #2146, #2162)
  - Rename `system.network.dropped_packets` metric to `system.network.dropped` (#2160)
  - Do not filter cloud attributes from dimensions (#2020)
- `redis` receiver: Migrate to pdata metrics #1889

### 🧰 Bug fixes 🧰

- `datadog` exporter: Ensure that version tag is added to trace stats (#2010)
- `loadbalancing` exporter: Rolling update of collector can stop the periodical check of DNS updates (#1798)
- `awsecscontainermetrics` receiver: Change the type of `exit_code` from string to int and deal with the situation when there is no data (#2147)
- `groupbytrace` processor: Make onTraceReleased asynchronous to fix processor overload (#1808)
- Handle cases where the time field of Splunk HEC events is encoded as a String (#2159)

## v0.18.0

# 🎉 OpenTelemetry Collector Contrib v0.18.0 (Beta) 🎉

The OpenTelemetry Collector Contrib contains everything in the [opentelemetry-collector release](https://github.com/open-telemetry/opentelemetry-collector/releases/tag/v0.18.0) (be sure to check the release notes here as well!). Check out the [Getting Started Guide](https://opentelemetry.io/docs/collector/getting-started/) for deployment and configuration information.

### 🚀 New components 🚀

- `sumologic` exporter to send logs and metrics data to Sumo Logic
- `dynatrace` exporter to send metrics to Dynatrace

### 💡 Enhancements 💡

- `datadog` exporter:
  - Add resource attributes to tags conversion feature (#1782)
  - Add Kubernetes conventions for hostnames (#1919)
  - Add container tags to datadog export for container infra metrics in service view (#1895)
  - Update resource naming and span naming (#1861)
  - Add environment variables support for config options (#1897)
- `awsxray` exporter: Add parsing of JavaScript stack traces (#1888)
- `elastic` exporter: Translate exception span events (#1858)
- `signalfx` exporter: Add translation rules to aggregate per core CPU metrics in default translations (#1841)
- `resourcedetection` processor: Gather tags associated with the EC2 instance and add them as resource attributes (#1899)
- `simpleprometheus` receiver: Add support for passing params to the prometheus scrape config (#1949)
- `azuremonitor` exporter: Implement Span status code specification changes - gRPC (#1960)
- `metricstransform` processor: Add grouping option ($1887)
- `alibabacloudlogservice` exporter: Use producer to send data to improve performance (#1981)

### 🧰 Bug fixes 🧰

- `datadog` exporter: Handle monotonic metrics client-side (#1805)
- `awsxray` exporter: Log error when translating span (#1809)

## v0.17.0

# 🎉 OpenTelemetry Collector Contrib v0.17.0 (Beta) 🎉

The OpenTelemetry Collector Contrib contains everything in the [opentelemetry-collector release](https://github.com/open-telemetry/opentelemetry-collector/releases/tag/v0.17.0) (be sure to check the release notes here as well!). Check out the [Getting Started Guide](https://opentelemetry.io/docs/collector/getting-started/) for deployment and configuration information.

### 💡 Enhancements 💡

- `awsemf` exporter: Add collector version to EMF exporter user agent (#1778)
- `signalfx` exporter: Add configuration for trace correlation (#1795)
- `statsd` receiver: Add support for metric aggregation (#1670)
- `datadog` exporter: Improve logging of hostname detection (#1796)

### 🧰 Bug fixes 🧰

- `resourcedetection` processor: Fix ecs detector to not use the default golang logger (#1745)
- `signalfx` receiver: Return 200 when receiver succeed (#1785)
- `datadog` exporter: Use a singleton for sublayer calculation (#1759)
- `awsxray` and `awsemf` exporters: Change the User-Agent content order (#1791)

## v0.16.0

# 🎉 OpenTelemetry Collector Contrib v0.16.0 (Beta) 🎉

The OpenTelemetry Collector Contrib contains everything in the [opentelemetry-collector release](https://github.com/open-telemetry/opentelemetry-collector/releases/tag/v0.16.0) (be sure to check the release notes here as well!). Check out the [Getting Started Guide](https://opentelemetry.io/docs/collector/getting-started/) for deployment and configuration information.

### 🛑 Breaking changes 🛑

- `honeycomb` exporter: Update to use internal data format (#1689)

### 💡 Enhancements 💡

- `newrelic` exporter: Add support for span events (#1643)
- `awsemf` exporter:
  - Add placeholder support in `log_group_name` and `log_stream_name` config (#1623, #1661)
  - Add label matching filtering rule (#1619)
- `resourcedetection` processor: Add new resource detector for AWS Elastic Beanstalk environments (#1585)
- `loadbalancing` exporter:
  - Add sort of endpoints in static resolver (#1692)
  - Allow specifying port when using DNS resolver (#1650)
- Add `batchperresourceattr` helper library that splits an incoming data based on an attribute in the resource (#1694)
- `alibabacloudlogservice` exporter:
  - Add logs exporter (#1609)
  - Change trace type from opencensus to opentelemetry (#1713)
- `datadog` exporter:
  - Improve trace exporter performance (#1706, #1707)
  - Add option to only send metadata (#1723)
- `awsxray` exporter:
  - Add parsing of Python stack traces (#1676)
  - Add collector version to user agent (#1730)

### 🧰 Bug fixes 🧰

- `loadbalancing` exporter:
  - Fix retry queue for exporters (#1687)
  - Fix `periodicallyResolve` for DNS resolver checks (#1678)
- `datadog` exporter: Fix status code handling (#1691)
- `awsxray` exporter:
  - Fix empty traces in X-Ray console (#1709)
  - Stricter requirements for adding http request url (#1729)
  - Fix status code handling for errors/faults (#1740)
- `signalfx` exporter:
  - Split incoming data requests by access token before enqueuing (#1727)
  - Disable retry on 400 and 401, retry with backoff on 429 and 503 (#1672)
- `awsecscontainermetrics` receiver: Improve error handling to fix seg fault (#1738)

## v0.15.0

# 🎉 OpenTelemetry Collector Contrib v0.15.0 (Beta) 🎉

The OpenTelemetry Collector Contrib contains everything in the [opentelemetry-collector release](https://github.com/open-telemetry/opentelemetry-collector/releases/tag/v0.15.0) (be sure to check the release notes here as well!). Check out the [Getting Started Guide](https://opentelemetry.io/docs/collector/getting-started/) for deployment and configuration information.

### 🚀 New components 🚀

- `zookeeper` receiver: Collects metrics from a Zookeeper instance using the `mntr` command
- `loadbalacing` exporter: Consistently exports spans belonging to the same trace to the same backend
- `windowsperfcounters` receiver: Captures the configured system, application, or custom performance counter data from the Windows registry using the PDH interface
- `awsprometheusremotewrite` exporter:  Sends metrics data in Prometheus TimeSeries format to a Prometheus Remote Write Backend and signs each outgoing HTTP request following the AWS Signature Version 4 signing process

### 💡 Enhancements 💡

- `awsemf` exporter:
  - Add `metric_declarations` config option for metric filtering and dimensions (#1503)
  - Add SummaryDataType and remove Min/Max from Histogram (#1584)
- `signalfxcorrelation` exporter: Add ability to translate host dimension (#1561)
- `newrelic` exporter: Use pdata instead of the OpenCensus for traces (#1587)
- `metricstransform` processor:
  - Add `combine` action for matched metrics (#1506)
  - Add `submatch_case` config option to specify case of matched label values (#1640)
- `awsecscontainermetrics` receiver: Extract cluster name from ARN (#1626)
- `elastic` exporter: Improve handling of span status if the status code is unset (#1591)

### 🧰 Bug fixes 🧰

- `awsemf` exporter: Add check for unhandled metric data types (#1493)
- `groupbytrace` processor: Make buffered channel to avoid goroutines leak (#1505)
- `stackdriver` exporter: Set `options.UserAgent` so that the OpenCensus exporter does not override the UA ($1620)

## v0.14.0

# 🎉 OpenTelemetry Collector Contrib v0.14.0 (Beta) 🎉

The OpenTelemetry Collector Contrib contains everything in the [opentelemetry-collector release](https://github.com/open-telemetry/opentelemetry-collector/releases/tag/v0.14.0) (be sure to check the release notes here as well!). Check out the [Getting Started Guide](https://opentelemetry.io/docs/collector/getting-started/) for deployment and configuration information.

### 🚀 New components 🚀

- `datadog` exporter to send metric and trace data to Datadog (#1352)
- `tailsampling` processor moved from core to contrib (#1383)

### 🛑 Breaking changes 🛑

- `jmxmetricsextension` migrated to `jmxreceiver` (#1182, #1357)
- Move signalfx correlation code out of `sapm` to `signalfxcorrelation` exporter (#1376)
- Move Splunk specific utils outside of common (#1306)
- `stackdriver` exporter:
    - Config options `metric_prefix` & `skip_create_metric_descriptor` are now nested under `metric`, see [README](https://github.com/open-telemetry/opentelemetry-collector-contrib/blob/main/exporter/stackdriverexporter/README.md).
    - Trace status codes no longer reflect gRPC codes as per spec changes: open-telemetry/opentelemetry-specification#1067
- `datadog` exporter: Remove option to change the namespace prefix (#1483)

### 💡 Enhancements 💡

- `splunkhec` receiver: Add ability to ingest metrics (#1276)
- `signalfx` receiver: Improve pipeline error handling (#1329)
- `datadog` exporter:
  - Improve hostname resolution (#1285)
  - Add flushing/export of traces and trace-related statistics (#1266)
  - Enable traces on Windows (#1340)
  - Send otel.exporter running metric (#1354)
  - Add tag normalization util method (#1373)
  - Send host metadata (#1351)
  - Support resource conventions for hostnames (#1434)
  - Add version tag extract (#1449)
- Add `batchpertrace` library to split the incoming batch into several batches, one per trace (#1257)
- `statsd` receiver:
  - Add timer support (#1335)
  - Add sample rate support for counter, transfer gauge to double and transfer counter to int only (#1361)
- `awsemf` exporter: Restructure metric translator logic (#1353)
- `resourcedetection` processor:
  - Add EC2 hostname attribute (#1324)
  - Add ECS Resource detector (#1360)
- `sapm` exporter: Add queue settings (#1390)
- `metrictransform` processor: Add metric filter option (#1447)
- `awsxray` exporter: Improve ECS attribute and origin translation (#1428)
- `resourcedetection` processor: Initial system detector (#1405)

### 🧰 Bug fixes 🧰

- Remove duplicate definition of cloud providers with core conventions (#1288)
- `kubeletstats` receiver: Handle nil references from the kubelet API (#1326)
- `awsxray` receiver:
  - Add kind type to root span to fix the empty parentID problem (#1338)
  - Fix the race condition issue (#1490)
- `awsxray` exporter:
  - Setting the tlsconfig InsecureSkipVerify using NoVerifySSL (#1350)
  - Drop invalid xray trace id (#1366)
- `elastic` exporter: Ensure span name is limited (#1371)
- `splunkhec` exporter: Don't send 'zero' timestamps to Splunk HEC (#1157)
- `stackdriver` exporter: Skip processing empty metrics slice (#1494)

## v0.13.0

# 🎉 OpenTelemetry Collector Contrib v0.13.0 (Beta) 🎉

The OpenTelemetry Collector Contrib contains everything in the [opentelemetry-collector release](https://github.com/open-telemetry/opentelemetry-collector/releases/tag/v0.13.0) (be sure to check the release notes here as well!). Check out the [Getting Started Guide](https://opentelemetry.io/docs/collector/getting-started/) for deployment and configuration information.

### 💡 Enhancements 💡

- `sapm` exporter:
  - Enable queuing by default (#1224)
  - Add SignalFx APM correlation (#1205)
  - Make span source attribute and destination dimension names configurable (#1286)
- `signalfx` exporter:
  - Pass context to the http client requests (#1225)
  - Update `disk.summary_utilization` translation rule to accommodate new labels (#1258)
- `newrelic` exporter: Add `span.kind` attribute (#1263)
- `datadog` exporter:
  - Add Datadog trace translation helpers (#1208)
  - Add API key validation (#1216)
- `splunkhec` receiver: Add the ability to ingest logs (#1268)
- `awscontainermetrics` receiver: Report `CpuUtilized` metric in percentage (#1283)
- `awsemf` exporter: Only calculate metric rate for cumulative counter and avoid SingleDimensionRollup for metrics with only one dimension (#1280)

### 🧰 Bug fixes 🧰

- Make `signalfx` exporter a metadata exporter (#1252)
- `awsecscontainermetrics` receiver: Check for empty network rate stats and set zero (#1260)
- `awsemf` exporter: Remove InstrumentationLibrary dimension in CloudWatch EMF Logs if it is undefined (#1256)
- `awsxray` receiver: Fix trace/span id transfer (#1264)
- `datadog` exporter: Remove trace support for Windows for now (#1274)
- `sapm` exporter: Correlation enabled check inversed (#1278)

## v0.12.0

# 🎉 OpenTelemetry Collector Contrib v0.12.0 (Beta) 🎉

The OpenTelemetry Collector Contrib contains everything in the [opentelemetry-collector release](https://github.com/open-telemetry/opentelemetry-collector/releases/tag/v0.12.0) (be sure to check the release notes here as well!). Check out the [Getting Started Guide](https://opentelemetry.io/docs/collector/getting-started/) for deployment and configuration information.

### 🚀 New components 🚀

- `awsemf` exporter to support exporting metrics to AWS CloudWatch (#498, #1169)
- `http_forwarder` extension that forwards HTTP requests to a specified target (#979, #1014, #1150)
- `datadog` exporter that sends metric and trace data to Datadog (#1142, #1178, #1181, #1212)
- `awsecscontainermetrics` receiver to collect metrics from Amazon ECS Task Metadata Endpoint (#1089, #1148, #1160)

### 💡 Enhancements 💡

- `signalfx` exporter:
  - Add host metadata synchronization (#1039, #1118)
  - Add `copy_dimensions` translator option (#1126)
  - Update `k8s_cluster` metric translations (#1121)
  - Add option to exclude metrics (#1156)
  - Add `avg` aggregation method (#1151)
  - Fallback to host if cloud resource id not found (#1170)
  - Add backwards compatible translation rules for the `dockerstatsreceiver` (#1201)
  - Enable queuing and retries (#1223)
- `splunkhec` exporter:
  - Add log support (#875)
  - Enable queuing and retries (#1222)
- `k8scluster` receiver: Standardize metric names (#1119)
- `awsxray` exporter:
  - Support AWS EKS attributes (#1090)
  - Store resource attributes in X-Ray segments (#1174)
- `honeycomb` exporter:
  - Add span kind to the event sent to Honeycomb (#474)
  - Add option to adjust the sample rate using an attribute on the span (#1162)
- `jmxmetrics` extension: Add subprocess manager to manage child java processes (#1028)
- `elastic` exporter: Initial metrics support (#1173)
- `k8s` processor: Rename default attr names for label/annotation extraction (#1214)
- Add common SignalFx host id extraction (#1100)
- Allow MSI upgrades (#1165)

### 🧰 Bug fixes 🧰

- `awsxray` exporter: Don't set origin to EC2 when not on AWS (#1115)

## v0.11.0

# 🎉 OpenTelemetry Collector Contrib v0.11.0 (Beta) 🎉

The OpenTelemetry Collector Contrib contains everything in the [opentelemetry-collector release](https://github.com/open-telemetry/opentelemetry-collector/releases/tag/v0.11.0) (be sure to check the release notes here as well!). Check out the [Getting Started Guide](https://opentelemetry.io/docs/collector/getting-started/) for deployment and configuration information.

### 🚀 New components 🚀
- add `dockerstats` receiver as top level component (#1081)
- add `tracegen` utility (#956)

### 💡 Enhancements 💡
- `stackdriver` exporter: Allow overriding client options via config (#1010)
- `k8scluster` receiver: Ensure informer caches are synced before initial data sync (#842)
- `elastic` exporter: Translate `deployment.environment` resource attribute to Elastic APM's semantically equivalent `service.environment` (#1022)
- `k8s` processor: Add logs support (#1051)
- `awsxray` exporter: Log response error with zap (#1050)
- `signalfx` exporter
  - Add dimensions to renamed metrics (#1041)
  - Add translation rules for `disk_ops.total` and `disk_ops.pending` metrics (#1082)
  - Add event support (#1036)
- `kubeletstats` receiver: Cache detailed PVC labels to reduce API calls (#1052)
- `signalfx` receiver: Add event support (#1035)

## v0.10.0

# 🎉 OpenTelemetry Collector Contrib v0.10.0 (Beta) 🎉

The OpenTelemetry Collector Contrib contains everything in the [opentelemetry-collector release](https://github.com/open-telemetry/opentelemetry-collector/releases/tag/v0.10.0) (be sure to check the release notes here as well!). Check out the [Getting Started Guide](https://opentelemetry.io/docs/collector/getting-started/) for deployment and configuration information.

### 🚀 New components 🚀
- add initial docker stats receiver, without sourcing in top level components (#495)
- add initial jmx metrics extension structure, without sourcing in top level components (#740)
- `routing` processor for routing spans based on HTTP headers (#907)
- `splunkhec` receiver to receive Splunk HEC metrics, traces and logs (#840)
- Add skeleton for `http_forwarder` extension that forwards HTTP requests to a specified target (#979)

### 💡 Enhancements 💡
- `stackdriver` exporter
  - Add timeout parameter (#835)
  - Add option to configurably set UserAgent string (#758)
- `signalfx` exporter
  - Reduce memory allocations for big batches processing (#871)
  - Add AWSUniqueId and gcp_id generation (#829)
  - Calculate cpu.utilization compatibility metric (#839, #974, #954)
- `metricstransform` processor: Replace `{{version}}` in label values (#876)
- `resourcedetection` processor: Logs Support (#970)
- `statsd` receiver: Add parsing for labels and gauges (#903)

### 🧰 Bug fixes 🧰
- `k8s` processor
  - Wrap metrics before sending further down the pipeline (#837)
  - Fix setting attributes on metrics passed from agent (#836)
- `awsxray` exporter: Fix "pointer to empty string" is not omitted bug (#830)
- `azuremonitor` exporter: Treat UNSPECIFIED span kind as INTERNAL (#844)
- `signalfx` exporter: Remove misleading warnings (#869)
- `newrelic` exporter: Fix panic if service name is empty (#969)
- `honeycomb` exporter: Don't emit default proc id + starttime (#972)

## v0.9.0

# 🎉 OpenTelemetry Collector Contrib v0.9.0 (Beta) 🎉

The OpenTelemetry Collector Contrib contains everything in the [opentelemetry-collector release](https://github.com/open-telemetry/opentelemetry-collector/releases/tag/v0.9.0) (be sure to check the release notes here as well!). Check out the [Getting Started Guide](https://opentelemetry.io/docs/collector/getting-started/) for deployment and configuration information.

### 🛑 Breaking changes 🛑
- Remove deprecated `lightstep` exporter (#828)

### 🚀 New components 🚀
- `statsd` receiver for ingesting StatsD messages (#566)

### 💡 Enhancements 💡
- `signalfx` exporter
   - Add disk usage translations (#760)
   - Add disk utilization translations (#782)
   - Add translation rule to drop redundant metrics (#809)
- `kubeletstats` receiver
  - Sync available volume metadata from /pods endpoint (#690)
  - Add ability to collect detailed data from PVC (#743)
- `awsxray` exporter: Translate SDK name/version into xray model (#755)
- `elastic` exporter: Translate semantic conventions to Elastic destination fields (#671)
- `stackdriver` exporter: Add point count metric (#757)
- `awsxray` receiver
  - Ported the TCP proxy from the X-Ray daemon (#774)
  - Convert to OTEL trace format (#691)

### 🧰 Bug fixes 🧰
- `kubeletstats` receiver: Do not break down metrics batch (#754)
- `host` observer: Fix issue on darwin where ports listening on all interfaces are not correctly accounted for (#582)
- `newrelic` exporter: Fix panic on missing span status (#775)

## v0.8.0

# 🎉 OpenTelemetry Collector Contrib v0.8.0 (Beta) 🎉

The OpenTelemetry Collector Contrib contains everything in the [opentelemetry-collector release](https://github.com/open-telemetry/opentelemetry-collector/releases/tag/v0.8.0) (be sure to check the release notes here as well!). Check out the [Getting Started Guide](https://opentelemetry.io/docs/collector/getting-started/) for deployment and configuration information.

### 🚀 New components 🚀

- Receivers
  - `prometheusexec` subprocess manager (##499)

### 💡 Enhancements 💡

- `signalfx` exporter
  - Add/Update metric translations (#579, #584, #639, #640, #652, #662)
  - Add support for calculate new metric translator (#644)
  - Add renaming rules for load metrics (#664)
  - Update `container.name` to `k8s.container.name` in default translation rule (#683)
  - Rename working-set and page-fault metrics (#679)
- `awsxray` exporter
  - Translate exception event into xray exception (#577)
  - Add ingestion of X-Ray segments via UDP (#502)
  - Parse Java stacktrace and populate in xray cause (#687)
- `kubeletstats` receiver
  - Add metric_groups option (#648)
  - Set datapoint timestamp in receiver (#661)
  - Change `container.name` label to `k8s.container.name` (#680)
  - Add working-set and page-fault metrics (#666)
  - Add basic support for volume metrics (#667)
- `stackdriver` trace exporter: Move to new interface and pdata (#486)
- `metricstranform` processor: Keep timeseries and points in order after aggregation (#663)
- `k8scluster` receiver: Change `container.spec.name` label to `k8s.container.name` (#681)
- Migrate receiver creator to internal data model (#701)
- Add ec2 support to `resourcedetection` processor (#587)
- Enable timeout, sending queue and retry for SAPM exporter (#707)

### 🧰 Bug fixes 🧰

- `azuremonitor` exporter: Correct HTTP status code success mapping (#588)
- `k8scluster` receiver: Fix owner reference in metadata updates (#649)
- `awsxray` exporter: Fix handling of db system (#697)

### 🚀 New components 🚀

- Skeleton for AWS ECS container metrics receiver (#463)
- `prometheus_exec` receiver (#655)

## v0.7.0

# 🎉 OpenTelemetry Collector Contrib v0.7.0 (Beta) 🎉

The OpenTelemetry Collector Contrib contains everything in the [opentelemetry-collector release](https://github.com/open-telemetry/opentelemetry-collector/releases/tag/v0.7.0) (be sure to check the release notes here as well!). Check out the [Getting Started Guide](https://opentelemetry.io/docs/collector/getting-started/) for deployment and configuration information.

### 🛑 Breaking changes 🛑

- `awsxray` receiver updated to support udp: `tcp_endpoint` config option renamed to `endpoint` (#497)
- TLS config changed for `sapmreceiver` (#488) and `signalfxreceiver` receivers (#488)

### 🚀 New components 🚀

- Exporters
  - `sentry` adds tracing exporter for [Sentry](https://sentry.io/) (#565)
- Extensions
  - `endpoints` observer: adds generic endpoint watcher (#427)
  - `host` observer: looks for listening network endpoints on host (#432)

### 💡 Enhancements 💡

- Update `honeycomb` exporter for v0.8.0 compatibility
- Extend `metricstransform` processor to be able to add a label to an existing metric (#441)
- Update `kubeletstats` metrics according to semantic conventions (#475)
- Updated `awsxray` receiver config to use udp (#497)
- Add `/pods` endpoint support in `kubeletstats` receiver to add extra labels (#569)
- Add metric translation options to `signalfx` exporter (#477, #501, #571, #573)

### 🧰 Bug fixes 🧰

- `azuremonitor` exporter: Mark spanToEnvelope errors as permanent (#500)

## v0.6.0

# 🎉 OpenTelemetry Collector Contrib v0.6.0 (Beta) 🎉

The OpenTelemetry Collector Contrib contains everything in the [opentelemetry-collector release](https://github.com/open-telemetry/opentelemetry-collector/releases/tag/v0.6.0) (be sure to check the release notes here as well!). Check out the [Getting Started Guide](https://opentelemetry.io/docs/collector/getting-started/) for deployment and configuration information.

### 🛑 Breaking changes 🛑

- Removed `jaegarlegacy` (#397) and `zipkinscribe` receivers (#410)
- `kubeletstats` receiver: Renamed `k8s.pod.namespace` pod label to `k8s.namespace.name` and `k8s.container.name` container label to `container.name`

### 🚀 New components 🚀

- Processors
  - `metricstransform` renames/aggregates within individual metrics (#376) and allow changing the data type between int and float (#402)

### 💡 Enhancements 💡

- `awsxray` exporter: Use `peer.service` as segment name when set. (#385)
- `splunk` exporter: Add trace exports support (#359, #399)
- Build and publish Windows MSI (#408) and DEB/RPM Linux packages (#405)

### 🧰 Bug fixes 🧰

- `kubeletstats` receiver:
  - Fixed NPE for newly created pods (#404)
  - Updated to latest change in the ReceiverFactoryOld interface (#401)
  - Fixed logging and self reported metrics (#357)
- `awsxray` exporter: Only convert SQL information for SQL databases. (#379)
- `resourcedetection` processor: Correctly obtain machine-type info from gce metadata (#395)
- `k8scluster` receiver: Fix container resource metrics (#416)

## v0.5.0

Released 01-07-2020

# 🎉 OpenTelemetry Collector Contrib v0.5.0 (Beta) 🎉

The OpenTelemetry Collector Contrib contains everything in the [opentelemetry-collector release](https://github.com/open-telemetry/opentelemetry-collector/releases/tag/v0.5.0) (be sure to check the release notes here as well!). Check out the [Getting Started Guide](https://opentelemetry.io/docs/collector/getting-started/) for deployment and configuration information.

### 🚀 New components 🚀

- Processors
  - `resourcedetection` to automatically detect the resource based on the configured set of detectors (#309)

### 💡 Enhancements 💡

- `kubeletstats` receiver: Support for ServiceAccount authentication (#324)
- `signalfx` exporter and receiver
  - Add SignalFx metric token passthrough and config option (#325)
  - Set default endpoint of `signalfx` receiver to `:9943` (#351)
- `awsxray` exporter: Support aws plugins EC2/ECS/Beanstalk (#343)
- `sapm` exporter and receiver: Add SAPM access token passthrough and config option (#349)
- `k8s` processor: Add metrics support (#358)
- `k8s` observer: Separate annotations from labels in discovered pods (#363)

### 🧰 Bug fixes 🧰

- `honeycomb` exporter: Remove shared use of libhoney from goroutines (#305)

## v0.4.0

Released 17-06-2020

# 🎉 OpenTelemetry Collector Contrib v0.4.0 (Beta) 🎉

The OpenTelemetry Collector Contrib contains everything in the [opentelemetry-collector release](https://github.com/open-telemetry/opentelemetry-collector/releases/tag/v0.4.0) (be sure to check the release notes here as well!). Check out the [Getting Started Guide](https://opentelemetry.io/docs/collector/getting-started/) for deployment and configuration information.

### 🛑 Breaking changes 🛑

  - `signalfx` exporter `url` parameter changed to `ingest_url` (no impact if only using `realm` setting)

### 🚀 New components 🚀

- Receivers
  - `receiver_creator` to create receivers at runtime (#145), add observer support to receiver_creator (#173), add rules support (#207), add dynamic configuration values (#235)
  - `kubeletstats` receiver (#237)
  - `prometheus_simple` receiver (#184)
  - `kubernetes-cluster` receiver (#175)
  - `redis` receiver (#138)
- Exporters
  - `alibabacloudlogservice` exporter (#259)
  - `SplunkHEC` metrics exporter (#246)
  - `elastic` APM exporter (#240)
  - `newrelic` exporter (#229)
- Extensions
  - `k8s` observer (#185)

### 💡 Enhancements 💡

- `awsxray` exporter
  - Use X-Ray convention of segment name == service name (#282)
  - Tweak xray export to improve rendering of traces and improve parity (#241)
  - Add handling for spans received with nil attributes (#212)
- `honeycomb` exporter
  - Use SendPresampled (#291)
  - Add span attributes as honeycomb event fields (#271)
  - Support resource labels in Honeycomb exporter (#20)
- `k8s` processor
  - Add support of Pod UID extraction to k8sprocessor (#219)
  - Use `k8s.pod.ip` to record resource IP instead of just `ip` (#183)
  - Support same authentication mechanism as other kubernetes components do (#307)
- `sapm` exporter: Add TLS for SAPM and SignalFx receiver (#215)
- `signalfx` exporter
  - Add metric metadata syncer to SignalFx exporter (#231)
  - Add TLS for SAPM and SignalFx receiver (#215)
- `stackdriver` exporter: Add support for resource mapping in config (#163)

### 🧰 Bug fixes 🧰

- `awsxray` exporter: Wrap bad request errors for proper handling by retry queue (#205)
- `lightstep` exporter: Ensure Lightstep exporter doesnt crash on nil node (#250)
- `sapm` exporter: Do not break Jaeger traces before sending downstream (#193)
- `k8s` processor: Ensure Jaeger spans work in passthrough mode (262)

## 🧩 Components 🧩

### Receivers

| Traces | Metrics |
|:-------:|:-------:|
| Jaeger Legacy | Carbon |
| SAPM (SignalFx APM) | Collectd |
| Zipkin Scribe | K8s Cluster |
| | Redis |
| |  SignalFx |
| | Simple Prometheus |
| | Wavefront |

### Processors

- K8s

### Exporters

| Commercial | Community |
|:------------:|:-----------:|
| Alibaba Cloud Log Service | Carbon |
| AWS X-ray | Elastic |
| Azure Monitor | Jaeger Thrift |
| Honeycomb | Kinesis |
| Lightstep |
| New Relic |
| SAPM (SignalFx APM) |
| SignalFx (Metrics) |
| Splunk HEC |
| Stackdriver (Google) |

### Extensions

- Observer
  - K8s

## v0.3.0 Beta

Released 2020-03-30

### Breaking changes

-  Make prometheus receiver config loading strict. #697
Prometheus receiver will now fail fast if the config contains unused keys in it.

### Changes and fixes

- Enable best effort serve by default of Prometheus Exporter (https://github.com/orijtech/prometheus-go-metrics-exporter/pull/6)
- Fix null pointer exception in the logging exporter #743
- Remove unnecessary condition to have at least one processor #744
- Updated Honeycomb exported to `honeycombio/opentelemetry-exporter-go v0.3.1`

### Features

Receivers / Exporters:

* AWS X-Ray
* Carbon
* CollectD
* Honeycomb
* Jaeger
* Kinesis
* LightStep
* OpenCensus
* OpenTelemetry
* SAPM
* SignalFx
* Stackdriver
* Wavefront
* Zipkin
* Zipkin Scribe


Processors:

* Attributes
* Batch
* Memory Limiter
* Queued Retry
* Resource
* Sampling
* Span
* Kubernetes

Extensions:

* Health Check
* Performance Profiler
* zPages


## v0.2.8

Released 2020-03-25

Alpha v0.2.8 of OpenTelemetry Collector Contrib.

- Implemented OTLP receiver and exporter.
- Added ability to pass config to the service programmatically (useful for custom builds).
- Improved own metrics / observability.


## v0.2.7

Released 2020-03-17

### Self-Observability
- New command-line switch to control legacy and new metrics. Users are encouraged
to experiment and migrate to the new metrics.
- Improved error handling on shutdown.


### Processors
- Fixed passthrough mode k8sprocessor.
- Added `HASH` action to attribute processor.

### Receivers and Exporters
- Added Honeycomb exporter.
- Added LightStep exporter.
- Added regular expression for Carbon receiver, allowing the metric name to be broken into proper label keys and values.
- Updated Stackdriver exporter to use a new batch API.


## v0.2.6 Alpha

Released 2020-02-18

### Self-Observability
- Updated metrics prefix to `otelcol` and expose command line argument to modify the prefix value.
- Batch dropped span now emits zero when no spans are dropped.

### Processors
- Extended Span processor to have include/exclude span logic.
- Ability to choose strict or regexp matching for include/exclude filters.

### Receivers and Exporters
- Added Carbon receiver and exporter.
- Added Wavefront receiver.


## v0.0.5 Alpha

Released 2020-01-30

- Regexp-based filtering of span names.
- Ability to extract attributes from span names and rename span.
- File exporter for debugging.
- Span processor is now enabled by default.

## v0.0.1 Alpha

Released 2020-01-11

First release of OpenTelemetry Collector Contrib.


[v0.3.0]: https://github.com/open-telemetry/opentelemetry-collector-contrib/compare/v0.2.8...v0.3.0
[v0.2.8]: https://github.com/open-telemetry/opentelemetry-collector-contrib/compare/v0.2.7...v0.2.8
[v0.2.7]: https://github.com/open-telemetry/opentelemetry-collector-contrib/compare/v0.2.6...v0.2.7
[v0.2.6]: https://github.com/open-telemetry/opentelemetry-collector-contrib/compare/v0.0.5...v0.2.6
[v0.0.5]: https://github.com/open-telemetry/opentelemetry-collector-contrib/compare/v0.0.1...v0.0.5
[v0.0.1]: https://github.com/open-telemetry/opentelemetry-collector-contrib/tree/v0.0.1<|MERGE_RESOLUTION|>--- conflicted
+++ resolved
@@ -22,6 +22,7 @@
 
 - `k8sclusterreceiver`: Fix the receiver to work with 1.19 and 1.20 k8s API versions (#9523)
 - `azuremonitorexporter` : Fix log exporter bug related to incorrectly mapping SpanId (#9579)
+- `examples/demo`: fix baggage not work in trace demo app. (#9418)
 
 ## v0.50.0
 
@@ -65,11 +66,7 @@
 - `resourcedetectionprocessor`: Wire docker detector (#9372)
 - `kafkametricsreceiver`: The kafkametricsreceiver was changed to connect to kafka during scrape, rather than startup. If kafka is unavailable the receiver will attempt to connect during subsequent scrapes until succcessful (#8817).
 - `datadogexporter`: Update Kubernetes example manifest to new executable name. (#9425).
-<<<<<<< HEAD
-- `examples/demo`: fix baggage not work in trace demo app. (#9418)
-=======
 - `sqlserverreceiver`: Update `sqlserver.transaction_log.growth.count` and `sqlserver.transaction_log.shrink.count` to be monotonic sums. (#9522)
->>>>>>> dd233bcf
 
 ## v0.49.0
 
