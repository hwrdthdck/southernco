# Changelog

## Unreleased

### 💡 Enhancements 💡
- `riakreceiver`: Added implementation of Riak Metric Receiver (#8548)
- `splunkhecexporter`: Add support for batching traces (#8995)
- `hostmetricsreceiver`: Migrate Processes scraper to the Metrics builder (#8855)
- `tanzuobservabilityexporter`: Use resourcetotelemetry helper (#8338)
- Add `make crosslink` target to ensure replace statements are included in `go.mod` for all transitive dependencies within repository (#8822)
- `filestorageextension`: Change bbolt DB settings for better performance (#9004)
- `jaegerremotesamplingextension`: Add local and remote sampling stores (#8818)
- `attributesprocessor`: Add support to filter on log body (#8996)
- `prometheusremotewriteexporter`: Translate resource attributes to the target info metric (#8493)
- `podmanreceiver`: Add API timeout configuration option (#9014)
- `cmd/mdatagen`: Add `sem_conv_version` field to metadata.yaml that is used to set metrics SchemaURL (#9010)
- `splunkheceporter`: Add an option to disable log or profiling data (#9065)

### 🛑 Breaking changes 🛑

- `filelogreceiver`, `journaldreceiver`, `syslogreceiver`, `tcplogreceiver`, `udplogreceiver`:
  - Updated data model to align with stable logs data model, which includes various breaking changes. (#8835)
    - A detailed [Upgrade Guide](https://github.com/open-telemetry/opentelemetry-log-collection/releases/tag/v0.28.0) is available in the log-collection v0.28.0 release notes. 
- `datadogexporter`: Remove `OnlyMetadata` method from `Config` struct (#8980)
- `datadogexporter`: Remove `GetCensoredKey` method from `APIConfig` struct (#8980)
- `mongodbatlasreceiver`: Updated to uses newer metric builder which changed some metric and resource attributes (#9093)
- `dynatraceexporter`: Make `serialization` package `/internal` (#9097)

### 🧰 Bug fixes 🧰

- `filestorageextension`: use correct bbolt options for compaction (#9134)
- `hostmetricsreceiver`: Use cpu times for time delta in cpu.utilization calculation (#8857)
- `dynatraceexporter`: Remove overly verbose stacktrace from certain logs (#8989)
- `googlecloudexporter`: fix the `exporter.googlecloud.OTLPDirect` fature-gate, which was not applied when the flag was provided (#9116)
<<<<<<< HEAD
- `signalfxexporter`: Fix bug to enable timeouts for correlating traces and metrics (#9101)
=======
- `windowsperfcountersreceiver`: fix exported values being integers instead of doubles (#9138)
>>>>>>> 69fe7957

### 🚩 Deprecations 🚩

- `datadogexporter`: Deprecate `service` setting in favor of `service.name` semantic convention (#8784)
- `datadogexporter`: Deprecate `version` setting in favor of `service.version` semantic convention (#8784)
- `datadogexporter`: Deprecate `env` setting in favor of `deployment.environment` semantic convention (#9017)
- `datadogexporter`: Deprecate `GetHostTags` method from `TagsConfig` struct (#8975)
- `prometheusexecreceiver`: Deprecate prom_exec receiver (#9058)
- `fluentbitextension`: Deprecate Fluentbit extension (#9062)

### 🚀 New components 🚀

### 🧰 Bug fixes 🧰

- `prometheusreceiver`: Fix issues with relabelling the `job` and `instance` labels. (#8780)

## v0.48.0

### 💡 Enhancements 💡

- `k8seventsreceiver`: Add Api_version and resource_version (#8539)
- `datadogexporter`: Add `metrics::sums::cumulative_monotonic_mode` to specify export mode for cumulative monotonic sums (#8490)
- `dynatraceexporter`: add multi-instance deployment note to README.md (#8848)
- `resourcedetectionprocessor`: Add attribute allowlist (#8547)
- `datadogexporter`:  Metrics payload data and Sketches payload data will be logged if collector is started in debug mode (#8929)
- `cmd/mdatagen`: Add resource attributes definition to metadata.yaml and move `pdata.Metrics` creation to the
  generated code (#8555)

### 🛑 Breaking changes 🛑

- `windowsperfcountersreceiver`: Added metrics configuration (#8376)
- `lokiexporter`: Remove deprecated LogRecord.name field (#8951)
- `splunkhecexporter`: Remove deprecated LogRecord.name field (#8951)

### 🚩 Deprecations 🚩

- `datadogexporter`: Deprecate `OnlyMetadata` method from `Config` struct (#8359)
- `datadogexporter`: Deprecate `GetCensoredKey` method from `APIConfig` struct (#8830)
- `datadogexporter`: Deprecate `metrics::send_monotonic_counter` in favor of `metrics::sums::cumulative_monotonic_mode` (#8490)

### 🚀 New components 🚀

- `sigv4authextension`: Enable component (#8518)

## v0.47.0

### 💡 Enhancements 💡

- `googlecloudexporter`: Add Validate method in config (#8559)
- `attributesprocessor`: Add convert action (#7930)
- `attributesprocessor`: Add metric support (#8111)
- `prometheusremotewriteexporter`: Write-Ahead Log support enabled (#7304)
- `hostreceiver/filesystemscraper`: Add filesystem utilization (#8027)
- `hostreceiver/pagingscraper`: Add paging.utilization (#6221)
- `googlecloudexporter`: [Alpha] Translate metrics directly from OTLP to gcm using the `exporter.googlecloud.OTLPDirect` feature-gate (#7177)
- `simpleprometheusreceiver`: Add support for static labels (#7908)
- `spanmetricsprocessor`: Dropping the condition to replace _ with key_ as __ label is reserved and _ is not (#8057)
- `podmanreceiver`: Add container.runtime attribute to container metrics (#8262)
- `dockerstatsreceiver`: Add container.runtime attribute to container metrics (#8261)
- `tanzuobservabilityexporter`: instrumentation Library and Dropped Counts to Span Tags (#8120)
- `clickhouseexporter`: Implement consume log logic. (#9705)
- `influxdbexporter`: Add support for cumulative, non-monotonic metrics. (#8348)
- `oauth2clientauthextension`: Add support for EndpointParams (#7307)
- Add `NewMetricData` function to `MetricsBuilder` to consistently set instrumentation library name (#8255)
- `googlecloudpubsubreceiver` Added implementation of Google Cloud Pubsub receiver. (#8391)
- `googlecloudpubsubexporter` Added implementation of Google Cloud Pubsub exporter. (#8391)
- `coralogixexporter` Allow exporter timeout to be configured (#7957)
- `prometheusremotewriteexporter` support adding trace id and span id attached to exemplars (#8380)
- `influxdbexporter`: accept histogram metric missing infinity bucket. (#8462)
- `skywalkingreceiver`: Added implementation of Skywalking receiver. (#8549)
- `prometheusreceiver`: Fix staleness bug for histograms and summaries (#8561)

### 🛑 Breaking changes 🛑

- `mongodbatlasreceiver`: rename mislabeled attribute `memory_state` to correct `disk_status` on partition disk metrics (#7747)
- `mongodbatlasreceiver`: Correctly set initial lookback for querying mongodb atlas api (#8246)
- `nginxreceiver`: instrumentation name updated from `otelcol/nginx` to `otelcol/nginxreceiver` (#8255)
- `postgresqlreceiver`: instrumentation name updated from `otelcol/postgresql` to `otelcol/postgresqlreceiver` (#8255)
- `redisreceiver`: instrumentation name updated from `otelcol/redis` to `otelcol/redisreceiver` (#8255)
- `apachereceiver`: instrumentation name updated from `otelcol/apache` to `otelcol/apachereceiver` ()
- `couchdbreceiver`: instrumentation name updated from `otelcol/couchdb` to `otelcol/couchdbreceiver` (#8366)
- `prometheusreceiver` Change resource attributes on metrics: `instance` -> `service.instance.id`, `host.name` -> `net.host.name`,  `port` -> `net.host.port`, `scheme` -> `http.scheme`, `job` removed (#8266)
- `prometheusremotewriteexporter` Use `service.*` resource attributes instead of `job` and `instance` resource attributes when adding job and instance labels to metrics (#8266)
- `mysqlreceiver`: instrumentation name updated from `otel/mysql` to `otelcol/mysqlreceiver` (#8387)
- `zookeeperreceiver`: instrumentation name updated from `otelcol/zookeeper` to `otelcol/zookeeperreceiver` (#8389)
- `coralogixexporter`: Create dynamic subsystem name (#7957)
  - Deprecate configuration changed. Dynamic subsystem name from traces service name property.
- `rabbitmqreceiver`: instrumentation name updated from `otelcol/rabbitmq` to `otelcol/rabbitmqreceiver` (#8400)

### 🧰 Bug fixes 🧰

- `zipkinexporter`: Set "error" tag value when status is set to error (#8187)
- `prometheusremotewriteexporter`: Correctly handle metric labels which collide after sanitization (#8378)
- `prometheusremotewriteexporter`: Drop labels when exemplar attributes exceed the max number of characters (#8379)
- `k8sclusterreceiver`: Add support to enable k8s node and container cpu metrics to be reported as double values (#8245)
  - Use "--feature-gates=receiver.k8sclusterreceiver.reportCpuMetricsAsDouble" to enable reporting node and container
    cpu metrics as a double values.
- `tanzuobservabilityexporter`: Fix a typo in Instrumentation Library name and version tags (#8384)
- `logreceivers`: Fix an issue where receiver would sometimes fail to build using Go 1.18 (#8521)
- `awsxrayreceiver`: Add defaults for optional stack frame parameters (#8790)

### 🚩 Deprecations 🚩

- `datadogexporter`: Deprecate automatic environment variable detection (#8397)

### 🚀 New components 🚀
- `sigv4authextension`: New Component: Sigv4 Authenticator Extension (#8263)

## v0.46.0

### 💡 Enhancements 💡

- `internal/stanza`: Export metrics from Stanza receivers (#8025)
- `hostreceiver/pagingscraper`: Migrate the scraper to the mdatagen metrics builder (#7139)
- Do not drop zero trace/span id spans in the jaeger conversion (#7946)
- Upgrade to use semantic conventions 1.6.1 (#7926)
- `dynatraceexporter`: Validate QueueSettings and perform config validation in Validate() instead (#8020)
- `sapmexporter`: Add validation for `sending_queue` setting (#8023)
- `signalfxexporter`: Add validation for `sending_queue` setting (#8026)
- `internal/stanza`: Add support for arbitrary attribute types (#8081)
- `resourcedetectionprocessor`: Add confighttp.HTTPClientSettings To Resource Detection Config Fixes (#7397)
- `hostmetricsreceiver`: Add cpu.utilization metrics to cpu scrapper (#7130)
- `honeycombexporter`: Add validation for `sending_queue` setting (#8113)
- `routingprocessor`: Expand error handling on failure to build exporters (#8125)
- `skywalkingreceiver`: Add new skywalking receiver component folder and structure (#8107)
- `groupbyattrsprocesor`: Allow empty keys, which allows to use the processor for compaction (#7793)
- `datadogexporter`: Add rbac to example k8s manifest file (#8186)
- `splunkhecexporter`: Add validation for `sending_queue` setting (#8256)

### 🛑 Breaking changes 🛑

- Remove deprecated functions from jaeger translator (#8032)
- `internal/stanza`: Remove `write_to` setting from input operators (#8081)
- `mongodbatlasreceiver`: rename `mongodb.atlas.*` attributes to `mongodb_atlas.*` adhering to naming guidelines. Adding 3 new attributes (#7960)

### 🧰 Bug fixes 🧰

- `prometheusreceiver`: Fix segfault that can occur after receiving stale metrics (#8056)
- `filelogreceiver`: Fix issue where logs could occasionally be duplicated (#8123)
- `prometheusremotewriteexporter`: Fix empty non-string resource attributes (#8116)

### 🚀 New components 🚀

## v0.45.1

### 💡 Enhancements 💡

- `sumologicexporter`: Move validation to Config (#7936)
- `elasticsearchexporter`: Fix crash with batch processor (#7953).
- `splunkhecexporter`: Batch metrics payloads (#7760)
- `tanzuobservabilityexporter`: Add internal SDK metric tag (#7826)
- `hostreceiver/processscraper`: Migrate the scraper to the mdatagen metrics builder (#7287)

### 🧰 Bug fixes 🧰

- `awsprometheusremotewriteexporter`: fix dependencies issue (#7963)

### 🚀 New components 🚀

- `awsfirehose` receiver: Add AWS Kinesis Data Firehose Receiver (#7918)

## v0.45.0

### 💡 Enhancements 💡

- `hostreceiver/filesystemscraper`: Migrate the scraper to the mdatagen metrics builder (#7772)
- `hostreceiver/memoryscraper`: Migrate the scraper to the mdatagen metrics builder (#7312)
- `lokiexporter`: Use record attributes as log labels (#7569)
- `routingprocessor`: Do not err on failure to build exporters (#7423)
- `apachereceiver`: Update to mdatagen v2 (#7573)
- `datadogexporter`: Don't send host metadata if hostname is empty (#7426)
- `datadogexporter`: Add insecure_skip_verify flag to configuration (#7422)
- `coralogixexporter`: Update readme (#7785)
- `awscloudwatchlogsexporter`: Remove name from aws cloudwatch logs exporter (#7554)
- `tanzuobservabilityexporter`: Update OTel Collector's Exporter to match WF Proxy Handling of source (#7929)
- `hostreceiver/memoryscraper`: Add memory.utilization (#6221)
- `awskinesisexporter`: Add Queue Config Validation AWS Kinesis Exporter (#7835)
- `elasticsearchexporter`: Remove usage of deprecated LogRecord.Name field (#7829).
- `loadbalancingexporter`: Allow non-exist hostname on startup (#7935)
- `datadogexporter`: Use exact sum, count and average on Datadog distributions (#7830)
- `storage/filestorage`: add optional compaction to filestorage (#7768)
- `tanzuobservabilityexporter`: Add attributes from the Resource to the resulting WF metric tags & set `source` value in WF metric (#8101)

### 🛑 Breaking changes 🛑

- Use go mod compat, drops support for reproducibility with go 1.16 (#7915)
- `apachereceiver`: Update instrumentation library name from `otel/apache` to `otelcol/apache` (#7754)
- `pkg/translator/prometheusremotewrite`: Cleanup prw translator public functions (#7776)
- `prometheusreceiver`: The OpenCensus-based metric conversion pipeline has 
  been removed.
  - The `receiver.prometheus.OTLPDirect` feature gate has been removed as 
    the direct pipeline is the only remaining pipeline.
- `translator/jaeger`: Cleanup jaeger translator function names (#7775)
  - Deprecate old funcs with Internal word.
- `mysqlreceiver`: Update data model and names for several metrics (#7924)
  - Change all metrics to Int values
  - Remove `mysql.buffer_pool_pages`. Replace with:
    - `mysql.buffer_pool.pages`
    - `mysql.buffer_pool.data_pages`
    - `mysql.buffer_pool.page_flushes`
  - Remove `mysql.buffer_pool_size`. Replace with:
    - `mysql.buffer_pool.limit`
    - `mysql.buffer_pool.usage`
  - Rename `mysql.buffer_pool_operations` to `mysql.buffer_pool.operations`

### 🚩 Deprecations 🚩

- Deprecated log_names setting from filter processor. (#7552)

### 🧰 Bug fixes 🧰

 - `tailsamplingprocessor`: "And" policy only works as a sub policy under a composite policy (#7590) 
 - `prometheusreceiver`: Correctly map description and units when converting
  Prometheus metadata directly to pdata. (#7748)
 - `sumologicexporter`: fix exporter panics on malformed histogram (#7548)
- `awsecscontainermetrics`: CPU Reserved is now 1024/vCPU for ECS Container Insights (#6734)

### 🚀 New components 🚀

- `clickhouse` exporter: Add ClickHouse Exporter (#6907)
- `pkg/translator/signalfx`: Extract signalfx to metrics conversion in a separate package (#7778)
  - Extract FromMetrics to SignalFx translator package (#7823)

## v0.44.0

### 💡 Enhancements 💡

- `kafkaexporter`: Add compression and flush max messages options.
- `dynatraceexporter`: Write error logs using plugin logger (#7360)
- `dynatraceexporter`: Fix docs for TLS settings (#7568)
- `tanzuobservabilityexporter`: Turn on metrics exporter (#7281)
- `attributesprocessor` `resourceprocessor`: Add `from_context` value source
- `resourcedetectionprocessor`: check cluster config to verify resource is on aws for eks resources (#7186)
- `awscloudwatchlogsexporter`: enable awscloudwatchlogsexporter which accepts and exports log data (#7297)
- `translator/prometheusremotewrite`: add a new module to help translate data from OTLP to Prometheus Remote Write (#7240)
- `azuremonitorexporter`: In addition to traces, export logs to Azure Application Insights (#7403)
- `jmxreceiver`: Added `additional_jars` configuration option to launch JMX Metric Gatherer JAR with extended `CLASSPATH` (#7378)
- `awscontainerinsightreceiver`: add full pod name when configured to AWS Container Insights Receiver (#7415)
- `hostreceiver/loadscraper`: Migrate the scraper to the mdatagen metrics builder (#7288)
- `awsecscontainermetricsreceiver`: Rename attributes to follow semantic conventions (#7425)
- `datadogexporter`: Always map conventional attributes to tags (#7185)
- `mysqlreceiver`: Add golden files for integration test (#7303)
- `nginxreceiver`: Standardize integration test (#7515)
- `mysqlreceiver`: Update to use mdatagen v2 (#7507)
- `postgresqlreceiver`: Add integration tests (#7501)
- `apachereceiver`: Add integration test (#7517)
- `mysqlreceiver`: Use scrapererror to report errors (#7513)
- `postgresreceiver`: Update to mdatagen v2 (#7503)
- `nginxreceiver`: Update to mdatagen v2 (#7549)
- `datadogexporter`: Fix traces exporter's initialization log (#7564)
- `tailsamplingprocessor`: Add And sampling policy (#6910)
- `coralogixexporter`: Add Coralogix Exporter (#7383)
- `prometheusexecreceiver`: Add default value for `scrape_timeout` option (#7587)

### 🛑 Breaking changes 🛑

- `resourcedetectionprocessor`: Update `os.type` attribute values according to semantic conventions (#7544)
- `awsprometheusremotewriteexporter`: Deprecation notice; may be removed after v0.49.0
  - Switch to using the `prometheusremotewriteexporter` + `sigv4authextension` instead

### 🧰 Bug fixes 🧰

- `resourcedetectionprocessor`: fix `meta` allow list excluding keys with nil values (#7424)
- `postgresqlreceiver`: Fix issue where empty metrics could be returned after failed connection (#7502)
- `resourcetotelemetry`: Ensure resource attributes are added to summary
  and exponential histogram data points. (#7523)

### 🚩 Deprecations 🚩

- Deprecated otel_to_hec_fields.name setting from splunkhec exporter. (#7560)

## v0.43.0

### 💡 Enhancements 💡

- `coralogixexporter`: First implementation of Coralogix Exporter (#6816)
- `cloudfoundryreceiver`: Enable Cloud Foundry client (#7060)
- `elasticsearchexporter`: add elasticsearchexporter to the components exporter list (#6002)
- `elasticsearchreceiver`: Add metric metadata (#6892)
- `elasticsearchreceiver`: Use same metrics as JMX receiver for JVM metrics (#7160)
- `elasticsearchreceiver`: Implement scraping logic (#7174)
- `datadogexporter`: Add http.status_code tag to trace stats (#6889)
- `datadogexporter`: Add configuration option to use OTel span name into the Datatog resource name (#6611)
- `mongodbreceiver`: Add initial client code to the component (#7125)
- `tanzuobservabilityexporter`: Support delta histograms (#6897)
- `awscloudwatchlogsexporter`: Use cwlogs package to export logs (#7152)
- `mysqlreceiver`: Add the receiver to available components (#7078)
- `tanzuobservabilityexporter`: Documentation for the memory_limiter configuration (#7164)
- `dynatraceexporter`: Do not shut down exporter when metrics ingest module is temporarily unavailable (#7161)
- `mongodbreceiver`: Add metric metadata (#7163)
- `mongodbreceiver`: Add metric scraping (#7175)
- `postgresqlreceiver`: add the receiver to available components (#7079)
- `rabbitmqreceiver`: Add scraper logic (#7299)
- `tanzuobservability exporter`: Support summary metrics (#7121)
- `mongodbatlasreceiver`: Add retry and backoff to HTTP client (#6943)
- Use Jaeger gRPC instead of Thrift in the docker-compose example (#7243)
- `tanzuobservabilityexporter`: Support exponential histograms (#7127)
- `receiver_creator`: Log added and removed endpoint env structs (#7248)
- `prometheusreceiver`: Use the OTLP data conversion path by default. (#7282)
  - Use `--feature-gates=-receiver.prometheus.OTLPDirect` to re-enable the 
    OpenCensus conversion path.
- `extension/observers`: Correctly set image and tag on container endpoints (#7279)
- `tanzuobservabilityexporter`: Document how to enable memory_limiter (#7286)
- `hostreceiver/networkscraper`: Migrate the scraper to the mdatagen metrics builder (#7048)
- `hostmetricsreceiver`: Add MuteProcessNameError config flag to mute specific error reading process executable (#7176)
- `scrapertest`: Improve comparison logic (#7305)
- `hostmetricsreceiver`: add `cpu_average` option for load scraper to report the average cpu load (#6999)
- `scrapertest`: Add comparison option to ignore specific attributes (#6519)
- `tracegen`: Add option to pass in custom headers to export calls via command line (#7308)
- `tracegen`: Provide official container images (#7179)
- `scrapertest`: Add comparison function for pdata.Metrics (#7400)
- `prometheusremotewriteexporter` : Dropping the condition to replace _ with key_ as __ label is reserved and _ is not (#7112)

### 🛑 Breaking changes 🛑

- `tanzuobservabilityexporter`: Remove status.code
- `tanzuobservabilityexporter`: Use semantic conventions for status.message (#7126) 
- `k8sattributesprocessor`: Move `kube` and `observability` packages to `internal` folder (#7159)
- `k8sattributesprocessor`: Unexport processor `Option`s (#7311)
- `zookeeperreceiver`: Refactored metrics to have correct units, types, and combined some metrics via attributes. (#7280)
- `prometheusremotewriteexporter`: `PRWExporter` struct and `NewPRWExporter()`
  function are now unexported. (#TBD)
- `newrelicexporter` marked as deprecated (#7284)

### 🚀 New components 🚀

- `rabbitmqreceiver`: Establish codebase for RabbitMQ metrics receiver (#7239)
- Add `basicauth` extension (#7167)
- `k8seventsreceiver`: Implement core logic (#6885)

### 🧰 Bug fixes 🧰

- `k8sattributeprocessor`: Parse IP out of net.Addr to correctly tag k8s.pod.ip (#7077)
- `k8sattributeprocessor`: Process IP correctly for net.Addr instances that are not typed (#7133)
- `mdatagen`: Fix validation of `enabled` field in metadata.yaml (#7166)
- `elasticsearch`: Fix timestamp for each metric being startup time (#7255)
- `prometheusremotewriteexporter`: Fix index out of range panic caused by expiring metrics (#7149)
- `resourcedetection`: Log the error when checking for ec2metadata availability (#7296) 

## v0.42.0

### 💡 Enhancements 💡

- `couchbasereceiver`: Add couchbase client (#7122)
- `couchdbreceiver`: Add couchdb scraper (#7131)
- `couchdbreceiver`: Add couchdb client (#6880)
- `elasticsearchreceiver`: Implement scraper client (#7019)
- `couchdbreceiver`: Add metadata metrics (#6878)
- `prometheusremotewriteexporter`: Handling Staleness flag from OTLP (#6679)
- `prometheusexporter`: Handling Staleness flag from OTLP (#6805)
- `prometheusreceiver`: Set OTLP no-data-present flag for stale scraped metrics. (#7043)
- `mysqlreceiver`: Add Integration test (#6916)
- `datadogexporter`: Add compatibility with ECS Fargate semantic conventions (#6670)
- `k8s_observer`: discover k8s.node endpoints (#6820)
- `redisreceiver`: Add missing description fields to keyspace metrics (#6940)
- `redisreceiver`: Set start timestamp uniformly for gauge and sum metrics (#6941)
- `kafkaexporter`: Allow controlling Kafka acknowledgment behaviour  (#6301)
- `lokiexporter`: Log the first part of the http body on failed pushes to loki (#6946)
- `resourcedetectionprocessor`: add the [consul](https://www.consul.io/) detector (#6382)
- `awsemfexporter`: refactor cw_client logic into separate `cwlogs` package (#7072)
- `prometheusexporter`: Dropping the condition to replace _ with key_ as __ label is reserved and _ is not (#7506)

### 🛑 Breaking changes 🛑

- `memcachedreceiver`: Update metric names (#6594)
- `memcachedreceiver`: Fix some metric units and value types (#6895)
- `sapm` receiver: Use Jaeger status values instead of OpenCensus (#6682)
- `jaeger` receiver/exporter: Parse/set Jaeger status with OTel spec values (#6682)
- `awsecscontainermetricsreceiver`: remove tag from `container.image.name` (#6436)
- `k8sclusterreceiver`: remove tag from `container.image.name` (#6436)

### 🚀 New components 🚀

- `ecs_task_observer`: Discover running containers in AWS ECS tasks (#6894)
- `mongodbreceiver`: Establish codebase for MongoDB metrics receiver (#6972)
- `couchbasereceiver`: Establish codebase for Couchbase metrics receiver (#7046)
- `dbstorage`: New experimental dbstorage extension (#7061)
- `redactionprocessor`: Remove sensitive data from traces (#6495)

### 🧰 Bug fixes 🧰

- `ecstaskobserver`: Fix "Incorrect conversion between integer types" security issue (#6939)
- Fix typo in "direction" metrics attribute description (#6949)
- `zookeeperreceiver`: Fix issue where receiver could panic during shutdown (#7020)
- `prometheusreceiver`: Fix metadata fetching when metrics differ by trimmable suffixes (#6932)
- Sanitize URLs being logged (#7021)
- `prometheusreceiver`: Fix start time tracking for long scrape intervals (#7053)
- `signalfxexporter`: Don't use syscall to avoid compilation errors on some platforms (#7062)
- `tailsamplingprocessor`: Add support for new policies as composite sub-policies (#6975)

### 💡 Enhancements 💡

- `lokiexporter`: add complete log record to body (#6619)
- `k8sclusterreceiver` add `container.image.tag` attribute (#6436)
- `spanmetricproccessor`: use an LRU cache for the cached Dimensions key-value pairs (#2179)
- `skywalkingexporter`: add skywalking metrics exporter (#6528)
- `deltatorateprocessor`: add int counter support (#6982)
- `filestorageextension`: document default values (#7022)
- `redisreceiver`: Migrate the scraper to the mdatagen metrics builder (#6938)  

## v0.41.0

### 🛑 Breaking changes 🛑

- None

### 🚀 New components 🚀

- `asapauthextension` (#6627)
- `mongodbatlasreceiver` (#6367)

### 🧰 Bug fixes 🧰

- `filestorageextension`: fix panic when configured directory cannot be accessed (#6103)
- `hostmetricsreceiver`: fix set of attributes for system.cpu.time metric (#6422)
- `k8sobserver`: only record pod endpoints for running pods (#5878)
- `mongodbatlasreceiver`: fix attributes fields in metadata.yaml (#6440)
- `prometheusexecreceiver`: command line processing on Windows (#6145)
- `spanmetricsprocessor`: fix exemplars support (#6140)
-  Remap arm64 to aarch64 on rpm/deb packages (#6635)

### 💡 Enhancements 💡

- `datadogexporter`: do not use attribute localhost-like hostnames (#6477)
- `datadogexporter`: retry per network call (#6412)
- `datadogexporter`: take hostname into account for cache (#6223)
- `exporter/lokiexporter`: adding a feature for loki exporter to encode JSON for log entry (#5846)
- `googlecloudspannerreceiver`: added fallback to ADC for database connections. (#6629)
- `googlecloudspannerreceiver`: added parsing only distinct items for sample lock request label. (#6514)
- `googlecloudspannerreceiver`: added request tag label to metadata config for top query stats. (#6475)
- `googlecloudspannerreceiver`: added sample lock requests label to the top lock stats metrics. (#6466)
- `googlecloudspannerreceiver`: added transaction tag label to metadata config for top transaction stats. (#6433)
- `groupbyattrsprocessor`: added support for metrics signal (#6248)
- `hostmetricsreceiver`: ensure SchemaURL is set (#6482)
- `kubeletstatsreceiver`: add support for read-only kubelet endpoint (#6488)
- `mysqlreceiver`: enable native authentication (#6628)
- `mysqlreceiver`: remove requirement for password on MySQL (#6479)
- `receiver/prometheusreceiver`: do not add host.name to metrics from localhost/unspecified targets (#6476)
- `spanmetricsprocessor`: add setStatus operation (#5886)
- `splunkhecexporter`: remove duplication of host.name attribute (#6527)
- `tanzuobservabilityexporter`: add consumer for sum metrics. (#6385)
- Update log-collection library to v0.23.0 (#6593)

## v0.40.0

### 🛑 Breaking changes 🛑

- `tencentcloudlogserviceexporter`: change `Endpoint` to `Region` to simplify configuration (#6135)

### 🚀 New components 🚀

- Add `memcached` receiver (#5839)

### 🧰 Bug fixes 🧰

- Fix token passthrough for HEC (#5435)
- `datadogexporter`: Fix missing resource attributes default mapping when resource_attributes_as_tags: false (#6359)
- `tanzuobservabilityexporter`: Log and report missing metric values. (#5835)
- `mongodbatlasreceiver`: Fix metrics metadata (#6395)

### 💡 Enhancements 💡

- `awsprometheusremotewrite` exporter: Improve error message when failing to sign request
- `mongodbatlas`: add metrics (#5921)
- `healthcheckextension`: Add path option (#6111)
- Set unprivileged user to container image (#6380)
- `k8sclusterreceiver`: Add allocatable type of metrics (#6113)
- `observiqexporter`: Allow Dialer timeout to be configured (#5906)
- `routingprocessor`: remove broken debug log fields (#6373)
- `prometheusremotewriteexporter`: Add exemplars support (#5578) 
- `fluentforwardreceiver`: Convert attributes with nil value to AttributeValueTypeEmpty (#6630)

## v0.39.0

### 🛑 Breaking changes 🛑

- `httpdreceiver` renamed to `apachereceiver` to match industry standards (#6207)
- `tencentcloudlogserviceexporter` change `Endpoint` to `Region` to simplify configuration (#6135)

### 🚀 New components 🚀

- Add `postgresqlreceiver` config and factory (#6153)
- Add TencentCloud LogService exporter `tencentcloudlogserviceexporter` (#5722)
- Restore `jaegerthrifthttpexporter` (#5666)
- Add `skywalkingexporter` (#5690, #6114)

### 🧰 Bug fixes 🧰

- `datadogexporter`: Improve cumulative metrics reset detection using `StartTimestamp` (#6120)
- `mysqlreceiver`: Address issues in shutdown function (#6239)
- `tailsamplingprocessor`: End go routines during shutdown (#5693)
- `googlecloudexporter`: Update google cloud exporter to correctly close the metric exporter (#5990)
- `statsdreceiver`: Fix the summary point calculation (#6155)
- `datadogexporter` Correct default value for `send_count_sum_metrics` (#6130)

### 💡 Enhancements 💡

- `datadogexporter`: Increase default timeout to 15 seconds (#6131)
- `googlecloudspannerreceiver`: Added metrics cardinality handling for Google Cloud Spanner receiver (#5981, #6148, #6229)
- `mysqlreceiver`: Mysql add support for different protocols (#6138)
- `bearertokenauthextension`: Added support of Bearer Auth for HTTP Exporters (#5962)
- `awsxrayexporter`: Fallback to rpc.method for segment operation when aws.operation missing (#6231)
- `healthcheckextension`: Add new health check feature for collector pipeline (#5643)
- `datadogexporter`: Always add current hostname (#5967)
- `k8sattributesprocessor`: Add code to fetch all annotations and labels by specifying key regex (#5780)
- `datadogexporter`: Do not rely on collector to resolve envvar when possible to resolve them (#6122)
- `datadogexporter`: Add container tags to attributes package (#6086)
- `datadogexporter`: Preserve original TraceID (#6158)
- `prometheusreceiver`: Enhance prometheus receiver logger to determine errors, test real e2e usage (#5870)
- `awsxrayexporter`: Added support for AWS AppRunner origin (#6141)

## v0.38.0

### 🛑 Breaking changes 🛑

- `datadogexporter` Make distributions the default histogram export option. (#5885)
- `redisreceiver` Update Redis receiver's metric names. (#5837)
- Remove `scraperhelper` from contrib, use the core version. (#5826)

### 🚀 New components 🚀

- `googlecloudspannerreceiver` Added implementation of Google Cloud Spanner receiver. (#5727)
- `awsxrayproxy` Wire up awsxrayproxy extension. (#5747)
- `awscontainerinsightreceiver` Enable AWS Container Insight receiver. (#5960)

### 🧰 Bug fixes 🧰

- `statsdreceiver`: fix start timestamp / temporality for counters. (#5714)
- Fix security issue related to github.com/tidwall/gjson. (#5936)
- `datadogexporter` Fix cumulative histogram handling in distributions mode (#5867)
- `datadogexporter` Skip nil sketches (#5925)

### 💡 Enhancements 💡

- Extend `kafkareceiver` configuration capabilities. (#5677)
- Convert `mongodbatlas` receiver to use scraperhelper. (#5827)
- Convert `dockerstats` receiver to use scraperhelper. (#5825)
- Convert `podman` receiver to use scraperhelper. (#5822)
- Convert `redisreceiver` to use scraperhelper. (#5796)
- Convert `kubeletstats` receiver to use scraperhelper. (#5821)
- `googlecloudspannerreceiver` Migrated Google Cloud Spanner receiver to scraper approach. (#5868)
- `datadogexporter` Use a `Consumer` interface for decoupling from zorkian's package. (#5315)
- `mdatagen` - Add support for extended metric descriptions (#5688)
- `signalfxexporter` Log datapoints option. (#5689)
- `cumulativetodeltaprocessor`: Update cumulative to delta. (#5772)
- Update configuration default values in log receivers docs. (#5840)
- `fluentforwardreceiver`: support more complex fluent-bit objects. (#5676)
- `datadogexporter` Remove spammy logging. (#5856)
- `datadogexporter` Remove obsolete report_buckets config. (#5858)
- Improve performance of metric expression matcher. (#5864)
- `tanzuobservabilityexporter` Introduce metricsConsumer and gaugeMetricConsumer. (#5426)
- `awsxrayexporter` rpc.system has priority to determine aws namespace. (#5833)
- `tailsamplingprocessor` Add support for composite sampling policy to the tailsampler. (#4958)
- `kafkaexporter` Add support for AWS_MSK_IAM SASL Auth (#5763)
- Refactor the client Authenticators  for the new "ClientAuthenticator" interfaces (#5905)
- `mongodbatlasreceiver` Add client wrapper for MongoDB Atlas support (#5386)
- `redisreceiver` Update Redis config options (#5861)
- `routingprocessor`: allow routing for all signals (#5869)
- `extension/observer/docker` add ListAndWatch to observer (#5851)

## v0.37.1

### 🧰 Bug fixes 🧰

- Fixes a problem with v0.37.0 which contained dependencies on v0.36.0 components. They should have been updated to v0.37.0.

## v0.37.0

### 🚀 New components 🚀

- [`journald` receiver](https://github.com/open-telemetry/opentelemetry-collector-contrib/tree/main/receiver/journaldreceiver) to parse Journald events from systemd journal using the [opentelemetry-log-collection](https://github.com/open-telemetry/opentelemetry-log-collection) library

### 🛑 Breaking changes 🛑

- Remove squash on configtls.TLSClientSetting for splunkhecexporter (#5541)
- Remove squash on configtls.TLSClientSetting for elastic components (#5539)
- Remove squash on configtls.TLSClientSetting for observiqexporter (#5540)
- Remove squash on configtls.TLSClientSetting for AWS components (#5454)
- Move `k8sprocessor` to `k8sattributesprocessor`.
- Rename `k8s_tagger` configuration `k8sattributes`.
- filelog receiver: use empty value for `SeverityText` field instead of `"Undefined"` (#5423)
- Rename `configparser.ConfigMap` to `config.Map`
- Rename `pdata.AggregationTemporality*` to `pdata.MetricAggregationTemporality*`
- Remove deprecated `batchpertrace` package/module (#5380)

### 💡 Enhancements 💡

- `k8sattributes` processor: add container metadata enrichment (#5467, #5572)
- `resourcedetection` processor: Add an option to force using hostname instead of FQDN (#5064)
- `dockerstats` receiver: Move docker client into new shared `internal/docker` (#4702)
- `spanmetrics` processor:
  - Add exemplars to metrics (#5263)
  - Support resource attributes in metrics dimensions (#4624)
- `filter` processor:
  - Add log filtering by `regexp` type filters (#5237)
  - Add record level log filtering (#5418)
- `dynatrace` exporter: Handle non-gauge data types (#5056)
- `datadog` exporter:
  - Add support for exporting histograms as sketches (#5082)
  - Scrub sensitive information from errors (#5575)
  - Add option to send instrumentation library metadata tags with metrics (#5431)
- `podman` receiver: Add `api_version`, `ssh_key`, and `ssh_passphrase` config options (#5430)
- `signalfx` exporter:
  - Add `max_connections` config option (#5432)
  - Add dimension name to log when value > 256 chars (#5258)
  - Discourage setting of endpoint path (#4851)
- `kubeletstats` receiver: Convert to pdata instead of using OpenCensus (#5458)
- `tailsampling` processor: Add `invert_match` config option to `string_attribute` policy (#4393)
- `awsemf` exporter: Add a feature flag in UserAgent for AWS backend to monitor the adoptions (#5178)
- `splunkhec` exporter: Handle explicitly NaN and Inf values (#5581)
- `hostmetrics` receiver:
  - Collect more process states in processes scraper (#4856)
  - Add device label to paging scraper (#4854)
- `awskinesis` exporter: Extend to allow for dynamic export types (#5440)

### 🧰 Bug fixes 🧰

- `datadog` exporter:
  - Fix tags on summary and bucket metrics (#5416)
  - Fix cache key generation for cumulative metrics (#5417)
- `resourcedetection` processor: Fix failure to start collector if at least one detector returns an error (#5242)
- `prometheus` exporter: Do not record obsreport calls (#5438)
- `prometheus` receiver: Metric type fixes to match Prometheus functionality (#4865)
- `sentry` exporter: Fix sentry tracing (#4320)
- `statsd` receiver: Set quantiles for metrics (#5647)

## v0.36.0

### 🛑 Breaking changes 🛑

- `filter` processor: The configs for `logs` filter processor have been changed to be consistent with the `metrics` filter processor. (#4895)
- `splunk_hec` receiver: 
  - `source_key`, `sourcetype_key`, `host_key` and `index_key` have now moved under `hec_metadata_to_otel_attrs` (#4726)
  - `path` field on splunkhecreceiver configuration is removed: We removed the `path` attribute as any request going to the Splunk HEC receiver port should be accepted, and added the `raw_path` field to explicitly map the path accepting raw HEC data. (#4951)
- feat(dynatrace): tags is deprecated in favor of default_dimensions (#5055)

### 💡 Enhancements 💡

- `filter` processor: Add ability to `include` logs based on resource attributes in addition to excluding logs based on resource attributes for strict matching. (#4895)
- `kubelet` API: Add ability to create an empty CertPool when the system run environment is windows
- `JMX` receiver: Allow JMX receiver logging level to be configured (#4898)
- `datadog` exporter: Export histograms as in OpenMetrics Datadog check (#5065)
- `dockerstats` receiver: Set Schema URL (#5239)
- Rename memorylimiter -> memorylimiterprocessor (#5262)
- `awskinesis` exporter: Refactor AWS kinesis exporter to be synchronous  (#5248)

## v0.35.0

### 🛑 Breaking changes 🛑

- Rename configparser.Parser to configparser.ConfigMap (#5070)
- Rename TelemetryCreateSettings -> TelemetrySettings (#5169)

### 💡 Enhancements 💡

- chore: update influxdb exporter and receiver (#5058)
- chore(dynatrace): use payload limit from api constants (#5077)
- Add documentation for filelog's new force_flush_period parameter (#5066)
- Reuse the gzip reader with a sync.Pool (#5145)
- Add a trace observer when splunkhecreceiver is used for logs (#5063)
- Remove usage of deprecated pdata.AttributeValueMapToMap (#5174)
- Podman Stats Receiver: Receiver and Metrics implementation (#4577)

### 🧰 Bug fixes 🧰

- Use staleness markers generated by prometheus, rather than making our own (#5062)
- `datadogexporter` exporter: skip NaN and infinite values (#5053)

## v0.34.0

### 🚀 New components 🚀

- [`cumulativetodelta` processor](https://github.com/open-telemetry/opentelemetry-collector-contrib/tree/main/processor/cumulativetodeltaprocessor) to convert cumulative sum metrics to cumulative delta

- [`file` exporter](https://github.com/open-telemetry/opentelemetry-collector-contrib/tree/main/exporter/fileexporter) from core repository ([#3474](https://github.com/open-telemetry/opentelemetry-collector/issues/3474))
- [`jaeger` exporter](https://github.com/open-telemetry/opentelemetry-collector-contrib/tree/main/exporter/jaegerexporter) from core repository ([#3474](https://github.com/open-telemetry/opentelemetry-collector/issues/3474))
- [`kafka` exporter](https://github.com/open-telemetry/opentelemetry-collector-contrib/tree/main/exporter/kafkaexporter) from core repository ([#3474](https://github.com/open-telemetry/opentelemetry-collector/issues/3474))
- [`opencensus` exporter](https://github.com/open-telemetry/opentelemetry-collector-contrib/tree/main/exporter/opencensusexporter) from core repository ([#3474](https://github.com/open-telemetry/opentelemetry-collector/issues/3474))
- [`prometheus` exporter](https://github.com/open-telemetry/opentelemetry-collector-contrib/tree/main/exporter/prometheusexporter) from core repository ([#3474](https://github.com/open-telemetry/opentelemetry-collector/issues/3474))
- [`prometheusremotewrite` exporter](https://github.com/open-telemetry/opentelemetry-collector-contrib/tree/main/exporter/prometheusremotewriteexporter) from core repository ([#3474](https://github.com/open-telemetry/opentelemetry-collector/issues/3474))
- [`zipkin` exporter](https://github.com/open-telemetry/opentelemetry-collector-contrib/tree/main/exporter/zipkinexporter) from core repository ([#3474](https://github.com/open-telemetry/opentelemetry-collector/issues/3474))
- [`attribute` processor](https://github.com/open-telemetry/opentelemetry-collector-contrib/tree/main/processor/attributeprocessor) from core repository ([#3474](https://github.com/open-telemetry/opentelemetry-collector/issues/3474))
- [`filter` processor](https://github.com/open-telemetry/opentelemetry-collector-contrib/tree/main/processor/filterprocessor) from core repository ([#3474](https://github.com/open-telemetry/opentelemetry-collector/issues/3474))
- [`probabilisticsampler` processor](https://github.com/open-telemetry/opentelemetry-collector-contrib/tree/main/processor/probabilisticsamplerprocessor) from core repository ([#3474](https://github.com/open-telemetry/opentelemetry-collector/issues/3474))
- [`resource` processor](https://github.com/open-telemetry/opentelemetry-collector-contrib/tree/main/processor/resourceprocessor) from core repository ([#3474](https://github.com/open-telemetry/opentelemetry-collector/issues/3474))
- [`span` processor](https://github.com/open-telemetry/opentelemetry-collector-contrib/tree/main/processor/spanprocessor) from core repository ([#3474](https://github.com/open-telemetry/opentelemetry-collector/issues/3474))
- [`hostmetrics` receiver](https://github.com/open-telemetry/opentelemetry-collector-contrib/tree/main/receiver/hostmetricsreceiver) from core repository ([#3474](https://github.com/open-telemetry/opentelemetry-collector/issues/3474))
- [`jaeger` receiver](https://github.com/open-telemetry/opentelemetry-collector-contrib/tree/main/receiver/jaegerreceiver) from core repository ([#3474](https://github.com/open-telemetry/opentelemetry-collector/issues/3474))
- [`kafka` receiver](https://github.com/open-telemetry/opentelemetry-collector-contrib/tree/main/receiver/kafkareceiver) from core repository ([#3474](https://github.com/open-telemetry/opentelemetry-collector/issues/3474))
- [`opencensus` receiver](https://github.com/open-telemetry/opentelemetry-collector-contrib/tree/main/receiver/opencensusreceiver) from core repository ([#3474](https://github.com/open-telemetry/opentelemetry-collector/issues/3474))
- [`prometheus` receiver](https://github.com/open-telemetry/opentelemetry-collector-contrib/tree/main/receiver/prometheusreceiver) from core repository ([#3474](https://github.com/open-telemetry/opentelemetry-collector/issues/3474))
- [`zipkin` receiver](https://github.com/open-telemetry/opentelemetry-collector-contrib/tree/main/receiver/zipkinreceiver) from core repository ([#3474](https://github.com/open-telemetry/opentelemetry-collector/issues/3474))
- [`bearertokenauth` extension](https://github.com/open-telemetry/opentelemetry-collector-contrib/tree/main/extension/bearertokenauthextension) from core repository ([#3474](https://github.com/open-telemetry/opentelemetry-collector/issues/3474))
- [`healthcheck` extension](https://github.com/open-telemetry/opentelemetry-collector-contrib/tree/main/extension/healthcheckextension) from core repository ([#3474](https://github.com/open-telemetry/opentelemetry-collector/issues/3474))
- [`oidcauth` extension](https://github.com/open-telemetry/opentelemetry-collector-contrib/tree/main/extension/oidcauthextension) from core repository ([#3474](https://github.com/open-telemetry/opentelemetry-collector/issues/3474))
- [`pprof` extension](https://github.com/open-telemetry/opentelemetry-collector-contrib/tree/main/extension/pprofextension) from core repository ([#3474](https://github.com/open-telemetry/opentelemetry-collector/issues/3474))
- [`testbed`](https://github.com/open-telemetry/opentelemetry-collector-contrib/tree/main/testbed) from core repository ([#3474](https://github.com/open-telemetry/opentelemetry-collector/issues/3474))

### 💡 Enhancements 💡

- `tailsampling` processor: Add new policy `probabilistic` (#3876)

## v0.33.0

# 🎉 OpenTelemetry Collector Contrib v0.33.0 (Beta) 🎉

The OpenTelemetry Collector Contrib contains everything in the [opentelemetry-collector release](https://github.com/open-telemetry/opentelemetry-collector/releases/tag/v0.32.0) (be sure to check the release notes here as well!). Check out the [Getting Started Guide](https://opentelemetry.io/docs/collector/getting-started/) for deployment and configuration information.

### 🚀 New components 🚀

- [`cumulativetodelta` processor](https://github.com/open-telemetry/opentelemetry-collector-contrib/tree/main/processor/cumulativetodeltaprocessor) to convert cumulative sum metrics to cumulative delta

### 💡 Enhancements 💡

- Collector contrib has now full support for metrics proto v0.9.0.

## v0.32.0

# 🎉 OpenTelemetry Collector Contrib v0.32.0 (Beta) 🎉

This release is marked as "bad" since the metrics pipelines will produce bad data.

- See https://github.com/open-telemetry/opentelemetry-collector/issues/3824

The OpenTelemetry Collector Contrib contains everything in the [opentelemetry-collector release](https://github.com/open-telemetry/opentelemetry-collector/releases/tag/v0.32.0) (be sure to check the release notes here as well!). Check out the [Getting Started Guide](https://opentelemetry.io/docs/collector/getting-started/) for deployment and configuration information.

### 🛑 Breaking changes 🛑

- `splunk_hec` receiver/exporter: `com.splunk.source` field is mapped to `source` field in Splunk instead of `service.name` (#4596)
- `redis` receiver: Move interval runner package to `internal/interval` (#4600)
- `datadog` exporter: Export summary count and sum as monotonic counts (#4605)

### 💡 Enhancements 💡

- `logzio` exporter:
  - New implementation of an in-memory queue to store traces, data compression with gzip, and queue configuration options (#4395)
  - Make `Hclog2ZapLogger` struct and methods private for public go api review (#4431)
- `newrelic` exporter (#4392):
  - Marked unsupported metric as permanent error
  - Force the interval to be valid even if 0
- `awsxray` exporter: Add PHP stacktrace parsing support (#4454)
- `file_storage` extension: Implementation of batch storage API (#4145)
- `datadog` exporter:
  - Skip sum metrics with no aggregation temporality (#4597)
  - Export delta sums as counts (#4609)
- `elasticsearch` exporter: Add dedot support (#4579)
- `signalfx` exporter: Add process metric to translation rules (#4598)
- `splunk_hec` exporter: Add profiling logs support (#4464)
- `awsemf` exporter: Replace logGroup and logStream pattern with metric labels (#4466)

### 🧰 Bug fixes 🧰

- `awsxray` exporter: Fix the origin on ECS/EKS/EB on EC2 cases (#4391)
- `splunk_hec` exporter: Prevent re-sending logs that were successfully sent (#4467)
- `signalfx` exporter: Prefix temporary metric translations (#4394)

## v0.31.0

# 🎉 OpenTelemetry Collector Contrib v0.31.0 (Beta) 🎉

The OpenTelemetry Collector Contrib contains everything in the [opentelemetry-collector release](https://github.com/open-telemetry/opentelemetry-collector/releases/tag/v0.31.0) (be sure to check the release notes here as well!). Check out the [Getting Started Guide](https://opentelemetry.io/docs/collector/getting-started/) for deployment and configuration information.

### 🛑 Breaking changes 🛑

- `influxdb` receiver: Removed `metrics_schema` config option (#4277)

### 💡 Enhancements 💡

- Update to OTLP 0.8.0:
  - Remove use of `IntHistogram` (#4276)
  - Update exporters/receivers for `NumberDataPoint`
- Remove use of deprecated `pdata` slice `Resize()` (#4203, #4208, #4209)
- `awsemf` exporter: Added the option to have a user who is sending metrics from EKS Fargate Container Insights to reformat them to look the same as insights from ECS so that they can be ingested by CloudWatch (#4130)
- `k8scluster` receiver: Support OpenShift cluster quota metrics (#4342)
- `newrelic` exporter (#4278):
  - Requests are now retry-able via configuration option (defaults to retries enabled). Permanent errors are not retried.
  - The exporter monitoring metrics now include an untagged summary metric for ease of use.
  - Improved error logging to include URLs that fail to post messages to New Relic.
- `datadog` exporter: Upscale trace stats when global sampling rate is set (#4213)

### 🧰 Bug fixes 🧰

- `statsd` receiver: Add option to set Counter to be monotonic (#4154)
- Fix `internal/stanza` severity mappings (#4315)
- `awsxray` exporter: Fix the wrong AWS env resource setting (#4384)
- `newrelic` exporter (#4278):
  - Configuration unmarshalling did not allow timeout value to be set to 0 in the endpoint specific section.
  - Request cancellation was not propagated via context into the http request.
  - The queued retry logger is set to a zap.Nop logger as intended.

## v0.30.0

# 🎉 OpenTelemetry Collector Contrib v0.30.0 (Beta) 🎉

The OpenTelemetry Collector Contrib contains everything in the [opentelemetry-collector release](https://github.com/open-telemetry/opentelemetry-collector/releases/tag/v0.30.0) (be sure to check the release notes here as well!). Check out the [Getting Started Guide](https://opentelemetry.io/docs/collector/getting-started/) for deployment and configuration information.

### 🚀 New components 🚀
- `oauth2clientauth` extension: ported from core (#3848)
- `metrics-generation` processor: is now enabled and available (#4047) 

### 🛑 Breaking changes 🛑

- Removed `jaegerthrifthttp` exporter (#4089) 

### 💡 Enhancements 💡

- `tailsampling` processor:
  - Add new policy `status_code` (#3754)
  - Add new tail sampling processor policy: status_code (#3754)
- `awscontainerinsights` receiver:
  - Integrate components and fix bugs for EKS Container Insights (#3846) 
  - Add Cgroup to collect ECS instance metrics for container insights receiver #3875
- `spanmetrics` processor: Support sub-millisecond latency buckets (#4091) 
- `sentry` exporter: Add exception event capture in sentry (#3854)

## v0.29.0

# 🎉 OpenTelemetry Collector Contrib v0.29.0 (Beta) 🎉

The OpenTelemetry Collector Contrib contains everything in the [opentelemetry-collector release](https://github.com/open-telemetry/opentelemetry-collector/releases/tag/v0.29.0) (be sure to check the release notes here as well!). Check out the [Getting Started Guide](https://opentelemetry.io/docs/collector/getting-started/) for deployment and configuration information.

### 🛑 Breaking changes 🛑

- `redis` receiver (#3808)
  - removed configuration `service_name`. Use resource processor or `resource_attributes` setting if using `receivercreator`
  - removed `type` label and set instrumentation library name to `otelcol/redis` as other receivers do

### 💡 Enhancements 💡

- `tailsampling` processor:
  - Add new policy `latency` (#3750)
  - Add new policy `status_code` (#3754)
- `splunkhec` exporter: Include `trace_id` and `span_id` if set (#3850)
- `newrelic` exporter: Update instrumentation naming in accordance with otel spec (#3733)
- `sentry` exporter: Added support for insecure connection with Sentry (#3446)
- `k8s` processor:
  - Add namespace k8s tagger (#3384)
  - Add ignored pod names as config parameter (#3520)
- `awsemf` exporter: Add support for `TaskDefinitionFamily` placeholder on log stream name (#3755)
- `loki` exporter: Add resource attributes as Loki label (#3418)

### 🧰 Bug fixes 🧰

- `datadog` exporter:
  - Ensure top level spans are computed (#3786)
  - Update `env` clobbering behavior (#3851)
- `awsxray` exporter: Fixed filtered attribute translation (#3757)
- `splunkhec` exporter: Include trace and span id if set in log record (#3850)

## v0.28.0

# 🎉 OpenTelemetry Collector Contrib v0.28.0 (Beta) 🎉

The OpenTelemetry Collector Contrib contains everything in the [opentelemetry-collector release](https://github.com/open-telemetry/opentelemetry-collector/releases/tag/v0.28.0) (be sure to check the release notes here as well!). Check out the [Getting Started Guide](https://opentelemetry.io/docs/collector/getting-started/) for deployment and configuration information.

### 🚀 New components 🚀

- `humio` exporter to export data to Humio using JSON over the HTTP [Ingest API](https://docs.humio.com/reference/api/ingest/)
- `udplog` receiver to receives logs from udp using the [opentelemetry-log-collection](https://github.com/open-telemetry/opentelemetry-log-collection) library
- `tanzuobservability` exporter to send traces to [Tanzu Observability](https://tanzu.vmware.com/observability)

### 🛑 Breaking changes 🛑

- `f5cloud` exporter (#3509):
  - Renamed the config 'auth' field to 'f5cloud_auth'. This will prevent a config field name collision when [Support for Custom Exporter Authenticators as Extensions](https://github.com/open-telemetry/opentelemetry-collector/pull/3128) is ready to be integrated.

### 💡 Enhancements 💡

- Enabled Dependabot for Github Actions (#3543)
- Change obsreport helpers for receivers to use the new pattern created in Collector (#3439,#3443,#3449,#3504,#3521,#3548)
- `datadog` exporter:
  - Add logging for unknown or unsupported metric types (#3421)
  - Add collector version tag to internal health metrics (#3394)
  - Remove sublayer stats calc and mutex (#3531)
  - Deduplicate hosts for which we send running metrics (#3539)
  - Add support for summary datatype (#3660)
  - Add datadog span operation name remapping config option (#3444)
  - Update error formatting for error spans that are not exceptions (#3701)
- `nginx` receiver: Update the nginx metrics to more closely align with the conventions (#3420)
- `elasticsearch` exporter: Init JSON encoding support (#3101)
- `jmx` receiver:
  - Allow setting system properties (#3450)
  - Update tested JMX Metric Gatherer release (#3695)
- Refactor components for the Client Authentication Extensions (#3507)
- Remove redundant conversion calls (#3688)
- `storage` extension: Add a `Close` method to Client interface (#3506)
- `splunkhec` exporter: Add `metric_type` as key which maps to the type of the metric (#3696)
- `k8s` processor: Add semantic conventions to k8s-tagger for pod metadata (#3544)
- `kubeletstats` receiver: Refactor kubelet client to internal folder (#3698)
- `newrelic` exporter (#3690):
  - Updates the log level from error to debug when New Relic rate limiting occurs
  - Updates the sanitized api key that is reported via metrics
- `filestorage` extension: Add ability to specify name (#3703)
- `awsemf` exporter: Store the initial value for cumulative metrics (#3425)
- `awskinesis` exporter: Refactor to allow for extended types of encoding (#3655)
- `ecsobserver` extension:
  - Add task definition, ec2, and service fetcher (#3503)
  - Add exporter to convert task to target (#3333)

### 🧰 Bug fixes 🧰

- `awsemf` exporter: Remove delta adjustment from summaries by default (#3408)
- `alibabacloudlogservice` exporter: Sanitize labels for metrics (#3454)
- `statsd` receiver: Fix StatsD drop metrics tags when using summary as observer_type for timer/histogram (#3440)
- `awsxray` exporter: Restore setting of Throttle for HTTP throttle response (#3685)
- `awsxray` receiver: Fix quick start bug (#3653)
- `metricstransform` processor: Check all data points for matching metric label values (#3435)

## v0.27.0

# 🎉 OpenTelemetry Collector Contrib v0.27.0 (Beta) 🎉

The OpenTelemetry Collector Contrib contains everything in the [opentelemetry-collector release](https://github.com/open-telemetry/opentelemetry-collector/releases/tag/v0.27.0) (be sure to check the release notes here as well!). Check out the [Getting Started Guide](https://opentelemetry.io/docs/collector/getting-started/) for deployment and configuration information.

### 🚀 New components 🚀

- `tcplog` receiver to receive logs from tcp using the [opentelemetry-log-collection](https://github.com/open-telemetry/opentelemetry-log-collection) library
- `influxdb` receiver to accept metrics data as [InfluxDB Line Protocol](https://docs.influxdata.com/influxdb/v2.0/reference/syntax/line-protocol/)

### 💡 Enhancements 💡

- `splunkhec` exporter:
  - Include the response in returned 400 errors (#3338)
  - Map summary metrics to Splunk HEC metrics (#3344)
  - Add HEC telemetry (#3260)
- `newrelic` exporter: Include dropped attributes and events counts (#3187)
- `datadog` exporter:
  - Add Fargate task ARN to container tags (#3326)
  - Improve mappings for span kind dd span type (#3368)
- `signalfx` exporter: Add info log for host metadata properties update (#3343)
- `awsprometheusremotewrite` exporter: Add SDK and system information to User-Agent header (#3317)
- `metricstransform` processor: Add filtering capabilities matching metric label values for applying changes (#3201)
- `groupbytrace` processor: Added workers for queue processing (#2902)
- `resourcedetection` processor: Add docker detector (#2775)
- `tailsampling` processor: Support regex on span attribute filtering (#3335)

### 🧰 Bug fixes 🧰

- `datadog` exporter:
  - Update Datadog attributes to tags mapping (#3292)
  - Consistent `hostname` and default metrics behavior (#3286)
- `signalfx` exporter: Handle character limits on metric names and dimensions (#3328)
- `newrelic` exporter: Fix timestamp value for cumulative metrics (#3406)

## v0.26.0

# 🎉 OpenTelemetry Collector Contrib v0.26.0 (Beta) 🎉

The OpenTelemetry Collector Contrib contains everything in the [opentelemetry-collector release](https://github.com/open-telemetry/opentelemetry-collector/releases/tag/v0.26.0) (be sure to check the release notes here as well!). Check out the [Getting Started Guide](https://opentelemetry.io/docs/collector/getting-started/) for deployment and configuration information.

### 🚀 New components 🚀

- `influxdb` exporter to support sending tracing, metrics, and logging data to [InfluxDB](https://www.influxdata.com/products/)

### 🛑 Breaking changes 🛑

- `signalfx` exporter (#3207):
  - Additional metrics excluded by default by signalfx exporter
    - system.disk.io_time
    - system.disk.operation_time
    - system.disk.weighted_io_time
    - system.network.connections
    - system.processes.count
    - system.processes.created

### 💡 Enhancements 💡

- Add default config and systemd environment file support for DEB/RPM packages (#3123)
- Log errors on receiver start/stop failures (#3208)
- `newrelic` exporter: Update API key detection logic (#3212)
- `splunkhec` exporter:
  - Mark permanent errors to avoid futile retries (#3253)
  - Add TLS certs verification (#3204)
- `datadog` exporter:
  - Add env and tag name normalization to trace payloads (#3200)
  - add `ignore_resource`s configuration option (#3245)
- `jmx` receiver: Update for latest snapshot and header support (#3283)
- `awsxray` exporter: Added support for stack trace translation for .NET language (#3280)
- `statsd` receiver: Add timing/histogram for statsD receiver as OTLP summary (#3261)

### 🧰 Bug fixes 🧰

- `awsprometheusremotewrite` exporter:
  - Remove `sending_queue` (#3186)
  - Use the correct default for aws_auth.service (#3161)
  - Identify the Amazon Prometheus region from the endpoint (#3210)
  - Don't panic in case session can't be constructed (#3221)
- `datadog` exporter: Add max tag length (#3185)
- `sapm` exporter: Fix crash when passing the signalfx access token (#3294)
- `newrelic` exporter: Update error conditions (#3322)

## v0.25.0

# 🎉 OpenTelemetry Collector Contrib v0.25.0 (Beta) 🎉

The OpenTelemetry Collector Contrib contains everything in the [opentelemetry-collector release](https://github.com/open-telemetry/opentelemetry-collector/releases/tag/v0.25.0) (be sure to check the release notes here as well!). Check out the [Getting Started Guide](https://opentelemetry.io/docs/collector/getting-started/) for deployment and configuration information.

### 🚀 New components 🚀

- `kafkametricsreceiver` new receiver component for collecting metrics about a kafka cluster - primarily lag and offset. [configuration instructions](receiver/kafkametricsreceiver/README.md)
- `file_storage` extension to read and write data to the local file system (#3087)

### 🛑 Breaking changes 🛑

- `newrelic` exporter (#3091):
  - Removal of common attributes (use opentelemetry collector resource processor to add attributes)
  - Drop support for cumulative metrics being sent to New Relic via a collector

### 💡 Enhancements 💡

- Update `opentelemetry-log-collection` to v0.17.0 for log receivers (#3017)
- `datadog` exporter:
  - Add `peer.service` priority instead of `service.name` (#2817)
  - Improve support of semantic conventions for K8s, Azure and ECS (#2623)
- Improve and batch logs translation for stanza (#2892)
- `statsd` receiver: Add timing/histogram as OTLP gauge (#2973)
- `honeycomb` exporter: Add Retry and Queue settings (#2714)
- `resourcedetection` processor:
  - Add AKS resource detector (#3035)
  - Use conventions package constants for ECS detector (#3171)
- `sumologic` exporter: Add graphite format (#2695)
- Add trace attributes to the log entry for stanza (#3018)
- `splunk_hec` exporter: Send log record name as part of the HEC log event (#3119)
- `newrelic` exporter (#3091):
  - Add support for logs
  - Performance improvements
  - Optimizations to the New Relic payload to reduce payload size
  - Metrics generated for monitoring the exporter
  - Insert Key vs License keys are auto-detected in some cases
  - Collector version information is properly extracted via the application start info parameters

### 🧰 Bug fixes 🧰

- `splunk_hec` exporter: Fix sending log payload with missing the GZIP footer (#3032)
- `awsxray` exporter: Remove propagation of error on shutdown (#2999)
- `resourcedetection` processor:
  - Correctly report DRAGONFLYBSD value (#3100)
  - Fallback to `os.Hostname` when FQDN is not available (#3099)
- `httpforwarder` extension: Do not report ErrServerClosed when shutting down the service (#3173)
- `collectd` receiver: Do not report ErrServerClosed when shutting down the service (#3178)

## v0.24.0

# 🎉 OpenTelemetry Collector Contrib v0.24.0 (Beta) 🎉

The OpenTelemetry Collector Contrib contains everything in the [opentelemetry-collector release](https://github.com/open-telemetry/opentelemetry-collector/releases/tag/v0.24.0) (be sure to check the release notes here as well!). Check out the [Getting Started Guide](https://opentelemetry.io/docs/collector/getting-started/) for deployment and configuration information.

### 🚀 New components 🚀

- `fluentbit` extension and `fluentforward` receiver moved from opentelemetry-collector

### 💡 Enhancements 💡

- Check `NO_WINDOWS_SERVICE` environment variable to force interactive mode on Windows (#2819)
- `resourcedetection `processor:
  - Add task revision to ECS resource detector (#2814)
  - Add GKE detector (#2821)
  - Add Amazon EKS detector (#2820)
  - Add `VMScaleSetName` field to Azure detector (#2890)
- `awsemf` exporter:
  - Add `parse_json_encoded_attr_values` config option to decode json-encoded strings in attribute values (#2827)
  - Add `output_destination` config option to support AWS Lambda (#2720)
- `googlecloud` exporter: Handle `cloud.availability_zone` semantic convention (#2893)
- `newrelic` exporter: Add `instrumentation.provider` to default attributes (#2900)
- Set unprivileged user to container image (#2925)
- `splunkhec` exporter: Add `max_content_length_logs` config option to send log data in payloads less than max content length (#2524)
- `k8scluster` and `kubeletstats` receiver: Replace package constants in favor of constants from conventions in core (#2996)

### 🧰 Bug fixes 🧰

- `spanmetrics` processor:
  - Rename `calls` metric to `calls_total` and set `IsMonotonic` to true (#2837)
  - Validate duplicate dimensions at start (#2844)
- `awsemf` exporter: Calculate delta instead of rate for cumulative metrics (#2512)
- `signalfx` exporter:
  - Remove more unnecessary translation rules (#2889)
  - Implement summary type (#2998)
- `awsxray` exporter: Remove translation to HTTP status from OC status (#2978)
- `awsprometheusremotewrite` exporter: Close HTTP body after RoundTrip (#2955)
- `splunkhec` exporter: Add ResourceAttributes to Splunk Event (#2843)

## v0.23.0

# 🎉 OpenTelemetry Collector Contrib v0.23.0 (Beta) 🎉

The OpenTelemetry Collector Contrib contains everything in the [opentelemetry-collector release](https://github.com/open-telemetry/opentelemetry-collector/releases/tag/v0.23.0) (be sure to check the release notes here as well!). Check out the [Getting Started Guide](https://opentelemetry.io/docs/collector/getting-started/) for deployment and configuration information.

### 🚀 New components 🚀

- `groupbyattrs` processor to group the records by provided attributes
- `dotnetdiagnostics` receiver to read metrics from .NET processes

### 🛑 Breaking changes 🛑

- `stackdriver` exporter marked as deprecated and renamed to `googlecloud`
- Change the rule expression in receiver creator for matching endpoints types from `type.port`, `type.hostport` and `type.pod` to `type == "port"`, `type == "hostport"` and `type == "pod"` (#2661)

### 💡 Enhancements 💡

- `loadbalancing` exporter: Add support for logs (#2470)
- `sumologic` exporter: Add carbon formatter (#2562)
- `awsecscontainermetrics` receiver: Add new metric for stopped container (#2383)
- `awsemf` exporter:
  - Send EMF logs in batches (#2572)
  - Add prometheus type field for CloudWatch compatibility (#2689)
- `signalfx` exporter:
  - Add resource attributes to events (#2631)
  - Add translation rule to drop dimensions (#2660)
  - Remove temporary host translation workaround (#2652)
  - Remove unnecessary default translation rules (#2672)
  - Update `exclude_metrics` option so that the default exclude rules can be overridden by setting the option to `[]` (#2737)
- `awsprometheusremotewrite` exporter: Add support for given IAM roles (#2675)
- `statsd` receiver: Change to use OpenTelemetry type instead of OpenCensus type (#2733)
- `resourcedetection` processor: Add missing entries for `cloud.infrastructure_service` (#2777)

### 🧰 Bug fixes 🧰

- `dynatrace` exporter: Serialize each datapoint into separate line (#2618)
- `splunkhec` exporter: Retain all otel attributes (#2712)
- `newrelic` exporter: Fix default metric URL (#2739)
- `googlecloud` exporter: Add host.name label if hostname is present in node (#2711)

## v0.22.0

# 🎉 OpenTelemetry Collector Contrib v0.22.0 (Beta) 🎉

The OpenTelemetry Collector Contrib contains everything in the [opentelemetry-collector release](https://github.com/open-telemetry/opentelemetry-collector/releases/tag/v0.22.0) (be sure to check the release notes here as well!). Check out the [Getting Started Guide](https://opentelemetry.io/docs/collector/getting-started/) for deployment and configuration information.

### 🚀 New components 🚀

- `filelog` receiver to tail and parse logs from files using the [opentelemetry-log-collection](https://github.com/open-telemetry/opentelemetry-log-collection) library

### 💡 Enhancements 💡

- `dynatrace` exporter: Send metrics to Dynatrace in chunks of 1000 (#2468)
- `k8s` processor: Add ability to associate metadata tags using pod UID rather than just IP (#2199)
- `signalfx` exporter:
  - Add statusCode to logging field on dimension client (#2459)
  - Add translation rules for `cpu.utilization_per_core` (#2540)
  - Updates to metadata handling (#2531)
  - Calculate extra network I/O metrics (#2553)
  - Calculate extra disk I/O metrics (#2557)
- `statsd` receiver: Add metric type label and `enable_metric_type` option (#2466)
- `sumologic` exporter: Add support for carbon2 format (#2562)
- `resourcedetection` processor: Add Azure detector (#2372)
- `k8scluster` receiver: Use OTel conventions for metadata (#2530)
- `newrelic` exporter: Multi-tenant support for sending trace data and performance enhancements (#2481)
- `stackdriver` exporter: Enable `retry_on_failure` and `sending_queue` options (#2613)
- Use standard way to convert from time.Time to proto Timestamp (#2548)

### 🧰 Bug fixes 🧰

- `signalfx` exporter:
  - Fix calculation of `network.total` metric (#2551)
  - Correctly convert dimensions on metadata updates (#2552)
- `awsxray` exporter and receiver: Fix the type of content_length (#2539)
- `resourcedetection` processor: Use values in accordance to semantic conventions for AWS (#2556)
- `awsemf` exporter: Fix concurrency issue (#2571)

## v0.21.0

# 🎉 OpenTelemetry Collector Contrib v0.21.0 (Beta) 🎉

The OpenTelemetry Collector Contrib contains everything in the [opentelemetry-collector release](https://github.com/open-telemetry/opentelemetry-collector/releases/tag/v0.21.0) (be sure to check the release notes here as well!). Check out the [Getting Started Guide](https://opentelemetry.io/docs/collector/getting-started/) for deployment and configuration information.

### 🚀 New components 🚀

- `loki` exporter to export data via HTTP to Loki

### 🛑 Breaking changes 🛑

- `signalfx` exporter: Allow periods to be sent in dimension keys (#2456). Existing users who do not want to change this functionality can set `nonalphanumeric_dimension_chars` to `_-`

### 💡 Enhancements 💡

- `awsemf` exporter:
  - Support unit customization before sending logs to AWS CloudWatch (#2318)
  - Group exported metrics by labels (#2317)
- `datadog` exporter: Add basic span events support (#2338)
- `alibabacloudlogservice` exporter: Support new metrics interface (#2280)
- `sumologic` exporter:
  - Enable metrics pipeline (#2117)
  - Add support for all types of log body (#2380)
- `signalfx` exporter: Add `nonalphanumeric_dimension_chars` config option (#2442)

### 🧰 Bug fixes 🧰

- `resourcedetection` processor: Fix resource attribute environment variable (#2378)
- `k8scluster` receiver: Fix nil pointer bug (#2450)

## v0.20.0

# 🎉 OpenTelemetry Collector Contrib v0.20.0 (Beta) 🎉

The OpenTelemetry Collector Contrib contains everything in the [opentelemetry-collector release](https://github.com/open-telemetry/opentelemetry-collector/releases/tag/v0.20.0) (be sure to check the release notes here as well!). Check out the [Getting Started Guide](https://opentelemetry.io/docs/collector/getting-started/) for deployment and configuration information.

### 🚀 New components 🚀

- `spanmetrics` processor to aggregate Request, Error and Duration (R.E.D) metrics from span data
- `awsxray` receiver to accept spans in the X-Ray Segment format
- `groupbyattrs` processor to group the records by provided attributes

### 🛑 Breaking changes 🛑

- Rename `kinesis` exporter to `awskinesis` (#2234)
- `signalfx` exporter: Remove `send_compatible_metrics` option, use `translation_rules` instead (#2267)
- `datadog` exporter: Remove default prefix from user metrics (#2308)

### 💡 Enhancements 💡

- `signalfx` exporter: Add k8s metrics to default excludes (#2167)
- `stackdriver` exporter: Reduce QPS (#2191)
- `datadog` exporter:
  - Translate otel exceptions to DataDog errors (#2195)
  - Use resource attributes for metadata and generated metrics (#2023)
- `sapm` exporter: Enable queuing by default (#1224)
- `dynatrace` exporter: Allow underscores anywhere in metric or dimension names (#2219)
- `awsecscontainermetrics` receiver: Handle stopped container's metadata (#2229)
- `awsemf` exporter: Enhance metrics batching in AWS EMF logs (#2271)
- `f5cloud` exporter: Add User-Agent header with version to requests (#2292)

### 🧰 Bug fixes 🧰

- `signalfx` exporter: Reinstate network/filesystem translation rules (#2171)

## v0.19.0

# 🎉 OpenTelemetry Collector Contrib v0.19.0 (Beta) 🎉

The OpenTelemetry Collector Contrib contains everything in the [opentelemetry-collector release](https://github.com/open-telemetry/opentelemetry-collector/releases/tag/v0.19.0) (be sure to check the release notes here as well!). Check out the [Getting Started Guide](https://opentelemetry.io/docs/collector/getting-started/) for deployment and configuration information.

### 🚀 New components 🚀

- `f5cloud` exporter to export metric, trace, and log data to F5 Cloud
- `jmx` receiver to report metrics from a target MBean server in conjunction with the [JMX Metric Gatherer](https://github.com/open-telemetry/opentelemetry-java-contrib/blob/main/contrib/jmx-metrics/README.md)

### 🛑 Breaking changes 🛑

- `signalfx` exporter: The `exclude_metrics` option now takes slice of metric filters instead of just metric names (slice of strings) (#1951)

### 💡 Enhancements 💡

- `datadog` exporter: Sanitize datadog service names (#1982)
- `awsecscontainermetrics` receiver: Add more metadata (#2011)
- `azuremonitor` exporter: Favor RPC over HTTP spans (#2006)
- `awsemf` exporter: Always use float64 as calculated rate (#2019)
- `splunkhec` receiver: Make the HEC receiver path configurable, and use `/*` by default (#2137)
- `signalfx` exporter:
  - Drop non-default metrics and add `include_metrics` option to override (#2145, #2146, #2162)
  - Rename `system.network.dropped_packets` metric to `system.network.dropped` (#2160)
  - Do not filter cloud attributes from dimensions (#2020)
- `redis` receiver: Migrate to pdata metrics #1889

### 🧰 Bug fixes 🧰

- `datadog` exporter: Ensure that version tag is added to trace stats (#2010)
- `loadbalancing` exporter: Rolling update of collector can stop the periodical check of DNS updates (#1798)
- `awsecscontainermetrics` receiver: Change the type of `exit_code` from string to int and deal with the situation when there is no data (#2147)
- `groupbytrace` processor: Make onTraceReleased asynchronous to fix processor overload (#1808)
- Handle cases where the time field of Splunk HEC events is encoded as a String (#2159)

## v0.18.0

# 🎉 OpenTelemetry Collector Contrib v0.18.0 (Beta) 🎉

The OpenTelemetry Collector Contrib contains everything in the [opentelemetry-collector release](https://github.com/open-telemetry/opentelemetry-collector/releases/tag/v0.18.0) (be sure to check the release notes here as well!). Check out the [Getting Started Guide](https://opentelemetry.io/docs/collector/getting-started/) for deployment and configuration information.

### 🚀 New components 🚀

- `sumologic` exporter to send logs and metrics data to Sumo Logic
- `dynatrace` exporter to send metrics to Dynatrace

### 💡 Enhancements 💡

- `datadog` exporter:
  - Add resource attributes to tags conversion feature (#1782)
  - Add Kubernetes conventions for hostnames (#1919)
  - Add container tags to datadog export for container infra metrics in service view (#1895)
  - Update resource naming and span naming (#1861)
  - Add environment variables support for config options (#1897)
- `awsxray` exporter: Add parsing of JavaScript stack traces (#1888)
- `elastic` exporter: Translate exception span events (#1858)
- `signalfx` exporter: Add translation rules to aggregate per core CPU metrics in default translations (#1841)
- `resourcedetection` processor: Gather tags associated with the EC2 instance and add them as resource attributes (#1899)
- `simpleprometheus` receiver: Add support for passing params to the prometheus scrape config (#1949)
- `azuremonitor` exporter: Implement Span status code specification changes - gRPC (#1960)
- `metricstransform` processor: Add grouping option ($1887)
- `alibabacloudlogservice` exporter: Use producer to send data to improve performance (#1981)

### 🧰 Bug fixes 🧰

- `datadog` exporter: Handle monotonic metrics client-side (#1805)
- `awsxray` exporter: Log error when translating span (#1809)

## v0.17.0

# 🎉 OpenTelemetry Collector Contrib v0.17.0 (Beta) 🎉

The OpenTelemetry Collector Contrib contains everything in the [opentelemetry-collector release](https://github.com/open-telemetry/opentelemetry-collector/releases/tag/v0.17.0) (be sure to check the release notes here as well!). Check out the [Getting Started Guide](https://opentelemetry.io/docs/collector/getting-started/) for deployment and configuration information.

### 💡 Enhancements 💡

- `awsemf` exporter: Add collector version to EMF exporter user agent (#1778)
- `signalfx` exporter: Add configuration for trace correlation (#1795)
- `statsd` receiver: Add support for metric aggregation (#1670)
- `datadog` exporter: Improve logging of hostname detection (#1796)

### 🧰 Bug fixes 🧰

- `resourcedetection` processor: Fix ecs detector to not use the default golang logger (#1745)
- `signalfx` receiver: Return 200 when receiver succeed (#1785)
- `datadog` exporter: Use a singleton for sublayer calculation (#1759)
- `awsxray` and `awsemf` exporters: Change the User-Agent content order (#1791)

## v0.16.0

# 🎉 OpenTelemetry Collector Contrib v0.16.0 (Beta) 🎉

The OpenTelemetry Collector Contrib contains everything in the [opentelemetry-collector release](https://github.com/open-telemetry/opentelemetry-collector/releases/tag/v0.16.0) (be sure to check the release notes here as well!). Check out the [Getting Started Guide](https://opentelemetry.io/docs/collector/getting-started/) for deployment and configuration information.

### 🛑 Breaking changes 🛑

- `honeycomb` exporter: Update to use internal data format (#1689)

### 💡 Enhancements 💡

- `newrelic` exporter: Add support for span events (#1643)
- `awsemf` exporter:
  - Add placeholder support in `log_group_name` and `log_stream_name` config (#1623, #1661)
  - Add label matching filtering rule (#1619)
- `resourcedetection` processor: Add new resource detector for AWS Elastic Beanstalk environments (#1585)
- `loadbalancing` exporter:
  - Add sort of endpoints in static resolver (#1692)
  - Allow specifying port when using DNS resolver (#1650)
- Add `batchperresourceattr` helper library that splits an incoming data based on an attribute in the resource (#1694)
- `alibabacloudlogservice` exporter:
  - Add logs exporter (#1609)
  - Change trace type from opencensus to opentelemetry (#1713)
- `datadog` exporter:
  - Improve trace exporter performance (#1706, #1707)
  - Add option to only send metadata (#1723)
- `awsxray` exporter:
  - Add parsing of Python stack traces (#1676)
  - Add collector version to user agent (#1730)

### 🧰 Bug fixes 🧰

- `loadbalancing` exporter:
  - Fix retry queue for exporters (#1687)
  - Fix `periodicallyResolve` for DNS resolver checks (#1678)
- `datadog` exporter: Fix status code handling (#1691)
- `awsxray` exporter:
  - Fix empty traces in X-Ray console (#1709)
  - Stricter requirements for adding http request url (#1729)
  - Fix status code handling for errors/faults (#1740)
- `signalfx` exporter:
  - Split incoming data requests by access token before enqueuing (#1727)
  - Disable retry on 400 and 401, retry with backoff on 429 and 503 (#1672)
- `awsecscontainermetrics` receiver: Improve error handling to fix seg fault (#1738)

## v0.15.0

# 🎉 OpenTelemetry Collector Contrib v0.15.0 (Beta) 🎉

The OpenTelemetry Collector Contrib contains everything in the [opentelemetry-collector release](https://github.com/open-telemetry/opentelemetry-collector/releases/tag/v0.15.0) (be sure to check the release notes here as well!). Check out the [Getting Started Guide](https://opentelemetry.io/docs/collector/getting-started/) for deployment and configuration information.

### 🚀 New components 🚀

- `zookeeper` receiver: Collects metrics from a Zookeeper instance using the `mntr` command
- `loadbalacing` exporter: Consistently exports spans belonging to the same trace to the same backend
- `windowsperfcounters` receiver: Captures the configured system, application, or custom performance counter data from the Windows registry using the PDH interface
- `awsprometheusremotewrite` exporter:  Sends metrics data in Prometheus TimeSeries format to a Prometheus Remote Write Backend and signs each outgoing HTTP request following the AWS Signature Version 4 signing process

### 💡 Enhancements 💡

- `awsemf` exporter:
  - Add `metric_declarations` config option for metric filtering and dimensions (#1503)
  - Add SummaryDataType and remove Min/Max from Histogram (#1584)
- `signalfxcorrelation` exporter: Add ability to translate host dimension (#1561)
- `newrelic` exporter: Use pdata instead of the OpenCensus for traces (#1587)
- `metricstransform` processor:
  - Add `combine` action for matched metrics (#1506)
  - Add `submatch_case` config option to specify case of matched label values (#1640)
- `awsecscontainermetrics` receiver: Extract cluster name from ARN (#1626)
- `elastic` exporter: Improve handling of span status if the status code is unset (#1591)

### 🧰 Bug fixes 🧰

- `awsemf` exporter: Add check for unhandled metric data types (#1493)
- `groupbytrace` processor: Make buffered channel to avoid goroutines leak (#1505)
- `stackdriver` exporter: Set `options.UserAgent` so that the OpenCensus exporter does not override the UA ($1620)

## v0.14.0

# 🎉 OpenTelemetry Collector Contrib v0.14.0 (Beta) 🎉

The OpenTelemetry Collector Contrib contains everything in the [opentelemetry-collector release](https://github.com/open-telemetry/opentelemetry-collector/releases/tag/v0.14.0) (be sure to check the release notes here as well!). Check out the [Getting Started Guide](https://opentelemetry.io/docs/collector/getting-started/) for deployment and configuration information.

### 🚀 New components 🚀

- `datadog` exporter to send metric and trace data to Datadog (#1352)
- `tailsampling` processor moved from core to contrib (#1383)

### 🛑 Breaking changes 🛑

- `jmxmetricsextension` migrated to `jmxreceiver` (#1182, #1357)
- Move signalfx correlation code out of `sapm` to `signalfxcorrelation` exporter (#1376)
- Move Splunk specific utils outside of common (#1306)
- `stackdriver` exporter:
    - Config options `metric_prefix` & `skip_create_metric_descriptor` are now nested under `metric`, see [README](https://github.com/open-telemetry/opentelemetry-collector-contrib/blob/main/exporter/stackdriverexporter/README.md).
    - Trace status codes no longer reflect gRPC codes as per spec changes: open-telemetry/opentelemetry-specification#1067
- `datadog` exporter: Remove option to change the namespace prefix (#1483)

### 💡 Enhancements 💡

- `splunkhec` receiver: Add ability to ingest metrics (#1276)
- `signalfx` receiver: Improve pipeline error handling (#1329)
- `datadog` exporter:
  - Improve hostname resolution (#1285)
  - Add flushing/export of traces and trace-related statistics (#1266)
  - Enable traces on Windows (#1340)
  - Send otel.exporter running metric (#1354)
  - Add tag normalization util method (#1373)
  - Send host metadata (#1351)
  - Support resource conventions for hostnames (#1434)
  - Add version tag extract (#1449)
- Add `batchpertrace` library to split the incoming batch into several batches, one per trace (#1257)
- `statsd` receiver:
  - Add timer support (#1335)
  - Add sample rate support for counter, transfer gauge to double and transfer counter to int only (#1361)
- `awsemf` exporter: Restructure metric translator logic (#1353)
- `resourcedetection` processor:
  - Add EC2 hostname attribute (#1324)
  - Add ECS Resource detector (#1360)
- `sapm` exporter: Add queue settings (#1390)
- `metrictransform` processor: Add metric filter option (#1447)
- `awsxray` exporter: Improve ECS attribute and origin translation (#1428)
- `resourcedetection` processor: Initial system detector (#1405)

### 🧰 Bug fixes 🧰

- Remove duplicate definition of cloud providers with core conventions (#1288)
- `kubeletstats` receiver: Handle nil references from the kubelet API (#1326)
- `awsxray` receiver:
  - Add kind type to root span to fix the empty parentID problem (#1338)
  - Fix the race condition issue (#1490)
- `awsxray` exporter:
  - Setting the tlsconfig InsecureSkipVerify using NoVerifySSL (#1350)
  - Drop invalid xray trace id (#1366)
- `elastic` exporter: Ensure span name is limited (#1371)
- `splunkhec` exporter: Don't send 'zero' timestamps to Splunk HEC (#1157)
- `stackdriver` exporter: Skip processing empty metrics slice (#1494)

## v0.13.0

# 🎉 OpenTelemetry Collector Contrib v0.13.0 (Beta) 🎉

The OpenTelemetry Collector Contrib contains everything in the [opentelemetry-collector release](https://github.com/open-telemetry/opentelemetry-collector/releases/tag/v0.13.0) (be sure to check the release notes here as well!). Check out the [Getting Started Guide](https://opentelemetry.io/docs/collector/getting-started/) for deployment and configuration information.

### 💡 Enhancements 💡

- `sapm` exporter:
  - Enable queuing by default (#1224)
  - Add SignalFx APM correlation (#1205)
  - Make span source attribute and destination dimension names configurable (#1286)
- `signalfx` exporter:
  - Pass context to the http client requests (#1225)
  - Update `disk.summary_utilization` translation rule to accommodate new labels (#1258)
- `newrelic` exporter: Add `span.kind` attribute (#1263)
- `datadog` exporter:
  - Add Datadog trace translation helpers (#1208)
  - Add API key validation (#1216)
- `splunkhec` receiver: Add the ability to ingest logs (#1268)
- `awscontainermetrics` receiver: Report `CpuUtilized` metric in percentage (#1283)
- `awsemf` exporter: Only calculate metric rate for cumulative counter and avoid SingleDimensionRollup for metrics with only one dimension (#1280)

### 🧰 Bug fixes 🧰

- Make `signalfx` exporter a metadata exporter (#1252)
- `awsecscontainermetrics` receiver: Check for empty network rate stats and set zero (#1260)
- `awsemf` exporter: Remove InstrumentationLibrary dimension in CloudWatch EMF Logs if it is undefined (#1256)
- `awsxray` receiver: Fix trace/span id transfer (#1264)
- `datadog` exporter: Remove trace support for Windows for now (#1274)
- `sapm` exporter: Correlation enabled check inversed (#1278)

## v0.12.0

# 🎉 OpenTelemetry Collector Contrib v0.12.0 (Beta) 🎉

The OpenTelemetry Collector Contrib contains everything in the [opentelemetry-collector release](https://github.com/open-telemetry/opentelemetry-collector/releases/tag/v0.12.0) (be sure to check the release notes here as well!). Check out the [Getting Started Guide](https://opentelemetry.io/docs/collector/getting-started/) for deployment and configuration information.

### 🚀 New components 🚀

- `awsemf` exporter to support exporting metrics to AWS CloudWatch (#498, #1169)
- `http_forwarder` extension that forwards HTTP requests to a specified target (#979, #1014, #1150)
- `datadog` exporter that sends metric and trace data to Datadog (#1142, #1178, #1181, #1212)
- `awsecscontainermetrics` receiver to collect metrics from Amazon ECS Task Metadata Endpoint (#1089, #1148, #1160)

### 💡 Enhancements 💡

- `signalfx` exporter:
  - Add host metadata synchronization (#1039, #1118)
  - Add `copy_dimensions` translator option (#1126)
  - Update `k8s_cluster` metric translations (#1121)
  - Add option to exclude metrics (#1156)
  - Add `avg` aggregation method (#1151)
  - Fallback to host if cloud resource id not found (#1170)
  - Add backwards compatible translation rules for the `dockerstatsreceiver` (#1201)
  - Enable queuing and retries (#1223)
- `splunkhec` exporter:
  - Add log support (#875)
  - Enable queuing and retries (#1222)
- `k8scluster` receiver: Standardize metric names (#1119)
- `awsxray` exporter:
  - Support AWS EKS attributes (#1090)
  - Store resource attributes in X-Ray segments (#1174)
- `honeycomb` exporter:
  - Add span kind to the event sent to Honeycomb (#474)
  - Add option to adjust the sample rate using an attribute on the span (#1162)
- `jmxmetrics` extension: Add subprocess manager to manage child java processes (#1028)
- `elastic` exporter: Initial metrics support (#1173)
- `k8s` processor: Rename default attr names for label/annotation extraction (#1214)
- Add common SignalFx host id extraction (#1100)
- Allow MSI upgrades (#1165)

### 🧰 Bug fixes 🧰

- `awsxray` exporter: Don't set origin to EC2 when not on AWS (#1115)

## v0.11.0

# 🎉 OpenTelemetry Collector Contrib v0.11.0 (Beta) 🎉

The OpenTelemetry Collector Contrib contains everything in the [opentelemetry-collector release](https://github.com/open-telemetry/opentelemetry-collector/releases/tag/v0.11.0) (be sure to check the release notes here as well!). Check out the [Getting Started Guide](https://opentelemetry.io/docs/collector/getting-started/) for deployment and configuration information.

### 🚀 New components 🚀
- add `dockerstats` receiver as top level component (#1081)
- add `tracegen` utility (#956)

### 💡 Enhancements 💡
- `stackdriver` exporter: Allow overriding client options via config (#1010)
- `k8scluster` receiver: Ensure informer caches are synced before initial data sync (#842)
- `elastic` exporter: Translate `deployment.environment` resource attribute to Elastic APM's semantically equivalent `service.environment` (#1022)
- `k8s` processor: Add logs support (#1051)
- `awsxray` exporter: Log response error with zap (#1050)
- `signalfx` exporter
  - Add dimensions to renamed metrics (#1041)
  - Add translation rules for `disk_ops.total` and `disk_ops.pending` metrics (#1082)
  - Add event support (#1036)
- `kubeletstats` receiver: Cache detailed PVC labels to reduce API calls (#1052)
- `signalfx` receiver: Add event support (#1035)

## v0.10.0

# 🎉 OpenTelemetry Collector Contrib v0.10.0 (Beta) 🎉

The OpenTelemetry Collector Contrib contains everything in the [opentelemetry-collector release](https://github.com/open-telemetry/opentelemetry-collector/releases/tag/v0.10.0) (be sure to check the release notes here as well!). Check out the [Getting Started Guide](https://opentelemetry.io/docs/collector/getting-started/) for deployment and configuration information.

### 🚀 New components 🚀
- add initial docker stats receiver, without sourcing in top level components (#495)
- add initial jmx metrics extension structure, without sourcing in top level components (#740)
- `routing` processor for routing spans based on HTTP headers (#907)
- `splunkhec` receiver to receive Splunk HEC metrics, traces and logs (#840)
- Add skeleton for `http_forwarder` extension that forwards HTTP requests to a specified target (#979)

### 💡 Enhancements 💡
- `stackdriver` exporter
  - Add timeout parameter (#835)
  - Add option to configurably set UserAgent string (#758)
- `signalfx` exporter
  - Reduce memory allocations for big batches processing (#871)
  - Add AWSUniqueId and gcp_id generation (#829)
  - Calculate cpu.utilization compatibility metric (#839, #974, #954)
- `metricstransform` processor: Replace `{{version}}` in label values (#876)
- `resourcedetection` processor: Logs Support (#970)
- `statsd` receiver: Add parsing for labels and gauges (#903)

### 🧰 Bug fixes 🧰
- `k8s` processor
  - Wrap metrics before sending further down the pipeline (#837)
  - Fix setting attributes on metrics passed from agent (#836)
- `awsxray` exporter: Fix "pointer to empty string" is not omitted bug (#830)
- `azuremonitor` exporter: Treat UNSPECIFIED span kind as INTERNAL (#844)
- `signalfx` exporter: Remove misleading warnings (#869)
- `newrelic` exporter: Fix panic if service name is empty (#969)
- `honeycomb` exporter: Don't emit default proc id + starttime (#972)

## v0.9.0

# 🎉 OpenTelemetry Collector Contrib v0.9.0 (Beta) 🎉

The OpenTelemetry Collector Contrib contains everything in the [opentelemetry-collector release](https://github.com/open-telemetry/opentelemetry-collector/releases/tag/v0.9.0) (be sure to check the release notes here as well!). Check out the [Getting Started Guide](https://opentelemetry.io/docs/collector/getting-started/) for deployment and configuration information.

### 🛑 Breaking changes 🛑
- Remove deprecated `lightstep` exporter (#828)

### 🚀 New components 🚀
- `statsd` receiver for ingesting StatsD messages (#566)

### 💡 Enhancements 💡
- `signalfx` exporter
   - Add disk usage translations (#760)
   - Add disk utilization translations (#782)
   - Add translation rule to drop redundant metrics (#809)
- `kubeletstats` receiver
  - Sync available volume metadata from /pods endpoint (#690)
  - Add ability to collect detailed data from PVC (#743)
- `awsxray` exporter: Translate SDK name/version into xray model (#755)
- `elastic` exporter: Translate semantic conventions to Elastic destination fields (#671)
- `stackdriver` exporter: Add point count metric (#757)
- `awsxray` receiver
  - Ported the TCP proxy from the X-Ray daemon (#774)
  - Convert to OTEL trace format (#691)

### 🧰 Bug fixes 🧰
- `kubeletstats` receiver: Do not break down metrics batch (#754)
- `host` observer: Fix issue on darwin where ports listening on all interfaces are not correctly accounted for (#582)
- `newrelic` exporter: Fix panic on missing span status (#775)

## v0.8.0

# 🎉 OpenTelemetry Collector Contrib v0.8.0 (Beta) 🎉

The OpenTelemetry Collector Contrib contains everything in the [opentelemetry-collector release](https://github.com/open-telemetry/opentelemetry-collector/releases/tag/v0.8.0) (be sure to check the release notes here as well!). Check out the [Getting Started Guide](https://opentelemetry.io/docs/collector/getting-started/) for deployment and configuration information.

### 🚀 New components 🚀

- Receivers
  - `prometheusexec` subprocess manager (##499)

### 💡 Enhancements 💡

- `signalfx` exporter
  - Add/Update metric translations (#579, #584, #639, #640, #652, #662)
  - Add support for calculate new metric translator (#644)
  - Add renaming rules for load metrics (#664)
  - Update `container.name` to `k8s.container.name` in default translation rule (#683)
  - Rename working-set and page-fault metrics (#679)
- `awsxray` exporter
  - Translate exception event into xray exception (#577)
  - Add ingestion of X-Ray segments via UDP (#502)
  - Parse Java stacktrace and populate in xray cause (#687)
- `kubeletstats` receiver
  - Add metric_groups option (#648)
  - Set datapoint timestamp in receiver (#661)
  - Change `container.name` label to `k8s.container.name` (#680)
  - Add working-set and page-fault metrics (#666)
  - Add basic support for volume metrics (#667)
- `stackdriver` trace exporter: Move to new interface and pdata (#486)
- `metricstranform` processor: Keep timeseries and points in order after aggregation (#663)
- `k8scluster` receiver: Change `container.spec.name` label to `k8s.container.name` (#681)
- Migrate receiver creator to internal data model (#701)
- Add ec2 support to `resourcedetection` processor (#587)
- Enable timeout, sending queue and retry for SAPM exporter (#707)

### 🧰 Bug fixes 🧰

- `azuremonitor` exporter: Correct HTTP status code success mapping (#588)
- `k8scluster` receiver: Fix owner reference in metadata updates (#649)
- `awsxray` exporter: Fix handling of db system (#697)

### 🚀 New components 🚀

- Skeleton for AWS ECS container metrics receiver (#463)
- `prometheus_exec` receiver (#655)

## v0.7.0

# 🎉 OpenTelemetry Collector Contrib v0.7.0 (Beta) 🎉

The OpenTelemetry Collector Contrib contains everything in the [opentelemetry-collector release](https://github.com/open-telemetry/opentelemetry-collector/releases/tag/v0.7.0) (be sure to check the release notes here as well!). Check out the [Getting Started Guide](https://opentelemetry.io/docs/collector/getting-started/) for deployment and configuration information.

### 🛑 Breaking changes 🛑

- `awsxray` receiver updated to support udp: `tcp_endpoint` config option renamed to `endpoint` (#497)
- TLS config changed for `sapmreceiver` (#488) and `signalfxreceiver` receivers (#488)

### 🚀 New components 🚀

- Exporters
  - `sentry` adds tracing exporter for [Sentry](https://sentry.io/) (#565)
- Extensions
  - `endpoints` observer: adds generic endpoint watcher (#427)
  - `host` observer: looks for listening network endpoints on host (#432)

### 💡 Enhancements 💡

- Update `honeycomb` exporter for v0.8.0 compatibility
- Extend `metricstransform` processor to be able to add a label to an existing metric (#441)
- Update `kubeletstats` metrics according to semantic conventions (#475)
- Updated `awsxray` receiver config to use udp (#497)
- Add `/pods` endpoint support in `kubeletstats` receiver to add extra labels (#569)
- Add metric translation options to `signalfx` exporter (#477, #501, #571, #573)

### 🧰 Bug fixes 🧰

- `azuremonitor` exporter: Mark spanToEnvelope errors as permanent (#500)

## v0.6.0

# 🎉 OpenTelemetry Collector Contrib v0.6.0 (Beta) 🎉

The OpenTelemetry Collector Contrib contains everything in the [opentelemetry-collector release](https://github.com/open-telemetry/opentelemetry-collector/releases/tag/v0.6.0) (be sure to check the release notes here as well!). Check out the [Getting Started Guide](https://opentelemetry.io/docs/collector/getting-started/) for deployment and configuration information.

### 🛑 Breaking changes 🛑

- Removed `jaegarlegacy` (#397) and `zipkinscribe` receivers (#410)
- `kubeletstats` receiver: Renamed `k8s.pod.namespace` pod label to `k8s.namespace.name` and `k8s.container.name` container label to `container.name`

### 🚀 New components 🚀

- Processors
  - `metricstransform` renames/aggregates within individual metrics (#376) and allow changing the data type between int and float (#402)

### 💡 Enhancements 💡

- `awsxray` exporter: Use `peer.service` as segment name when set. (#385)
- `splunk` exporter: Add trace exports support (#359, #399)
- Build and publish Windows MSI (#408) and DEB/RPM Linux packages (#405)

### 🧰 Bug fixes 🧰

- `kubeletstats` receiver:
  - Fixed NPE for newly created pods (#404)
  - Updated to latest change in the ReceiverFactoryOld interface (#401)
  - Fixed logging and self reported metrics (#357)
- `awsxray` exporter: Only convert SQL information for SQL databases. (#379)
- `resourcedetection` processor: Correctly obtain machine-type info from gce metadata (#395)
- `k8scluster` receiver: Fix container resource metrics (#416)

## v0.5.0

Released 01-07-2020

# 🎉 OpenTelemetry Collector Contrib v0.5.0 (Beta) 🎉

The OpenTelemetry Collector Contrib contains everything in the [opentelemetry-collector release](https://github.com/open-telemetry/opentelemetry-collector/releases/tag/v0.5.0) (be sure to check the release notes here as well!). Check out the [Getting Started Guide](https://opentelemetry.io/docs/collector/getting-started/) for deployment and configuration information.

### 🚀 New components 🚀

- Processors
  - `resourcedetection` to automatically detect the resource based on the configured set of detectors (#309)

### 💡 Enhancements 💡

- `kubeletstats` receiver: Support for ServiceAccount authentication (#324)
- `signalfx` exporter and receiver
  - Add SignalFx metric token passthrough and config option (#325)
  - Set default endpoint of `signalfx` receiver to `:9943` (#351)
- `awsxray` exporter: Support aws plugins EC2/ECS/Beanstalk (#343)
- `sapm` exporter and receiver: Add SAPM access token passthrough and config option (#349)
- `k8s` processor: Add metrics support (#358)
- `k8s` observer: Separate annotations from labels in discovered pods (#363)

### 🧰 Bug fixes 🧰

- `honeycomb` exporter: Remove shared use of libhoney from goroutines (#305)

## v0.4.0

Released 17-06-2020

# 🎉 OpenTelemetry Collector Contrib v0.4.0 (Beta) 🎉

The OpenTelemetry Collector Contrib contains everything in the [opentelemetry-collector release](https://github.com/open-telemetry/opentelemetry-collector/releases/tag/v0.4.0) (be sure to check the release notes here as well!). Check out the [Getting Started Guide](https://opentelemetry.io/docs/collector/getting-started/) for deployment and configuration information.

### 🛑 Breaking changes 🛑

  - `signalfx` exporter `url` parameter changed to `ingest_url` (no impact if only using `realm` setting)

### 🚀 New components 🚀

- Receivers
  - `receiver_creator` to create receivers at runtime (#145), add observer support to receiver_creator (#173), add rules support (#207), add dynamic configuration values (#235) 
  - `kubeletstats` receiver (#237) 
  - `prometheus_simple` receiver (#184) 
  - `kubernetes-cluster` receiver (#175) 
  - `redis` receiver (#138)
- Exporters
  - `alibabacloudlogservice` exporter (#259) 
  - `SplunkHEC` metrics exporter (#246)
  - `elastic` APM exporter (#240)
  - `newrelic` exporter (#229) 
- Extensions
  - `k8s` observer (#185) 

### 💡 Enhancements 💡

- `awsxray` exporter
  - Use X-Ray convention of segment name == service name (#282)
  - Tweak xray export to improve rendering of traces and improve parity (#241)
  - Add handling for spans received with nil attributes (#212)
- `honeycomb` exporter
  - Use SendPresampled (#291)
  - Add span attributes as honeycomb event fields (#271)
  - Support resource labels in Honeycomb exporter (#20)
- `k8s` processor
  - Add support of Pod UID extraction to k8sprocessor (#219)
  - Use `k8s.pod.ip` to record resource IP instead of just `ip` (#183)
  - Support same authentication mechanism as other kubernetes components do (#307)
- `sapm` exporter: Add TLS for SAPM and SignalFx receiver (#215)
- `signalfx` exporter
  - Add metric metadata syncer to SignalFx exporter (#231)
  - Add TLS for SAPM and SignalFx receiver (#215)
- `stackdriver` exporter: Add support for resource mapping in config (#163)

### 🧰 Bug fixes 🧰

- `awsxray` exporter: Wrap bad request errors for proper handling by retry queue (#205)
- `lightstep` exporter: Ensure Lightstep exporter doesnt crash on nil node (#250)
- `sapm` exporter: Do not break Jaeger traces before sending downstream (#193)
- `k8s` processor: Ensure Jaeger spans work in passthrough mode (262)

## 🧩 Components 🧩

### Receivers

| Traces | Metrics |
|:-------:|:-------:|
| Jaeger Legacy | Carbon |
| SAPM (SignalFx APM) | Collectd | 
| Zipkin Scribe | K8s Cluster |
| | Redis |
| |  SignalFx | 
| | Simple Prometheus |
| | Wavefront |

### Processors

- K8s

### Exporters

| Commercial | Community |
|:------------:|:-----------:|
| Alibaba Cloud Log Service | Carbon |
| AWS X-ray | Elastic |
| Azure Monitor | Jaeger Thrift |
| Honeycomb | Kinesis |
| Lightstep |
| New Relic |
| SAPM (SignalFx APM) | 
| SignalFx (Metrics) |
| Splunk HEC |
| Stackdriver (Google) |

### Extensions

- Observer
  - K8s

## v0.3.0 Beta

Released 2020-03-30

### Breaking changes

-  Make prometheus receiver config loading strict. #697 
Prometheus receiver will now fail fast if the config contains unused keys in it.

### Changes and fixes

- Enable best effort serve by default of Prometheus Exporter (https://github.com/orijtech/prometheus-go-metrics-exporter/pull/6)
- Fix null pointer exception in the logging exporter #743 
- Remove unnecessary condition to have at least one processor #744 
- Updated Honeycomb exported to `honeycombio/opentelemetry-exporter-go v0.3.1`

### Features

Receivers / Exporters:

* AWS X-Ray
* Carbon
* CollectD
* Honeycomb
* Jaeger
* Kinesis
* LightStep
* OpenCensus
* OpenTelemetry
* SAPM
* SignalFx
* Stackdriver
* Wavefront
* Zipkin
* Zipkin Scribe


Processors:

* Attributes
* Batch
* Memory Limiter
* Queued Retry
* Resource
* Sampling
* Span
* Kubernetes

Extensions:

* Health Check
* Performance Profiler
* zPages


## v0.2.8

Released 2020-03-25

Alpha v0.2.8 of OpenTelemetry Collector Contrib.

- Implemented OTLP receiver and exporter.
- Added ability to pass config to the service programmatically (useful for custom builds).
- Improved own metrics / observability.


## v0.2.7

Released 2020-03-17

### Self-Observability
- New command-line switch to control legacy and new metrics. Users are encouraged
to experiment and migrate to the new metrics.
- Improved error handling on shutdown.


### Processors
- Fixed passthrough mode k8sprocessor.
- Added `HASH` action to attribute processor.

### Receivers and Exporters
- Added Honeycomb exporter.
- Added LightStep exporter.
- Added regular expression for Carbon receiver, allowing the metric name to be broken into proper label keys and values.
- Updated Stackdriver exporter to use a new batch API.


## v0.2.6 Alpha

Released 2020-02-18

### Self-Observability
- Updated metrics prefix to `otelcol` and expose command line argument to modify the prefix value.
- Batch dropped span now emits zero when no spans are dropped.

### Processors
- Extended Span processor to have include/exclude span logic.
- Ability to choose strict or regexp matching for include/exclude filters.

### Receivers and Exporters
- Added Carbon receiver and exporter.
- Added Wavefront receiver.


## v0.0.5 Alpha

Released 2020-01-30

- Regexp-based filtering of span names.
- Ability to extract attributes from span names and rename span.
- File exporter for debugging.
- Span processor is now enabled by default.

## v0.0.1 Alpha

Released 2020-01-11

First release of OpenTelemetry Collector Contrib.


[v0.3.0]: https://github.com/open-telemetry/opentelemetry-collector-contrib/compare/v0.2.8...v0.3.0
[v0.2.8]: https://github.com/open-telemetry/opentelemetry-collector-contrib/compare/v0.2.7...v0.2.8
[v0.2.7]: https://github.com/open-telemetry/opentelemetry-collector-contrib/compare/v0.2.6...v0.2.7
[v0.2.6]: https://github.com/open-telemetry/opentelemetry-collector-contrib/compare/v0.0.5...v0.2.6
[v0.0.5]: https://github.com/open-telemetry/opentelemetry-collector-contrib/compare/v0.0.1...v0.0.5
[v0.0.1]: https://github.com/open-telemetry/opentelemetry-collector-contrib/tree/v0.0.1<|MERGE_RESOLUTION|>--- conflicted
+++ resolved
@@ -32,11 +32,8 @@
 - `hostmetricsreceiver`: Use cpu times for time delta in cpu.utilization calculation (#8857)
 - `dynatraceexporter`: Remove overly verbose stacktrace from certain logs (#8989)
 - `googlecloudexporter`: fix the `exporter.googlecloud.OTLPDirect` fature-gate, which was not applied when the flag was provided (#9116)
-<<<<<<< HEAD
 - `signalfxexporter`: Fix bug to enable timeouts for correlating traces and metrics (#9101)
-=======
 - `windowsperfcountersreceiver`: fix exported values being integers instead of doubles (#9138)
->>>>>>> 69fe7957
 
 ### 🚩 Deprecations 🚩
 
