# Changelog

## Unreleased

<<<<<<< HEAD
### 🛑 Breaking changes 🛑

- `windowsperfcountersreceiver`: Added metrics configuration (#8376)
=======
### 💡 Enhancements 💡

- `prometheusremotewriteexporter`: Write-Ahead Log support enabled (#7304)
- `hostreceiver/filesystemscraper`: Add filesystem utilization (#8027)
- `hostreceiver/pagingscraper`: Add paging.utilization (#6221)
- `googlecloudexporter`: [Alpha] Translate metrics directly from OTLP to gcm using the `exporter.googlecloud.OTLPDirect` feature-gate (#7177)
- `simpleprometheusreceiver`: Add support for static labels (#7908)
- `spanmetricsprocessor`: Dropping the condition to replace _ with key_ as __ label is reserved and _ is not (#8057)
- `podmanreceiver`: Add container.runtime attribute to container metrics (#8262)
- `dockerstatsreceiver`: Add container.runtime attribute to container metrics (#8261)
- `tanzuobservabilityexporter`: instrumentation Library and Dropped Counts to Span Tags (#8120)
- `clickhouseexporter`: Implement consume log logic. (#9705)
- `influxdbexporter`: Add support for cumulative, non-monotonic metrics. (#8348)
- `oauth2clientauthextension`: Add support for EndpointParams (#7307)
- Add `NewMetricData` function to `MetricsBuilder` to consistently set instrumentation library name (#8255)

### 🛑 Breaking changes 🛑

- `mongodbatlasreceiver`: rename mislabeled attribute `memory_state` to correct `disk_status` on partition disk metrics (#7747)
- `mongodbatlasreceiver`: Correctly set initial lookback for querying mongodb atlas api (#8246)
- `nginxreceiver`: instrumentation name updated from `otelcol/nginx` to `otelcol/nginxreceiver` (#8255)
- `postgresqlreceiver`: instrumentation name updated from `otelcol/postgresql` to `otelcol/postgresqlreceiver` (#8255)
- `redisreceiver`: instrumentation name updated from `otelcol/redis` to `otelcol/redisreceiver` (#8255)
- `apachereceiver`: Update instrumentation library name from `otelcol/apache` to `otelcol/apachereceiver` ()
- `couchdbreceiver`: instrumentation name updated from `otelcol/couchdb` to `otelcol/couchdbreceiver` (#8366)

### 🧰 Bug fixes 🧰

- `zipkinexporter`: Set "error" tag value when status is set to error (#8187)

### 🚀 New components 🚀
>>>>>>> 3c3b1493

## v0.46.0

### 💡 Enhancements 💡

- `internal/stanza`: Export metrics from Stanza receivers (#8025)
- `hostreceiver/pagingscraper`: Migrate the scraper to the mdatagen metrics builder (#7139)
- Do not drop zero trace/span id spans in the jaeger conversion (#7946)
- Upgrade to use semantic conventions 1.6.1 (#7926)
- `dynatraceexporter`: Validate QueueSettings and perform config validation in Validate() instead (#8020)
- `sapmexporter`: Add validation for `sending_queue` setting (#8023)
- `signalfxexporter`: Add validation for `sending_queue` setting (#8026)
- `internal/stanza`: Add support for arbitrary attribute types (#8081)
- `resourcedetectionprocessor`: Add confighttp.HTTPClientSettings To Resource Detection Config Fixes (#7397)
- `hostmetricsreceiver`: Add cpu.utilization metrics to cpu scrapper (#7130)
- `honeycombexporter`: Add validation for `sending_queue` setting (#8113)
- `routingprocessor`: Expand error handling on failure to build exporters (#8125)
- `skywalkingreceiver`: Add new skywalking receiver component folder and structure (#8107)
- `groupbyattrsprocesor`: Allow empty keys, which allows to use the processor for compaction (#7793)
- `datadogexporter`: Add rbac to example k8s manifest file (#8186)
- `splunkhecexporter`: Add validation for `sending_queue` setting (#8256)

### 🛑 Breaking changes 🛑

- Remove deprecated functions from jaeger translator (#8032)
- `internal/stanza`: Remove `write_to` setting from input operators (#8081)
- `mongodbatlasreceiver`: rename `mongodb.atlas.*` attributes to `mongodb_atlas.*` adhering to naming guidelines. Adding 3 new attributes (#7960)

### 🧰 Bug fixes 🧰

- `prometheusreceiver`: Fix segfault that can occur after receiving stale metrics (#8056)
- `filelogreceiver`: Fix issue where logs could occasionally be duplicated (#8123)
- `prometheusremotewriteexporter`: Fix empty non-string resource attributes (#8116)

### 🚀 New components 🚀

## v0.45.1

### 💡 Enhancements 💡

- `sumologicexporter`: Move validation to Config (#7936)
- `elasticsearchexporter`: Fix crash with batch processor (#7953).
- `splunkhecexporter`: Batch metrics payloads (#7760)
- `tanzuobservabilityexporter`: Add internal SDK metric tag (#7826)
- `hostreceiver/processscraper`: Migrate the scraper to the mdatagen metrics builder (#7287)

### 🧰 Bug fixes 🧰

- `awsprometheusremotewriteexporter`: fix dependencies issue (#7963)

### 🚀 New components 🚀

- `awsfirehose` receiver: Add AWS Kinesis Data Firehose Receiver (#7918)

## v0.45.0

### 💡 Enhancements 💡

- `hostreceiver/filesystemscraper`: Migrate the scraper to the mdatagen metrics builder (#7772)
- `hostreceiver/memoryscraper`: Migrate the scraper to the mdatagen metrics builder (#7312)
- `lokiexporter`: Use record attributes as log labels (#7569)
- `routingprocessor`: Do not err on failure to build exporters (#7423)
- `apachereceiver`: Update to mdatagen v2 (#7573)
- `datadogexporter`: Don't send host metadata if hostname is empty (#7426)
- `datadogexporter`: Add insecure_skip_verify flag to configuration (#7422)
- `coralogixexporter`: Update readme (#7785)
- `awscloudwatchlogsexporter`: Remove name from aws cloudwatch logs exporter (#7554)
- `tanzuobservabilityexporter`: Update OTel Collector's Exporter to match WF Proxy Handling of source (#7929)
- `hostreceiver/memoryscraper`: Add memory.utilization (#6221)
- `awskinesisexporter`: Add Queue Config Validation AWS Kinesis Exporter (#7835)
- `elasticsearchexporter`: Remove usage of deprecated LogRecord.Name field (#7829).
- `loadbalancingexporter`: Allow non-exist hostname on startup (#7935)
- `datadogexporter`: Use exact sum, count and average on Datadog distributions (#7830)
- `storage/filestorage`: add optional compaction to filestorage (#7768)
- `tanzuobservabilityexporter`: Add attributes from the Resource to the resulting WF metric tags & set `source` value in WF metric (#8101)

### 🛑 Breaking changes 🛑

- Use go mod compat, drops support for reproducibility with go 1.16 (#7915)
- `apachereceiver`: Update instrumentation library name from `otel/apache` to `otelcol/apache` (#7754)
- `pkg/translator/prometheusremotewrite`: Cleanup prw translator public functions (#7776)
- `prometheusreceiver`: The OpenCensus-based metric conversion pipeline has 
  been removed.
  - The `receiver.prometheus.OTLPDirect` feature gate has been removed as 
    the direct pipeline is the only remaining pipeline.
- `translator/jaeger`: Cleanup jaeger translator function names (#7775)
  - Deprecate old funcs with Internal word.
- `mysqlreceiver`: Update data model and names for several metrics (#7924)
  - Change all metrics to Int values
  - Remove `mysql.buffer_pool_pages`. Replace with:
    - `mysql.buffer_pool.pages`
    - `mysql.buffer_pool.data_pages`
    - `mysql.buffer_pool.page_flushes`
  - Remove `mysql.buffer_pool_size`. Replace with:
    - `mysql.buffer_pool.limit`
    - `mysql.buffer_pool.usage`
  - Rename `mysql.buffer_pool_operations` to `mysql.buffer_pool.operations`

### 🚩 Deprecations 🚩

- Deprecated log_names setting from filter processor. (#7552)

### 🧰 Bug fixes 🧰

 - `tailsamplingprocessor`: "And" policy only works as a sub policy under a composite policy (#7590) 
 - `prometheusreceiver`: Correctly map description and units when converting
  Prometheus metadata directly to pdata. (#7748)
 - `sumologicexporter`: fix exporter panics on malformed histogram (#7548)
- `awsecscontainermetrics`: CPU Reserved is now 1024/vCPU for ECS Container Insights (#6734)

### 🚀 New components 🚀

- `clickhouse` exporter: Add ClickHouse Exporter (#6907)
- `pkg/translator/signalfx`: Extract signalfx to metrics conversion in a separate package (#7778)
  - Extract FromMetrics to SignalFx translator package (#7823)

## v0.44.0

### 💡 Enhancements 💡

- `kafkaexporter`: Add compression and flush max messages options.
- `dynatraceexporter`: Write error logs using plugin logger (#7360)
- `dynatraceexporter`: Fix docs for TLS settings (#7568)
- `tanzuobservabilityexporter`: Turn on metrics exporter (#7281)
- `attributesprocessor` `resourceprocessor`: Add `from_context` value source
- `resourcedetectionprocessor`: check cluster config to verify resource is on aws for eks resources (#7186)
- `awscloudwatchlogsexporter`: enable awscloudwatchlogsexporter which accepts and exports log data (#7297)
- `translator/prometheusremotewrite`: add a new module to help translate data from OTLP to Prometheus Remote Write (#7240)
- `azuremonitorexporter`: In addition to traces, export logs to Azure Application Insights (#7403)
- `jmxreceiver`: Added `additional_jars` configuration option to launch JMX Metric Gatherer JAR with extended `CLASSPATH` (#7378)
- `awscontainerinsightreceiver`: add full pod name when configured to AWS Container Insights Receiver (#7415)
- `hostreceiver/loadscraper`: Migrate the scraper to the mdatagen metrics builder (#7288)
- `awsecscontainermetricsreceiver`: Rename attributes to follow semantic conventions (#7425)
- `datadogexporter`: Always map conventional attributes to tags (#7185)
- `mysqlreceiver`: Add golden files for integration test (#7303)
- `nginxreceiver`: Standardize integration test (#7515)
- `mysqlreceiver`: Update to use mdatagen v2 (#7507)
- `postgresqlreceiver`: Add integration tests (#7501)
- `apachereceiver`: Add integration test (#7517)
- `mysqlreceiver`: Use scrapererror to report errors (#7513)
- `postgresreceiver`: Update to mdatagen v2 (#7503)
- `nginxreceiver`: Update to mdatagen v2 (#7549)
- `datadogexporter`: Fix traces exporter's initialization log (#7564)
- `tailsamplingprocessor`: Add And sampling policy (#6910)
- `coralogixexporter`: Add Coralogix Exporter (#7383)
- `prometheusexecreceiver`: Add default value for `scrape_timeout` option (#7587)

### 🛑 Breaking changes 🛑

- `resourcedetectionprocessor`: Update `os.type` attribute values according to semantic conventions (#7544)

### 🧰 Bug fixes 🧰

- `resourcedetectionprocessor`: fix `meta` allow list excluding keys with nil values (#7424)
- `postgresqlreceiver`: Fix issue where empty metrics could be returned after failed connection (#7502)
- `resourcetotelemetry`: Ensure resource attributes are added to summary
  and exponential histogram data points. (#7523)

### 🚩 Deprecations 🚩

- Deprecated otel_to_hec_fields.name setting from splunkhec exporter. (#7560)

## v0.43.0

### 💡 Enhancements 💡

- `coralogixexporter`: First implementation of Coralogix Exporter (#6816)
- `cloudfoundryreceiver`: Enable Cloud Foundry client (#7060)
- `elasticsearchexporter`: add elasticsearchexporter to the components exporter list (#6002)
- `elasticsearchreceiver`: Add metric metadata (#6892)
- `elasticsearchreceiver`: Use same metrics as JMX receiver for JVM metrics (#7160)
- `elasticsearchreceiver`: Implement scraping logic (#7174)
- `datadogexporter`: Add http.status_code tag to trace stats (#6889)
- `datadogexporter`: Add configuration option to use OTel span name into the Datatog resource name (#6611)
- `mongodbreceiver`: Add initial client code to the component (#7125)
- `tanzuobservabilityexporter`: Support delta histograms (#6897)
- `awscloudwatchlogsexporter`: Use cwlogs package to export logs (#7152)
- `mysqlreceiver`: Add the receiver to available components (#7078)
- `tanzuobservabilityexporter`: Documentation for the memory_limiter configuration (#7164)
- `dynatraceexporter`: Do not shut down exporter when metrics ingest module is temporarily unavailable (#7161)
- `mongodbreceiver`: Add metric metadata (#7163)
- `mongodbreceiver`: Add metric scraping (#7175)
- `postgresqlreceiver`: add the receiver to available components (#7079)
- `rabbitmqreceiver`: Add scraper logic (#7299)
- `tanzuobservability exporter`: Support summary metrics (#7121)
- `mongodbatlasreceiver`: Add retry and backoff to HTTP client (#6943)
- Use Jaeger gRPC instead of Thrift in the docker-compose example (#7243)
- `tanzuobservabilityexporter`: Support exponential histograms (#7127)
- `receiver_creator`: Log added and removed endpoint env structs (#7248)
- `prometheusreceiver`: Use the OTLP data conversion path by default. (#7282)
  - Use `--feature-gates=-receiver.prometheus.OTLPDirect` to re-enable the 
    OpenCensus conversion path.
- `extension/observers`: Correctly set image and tag on container endpoints (#7279)
- `tanzuobservabilityexporter`: Document how to enable memory_limiter (#7286)
- `hostreceiver/networkscraper`: Migrate the scraper to the mdatagen metrics builder (#7048)
- `hostmetricsreceiver`: Add MuteProcessNameError config flag to mute specific error reading process executable (#7176)
- `scrapertest`: Improve comparison logic (#7305)
- `hostmetricsreceiver`: add `cpu_average` option for load scraper to report the average cpu load (#6999)
- `scrapertest`: Add comparison option to ignore specific attributes (#6519)
- `tracegen`: Add option to pass in custom headers to export calls via command line (#7308)
- `tracegen`: Provide official container images (#7179)
- `scrapertest`: Add comparison function for pdata.Metrics (#7400)
- `prometheusremotewriteexporter` : Dropping the condition to replace _ with key_ as __ label is reserved and _ is not (#7112)

### 🛑 Breaking changes 🛑

- `tanzuobservabilityexporter`: Remove status.code
- `tanzuobservabilityexporter`: Use semantic conventions for status.message (#7126) 
- `k8sattributesprocessor`: Move `kube` and `observability` packages to `internal` folder (#7159)
- `k8sattributesprocessor`: Unexport processor `Option`s (#7311)
- `zookeeperreceiver`: Refactored metrics to have correct units, types, and combined some metrics via attributes. (#7280)
- `prometheusremotewriteexporter`: `PRWExporter` struct and `NewPRWExporter()`
  function are now unexported. (#TBD)
- `newrelicexporter` marked as deprecated (#7284)

### 🚀 New components 🚀

- `rabbitmqreceiver`: Establish codebase for RabbitMQ metrics receiver (#7239)
- Add `basicauth` extension (#7167)
- `k8seventsreceiver`: Implement core logic (#6885)

### 🧰 Bug fixes 🧰

- `k8sattributeprocessor`: Parse IP out of net.Addr to correctly tag k8s.pod.ip (#7077)
- `k8sattributeprocessor`: Process IP correctly for net.Addr instances that are not typed (#7133)
- `mdatagen`: Fix validation of `enabled` field in metadata.yaml (#7166)
- `elasticsearch`: Fix timestamp for each metric being startup time (#7255)
- `prometheusremotewriteexporter`: Fix index out of range panic caused by expiring metrics (#7149)
- `resourcedetection`: Log the error when checking for ec2metadata availability (#7296) 

## v0.42.0

### 💡 Enhancements 💡

- `couchbasereceiver`: Add couchbase client (#7122)
- `couchdbreceiver`: Add couchdb scraper (#7131)
- `couchdbreceiver`: Add couchdb client (#6880)
- `elasticsearchreceiver`: Implement scraper client (#7019)
- `couchdbreceiver`: Add metadata metrics (#6878)
- `prometheusremotewriteexporter`: Handling Staleness flag from OTLP (#6679)
- `prometheusexporter`: Handling Staleness flag from OTLP (#6805)
- `prometheusreceiver`: Set OTLP no-data-present flag for stale scraped metrics. (#7043)
- `mysqlreceiver`: Add Integration test (#6916)
- `datadogexporter`: Add compatibility with ECS Fargate semantic conventions (#6670)
- `k8s_observer`: discover k8s.node endpoints (#6820)
- `redisreceiver`: Add missing description fields to keyspace metrics (#6940)
- `redisreceiver`: Set start timestamp uniformly for gauge and sum metrics (#6941)
- `kafkaexporter`: Allow controlling Kafka acknowledgment behaviour  (#6301)
- `lokiexporter`: Log the first part of the http body on failed pushes to loki (#6946)
- `resourcedetectionprocessor`: add the [consul](https://www.consul.io/) detector (#6382)
- `awsemfexporter`: refactor cw_client logic into separate `cwlogs` package (#7072)
- `prometheusexporter`: Dropping the condition to replace _ with key_ as __ label is reserved and _ is not (#7506)

### 🛑 Breaking changes 🛑

- `memcachedreceiver`: Update metric names (#6594)
- `memcachedreceiver`: Fix some metric units and value types (#6895)
- `sapm` receiver: Use Jaeger status values instead of OpenCensus (#6682)
- `jaeger` receiver/exporter: Parse/set Jaeger status with OTel spec values (#6682)
- `awsecscontainermetricsreceiver`: remove tag from `container.image.name` (#6436)
- `k8sclusterreceiver`: remove tag from `container.image.name` (#6436)

### 🚀 New components 🚀

- `ecs_task_observer`: Discover running containers in AWS ECS tasks (#6894)
- `mongodbreceiver`: Establish codebase for MongoDB metrics receiver (#6972)
- `couchbasereceiver`: Establish codebase for Couchbase metrics receiver (#7046)
- `dbstorage`: New experimental dbstorage extension (#7061)

### 🧰 Bug fixes 🧰

- `ecstaskobserver`: Fix "Incorrect conversion between integer types" security issue (#6939)
- Fix typo in "direction" metrics attribute description (#6949)
- `zookeeperreceiver`: Fix issue where receiver could panic during shutdown (#7020)
- `prometheusreceiver`: Fix metadata fetching when metrics differ by trimmable suffixes (#6932)
- Sanitize URLs being logged (#7021)
- `prometheusreceiver`: Fix start time tracking for long scrape intervals (#7053)
- `signalfxexporter`: Don't use syscall to avoid compilation errors on some platforms (#7062)
- `tailsamplingprocessor`: Add support for new policies as composite sub-policies (#6975)

### 💡 Enhancements 💡

- `lokiexporter`: add complete log record to body (#6619)
- `k8sclusterreceiver` add `container.image.tag` attribute (#6436)
- `spanmetricproccessor`: use an LRU cache for the cached Dimensions key-value pairs (#2179)
- `skywalkingexporter`: add skywalking metrics exporter (#6528)
- `deltatorateprocessor`: add int counter support (#6982)
- `filestorageextension`: document default values (#7022)
- `redisreceiver`: Migrate the scraper to the mdatagen metrics builder (#6938)  

## v0.41.0

### 🛑 Breaking changes 🛑

- None

### 🚀 New components 🚀

- `asapauthextension` (#6627)
- `mongodbatlasreceiver` (#6367)

### 🧰 Bug fixes 🧰

- `filestorageextension`: fix panic when configured directory cannot be accessed (#6103)
- `hostmetricsreceiver`: fix set of attributes for system.cpu.time metric (#6422)
- `k8sobserver`: only record pod endpoints for running pods (#5878)
- `mongodbatlasreceiver`: fix attributes fields in metadata.yaml (#6440)
- `prometheusexecreceiver`: command line processing on Windows (#6145)
- `spanmetricsprocessor`: fix exemplars support (#6140)
-  Remap arm64 to aarch64 on rpm/deb packages (#6635)

### 💡 Enhancements 💡

- `datadogexporter`: do not use attribute localhost-like hostnames (#6477)
- `datadogexporter`: retry per network call (#6412)
- `datadogexporter`: take hostname into account for cache (#6223)
- `exporter/lokiexporter`: adding a feature for loki exporter to encode JSON for log entry (#5846)
- `googlecloudspannerreceiver`: added fallback to ADC for database connections. (#6629)
- `googlecloudspannerreceiver`: added parsing only distinct items for sample lock request label. (#6514)
- `googlecloudspannerreceiver`: added request tag label to metadata config for top query stats. (#6475)
- `googlecloudspannerreceiver`: added sample lock requests label to the top lock stats metrics. (#6466)
- `googlecloudspannerreceiver`: added transaction tag label to metadata config for top transaction stats. (#6433)
- `groupbyattrsprocessor`: added support for metrics signal (#6248)
- `hostmetricsreceiver`: ensure SchemaURL is set (#6482)
- `kubeletstatsreceiver`: add support for read-only kubelet endpoint (#6488)
- `mysqlreceiver`: enable native authentication (#6628)
- `mysqlreceiver`: remove requirement for password on MySQL (#6479)
- `receiver/prometheusreceiver`: do not add host.name to metrics from localhost/unspecified targets (#6476)
- `spanmetricsprocessor`: add setStatus operation (#5886)
- `splunkhecexporter`: remove duplication of host.name attribute (#6527)
- `tanzuobservabilityexporter`: add consumer for sum metrics. (#6385)
- Update log-collection library to v0.23.0 (#6593)

## v0.40.0

### 🛑 Breaking changes 🛑

- `tencentcloudlogserviceexporter`: change `Endpoint` to `Region` to simplify configuration (#6135)

### 🚀 New components 🚀

- Add `memcached` receiver (#5839)

### 🧰 Bug fixes 🧰

- Fix token passthrough for HEC (#5435)
- `datadogexporter`: Fix missing resource attributes default mapping when resource_attributes_as_tags: false (#6359)
- `tanzuobservabilityexporter`: Log and report missing metric values. (#5835)
- `mongodbatlasreceiver`: Fix metrics metadata (#6395)

### 💡 Enhancements 💡

- `awsprometheusremotewrite` exporter: Improve error message when failing to sign request
- `mongodbatlas`: add metrics (#5921)
- `healthcheckextension`: Add path option (#6111)
- Set unprivileged user to container image (#6380)
- `k8sclusterreceiver`: Add allocatable type of metrics (#6113)
- `observiqexporter`: Allow Dialer timeout to be configured (#5906)
- `routingprocessor`: remove broken debug log fields (#6373)
- `prometheusremotewriteexporter`: Add exemplars support (#5578) 
- `fluentforwardreceiver`: Convert attributes with nil value to AttributeValueTypeEmpty (#6630)

## v0.39.0

### 🛑 Breaking changes 🛑

- `httpdreceiver` renamed to `apachereceiver` to match industry standards (#6207)
- `tencentcloudlogserviceexporter` change `Endpoint` to `Region` to simplify configuration (#6135)

### 🚀 New components 🚀

- Add `postgresqlreceiver` config and factory (#6153)
- Add TencentCloud LogService exporter `tencentcloudlogserviceexporter` (#5722)
- Restore `jaegerthrifthttpexporter` (#5666)
- Add `skywalkingexporter` (#5690, #6114)

### 🧰 Bug fixes 🧰

- `datadogexporter`: Improve cumulative metrics reset detection using `StartTimestamp` (#6120)
- `mysqlreceiver`: Address issues in shutdown function (#6239)
- `tailsamplingprocessor`: End go routines during shutdown (#5693)
- `googlecloudexporter`: Update google cloud exporter to correctly close the metric exporter (#5990)
- `statsdreceiver`: Fix the summary point calculation (#6155)
- `datadogexporter` Correct default value for `send_count_sum_metrics` (#6130)

### 💡 Enhancements 💡

- `datadogexporter`: Increase default timeout to 15 seconds (#6131)
- `googlecloudspannerreceiver`: Added metrics cardinality handling for Google Cloud Spanner receiver (#5981, #6148, #6229)
- `mysqlreceiver`: Mysql add support for different protocols (#6138)
- `bearertokenauthextension`: Added support of Bearer Auth for HTTP Exporters (#5962)
- `awsxrayexporter`: Fallback to rpc.method for segment operation when aws.operation missing (#6231)
- `healthcheckextension`: Add new health check feature for collector pipeline (#5643)
- `datadogexporter`: Always add current hostname (#5967)
- `k8sattributesprocessor`: Add code to fetch all annotations and labels by specifying key regex (#5780)
- `datadogexporter`: Do not rely on collector to resolve envvar when possible to resolve them (#6122)
- `datadogexporter`: Add container tags to attributes package (#6086)
- `datadogexporter`: Preserve original TraceID (#6158)
- `prometheusreceiver`: Enhance prometheus receiver logger to determine errors, test real e2e usage (#5870)
- `awsxrayexporter`: Added support for AWS AppRunner origin (#6141)

## v0.38.0

### 🛑 Breaking changes 🛑

- `datadogexporter` Make distributions the default histogram export option. (#5885)
- `redisreceiver` Update Redis receiver's metric names. (#5837)
- Remove `scraperhelper` from contrib, use the core version. (#5826)

### 🚀 New components 🚀

- `googlecloudspannerreceiver` Added implementation of Google Cloud Spanner receiver. (#5727)
- `awsxrayproxy` Wire up awsxrayproxy extension. (#5747)
- `awscontainerinsightreceiver` Enable AWS Container Insight receiver. (#5960)

### 🧰 Bug fixes 🧰

- `statsdreceiver`: fix start timestamp / temporality for counters. (#5714)
- Fix security issue related to github.com/tidwall/gjson. (#5936)
- `datadogexporter` Fix cumulative histogram handling in distributions mode (#5867)
- `datadogexporter` Skip nil sketches (#5925)

### 💡 Enhancements 💡

- Extend `kafkareceiver` configuration capabilities. (#5677)
- Convert `mongodbatlas` receiver to use scraperhelper. (#5827)
- Convert `dockerstats` receiver to use scraperhelper. (#5825)
- Convert `podman` receiver to use scraperhelper. (#5822)
- Convert `redisreceiver` to use scraperhelper. (#5796)
- Convert `kubeletstats` receiver to use scraperhelper. (#5821)
- `googlecloudspannerreceiver` Migrated Google Cloud Spanner receiver to scraper approach. (#5868)
- `datadogexporter` Use a `Consumer` interface for decoupling from zorkian's package. (#5315)
- `mdatagen` - Add support for extended metric descriptions (#5688)
- `signalfxexporter` Log datapoints option. (#5689)
- `cumulativetodeltaprocessor`: Update cumulative to delta. (#5772)
- Update configuration default values in log receivers docs. (#5840)
- `fluentforwardreceiver`: support more complex fluent-bit objects. (#5676)
- `datadogexporter` Remove spammy logging. (#5856)
- `datadogexporter` Remove obsolete report_buckets config. (#5858)
- Improve performance of metric expression matcher. (#5864)
- `tanzuobservabilityexporter` Introduce metricsConsumer and gaugeMetricConsumer. (#5426)
- `awsxrayexporter` rpc.system has priority to determine aws namespace. (#5833)
- `tailsamplingprocessor` Add support for composite sampling policy to the tailsampler. (#4958)
- `kafkaexporter` Add support for AWS_MSK_IAM SASL Auth (#5763)
- Refactor the client Authenticators  for the new "ClientAuthenticator" interfaces (#5905)
- `mongodbatlasreceiver` Add client wrapper for MongoDB Atlas support (#5386)
- `redisreceiver` Update Redis config options (#5861)
- `routingprocessor`: allow routing for all signals (#5869)
- `extension/observer/docker` add ListAndWatch to observer (#5851)

## v0.37.1

### 🧰 Bug fixes 🧰

- Fixes a problem with v0.37.0 which contained dependencies on v0.36.0 components. They should have been updated to v0.37.0.

## v0.37.0

### 🚀 New components 🚀

- [`journald` receiver](https://github.com/open-telemetry/opentelemetry-collector-contrib/tree/main/receiver/journaldreceiver) to parse Journald events from systemd journal using the [opentelemetry-log-collection](https://github.com/open-telemetry/opentelemetry-log-collection) library

### 🛑 Breaking changes 🛑

- Remove squash on configtls.TLSClientSetting for splunkhecexporter (#5541)
- Remove squash on configtls.TLSClientSetting for elastic components (#5539)
- Remove squash on configtls.TLSClientSetting for observiqexporter (#5540)
- Remove squash on configtls.TLSClientSetting for AWS components (#5454)
- Move `k8sprocessor` to `k8sattributesprocessor`.
- Rename `k8s_tagger` configuration `k8sattributes`.
- filelog receiver: use empty value for `SeverityText` field instead of `"Undefined"` (#5423)
- Rename `configparser.ConfigMap` to `config.Map`
- Rename `pdata.AggregationTemporality*` to `pdata.MetricAggregationTemporality*`
- Remove deprecated `batchpertrace` package/module (#5380)

### 💡 Enhancements 💡

- `k8sattributes` processor: add container metadata enrichment (#5467, #5572)
- `resourcedetection` processor: Add an option to force using hostname instead of FQDN (#5064)
- `dockerstats` receiver: Move docker client into new shared `internal/docker` (#4702)
- `spanmetrics` processor:
  - Add exemplars to metrics (#5263)
  - Support resource attributes in metrics dimensions (#4624)
- `filter` processor:
  - Add log filtering by `regexp` type filters (#5237)
  - Add record level log filtering (#5418)
- `dynatrace` exporter: Handle non-gauge data types (#5056)
- `datadog` exporter:
  - Add support for exporting histograms as sketches (#5082)
  - Scrub sensitive information from errors (#5575)
  - Add option to send instrumentation library metadata tags with metrics (#5431)
- `podman` receiver: Add `api_version`, `ssh_key`, and `ssh_passphrase` config options (#5430)
- `signalfx` exporter:
  - Add `max_connections` config option (#5432)
  - Add dimension name to log when value > 256 chars (#5258)
  - Discourage setting of endpoint path (#4851)
- `kubeletstats` receiver: Convert to pdata instead of using OpenCensus (#5458)
- `tailsampling` processor: Add `invert_match` config option to `string_attribute` policy (#4393)
- `awsemf` exporter: Add a feature flag in UserAgent for AWS backend to monitor the adoptions (#5178)
- `splunkhec` exporter: Handle explicitly NaN and Inf values (#5581)
- `hostmetrics` receiver:
  - Collect more process states in processes scraper (#4856)
  - Add device label to paging scraper (#4854)
- `awskinesis` exporter: Extend to allow for dynamic export types (#5440)

### 🧰 Bug fixes 🧰

- `datadog` exporter:
  - Fix tags on summary and bucket metrics (#5416)
  - Fix cache key generation for cumulative metrics (#5417)
- `resourcedetection` processor: Fix failure to start collector if at least one detector returns an error (#5242)
- `prometheus` exporter: Do not record obsreport calls (#5438)
- `prometheus` receiver: Metric type fixes to match Prometheus functionality (#4865)
- `sentry` exporter: Fix sentry tracing (#4320)
- `statsd` receiver: Set quantiles for metrics (#5647)

## v0.36.0

### 🛑 Breaking changes 🛑

- `filter` processor: The configs for `logs` filter processor have been changed to be consistent with the `metrics` filter processor. (#4895)
- `splunk_hec` receiver: 
  - `source_key`, `sourcetype_key`, `host_key` and `index_key` have now moved under `hec_metadata_to_otel_attrs` (#4726)
  - `path` field on splunkhecreceiver configuration is removed: We removed the `path` attribute as any request going to the Splunk HEC receiver port should be accepted, and added the `raw_path` field to explicitly map the path accepting raw HEC data. (#4951)
- feat(dynatrace): tags is deprecated in favor of default_dimensions (#5055)

### 💡 Enhancements 💡

- `filter` processor: Add ability to `include` logs based on resource attributes in addition to excluding logs based on resource attributes for strict matching. (#4895)
- `kubelet` API: Add ability to create an empty CertPool when the system run environment is windows
- `JMX` receiver: Allow JMX receiver logging level to be configured (#4898)
- `datadog` exporter: Export histograms as in OpenMetrics Datadog check (#5065)
- `dockerstats` receiver: Set Schema URL (#5239)
- Rename memorylimiter -> memorylimiterprocessor (#5262)
- `awskinesis` exporter: Refactor AWS kinesis exporter to be synchronous  (#5248)

## v0.35.0

### 🛑 Breaking changes 🛑

- Rename configparser.Parser to configparser.ConfigMap (#5070)
- Rename TelemetryCreateSettings -> TelemetrySettings (#5169)

### 💡 Enhancements 💡

- chore: update influxdb exporter and receiver (#5058)
- chore(dynatrace): use payload limit from api constants (#5077)
- Add documentation for filelog's new force_flush_period parameter (#5066)
- Reuse the gzip reader with a sync.Pool (#5145)
- Add a trace observer when splunkhecreceiver is used for logs (#5063)
- Remove usage of deprecated pdata.AttributeValueMapToMap (#5174)
- Podman Stats Receiver: Receiver and Metrics implementation (#4577)

### 🧰 Bug fixes 🧰

- Use staleness markers generated by prometheus, rather than making our own (#5062)
- `datadogexporter` exporter: skip NaN and infinite values (#5053)

## v0.34.0

### 🚀 New components 🚀

- [`cumulativetodelta` processor](https://github.com/open-telemetry/opentelemetry-collector-contrib/tree/main/processor/cumulativetodeltaprocessor) to convert cumulative sum metrics to cumulative delta

- [`file` exporter](https://github.com/open-telemetry/opentelemetry-collector-contrib/tree/main/exporter/fileexporter) from core repository ([#3474](https://github.com/open-telemetry/opentelemetry-collector/issues/3474))
- [`jaeger` exporter](https://github.com/open-telemetry/opentelemetry-collector-contrib/tree/main/exporter/jaegerexporter) from core repository ([#3474](https://github.com/open-telemetry/opentelemetry-collector/issues/3474))
- [`kafka` exporter](https://github.com/open-telemetry/opentelemetry-collector-contrib/tree/main/exporter/kafkaexporter) from core repository ([#3474](https://github.com/open-telemetry/opentelemetry-collector/issues/3474))
- [`opencensus` exporter](https://github.com/open-telemetry/opentelemetry-collector-contrib/tree/main/exporter/opencensusexporter) from core repository ([#3474](https://github.com/open-telemetry/opentelemetry-collector/issues/3474))
- [`prometheus` exporter](https://github.com/open-telemetry/opentelemetry-collector-contrib/tree/main/exporter/prometheusexporter) from core repository ([#3474](https://github.com/open-telemetry/opentelemetry-collector/issues/3474))
- [`prometheusremotewrite` exporter](https://github.com/open-telemetry/opentelemetry-collector-contrib/tree/main/exporter/prometheusremotewriteexporter) from core repository ([#3474](https://github.com/open-telemetry/opentelemetry-collector/issues/3474))
- [`zipkin` exporter](https://github.com/open-telemetry/opentelemetry-collector-contrib/tree/main/exporter/zipkinexporter) from core repository ([#3474](https://github.com/open-telemetry/opentelemetry-collector/issues/3474))
- [`attribute` processor](https://github.com/open-telemetry/opentelemetry-collector-contrib/tree/main/processor/attributeprocessor) from core repository ([#3474](https://github.com/open-telemetry/opentelemetry-collector/issues/3474))
- [`filter` processor](https://github.com/open-telemetry/opentelemetry-collector-contrib/tree/main/processor/filterprocessor) from core repository ([#3474](https://github.com/open-telemetry/opentelemetry-collector/issues/3474))
- [`probabilisticsampler` processor](https://github.com/open-telemetry/opentelemetry-collector-contrib/tree/main/processor/probabilisticsamplerprocessor) from core repository ([#3474](https://github.com/open-telemetry/opentelemetry-collector/issues/3474))
- [`resource` processor](https://github.com/open-telemetry/opentelemetry-collector-contrib/tree/main/processor/resourceprocessor) from core repository ([#3474](https://github.com/open-telemetry/opentelemetry-collector/issues/3474))
- [`span` processor](https://github.com/open-telemetry/opentelemetry-collector-contrib/tree/main/processor/spanprocessor) from core repository ([#3474](https://github.com/open-telemetry/opentelemetry-collector/issues/3474))
- [`hostmetrics` receiver](https://github.com/open-telemetry/opentelemetry-collector-contrib/tree/main/receiver/hostmetricsreceiver) from core repository ([#3474](https://github.com/open-telemetry/opentelemetry-collector/issues/3474))
- [`jaeger` receiver](https://github.com/open-telemetry/opentelemetry-collector-contrib/tree/main/receiver/jaegerreceiver) from core repository ([#3474](https://github.com/open-telemetry/opentelemetry-collector/issues/3474))
- [`kafka` receiver](https://github.com/open-telemetry/opentelemetry-collector-contrib/tree/main/receiver/kafkareceiver) from core repository ([#3474](https://github.com/open-telemetry/opentelemetry-collector/issues/3474))
- [`opencensus` receiver](https://github.com/open-telemetry/opentelemetry-collector-contrib/tree/main/receiver/opencensusreceiver) from core repository ([#3474](https://github.com/open-telemetry/opentelemetry-collector/issues/3474))
- [`prometheus` receiver](https://github.com/open-telemetry/opentelemetry-collector-contrib/tree/main/receiver/prometheusreceiver) from core repository ([#3474](https://github.com/open-telemetry/opentelemetry-collector/issues/3474))
- [`zipkin` receiver](https://github.com/open-telemetry/opentelemetry-collector-contrib/tree/main/receiver/zipkinreceiver) from core repository ([#3474](https://github.com/open-telemetry/opentelemetry-collector/issues/3474))
- [`bearertokenauth` extension](https://github.com/open-telemetry/opentelemetry-collector-contrib/tree/main/extension/bearertokenauthextension) from core repository ([#3474](https://github.com/open-telemetry/opentelemetry-collector/issues/3474))
- [`healthcheck` extension](https://github.com/open-telemetry/opentelemetry-collector-contrib/tree/main/extension/healthcheckextension) from core repository ([#3474](https://github.com/open-telemetry/opentelemetry-collector/issues/3474))
- [`oidcauth` extension](https://github.com/open-telemetry/opentelemetry-collector-contrib/tree/main/extension/oidcauthextension) from core repository ([#3474](https://github.com/open-telemetry/opentelemetry-collector/issues/3474))
- [`pprof` extension](https://github.com/open-telemetry/opentelemetry-collector-contrib/tree/main/extension/pprofextension) from core repository ([#3474](https://github.com/open-telemetry/opentelemetry-collector/issues/3474))
- [`testbed`](https://github.com/open-telemetry/opentelemetry-collector-contrib/tree/main/testbed) from core repository ([#3474](https://github.com/open-telemetry/opentelemetry-collector/issues/3474))

### 💡 Enhancements 💡

- `tailsampling` processor: Add new policy `probabilistic` (#3876)

## v0.33.0

# 🎉 OpenTelemetry Collector Contrib v0.33.0 (Beta) 🎉

The OpenTelemetry Collector Contrib contains everything in the [opentelemetry-collector release](https://github.com/open-telemetry/opentelemetry-collector/releases/tag/v0.32.0) (be sure to check the release notes here as well!). Check out the [Getting Started Guide](https://opentelemetry.io/docs/collector/getting-started/) for deployment and configuration information.

### 🚀 New components 🚀

- [`cumulativetodelta` processor](https://github.com/open-telemetry/opentelemetry-collector-contrib/tree/main/processor/cumulativetodeltaprocessor) to convert cumulative sum metrics to cumulative delta

### 💡 Enhancements 💡

- Collector contrib has now full support for metrics proto v0.9.0.

## v0.32.0

# 🎉 OpenTelemetry Collector Contrib v0.32.0 (Beta) 🎉

This release is marked as "bad" since the metrics pipelines will produce bad data.

- See https://github.com/open-telemetry/opentelemetry-collector/issues/3824

The OpenTelemetry Collector Contrib contains everything in the [opentelemetry-collector release](https://github.com/open-telemetry/opentelemetry-collector/releases/tag/v0.32.0) (be sure to check the release notes here as well!). Check out the [Getting Started Guide](https://opentelemetry.io/docs/collector/getting-started/) for deployment and configuration information.

### 🛑 Breaking changes 🛑

- `splunk_hec` receiver/exporter: `com.splunk.source` field is mapped to `source` field in Splunk instead of `service.name` (#4596)
- `redis` receiver: Move interval runner package to `internal/interval` (#4600)
- `datadog` exporter: Export summary count and sum as monotonic counts (#4605)

### 💡 Enhancements 💡

- `logzio` exporter:
  - New implementation of an in-memory queue to store traces, data compression with gzip, and queue configuration options (#4395)
  - Make `Hclog2ZapLogger` struct and methods private for public go api review (#4431)
- `newrelic` exporter (#4392):
  - Marked unsupported metric as permanent error
  - Force the interval to be valid even if 0
- `awsxray` exporter: Add PHP stacktrace parsing support (#4454)
- `file_storage` extension: Implementation of batch storage API (#4145)
- `datadog` exporter:
  - Skip sum metrics with no aggregation temporality (#4597)
  - Export delta sums as counts (#4609)
- `elasticsearch` exporter: Add dedot support (#4579)
- `signalfx` exporter: Add process metric to translation rules (#4598)
- `splunk_hec` exporter: Add profiling logs support (#4464)
- `awsemf` exporter: Replace logGroup and logStream pattern with metric labels (#4466)

### 🧰 Bug fixes 🧰

- `awsxray` exporter: Fix the origin on ECS/EKS/EB on EC2 cases (#4391)
- `splunk_hec` exporter: Prevent re-sending logs that were successfully sent (#4467)
- `signalfx` exporter: Prefix temporary metric translations (#4394)

## v0.31.0

# 🎉 OpenTelemetry Collector Contrib v0.31.0 (Beta) 🎉

The OpenTelemetry Collector Contrib contains everything in the [opentelemetry-collector release](https://github.com/open-telemetry/opentelemetry-collector/releases/tag/v0.31.0) (be sure to check the release notes here as well!). Check out the [Getting Started Guide](https://opentelemetry.io/docs/collector/getting-started/) for deployment and configuration information.

### 🛑 Breaking changes 🛑

- `influxdb` receiver: Removed `metrics_schema` config option (#4277)

### 💡 Enhancements 💡

- Update to OTLP 0.8.0:
  - Remove use of `IntHistogram` (#4276)
  - Update exporters/receivers for `NumberDataPoint`
- Remove use of deprecated `pdata` slice `Resize()` (#4203, #4208, #4209)
- `awsemf` exporter: Added the option to have a user who is sending metrics from EKS Fargate Container Insights to reformat them to look the same as insights from ECS so that they can be ingested by CloudWatch (#4130)
- `k8scluster` receiver: Support OpenShift cluster quota metrics (#4342)
- `newrelic` exporter (#4278):
  - Requests are now retry-able via configuration option (defaults to retries enabled). Permanent errors are not retried.
  - The exporter monitoring metrics now include an untagged summary metric for ease of use.
  - Improved error logging to include URLs that fail to post messages to New Relic.
- `datadog` exporter: Upscale trace stats when global sampling rate is set (#4213)

### 🧰 Bug fixes 🧰

- `statsd` receiver: Add option to set Counter to be monotonic (#4154)
- Fix `internal/stanza` severity mappings (#4315)
- `awsxray` exporter: Fix the wrong AWS env resource setting (#4384)
- `newrelic` exporter (#4278):
  - Configuration unmarshalling did not allow timeout value to be set to 0 in the endpoint specific section.
  - Request cancellation was not propagated via context into the http request.
  - The queued retry logger is set to a zap.Nop logger as intended.

## v0.30.0

# 🎉 OpenTelemetry Collector Contrib v0.30.0 (Beta) 🎉

The OpenTelemetry Collector Contrib contains everything in the [opentelemetry-collector release](https://github.com/open-telemetry/opentelemetry-collector/releases/tag/v0.30.0) (be sure to check the release notes here as well!). Check out the [Getting Started Guide](https://opentelemetry.io/docs/collector/getting-started/) for deployment and configuration information.

### 🚀 New components 🚀
- `oauth2clientauth` extension: ported from core (#3848)
- `metrics-generation` processor: is now enabled and available (#4047) 

### 🛑 Breaking changes 🛑

- Removed `jaegerthrifthttp` exporter (#4089) 

### 💡 Enhancements 💡

- `tailsampling` processor:
  - Add new policy `status_code` (#3754)
  - Add new tail sampling processor policy: status_code (#3754)
- `awscontainerinsights` receiver:
  - Integrate components and fix bugs for EKS Container Insights (#3846) 
  - Add Cgroup to collect ECS instance metrics for container insights receiver #3875
- `spanmetrics` processor: Support sub-millisecond latency buckets (#4091) 
- `sentry` exporter: Add exception event capture in sentry (#3854)

## v0.29.0

# 🎉 OpenTelemetry Collector Contrib v0.29.0 (Beta) 🎉

The OpenTelemetry Collector Contrib contains everything in the [opentelemetry-collector release](https://github.com/open-telemetry/opentelemetry-collector/releases/tag/v0.29.0) (be sure to check the release notes here as well!). Check out the [Getting Started Guide](https://opentelemetry.io/docs/collector/getting-started/) for deployment and configuration information.

### 🛑 Breaking changes 🛑

- `redis` receiver (#3808)
  - removed configuration `service_name`. Use resource processor or `resource_attributes` setting if using `receivercreator`
  - removed `type` label and set instrumentation library name to `otelcol/redis` as other receivers do

### 💡 Enhancements 💡

- `tailsampling` processor:
  - Add new policy `latency` (#3750)
  - Add new policy `status_code` (#3754)
- `splunkhec` exporter: Include `trace_id` and `span_id` if set (#3850)
- `newrelic` exporter: Update instrumentation naming in accordance with otel spec (#3733)
- `sentry` exporter: Added support for insecure connection with Sentry (#3446)
- `k8s` processor:
  - Add namespace k8s tagger (#3384)
  - Add ignored pod names as config parameter (#3520)
- `awsemf` exporter: Add support for `TaskDefinitionFamily` placeholder on log stream name (#3755)
- `loki` exporter: Add resource attributes as Loki label (#3418)

### 🧰 Bug fixes 🧰

- `datadog` exporter:
  - Ensure top level spans are computed (#3786)
  - Update `env` clobbering behavior (#3851)
- `awsxray` exporter: Fixed filtered attribute translation (#3757)
- `splunkhec` exporter: Include trace and span id if set in log record (#3850)

## v0.28.0

# 🎉 OpenTelemetry Collector Contrib v0.28.0 (Beta) 🎉

The OpenTelemetry Collector Contrib contains everything in the [opentelemetry-collector release](https://github.com/open-telemetry/opentelemetry-collector/releases/tag/v0.28.0) (be sure to check the release notes here as well!). Check out the [Getting Started Guide](https://opentelemetry.io/docs/collector/getting-started/) for deployment and configuration information.

### 🚀 New components 🚀

- `humio` exporter to export data to Humio using JSON over the HTTP [Ingest API](https://docs.humio.com/reference/api/ingest/)
- `udplog` receiver to receives logs from udp using the [opentelemetry-log-collection](https://github.com/open-telemetry/opentelemetry-log-collection) library
- `tanzuobservability` exporter to send traces to [Tanzu Observability](https://tanzu.vmware.com/observability)

### 🛑 Breaking changes 🛑

- `f5cloud` exporter (#3509):
  - Renamed the config 'auth' field to 'f5cloud_auth'. This will prevent a config field name collision when [Support for Custom Exporter Authenticators as Extensions](https://github.com/open-telemetry/opentelemetry-collector/pull/3128) is ready to be integrated.

### 💡 Enhancements 💡

- Enabled Dependabot for Github Actions (#3543)
- Change obsreport helpers for receivers to use the new pattern created in Collector (#3439,#3443,#3449,#3504,#3521,#3548)
- `datadog` exporter:
  - Add logging for unknown or unsupported metric types (#3421)
  - Add collector version tag to internal health metrics (#3394)
  - Remove sublayer stats calc and mutex (#3531)
  - Deduplicate hosts for which we send running metrics (#3539)
  - Add support for summary datatype (#3660)
  - Add datadog span operation name remapping config option (#3444)
  - Update error formatting for error spans that are not exceptions (#3701)
- `nginx` receiver: Update the nginx metrics to more closely align with the conventions (#3420)
- `elasticsearch` exporter: Init JSON encoding support (#3101)
- `jmx` receiver:
  - Allow setting system properties (#3450)
  - Update tested JMX Metric Gatherer release (#3695)
- Refactor components for the Client Authentication Extensions (#3507)
- Remove redundant conversion calls (#3688)
- `storage` extension: Add a `Close` method to Client interface (#3506)
- `splunkhec` exporter: Add `metric_type` as key which maps to the type of the metric (#3696)
- `k8s` processor: Add semantic conventions to k8s-tagger for pod metadata (#3544)
- `kubeletstats` receiver: Refactor kubelet client to internal folder (#3698)
- `newrelic` exporter (#3690):
  - Updates the log level from error to debug when New Relic rate limiting occurs
  - Updates the sanitized api key that is reported via metrics
- `filestorage` extension: Add ability to specify name (#3703)
- `awsemf` exporter: Store the initial value for cumulative metrics (#3425)
- `awskinesis` exporter: Refactor to allow for extended types of encoding (#3655)
- `ecsobserver` extension:
  - Add task definition, ec2, and service fetcher (#3503)
  - Add exporter to convert task to target (#3333)

### 🧰 Bug fixes 🧰

- `awsemf` exporter: Remove delta adjustment from summaries by default (#3408)
- `alibabacloudlogservice` exporter: Sanitize labels for metrics (#3454)
- `statsd` receiver: Fix StatsD drop metrics tags when using summary as observer_type for timer/histogram (#3440)
- `awsxray` exporter: Restore setting of Throttle for HTTP throttle response (#3685)
- `awsxray` receiver: Fix quick start bug (#3653)
- `metricstransform` processor: Check all data points for matching metric label values (#3435)

## v0.27.0

# 🎉 OpenTelemetry Collector Contrib v0.27.0 (Beta) 🎉

The OpenTelemetry Collector Contrib contains everything in the [opentelemetry-collector release](https://github.com/open-telemetry/opentelemetry-collector/releases/tag/v0.27.0) (be sure to check the release notes here as well!). Check out the [Getting Started Guide](https://opentelemetry.io/docs/collector/getting-started/) for deployment and configuration information.

### 🚀 New components 🚀

- `tcplog` receiver to receive logs from tcp using the [opentelemetry-log-collection](https://github.com/open-telemetry/opentelemetry-log-collection) library
- `influxdb` receiver to accept metrics data as [InfluxDB Line Protocol](https://docs.influxdata.com/influxdb/v2.0/reference/syntax/line-protocol/)

### 💡 Enhancements 💡

- `splunkhec` exporter:
  - Include the response in returned 400 errors (#3338)
  - Map summary metrics to Splunk HEC metrics (#3344)
  - Add HEC telemetry (#3260)
- `newrelic` exporter: Include dropped attributes and events counts (#3187)
- `datadog` exporter:
  - Add Fargate task ARN to container tags (#3326)
  - Improve mappings for span kind dd span type (#3368)
- `signalfx` exporter: Add info log for host metadata properties update (#3343)
- `awsprometheusremotewrite` exporter: Add SDK and system information to User-Agent header (#3317)
- `metricstransform` processor: Add filtering capabilities matching metric label values for applying changes (#3201)
- `groupbytrace` processor: Added workers for queue processing (#2902)
- `resourcedetection` processor: Add docker detector (#2775)
- `tailsampling` processor: Support regex on span attribute filtering (#3335)

### 🧰 Bug fixes 🧰

- `datadog` exporter:
  - Update Datadog attributes to tags mapping (#3292)
  - Consistent `hostname` and default metrics behavior (#3286)
- `signalfx` exporter: Handle character limits on metric names and dimensions (#3328)
- `newrelic` exporter: Fix timestamp value for cumulative metrics (#3406)

## v0.26.0

# 🎉 OpenTelemetry Collector Contrib v0.26.0 (Beta) 🎉

The OpenTelemetry Collector Contrib contains everything in the [opentelemetry-collector release](https://github.com/open-telemetry/opentelemetry-collector/releases/tag/v0.26.0) (be sure to check the release notes here as well!). Check out the [Getting Started Guide](https://opentelemetry.io/docs/collector/getting-started/) for deployment and configuration information.

### 🚀 New components 🚀

- `influxdb` exporter to support sending tracing, metrics, and logging data to [InfluxDB](https://www.influxdata.com/products/)

### 🛑 Breaking changes 🛑

- `signalfx` exporter (#3207):
  - Additional metrics excluded by default by signalfx exporter
    - system.disk.io_time
    - system.disk.operation_time
    - system.disk.weighted_io_time
    - system.network.connections
    - system.processes.count
    - system.processes.created

### 💡 Enhancements 💡

- Add default config and systemd environment file support for DEB/RPM packages (#3123)
- Log errors on receiver start/stop failures (#3208)
- `newrelic` exporter: Update API key detection logic (#3212)
- `splunkhec` exporter:
  - Mark permanent errors to avoid futile retries (#3253)
  - Add TLS certs verification (#3204)
- `datadog` exporter:
  - Add env and tag name normalization to trace payloads (#3200)
  - add `ignore_resource`s configuration option (#3245)
- `jmx` receiver: Update for latest snapshot and header support (#3283)
- `awsxray` exporter: Added support for stack trace translation for .NET language (#3280)
- `statsd` receiver: Add timing/histogram for statsD receiver as OTLP summary (#3261)

### 🧰 Bug fixes 🧰

- `awsprometheusremotewrite` exporter:
  - Remove `sending_queue` (#3186)
  - Use the correct default for aws_auth.service (#3161)
  - Identify the Amazon Prometheus region from the endpoint (#3210)
  - Don't panic in case session can't be constructed (#3221)
- `datadog` exporter: Add max tag length (#3185)
- `sapm` exporter: Fix crash when passing the signalfx access token (#3294)
- `newrelic` exporter: Update error conditions (#3322)

## v0.25.0

# 🎉 OpenTelemetry Collector Contrib v0.25.0 (Beta) 🎉

The OpenTelemetry Collector Contrib contains everything in the [opentelemetry-collector release](https://github.com/open-telemetry/opentelemetry-collector/releases/tag/v0.25.0) (be sure to check the release notes here as well!). Check out the [Getting Started Guide](https://opentelemetry.io/docs/collector/getting-started/) for deployment and configuration information.

### 🚀 New components 🚀

- `kafkametricsreceiver` new receiver component for collecting metrics about a kafka cluster - primarily lag and offset. [configuration instructions](receiver/kafkametricsreceiver/README.md)
- `file_storage` extension to read and write data to the local file system (#3087)

### 🛑 Breaking changes 🛑

- `newrelic` exporter (#3091):
  - Removal of common attributes (use opentelemetry collector resource processor to add attributes)
  - Drop support for cumulative metrics being sent to New Relic via a collector

### 💡 Enhancements 💡

- Update `opentelemetry-log-collection` to v0.17.0 for log receivers (#3017)
- `datadog` exporter:
  - Add `peer.service` priority instead of `service.name` (#2817)
  - Improve support of semantic conventions for K8s, Azure and ECS (#2623)
- Improve and batch logs translation for stanza (#2892)
- `statsd` receiver: Add timing/histogram as OTLP gauge (#2973)
- `honeycomb` exporter: Add Retry and Queue settings (#2714)
- `resourcedetection` processor:
  - Add AKS resource detector (#3035)
  - Use conventions package constants for ECS detector (#3171)
- `sumologic` exporter: Add graphite format (#2695)
- Add trace attributes to the log entry for stanza (#3018)
- `splunk_hec` exporter: Send log record name as part of the HEC log event (#3119)
- `newrelic` exporter (#3091):
  - Add support for logs
  - Performance improvements
  - Optimizations to the New Relic payload to reduce payload size
  - Metrics generated for monitoring the exporter
  - Insert Key vs License keys are auto-detected in some cases
  - Collector version information is properly extracted via the application start info parameters

### 🧰 Bug fixes 🧰

- `splunk_hec` exporter: Fix sending log payload with missing the GZIP footer (#3032)
- `awsxray` exporter: Remove propagation of error on shutdown (#2999)
- `resourcedetection` processor:
  - Correctly report DRAGONFLYBSD value (#3100)
  - Fallback to `os.Hostname` when FQDN is not available (#3099)
- `httpforwarder` extension: Do not report ErrServerClosed when shutting down the service (#3173)
- `collectd` receiver: Do not report ErrServerClosed when shutting down the service (#3178)

## v0.24.0

# 🎉 OpenTelemetry Collector Contrib v0.24.0 (Beta) 🎉

The OpenTelemetry Collector Contrib contains everything in the [opentelemetry-collector release](https://github.com/open-telemetry/opentelemetry-collector/releases/tag/v0.24.0) (be sure to check the release notes here as well!). Check out the [Getting Started Guide](https://opentelemetry.io/docs/collector/getting-started/) for deployment and configuration information.

### 🚀 New components 🚀

- `fluentbit` extension and `fluentforward` receiver moved from opentelemetry-collector

### 💡 Enhancements 💡

- Check `NO_WINDOWS_SERVICE` environment variable to force interactive mode on Windows (#2819)
- `resourcedetection `processor:
  - Add task revision to ECS resource detector (#2814)
  - Add GKE detector (#2821)
  - Add Amazon EKS detector (#2820)
  - Add `VMScaleSetName` field to Azure detector (#2890)
- `awsemf` exporter:
  - Add `parse_json_encoded_attr_values` config option to decode json-encoded strings in attribute values (#2827)
  - Add `output_destination` config option to support AWS Lambda (#2720)
- `googlecloud` exporter: Handle `cloud.availability_zone` semantic convention (#2893)
- `newrelic` exporter: Add `instrumentation.provider` to default attributes (#2900)
- Set unprivileged user to container image (#2925)
- `splunkhec` exporter: Add `max_content_length_logs` config option to send log data in payloads less than max content length (#2524)
- `k8scluster` and `kubeletstats` receiver: Replace package constants in favor of constants from conventions in core (#2996)

### 🧰 Bug fixes 🧰

- `spanmetrics` processor:
  - Rename `calls` metric to `calls_total` and set `IsMonotonic` to true (#2837)
  - Validate duplicate dimensions at start (#2844)
- `awsemf` exporter: Calculate delta instead of rate for cumulative metrics (#2512)
- `signalfx` exporter:
  - Remove more unnecessary translation rules (#2889)
  - Implement summary type (#2998)
- `awsxray` exporter: Remove translation to HTTP status from OC status (#2978)
- `awsprometheusremotewrite` exporter: Close HTTP body after RoundTrip (#2955)
- `splunkhec` exporter: Add ResourceAttributes to Splunk Event (#2843)

## v0.23.0

# 🎉 OpenTelemetry Collector Contrib v0.23.0 (Beta) 🎉

The OpenTelemetry Collector Contrib contains everything in the [opentelemetry-collector release](https://github.com/open-telemetry/opentelemetry-collector/releases/tag/v0.23.0) (be sure to check the release notes here as well!). Check out the [Getting Started Guide](https://opentelemetry.io/docs/collector/getting-started/) for deployment and configuration information.

### 🚀 New components 🚀

- `groupbyattrs` processor to group the records by provided attributes
- `dotnetdiagnostics` receiver to read metrics from .NET processes

### 🛑 Breaking changes 🛑

- `stackdriver` exporter marked as deprecated and renamed to `googlecloud`
- Change the rule expression in receiver creator for matching endpoints types from `type.port`, `type.hostport` and `type.pod` to `type == "port"`, `type == "hostport"` and `type == "pod"` (#2661)

### 💡 Enhancements 💡

- `loadbalancing` exporter: Add support for logs (#2470)
- `sumologic` exporter: Add carbon formatter (#2562)
- `awsecscontainermetrics` receiver: Add new metric for stopped container (#2383)
- `awsemf` exporter:
  - Send EMF logs in batches (#2572)
  - Add prometheus type field for CloudWatch compatibility (#2689)
- `signalfx` exporter:
  - Add resource attributes to events (#2631)
  - Add translation rule to drop dimensions (#2660)
  - Remove temporary host translation workaround (#2652)
  - Remove unnecessary default translation rules (#2672)
  - Update `exclude_metrics` option so that the default exclude rules can be overridden by setting the option to `[]` (#2737)
- `awsprometheusremotewrite` exporter: Add support for given IAM roles (#2675)
- `statsd` receiver: Change to use OpenTelemetry type instead of OpenCensus type (#2733)
- `resourcedetection` processor: Add missing entries for `cloud.infrastructure_service` (#2777)

### 🧰 Bug fixes 🧰

- `dynatrace` exporter: Serialize each datapoint into separate line (#2618)
- `splunkhec` exporter: Retain all otel attributes (#2712)
- `newrelic` exporter: Fix default metric URL (#2739)
- `googlecloud` exporter: Add host.name label if hostname is present in node (#2711)

## v0.22.0

# 🎉 OpenTelemetry Collector Contrib v0.22.0 (Beta) 🎉

The OpenTelemetry Collector Contrib contains everything in the [opentelemetry-collector release](https://github.com/open-telemetry/opentelemetry-collector/releases/tag/v0.22.0) (be sure to check the release notes here as well!). Check out the [Getting Started Guide](https://opentelemetry.io/docs/collector/getting-started/) for deployment and configuration information.

### 🚀 New components 🚀

- `filelog` receiver to tail and parse logs from files using the [opentelemetry-log-collection](https://github.com/open-telemetry/opentelemetry-log-collection) library

### 💡 Enhancements 💡

- `dynatrace` exporter: Send metrics to Dynatrace in chunks of 1000 (#2468)
- `k8s` processor: Add ability to associate metadata tags using pod UID rather than just IP (#2199)
- `signalfx` exporter:
  - Add statusCode to logging field on dimension client (#2459)
  - Add translation rules for `cpu.utilization_per_core` (#2540)
  - Updates to metadata handling (#2531)
  - Calculate extra network I/O metrics (#2553)
  - Calculate extra disk I/O metrics (#2557)
- `statsd` receiver: Add metric type label and `enable_metric_type` option (#2466)
- `sumologic` exporter: Add support for carbon2 format (#2562)
- `resourcedetection` processor: Add Azure detector (#2372)
- `k8scluster` receiver: Use OTel conventions for metadata (#2530)
- `newrelic` exporter: Multi-tenant support for sending trace data and performance enhancements (#2481)
- `stackdriver` exporter: Enable `retry_on_failure` and `sending_queue` options (#2613)
- Use standard way to convert from time.Time to proto Timestamp (#2548)

### 🧰 Bug fixes 🧰

- `signalfx` exporter:
  - Fix calculation of `network.total` metric (#2551)
  - Correctly convert dimensions on metadata updates (#2552)
- `awsxray` exporter and receiver: Fix the type of content_length (#2539)
- `resourcedetection` processor: Use values in accordance to semantic conventions for AWS (#2556)
- `awsemf` exporter: Fix concurrency issue (#2571)

## v0.21.0

# 🎉 OpenTelemetry Collector Contrib v0.21.0 (Beta) 🎉

The OpenTelemetry Collector Contrib contains everything in the [opentelemetry-collector release](https://github.com/open-telemetry/opentelemetry-collector/releases/tag/v0.21.0) (be sure to check the release notes here as well!). Check out the [Getting Started Guide](https://opentelemetry.io/docs/collector/getting-started/) for deployment and configuration information.

### 🚀 New components 🚀

- `loki` exporter to export data via HTTP to Loki

### 🛑 Breaking changes 🛑

- `signalfx` exporter: Allow periods to be sent in dimension keys (#2456). Existing users who do not want to change this functionality can set `nonalphanumeric_dimension_chars` to `_-`

### 💡 Enhancements 💡

- `awsemf` exporter:
  - Support unit customization before sending logs to AWS CloudWatch (#2318)
  - Group exported metrics by labels (#2317)
- `datadog` exporter: Add basic span events support (#2338)
- `alibabacloudlogservice` exporter: Support new metrics interface (#2280)
- `sumologic` exporter:
  - Enable metrics pipeline (#2117)
  - Add support for all types of log body (#2380)
- `signalfx` exporter: Add `nonalphanumeric_dimension_chars` config option (#2442)

### 🧰 Bug fixes 🧰

- `resourcedetection` processor: Fix resource attribute environment variable (#2378)
- `k8scluster` receiver: Fix nil pointer bug (#2450)

## v0.20.0

# 🎉 OpenTelemetry Collector Contrib v0.20.0 (Beta) 🎉

The OpenTelemetry Collector Contrib contains everything in the [opentelemetry-collector release](https://github.com/open-telemetry/opentelemetry-collector/releases/tag/v0.20.0) (be sure to check the release notes here as well!). Check out the [Getting Started Guide](https://opentelemetry.io/docs/collector/getting-started/) for deployment and configuration information.

### 🚀 New components 🚀

- `spanmetrics` processor to aggregate Request, Error and Duration (R.E.D) metrics from span data
- `awsxray` receiver to accept spans in the X-Ray Segment format
- `groupbyattrs` processor to group the records by provided attributes

### 🛑 Breaking changes 🛑

- Rename `kinesis` exporter to `awskinesis` (#2234)
- `signalfx` exporter: Remove `send_compatible_metrics` option, use `translation_rules` instead (#2267)
- `datadog` exporter: Remove default prefix from user metrics (#2308)

### 💡 Enhancements 💡

- `signalfx` exporter: Add k8s metrics to default excludes (#2167)
- `stackdriver` exporter: Reduce QPS (#2191)
- `datadog` exporter:
  - Translate otel exceptions to DataDog errors (#2195)
  - Use resource attributes for metadata and generated metrics (#2023)
- `sapm` exporter: Enable queuing by default (#1224)
- `dynatrace` exporter: Allow underscores anywhere in metric or dimension names (#2219)
- `awsecscontainermetrics` receiver: Handle stopped container's metadata (#2229)
- `awsemf` exporter: Enhance metrics batching in AWS EMF logs (#2271)
- `f5cloud` exporter: Add User-Agent header with version to requests (#2292)

### 🧰 Bug fixes 🧰

- `signalfx` exporter: Reinstate network/filesystem translation rules (#2171)

## v0.19.0

# 🎉 OpenTelemetry Collector Contrib v0.19.0 (Beta) 🎉

The OpenTelemetry Collector Contrib contains everything in the [opentelemetry-collector release](https://github.com/open-telemetry/opentelemetry-collector/releases/tag/v0.19.0) (be sure to check the release notes here as well!). Check out the [Getting Started Guide](https://opentelemetry.io/docs/collector/getting-started/) for deployment and configuration information.

### 🚀 New components 🚀

- `f5cloud` exporter to export metric, trace, and log data to F5 Cloud
- `jmx` receiver to report metrics from a target MBean server in conjunction with the [JMX Metric Gatherer](https://github.com/open-telemetry/opentelemetry-java-contrib/blob/main/contrib/jmx-metrics/README.md)

### 🛑 Breaking changes 🛑

- `signalfx` exporter: The `exclude_metrics` option now takes slice of metric filters instead of just metric names (slice of strings) (#1951)

### 💡 Enhancements 💡

- `datadog` exporter: Sanitize datadog service names (#1982)
- `awsecscontainermetrics` receiver: Add more metadata (#2011)
- `azuremonitor` exporter: Favor RPC over HTTP spans (#2006)
- `awsemf` exporter: Always use float64 as calculated rate (#2019)
- `splunkhec` receiver: Make the HEC receiver path configurable, and use `/*` by default (#2137)
- `signalfx` exporter:
  - Drop non-default metrics and add `include_metrics` option to override (#2145, #2146, #2162)
  - Rename `system.network.dropped_packets` metric to `system.network.dropped` (#2160)
  - Do not filter cloud attributes from dimensions (#2020)
- `redis` receiver: Migrate to pdata metrics #1889

### 🧰 Bug fixes 🧰

- `datadog` exporter: Ensure that version tag is added to trace stats (#2010)
- `loadbalancing` exporter: Rolling update of collector can stop the periodical check of DNS updates (#1798)
- `awsecscontainermetrics` receiver: Change the type of `exit_code` from string to int and deal with the situation when there is no data (#2147)
- `groupbytrace` processor: Make onTraceReleased asynchronous to fix processor overload (#1808)
- Handle cases where the time field of Splunk HEC events is encoded as a String (#2159)

## v0.18.0

# 🎉 OpenTelemetry Collector Contrib v0.18.0 (Beta) 🎉

The OpenTelemetry Collector Contrib contains everything in the [opentelemetry-collector release](https://github.com/open-telemetry/opentelemetry-collector/releases/tag/v0.18.0) (be sure to check the release notes here as well!). Check out the [Getting Started Guide](https://opentelemetry.io/docs/collector/getting-started/) for deployment and configuration information.

### 🚀 New components 🚀

- `sumologic` exporter to send logs and metrics data to Sumo Logic
- `dynatrace` exporter to send metrics to Dynatrace

### 💡 Enhancements 💡

- `datadog` exporter:
  - Add resource attributes to tags conversion feature (#1782)
  - Add Kubernetes conventions for hostnames (#1919)
  - Add container tags to datadog export for container infra metrics in service view (#1895)
  - Update resource naming and span naming (#1861)
  - Add environment variables support for config options (#1897)
- `awsxray` exporter: Add parsing of JavaScript stack traces (#1888)
- `elastic` exporter: Translate exception span events (#1858)
- `signalfx` exporter: Add translation rules to aggregate per core CPU metrics in default translations (#1841)
- `resourcedetection` processor: Gather tags associated with the EC2 instance and add them as resource attributes (#1899)
- `simpleprometheus` receiver: Add support for passing params to the prometheus scrape config (#1949)
- `azuremonitor` exporter: Implement Span status code specification changes - gRPC (#1960)
- `metricstransform` processor: Add grouping option ($1887)
- `alibabacloudlogservice` exporter: Use producer to send data to improve performance (#1981)

### 🧰 Bug fixes 🧰

- `datadog` exporter: Handle monotonic metrics client-side (#1805)
- `awsxray` exporter: Log error when translating span (#1809)

## v0.17.0

# 🎉 OpenTelemetry Collector Contrib v0.17.0 (Beta) 🎉

The OpenTelemetry Collector Contrib contains everything in the [opentelemetry-collector release](https://github.com/open-telemetry/opentelemetry-collector/releases/tag/v0.17.0) (be sure to check the release notes here as well!). Check out the [Getting Started Guide](https://opentelemetry.io/docs/collector/getting-started/) for deployment and configuration information.

### 💡 Enhancements 💡

- `awsemf` exporter: Add collector version to EMF exporter user agent (#1778)
- `signalfx` exporter: Add configuration for trace correlation (#1795)
- `statsd` receiver: Add support for metric aggregation (#1670)
- `datadog` exporter: Improve logging of hostname detection (#1796)

### 🧰 Bug fixes 🧰

- `resourcedetection` processor: Fix ecs detector to not use the default golang logger (#1745)
- `signalfx` receiver: Return 200 when receiver succeed (#1785)
- `datadog` exporter: Use a singleton for sublayer calculation (#1759)
- `awsxray` and `awsemf` exporters: Change the User-Agent content order (#1791)

## v0.16.0

# 🎉 OpenTelemetry Collector Contrib v0.16.0 (Beta) 🎉

The OpenTelemetry Collector Contrib contains everything in the [opentelemetry-collector release](https://github.com/open-telemetry/opentelemetry-collector/releases/tag/v0.16.0) (be sure to check the release notes here as well!). Check out the [Getting Started Guide](https://opentelemetry.io/docs/collector/getting-started/) for deployment and configuration information.

### 🛑 Breaking changes 🛑

- `honeycomb` exporter: Update to use internal data format (#1689)

### 💡 Enhancements 💡

- `newrelic` exporter: Add support for span events (#1643)
- `awsemf` exporter:
  - Add placeholder support in `log_group_name` and `log_stream_name` config (#1623, #1661)
  - Add label matching filtering rule (#1619)
- `resourcedetection` processor: Add new resource detector for AWS Elastic Beanstalk environments (#1585)
- `loadbalancing` exporter:
  - Add sort of endpoints in static resolver (#1692)
  - Allow specifying port when using DNS resolver (#1650)
- Add `batchperresourceattr` helper library that splits an incoming data based on an attribute in the resource (#1694)
- `alibabacloudlogservice` exporter:
  - Add logs exporter (#1609)
  - Change trace type from opencensus to opentelemetry (#1713)
- `datadog` exporter:
  - Improve trace exporter performance (#1706, #1707)
  - Add option to only send metadata (#1723)
- `awsxray` exporter:
  - Add parsing of Python stack traces (#1676)
  - Add collector version to user agent (#1730)

### 🧰 Bug fixes 🧰

- `loadbalancing` exporter:
  - Fix retry queue for exporters (#1687)
  - Fix `periodicallyResolve` for DNS resolver checks (#1678)
- `datadog` exporter: Fix status code handling (#1691)
- `awsxray` exporter:
  - Fix empty traces in X-Ray console (#1709)
  - Stricter requirements for adding http request url (#1729)
  - Fix status code handling for errors/faults (#1740)
- `signalfx` exporter:
  - Split incoming data requests by access token before enqueuing (#1727)
  - Disable retry on 400 and 401, retry with backoff on 429 and 503 (#1672)
- `awsecscontainermetrics` receiver: Improve error handling to fix seg fault (#1738)

## v0.15.0

# 🎉 OpenTelemetry Collector Contrib v0.15.0 (Beta) 🎉

The OpenTelemetry Collector Contrib contains everything in the [opentelemetry-collector release](https://github.com/open-telemetry/opentelemetry-collector/releases/tag/v0.15.0) (be sure to check the release notes here as well!). Check out the [Getting Started Guide](https://opentelemetry.io/docs/collector/getting-started/) for deployment and configuration information.

### 🚀 New components 🚀

- `zookeeper` receiver: Collects metrics from a Zookeeper instance using the `mntr` command
- `loadbalacing` exporter: Consistently exports spans belonging to the same trace to the same backend
- `windowsperfcounters` receiver: Captures the configured system, application, or custom performance counter data from the Windows registry using the PDH interface
- `awsprometheusremotewrite` exporter:  Sends metrics data in Prometheus TimeSeries format to a Prometheus Remote Write Backend and signs each outgoing HTTP request following the AWS Signature Version 4 signing process

### 💡 Enhancements 💡

- `awsemf` exporter:
  - Add `metric_declarations` config option for metric filtering and dimensions (#1503)
  - Add SummaryDataType and remove Min/Max from Histogram (#1584)
- `signalfxcorrelation` exporter: Add ability to translate host dimension (#1561)
- `newrelic` exporter: Use pdata instead of the OpenCensus for traces (#1587)
- `metricstransform` processor:
  - Add `combine` action for matched metrics (#1506)
  - Add `submatch_case` config option to specify case of matched label values (#1640)
- `awsecscontainermetrics` receiver: Extract cluster name from ARN (#1626)
- `elastic` exporter: Improve handling of span status if the status code is unset (#1591)

### 🧰 Bug fixes 🧰

- `awsemf` exporter: Add check for unhandled metric data types (#1493)
- `groupbytrace` processor: Make buffered channel to avoid goroutines leak (#1505)
- `stackdriver` exporter: Set `options.UserAgent` so that the OpenCensus exporter does not override the UA ($1620)

## v0.14.0

# 🎉 OpenTelemetry Collector Contrib v0.14.0 (Beta) 🎉

The OpenTelemetry Collector Contrib contains everything in the [opentelemetry-collector release](https://github.com/open-telemetry/opentelemetry-collector/releases/tag/v0.14.0) (be sure to check the release notes here as well!). Check out the [Getting Started Guide](https://opentelemetry.io/docs/collector/getting-started/) for deployment and configuration information.

### 🚀 New components 🚀

- `datadog` exporter to send metric and trace data to Datadog (#1352)
- `tailsampling` processor moved from core to contrib (#1383)

### 🛑 Breaking changes 🛑

- `jmxmetricsextension` migrated to `jmxreceiver` (#1182, #1357)
- Move signalfx correlation code out of `sapm` to `signalfxcorrelation` exporter (#1376)
- Move Splunk specific utils outside of common (#1306)
- `stackdriver` exporter:
    - Config options `metric_prefix` & `skip_create_metric_descriptor` are now nested under `metric`, see [README](https://github.com/open-telemetry/opentelemetry-collector-contrib/blob/main/exporter/stackdriverexporter/README.md).
    - Trace status codes no longer reflect gRPC codes as per spec changes: open-telemetry/opentelemetry-specification#1067
- `datadog` exporter: Remove option to change the namespace prefix (#1483)

### 💡 Enhancements 💡

- `splunkhec` receiver: Add ability to ingest metrics (#1276)
- `signalfx` receiver: Improve pipeline error handling (#1329)
- `datadog` exporter:
  - Improve hostname resolution (#1285)
  - Add flushing/export of traces and trace-related statistics (#1266)
  - Enable traces on Windows (#1340)
  - Send otel.exporter running metric (#1354)
  - Add tag normalization util method (#1373)
  - Send host metadata (#1351)
  - Support resource conventions for hostnames (#1434)
  - Add version tag extract (#1449)
- Add `batchpertrace` library to split the incoming batch into several batches, one per trace (#1257)
- `statsd` receiver:
  - Add timer support (#1335)
  - Add sample rate support for counter, transfer gauge to double and transfer counter to int only (#1361)
- `awsemf` exporter: Restructure metric translator logic (#1353)
- `resourcedetection` processor:
  - Add EC2 hostname attribute (#1324)
  - Add ECS Resource detector (#1360)
- `sapm` exporter: Add queue settings (#1390)
- `metrictransform` processor: Add metric filter option (#1447)
- `awsxray` exporter: Improve ECS attribute and origin translation (#1428)
- `resourcedetection` processor: Initial system detector (#1405)

### 🧰 Bug fixes 🧰

- Remove duplicate definition of cloud providers with core conventions (#1288)
- `kubeletstats` receiver: Handle nil references from the kubelet API (#1326)
- `awsxray` receiver:
  - Add kind type to root span to fix the empty parentID problem (#1338)
  - Fix the race condition issue (#1490)
- `awsxray` exporter:
  - Setting the tlsconfig InsecureSkipVerify using NoVerifySSL (#1350)
  - Drop invalid xray trace id (#1366)
- `elastic` exporter: Ensure span name is limited (#1371)
- `splunkhec` exporter: Don't send 'zero' timestamps to Splunk HEC (#1157)
- `stackdriver` exporter: Skip processing empty metrics slice (#1494)

## v0.13.0

# 🎉 OpenTelemetry Collector Contrib v0.13.0 (Beta) 🎉

The OpenTelemetry Collector Contrib contains everything in the [opentelemetry-collector release](https://github.com/open-telemetry/opentelemetry-collector/releases/tag/v0.13.0) (be sure to check the release notes here as well!). Check out the [Getting Started Guide](https://opentelemetry.io/docs/collector/getting-started/) for deployment and configuration information.

### 💡 Enhancements 💡

- `sapm` exporter:
  - Enable queuing by default (#1224)
  - Add SignalFx APM correlation (#1205)
  - Make span source attribute and destination dimension names configurable (#1286)
- `signalfx` exporter:
  - Pass context to the http client requests (#1225)
  - Update `disk.summary_utilization` translation rule to accommodate new labels (#1258)
- `newrelic` exporter: Add `span.kind` attribute (#1263)
- `datadog` exporter:
  - Add Datadog trace translation helpers (#1208)
  - Add API key validation (#1216)
- `splunkhec` receiver: Add the ability to ingest logs (#1268)
- `awscontainermetrics` receiver: Report `CpuUtilized` metric in percentage (#1283)
- `awsemf` exporter: Only calculate metric rate for cumulative counter and avoid SingleDimensionRollup for metrics with only one dimension (#1280)

### 🧰 Bug fixes 🧰

- Make `signalfx` exporter a metadata exporter (#1252)
- `awsecscontainermetrics` receiver: Check for empty network rate stats and set zero (#1260)
- `awsemf` exporter: Remove InstrumentationLibrary dimension in CloudWatch EMF Logs if it is undefined (#1256)
- `awsxray` receiver: Fix trace/span id transfer (#1264)
- `datadog` exporter: Remove trace support for Windows for now (#1274)
- `sapm` exporter: Correlation enabled check inversed (#1278)

## v0.12.0

# 🎉 OpenTelemetry Collector Contrib v0.12.0 (Beta) 🎉

The OpenTelemetry Collector Contrib contains everything in the [opentelemetry-collector release](https://github.com/open-telemetry/opentelemetry-collector/releases/tag/v0.12.0) (be sure to check the release notes here as well!). Check out the [Getting Started Guide](https://opentelemetry.io/docs/collector/getting-started/) for deployment and configuration information.

### 🚀 New components 🚀

- `awsemf` exporter to support exporting metrics to AWS CloudWatch (#498, #1169)
- `http_forwarder` extension that forwards HTTP requests to a specified target (#979, #1014, #1150)
- `datadog` exporter that sends metric and trace data to Datadog (#1142, #1178, #1181, #1212)
- `awsecscontainermetrics` receiver to collect metrics from Amazon ECS Task Metadata Endpoint (#1089, #1148, #1160)

### 💡 Enhancements 💡

- `signalfx` exporter:
  - Add host metadata synchronization (#1039, #1118)
  - Add `copy_dimensions` translator option (#1126)
  - Update `k8s_cluster` metric translations (#1121)
  - Add option to exclude metrics (#1156)
  - Add `avg` aggregation method (#1151)
  - Fallback to host if cloud resource id not found (#1170)
  - Add backwards compatible translation rules for the `dockerstatsreceiver` (#1201)
  - Enable queuing and retries (#1223)
- `splunkhec` exporter:
  - Add log support (#875)
  - Enable queuing and retries (#1222)
- `k8scluster` receiver: Standardize metric names (#1119)
- `awsxray` exporter:
  - Support AWS EKS attributes (#1090)
  - Store resource attributes in X-Ray segments (#1174)
- `honeycomb` exporter:
  - Add span kind to the event sent to Honeycomb (#474)
  - Add option to adjust the sample rate using an attribute on the span (#1162)
- `jmxmetrics` extension: Add subprocess manager to manage child java processes (#1028)
- `elastic` exporter: Initial metrics support (#1173)
- `k8s` processor: Rename default attr names for label/annotation extraction (#1214)
- Add common SignalFx host id extraction (#1100)
- Allow MSI upgrades (#1165)

### 🧰 Bug fixes 🧰

- `awsxray` exporter: Don't set origin to EC2 when not on AWS (#1115)

## v0.11.0

# 🎉 OpenTelemetry Collector Contrib v0.11.0 (Beta) 🎉

The OpenTelemetry Collector Contrib contains everything in the [opentelemetry-collector release](https://github.com/open-telemetry/opentelemetry-collector/releases/tag/v0.11.0) (be sure to check the release notes here as well!). Check out the [Getting Started Guide](https://opentelemetry.io/docs/collector/getting-started/) for deployment and configuration information.

### 🚀 New components 🚀
- add `dockerstats` receiver as top level component (#1081)
- add `tracegen` utility (#956)

### 💡 Enhancements 💡
- `stackdriver` exporter: Allow overriding client options via config (#1010)
- `k8scluster` receiver: Ensure informer caches are synced before initial data sync (#842)
- `elastic` exporter: Translate `deployment.environment` resource attribute to Elastic APM's semantically equivalent `service.environment` (#1022)
- `k8s` processor: Add logs support (#1051)
- `awsxray` exporter: Log response error with zap (#1050)
- `signalfx` exporter
  - Add dimensions to renamed metrics (#1041)
  - Add translation rules for `disk_ops.total` and `disk_ops.pending` metrics (#1082)
  - Add event support (#1036)
- `kubeletstats` receiver: Cache detailed PVC labels to reduce API calls (#1052)
- `signalfx` receiver: Add event support (#1035)

## v0.10.0

# 🎉 OpenTelemetry Collector Contrib v0.10.0 (Beta) 🎉

The OpenTelemetry Collector Contrib contains everything in the [opentelemetry-collector release](https://github.com/open-telemetry/opentelemetry-collector/releases/tag/v0.10.0) (be sure to check the release notes here as well!). Check out the [Getting Started Guide](https://opentelemetry.io/docs/collector/getting-started/) for deployment and configuration information.

### 🚀 New components 🚀
- add initial docker stats receiver, without sourcing in top level components (#495)
- add initial jmx metrics extension structure, without sourcing in top level components (#740)
- `routing` processor for routing spans based on HTTP headers (#907)
- `splunkhec` receiver to receive Splunk HEC metrics, traces and logs (#840)
- Add skeleton for `http_forwarder` extension that forwards HTTP requests to a specified target (#979)

### 💡 Enhancements 💡
- `stackdriver` exporter
  - Add timeout parameter (#835)
  - Add option to configurably set UserAgent string (#758)
- `signalfx` exporter
  - Reduce memory allocations for big batches processing (#871)
  - Add AWSUniqueId and gcp_id generation (#829)
  - Calculate cpu.utilization compatibility metric (#839, #974, #954)
- `metricstransform` processor: Replace `{{version}}` in label values (#876)
- `resourcedetection` processor: Logs Support (#970)
- `statsd` receiver: Add parsing for labels and gauges (#903)

### 🧰 Bug fixes 🧰
- `k8s` processor
  - Wrap metrics before sending further down the pipeline (#837)
  - Fix setting attributes on metrics passed from agent (#836)
- `awsxray` exporter: Fix "pointer to empty string" is not omitted bug (#830)
- `azuremonitor` exporter: Treat UNSPECIFIED span kind as INTERNAL (#844)
- `signalfx` exporter: Remove misleading warnings (#869)
- `newrelic` exporter: Fix panic if service name is empty (#969)
- `honeycomb` exporter: Don't emit default proc id + starttime (#972)

## v0.9.0

# 🎉 OpenTelemetry Collector Contrib v0.9.0 (Beta) 🎉

The OpenTelemetry Collector Contrib contains everything in the [opentelemetry-collector release](https://github.com/open-telemetry/opentelemetry-collector/releases/tag/v0.9.0) (be sure to check the release notes here as well!). Check out the [Getting Started Guide](https://opentelemetry.io/docs/collector/getting-started/) for deployment and configuration information.

### 🛑 Breaking changes 🛑
- Remove deprecated `lightstep` exporter (#828)

### 🚀 New components 🚀
- `statsd` receiver for ingesting StatsD messages (#566)

### 💡 Enhancements 💡
- `signalfx` exporter
   - Add disk usage translations (#760)
   - Add disk utilization translations (#782)
   - Add translation rule to drop redundant metrics (#809)
- `kubeletstats` receiver
  - Sync available volume metadata from /pods endpoint (#690)
  - Add ability to collect detailed data from PVC (#743)
- `awsxray` exporter: Translate SDK name/version into xray model (#755)
- `elastic` exporter: Translate semantic conventions to Elastic destination fields (#671)
- `stackdriver` exporter: Add point count metric (#757)
- `awsxray` receiver
  - Ported the TCP proxy from the X-Ray daemon (#774)
  - Convert to OTEL trace format (#691)

### 🧰 Bug fixes 🧰
- `kubeletstats` receiver: Do not break down metrics batch (#754)
- `host` observer: Fix issue on darwin where ports listening on all interfaces are not correctly accounted for (#582)
- `newrelic` exporter: Fix panic on missing span status (#775)

## v0.8.0

# 🎉 OpenTelemetry Collector Contrib v0.8.0 (Beta) 🎉

The OpenTelemetry Collector Contrib contains everything in the [opentelemetry-collector release](https://github.com/open-telemetry/opentelemetry-collector/releases/tag/v0.8.0) (be sure to check the release notes here as well!). Check out the [Getting Started Guide](https://opentelemetry.io/docs/collector/getting-started/) for deployment and configuration information.

### 🚀 New components 🚀

- Receivers
  - `prometheusexec` subprocess manager (##499)

### 💡 Enhancements 💡

- `signalfx` exporter
  - Add/Update metric translations (#579, #584, #639, #640, #652, #662)
  - Add support for calculate new metric translator (#644)
  - Add renaming rules for load metrics (#664)
  - Update `container.name` to `k8s.container.name` in default translation rule (#683)
  - Rename working-set and page-fault metrics (#679)
- `awsxray` exporter
  - Translate exception event into xray exception (#577)
  - Add ingestion of X-Ray segments via UDP (#502)
  - Parse Java stacktrace and populate in xray cause (#687)
- `kubeletstats` receiver
  - Add metric_groups option (#648)
  - Set datapoint timestamp in receiver (#661)
  - Change `container.name` label to `k8s.container.name` (#680)
  - Add working-set and page-fault metrics (#666)
  - Add basic support for volume metrics (#667)
- `stackdriver` trace exporter: Move to new interface and pdata (#486)
- `metricstranform` processor: Keep timeseries and points in order after aggregation (#663)
- `k8scluster` receiver: Change `container.spec.name` label to `k8s.container.name` (#681)
- Migrate receiver creator to internal data model (#701)
- Add ec2 support to `resourcedetection` processor (#587)
- Enable timeout, sending queue and retry for SAPM exporter (#707)

### 🧰 Bug fixes 🧰

- `azuremonitor` exporter: Correct HTTP status code success mapping (#588)
- `k8scluster` receiver: Fix owner reference in metadata updates (#649)
- `awsxray` exporter: Fix handling of db system (#697)

### 🚀 New components 🚀

- Skeleton for AWS ECS container metrics receiver (#463)
- `prometheus_exec` receiver (#655)

## v0.7.0

# 🎉 OpenTelemetry Collector Contrib v0.7.0 (Beta) 🎉

The OpenTelemetry Collector Contrib contains everything in the [opentelemetry-collector release](https://github.com/open-telemetry/opentelemetry-collector/releases/tag/v0.7.0) (be sure to check the release notes here as well!). Check out the [Getting Started Guide](https://opentelemetry.io/docs/collector/getting-started/) for deployment and configuration information.

### 🛑 Breaking changes 🛑

- `awsxray` receiver updated to support udp: `tcp_endpoint` config option renamed to `endpoint` (#497)
- TLS config changed for `sapmreceiver` (#488) and `signalfxreceiver` receivers (#488)

### 🚀 New components 🚀

- Exporters
  - `sentry` adds tracing exporter for [Sentry](https://sentry.io/) (#565)
- Extensions
  - `endpoints` observer: adds generic endpoint watcher (#427)
  - `host` observer: looks for listening network endpoints on host (#432)

### 💡 Enhancements 💡

- Update `honeycomb` exporter for v0.8.0 compatibility
- Extend `metricstransform` processor to be able to add a label to an existing metric (#441)
- Update `kubeletstats` metrics according to semantic conventions (#475)
- Updated `awsxray` receiver config to use udp (#497)
- Add `/pods` endpoint support in `kubeletstats` receiver to add extra labels (#569)
- Add metric translation options to `signalfx` exporter (#477, #501, #571, #573)

### 🧰 Bug fixes 🧰

- `azuremonitor` exporter: Mark spanToEnvelope errors as permanent (#500)

## v0.6.0

# 🎉 OpenTelemetry Collector Contrib v0.6.0 (Beta) 🎉

The OpenTelemetry Collector Contrib contains everything in the [opentelemetry-collector release](https://github.com/open-telemetry/opentelemetry-collector/releases/tag/v0.6.0) (be sure to check the release notes here as well!). Check out the [Getting Started Guide](https://opentelemetry.io/docs/collector/getting-started/) for deployment and configuration information.

### 🛑 Breaking changes 🛑

- Removed `jaegarlegacy` (#397) and `zipkinscribe` receivers (#410)
- `kubeletstats` receiver: Renamed `k8s.pod.namespace` pod label to `k8s.namespace.name` and `k8s.container.name` container label to `container.name`

### 🚀 New components 🚀

- Processors
  - `metricstransform` renames/aggregates within individual metrics (#376) and allow changing the data type between int and float (#402)

### 💡 Enhancements 💡

- `awsxray` exporter: Use `peer.service` as segment name when set. (#385)
- `splunk` exporter: Add trace exports support (#359, #399)
- Build and publish Windows MSI (#408) and DEB/RPM Linux packages (#405)

### 🧰 Bug fixes 🧰

- `kubeletstats` receiver:
  - Fixed NPE for newly created pods (#404)
  - Updated to latest change in the ReceiverFactoryOld interface (#401)
  - Fixed logging and self reported metrics (#357)
- `awsxray` exporter: Only convert SQL information for SQL databases. (#379)
- `resourcedetection` processor: Correctly obtain machine-type info from gce metadata (#395)
- `k8scluster` receiver: Fix container resource metrics (#416)

## v0.5.0

Released 01-07-2020

# 🎉 OpenTelemetry Collector Contrib v0.5.0 (Beta) 🎉

The OpenTelemetry Collector Contrib contains everything in the [opentelemetry-collector release](https://github.com/open-telemetry/opentelemetry-collector/releases/tag/v0.5.0) (be sure to check the release notes here as well!). Check out the [Getting Started Guide](https://opentelemetry.io/docs/collector/getting-started/) for deployment and configuration information.

### 🚀 New components 🚀

- Processors
  - `resourcedetection` to automatically detect the resource based on the configured set of detectors (#309)

### 💡 Enhancements 💡

- `kubeletstats` receiver: Support for ServiceAccount authentication (#324)
- `signalfx` exporter and receiver
  - Add SignalFx metric token passthrough and config option (#325)
  - Set default endpoint of `signalfx` receiver to `:9943` (#351)
- `awsxray` exporter: Support aws plugins EC2/ECS/Beanstalk (#343)
- `sapm` exporter and receiver: Add SAPM access token passthrough and config option (#349)
- `k8s` processor: Add metrics support (#358)
- `k8s` observer: Separate annotations from labels in discovered pods (#363)

### 🧰 Bug fixes 🧰

- `honeycomb` exporter: Remove shared use of libhoney from goroutines (#305)

## v0.4.0

Released 17-06-2020

# 🎉 OpenTelemetry Collector Contrib v0.4.0 (Beta) 🎉

The OpenTelemetry Collector Contrib contains everything in the [opentelemetry-collector release](https://github.com/open-telemetry/opentelemetry-collector/releases/tag/v0.4.0) (be sure to check the release notes here as well!). Check out the [Getting Started Guide](https://opentelemetry.io/docs/collector/getting-started/) for deployment and configuration information.

### 🛑 Breaking changes 🛑

  - `signalfx` exporter `url` parameter changed to `ingest_url` (no impact if only using `realm` setting)

### 🚀 New components 🚀

- Receivers
  - `receiver_creator` to create receivers at runtime (#145), add observer support to receiver_creator (#173), add rules support (#207), add dynamic configuration values (#235) 
  - `kubeletstats` receiver (#237) 
  - `prometheus_simple` receiver (#184) 
  - `kubernetes-cluster` receiver (#175) 
  - `redis` receiver (#138)
- Exporters
  - `alibabacloudlogservice` exporter (#259) 
  - `SplunkHEC` metrics exporter (#246)
  - `elastic` APM exporter (#240)
  - `newrelic` exporter (#229) 
- Extensions
  - `k8s` observer (#185) 

### 💡 Enhancements 💡

- `awsxray` exporter
  - Use X-Ray convention of segment name == service name (#282)
  - Tweak xray export to improve rendering of traces and improve parity (#241)
  - Add handling for spans received with nil attributes (#212)
- `honeycomb` exporter
  - Use SendPresampled (#291)
  - Add span attributes as honeycomb event fields (#271)
  - Support resource labels in Honeycomb exporter (#20)
- `k8s` processor
  - Add support of Pod UID extraction to k8sprocessor (#219)
  - Use `k8s.pod.ip` to record resource IP instead of just `ip` (#183)
  - Support same authentication mechanism as other kubernetes components do (#307)
- `sapm` exporter: Add TLS for SAPM and SignalFx receiver (#215)
- `signalfx` exporter
  - Add metric metadata syncer to SignalFx exporter (#231)
  - Add TLS for SAPM and SignalFx receiver (#215)
- `stackdriver` exporter: Add support for resource mapping in config (#163)

### 🧰 Bug fixes 🧰

- `awsxray` exporter: Wrap bad request errors for proper handling by retry queue (#205)
- `lightstep` exporter: Ensure Lightstep exporter doesnt crash on nil node (#250)
- `sapm` exporter: Do not break Jaeger traces before sending downstream (#193)
- `k8s` processor: Ensure Jaeger spans work in passthrough mode (262)

## 🧩 Components 🧩

### Receivers

| Traces | Metrics |
|:-------:|:-------:|
| Jaeger Legacy | Carbon |
| SAPM (SignalFx APM) | Collectd | 
| Zipkin Scribe | K8s Cluster |
| | Redis |
| |  SignalFx | 
| | Simple Prometheus |
| | Wavefront |

### Processors

- K8s

### Exporters

| Commercial | Community |
|:------------:|:-----------:|
| Alibaba Cloud Log Service | Carbon |
| AWS X-ray | Elastic |
| Azure Monitor | Jaeger Thrift |
| Honeycomb | Kinesis |
| Lightstep |
| New Relic |
| SAPM (SignalFx APM) | 
| SignalFx (Metrics) |
| Splunk HEC |
| Stackdriver (Google) |

### Extensions

- Observer
  - K8s

## v0.3.0 Beta

Released 2020-03-30

### Breaking changes

-  Make prometheus receiver config loading strict. #697 
Prometheus receiver will now fail fast if the config contains unused keys in it.

### Changes and fixes

- Enable best effort serve by default of Prometheus Exporter (https://github.com/orijtech/prometheus-go-metrics-exporter/pull/6)
- Fix null pointer exception in the logging exporter #743 
- Remove unnecessary condition to have at least one processor #744 
- Updated Honeycomb exported to `honeycombio/opentelemetry-exporter-go v0.3.1`

### Features

Receivers / Exporters:

* AWS X-Ray
* Carbon
* CollectD
* Honeycomb
* Jaeger
* Kinesis
* LightStep
* OpenCensus
* OpenTelemetry
* SAPM
* SignalFx
* Stackdriver
* Wavefront
* Zipkin
* Zipkin Scribe


Processors:

* Attributes
* Batch
* Memory Limiter
* Queued Retry
* Resource
* Sampling
* Span
* Kubernetes

Extensions:

* Health Check
* Performance Profiler
* zPages


## v0.2.8

Released 2020-03-25

Alpha v0.2.8 of OpenTelemetry Collector Contrib.

- Implemented OTLP receiver and exporter.
- Added ability to pass config to the service programmatically (useful for custom builds).
- Improved own metrics / observability.


## v0.2.7

Released 2020-03-17

### Self-Observability
- New command-line switch to control legacy and new metrics. Users are encouraged
to experiment and migrate to the new metrics.
- Improved error handling on shutdown.


### Processors
- Fixed passthrough mode k8sprocessor.
- Added `HASH` action to attribute processor.

### Receivers and Exporters
- Added Honeycomb exporter.
- Added LightStep exporter.
- Added regular expression for Carbon receiver, allowing the metric name to be broken into proper label keys and values.
- Updated Stackdriver exporter to use a new batch API.


## v0.2.6 Alpha

Released 2020-02-18

### Self-Observability
- Updated metrics prefix to `otelcol` and expose command line argument to modify the prefix value.
- Batch dropped span now emits zero when no spans are dropped.

### Processors
- Extended Span processor to have include/exclude span logic.
- Ability to choose strict or regexp matching for include/exclude filters.

### Receivers and Exporters
- Added Carbon receiver and exporter.
- Added Wavefront receiver.


## v0.0.5 Alpha

Released 2020-01-30

- Regexp-based filtering of span names.
- Ability to extract attributes from span names and rename span.
- File exporter for debugging.
- Span processor is now enabled by default.

## v0.0.1 Alpha

Released 2020-01-11

First release of OpenTelemetry Collector Contrib.


[v0.3.0]: https://github.com/open-telemetry/opentelemetry-collector-contrib/compare/v0.2.8...v0.3.0
[v0.2.8]: https://github.com/open-telemetry/opentelemetry-collector-contrib/compare/v0.2.7...v0.2.8
[v0.2.7]: https://github.com/open-telemetry/opentelemetry-collector-contrib/compare/v0.2.6...v0.2.7
[v0.2.6]: https://github.com/open-telemetry/opentelemetry-collector-contrib/compare/v0.0.5...v0.2.6
[v0.0.5]: https://github.com/open-telemetry/opentelemetry-collector-contrib/compare/v0.0.1...v0.0.5
[v0.0.1]: https://github.com/open-telemetry/opentelemetry-collector-contrib/tree/v0.0.1<|MERGE_RESOLUTION|>--- conflicted
+++ resolved
@@ -2,11 +2,6 @@
 
 ## Unreleased
 
-<<<<<<< HEAD
-### 🛑 Breaking changes 🛑
-
-- `windowsperfcountersreceiver`: Added metrics configuration (#8376)
-=======
 ### 💡 Enhancements 💡
 
 - `prometheusremotewriteexporter`: Write-Ahead Log support enabled (#7304)
@@ -25,6 +20,7 @@
 
 ### 🛑 Breaking changes 🛑
 
+- `windowsperfcountersreceiver`: Added metrics configuration (#8376)
 - `mongodbatlasreceiver`: rename mislabeled attribute `memory_state` to correct `disk_status` on partition disk metrics (#7747)
 - `mongodbatlasreceiver`: Correctly set initial lookback for querying mongodb atlas api (#8246)
 - `nginxreceiver`: instrumentation name updated from `otelcol/nginx` to `otelcol/nginxreceiver` (#8255)
@@ -38,7 +34,6 @@
 - `zipkinexporter`: Set "error" tag value when status is set to error (#8187)
 
 ### 🚀 New components 🚀
->>>>>>> 3c3b1493
 
 ## v0.46.0
 
