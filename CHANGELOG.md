--- conflicted
+++ resolved
@@ -13,11 +13,8 @@
 - `tanzuobservabilityexporter`: Support delta histograms (#6897)
 - `mysqlreceiver`: Add the receiver to available components (#7078)
 - `dynatraceexporter`: Do not shut down exporter when metrics ingest module is temporarily unavailable (#7161)
-<<<<<<< HEAD
 - `mongodbreceiver`: Add metric metadata (#7163)
-=======
 - `postgresqlreceiver`: add the receiver to available components (#7079)
->>>>>>> 9c593ae0
 
 ## 🛑 Breaking changes 🛑
 
