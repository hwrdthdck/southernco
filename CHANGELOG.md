--- conflicted
+++ resolved
@@ -5,11 +5,8 @@
 ### 🛑 Breaking changes 🛑
 
 - `datadogexporter`: Replace HistogramMode defined as string with enum.
-<<<<<<< HEAD
+- `pkg/translator/signalfx`: Change signalfx translator to expose To/From translator structs. (#9740)
 - `jmxreceiver`: Remove properties & groovyscript parameters from JMX Receiver. Add ResourceAttributes & LogLevel parameter to supply some of the removed functionality with reduced attack surface (#9685)
-=======
-- `pkg/translator/signalfx`: Change signalfx translator to expose To/From translator structs. (#9740)
->>>>>>> 1fbbcd14
 
 ### 🚩 Deprecations 🚩
 
