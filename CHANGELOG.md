# Changelog

### 💡 Enhancements 💡

- Do not drop zero trace/span id spans in the jaeger conversion (#7946)

## Unreleased

### 💡 Enhancements 💡

- `dynatraceexporter`: Validate QueueSettings and perform config validation in Validate() instead (#8020)
<<<<<<< HEAD
- `sapmexporter`: Add validation for `sending_queue` setting (#8023)
=======
- `signalfxexporter`: Add validation for `sending_queue` setting (#8026)
>>>>>>> dde2b42f

### 🛑 Breaking changes 🛑

### 🚩 Deprecations 🚩

### 🧰 Bug fixes 🧰

### 🚀 New components 🚀

## v0.45.1

### 💡 Enhancements 💡

- `sumologicexporter`: Move validation to Config (#7936)
- `elasticsearchexporter`: Fix crash with batch processor (#7953).
- `splunkhecexporter`: Batch metrics payloads (#7760)
- `tanzuobservabilityexporter`: Add internal SDK metric tag (#7826)
- `hostreceiver/processscraper`: Migrate the scraper to the mdatagen metrics builder (#7287)

### 🧰 Bug fixes 🧰

- `awsprometheusremotewriteexporter`: fix dependencies issue (#7963)

### 🚀 New components 🚀

- `awsfirehose` receiver: Add AWS Kinesis Data Firehose Receiver (#7918)

## v0.45.0

### 💡 Enhancements 💡

- `hostreceiver/filesystemscraper`: Migrate the scraper to the mdatagen metrics builder (#7772)
- `hostreceiver/memoryscraper`: Migrate the scraper to the mdatagen metrics builder (#7312)
- `lokiexporter`: Use record attributes as log labels (#7569)
- `routingprocessor`: Do not err on failure to build exporters (#7423)
- `apachereceiver`: Update to mdatagen v2 (#7573)
- `datadogexporter`: Don't send host metadata if hostname is empty (#7426)
- `datadogexporter`: Add insecure_skip_verify flag to configuration (#7422)
- `coralogixexporter`: Update readme (#7785)
- `awscloudwatchlogsexporter`: Remove name from aws cloudwatch logs exporter (#7554)
- `hostreceiver/memoryscraper`: Add memory.utilization (#6221)
- `awskinesisexporter`: Add Queue Config Validation AWS Kinesis Exporter (#7835)
- `elasticsearchexporter`: Remove usage of deprecated LogRecord.Name field (#7829).
- `loadbalancingexporter`: Allow non-exist hostname on startup (#7935)
- `datadogexporter`: Use exact sum, count and average on Datadog distributions (#7830)
- `storage/filestorage`: add optional compaction to filestorage (#7768)

### 🛑 Breaking changes 🛑

- Use go mod compat, drops support for reproducibility with go 1.16 (#7915)
- `apachereceiver`: Update instrumentation library name from `otel/apache` to `otelcol/apache` (#7754)
- `pkg/translator/prometheusremotewrite`: Cleanup prw translator public functions (#7776)
- `prometheusreceiver`: The OpenCensus-based metric conversion pipeline has 
  been removed.
  - The `receiver.prometheus.OTLPDirect` feature gate has been removed as 
    the direct pipeline is the only remaining pipeline.
- `translator/jaeger`: Cleanup jaeger translator function names (#7775)
  - Deprecate old funcs with Internal word.

### 🚩 Deprecations 🚩

- Deprecated log_names setting from filter processor. (#7552)

### 🧰 Bug fixes 🧰

 - `tailsamplingprocessor`: "And" policy only works as a sub policy under a composite policy (#7590) 
 - `prometheusreceiver`: Correctly map description and units when converting
  Prometheus metadata directly to pdata. (#7748)
 - `sumologicexporter`: fix exporter panics on malformed histogram (#7548)
- `awsecscontainermetrics`: CPU Reserved is now 1024/vCPU for ECS Container Insights (#6734)

### 🚀 New components 🚀

- `clickhouse` exporter: Add ClickHouse Exporter (#6907)
- `pkg/translator/signalfx`: Extract signalfx to metrics conversion in a separate package (#7778)
  - Extract FromMetrics to SignalFx translator package (#7823)

## v0.44.0

### 💡 Enhancements 💡

- `dynatraceexporter`: Write error logs using plugin logger (#7360)
- `dynatraceexporter`: Fix docs for TLS settings (#7568)
- `tanzuobservabilityexporter`: Turn on metrics exporter (#7281)
- `attributesprocessor` `resourceprocessor`: Add `from_context` value source
- `resourcedetectionprocessor`: check cluster config to verify resource is on aws for eks resources (#7186)
- `awscloudwatchlogsexporter`: enable awscloudwatchlogsexporter which accepts and exports log data (#7297)
- `translator/prometheusremotewrite`: add a new module to help translate data from OTLP to Prometheus Remote Write (#7240)
- `azuremonitorexporter`: In addition to traces, export logs to Azure Application Insights (#7403)
- `jmxreceiver`: Added `additional_jars` configuration option to launch JMX Metric Gatherer JAR with extended `CLASSPATH` (#7378)
- `awscontainerinsightreceiver`: add full pod name when configured to AWS Container Insights Receiver (#7415)
- `hostreceiver/loadscraper`: Migrate the scraper to the mdatagen metrics builder (#7288)
- `awsecscontainermetricsreceiver`: Rename attributes to follow semantic conventions (#7425)
- `datadogexporter`: Always map conventional attributes to tags (#7185)
- `mysqlreceiver`: Add golden files for integration test (#7303)
- `nginxreceiver`: Standardize integration test (#7515)
- `mysqlreceiver`: Update to use mdatagen v2 (#7507)
- `postgresqlreceiver`: Add integration tests (#7501)
- `apachereceiver`: Add integration test (#7517)
- `mysqlreceiver`: Use scrapererror to report errors (#7513)
- `postgresreceiver`: Update to mdatagen v2 (#7503)
- `nginxreceiver`: Update to mdatagen v2 (#7549)
- `datadogexporter`: Fix traces exporter's initialization log (#7564)
- `tailsamplingprocessor`: Add And sampling policy (#6910)
- `coralogixexporter`: Add Coralogix Exporter (#7383)
- `prometheusexecreceiver`: Add default value for `scrape_timeout` option (#7587)

### 🛑 Breaking changes 🛑

- `resourcedetectionprocessor`: Update `os.type` attribute values according to semantic conventions (#7544)

### 🧰 Bug fixes 🧰

- `resourcedetectionprocessor`: fix `meta` allow list excluding keys with nil values (#7424)
- `postgresqlreceiver`: Fix issue where empty metrics could be returned after failed connection (#7502)
- `resourcetotelemetry`: Ensure resource attributes are added to summary
  and exponential histogram data points. (#7523)

### 🚩 Deprecations 🚩

- Deprecated otel_to_hec_fields.name setting from splunkhec exporter. (#7560)

## v0.43.0

### 💡 Enhancements 💡

- `coralogixexporter`: First implementation of Coralogix Exporter (#6816)
- `cloudfoundryreceiver`: Enable Cloud Foundry client (#7060)
- `elasticsearchexporter`: add elasticsearchexporter to the components exporter list (#6002)
- `elasticsearchreceiver`: Add metric metadata (#6892)
- `elasticsearchreceiver`: Use same metrics as JMX receiver for JVM metrics (#7160)
- `elasticsearchreceiver`: Implement scraping logic (#7174)
- `datadogexporter`: Add http.status_code tag to trace stats (#6889)
- `datadogexporter`: Add configuration option to use OTel span name into the Datatog resource name (#6611)
- `mongodbreceiver`: Add initial client code to the component (#7125)
- `tanzuobservabilityexporter`: Support delta histograms (#6897)
- `awscloudwatchlogsexporter`: Use cwlogs package to export logs (#7152)
- `mysqlreceiver`: Add the receiver to available components (#7078)
- `tanzuobservabilityexporter`: Documentation for the memory_limiter configuration (#7164)
- `dynatraceexporter`: Do not shut down exporter when metrics ingest module is temporarily unavailable (#7161)
- `mongodbreceiver`: Add metric metadata (#7163)
- `mongodbreceiver`: Add metric scraping (#7175)
- `postgresqlreceiver`: add the receiver to available components (#7079)
- `rabbitmqreceiver`: Add scraper logic (#7299)
- `tanzuobservability exporter`: Support summary metrics (#7121)
- `mongodbatlasreceiver`: Add retry and backoff to HTTP client (#6943)
- Use Jaeger gRPC instead of Thrift in the docker-compose example (#7243)
- `tanzuobservabilityexporter`: Support exponential histograms (#7127)
- `receiver_creator`: Log added and removed endpoint env structs (#7248)
- `prometheusreceiver`: Use the OTLP data conversion path by default. (#7282)
  - Use `--feature-gates=-receiver.prometheus.OTLPDirect` to re-enable the 
    OpenCensus conversion path.
- `extension/observers`: Correctly set image and tag on container endpoints (#7279)
- `tanzuobservabilityexporter`: Document how to enable memory_limiter (#7286)
- `hostreceiver/networkscraper`: Migrate the scraper to the mdatagen metrics builder (#7048)
- `hostmetricsreceiver`: Add MuteProcessNameError config flag to mute specific error reading process executable (#7176)
- `scrapertest`: Improve comparison logic (#7305)
- `hostmetricsreceiver`: add `cpu_average` option for load scraper to report the average cpu load (#6999)
- `scrapertest`: Add comparison option to ignore specific attributes (#6519)
- `tracegen`: Add option to pass in custom headers to export calls via command line (#7308)
- `tracegen`: Provide official container images (#7179)
- `scrapertest`: Add comparison function for pdata.Metrics (#7400)
- `prometheusremotewriteexporter` : Dropping the condition to replace _ with key_ as __ label is reserved and _ is not (#7112)

### 🛑 Breaking changes 🛑

- `tanzuobservabilityexporter`: Remove status.code
- `tanzuobservabilityexporter`: Use semantic conventions for status.message (#7126) 
- `k8sattributesprocessor`: Move `kube` and `observability` packages to `internal` folder (#7159)
- `k8sattributesprocessor`: Unexport processor `Option`s (#7311)
- `zookeeperreceiver`: Refactored metrics to have correct units, types, and combined some metrics via attributes. (#7280)
- `prometheusremotewriteexporter`: `PRWExporter` struct and `NewPRWExporter()`
  function are now unexported. (#TBD)
- `newrelicexporter` marked as deprecated (#7284)

### 🚀 New components 🚀

- `rabbitmqreceiver`: Establish codebase for RabbitMQ metrics receiver (#7239)
- Add `basicauth` extension (#7167)
- `k8seventsreceiver`: Implement core logic (#6885)

### 🧰 Bug fixes 🧰

- `k8sattributeprocessor`: Parse IP out of net.Addr to correctly tag k8s.pod.ip (#7077)
- `k8sattributeprocessor`: Process IP correctly for net.Addr instances that are not typed (#7133)
- `mdatagen`: Fix validation of `enabled` field in metadata.yaml (#7166)
- `elasticsearch`: Fix timestamp for each metric being startup time (#7255)
- `prometheusremotewriteexporter`: Fix index out of range panic caused by expiring metrics (#7149)
- `resourcedetection`: Log the error when checking for ec2metadata availability (#7296) 

## v0.42.0

### 💡 Enhancements 💡

- `couchbasereceiver`: Add couchbase client (#7122)
- `couchdbreceiver`: Add couchdb scraper (#7131)
- `couchdbreceiver`: Add couchdb client (#6880)
- `elasticsearchreceiver`: Implement scraper client (#7019)
- `couchdbreceiver`: Add metadata metrics (#6878)
- `prometheusremotewriteexporter`: Handling Staleness flag from OTLP (#6679)
- `prometheusexporter`: Handling Staleness flag from OTLP (#6805)
- `prometheusreceiver`: Set OTLP no-data-present flag for stale scraped metrics. (#7043)
- `mysqlreceiver`: Add Integration test (#6916)
- `datadogexporter`: Add compatibility with ECS Fargate semantic conventions (#6670)
- `k8s_observer`: discover k8s.node endpoints (#6820)
- `redisreceiver`: Add missing description fields to keyspace metrics (#6940)
- `redisreceiver`: Set start timestamp uniformly for gauge and sum metrics (#6941)
- `kafkaexporter`: Allow controlling Kafka acknowledgment behaviour  (#6301)
- `lokiexporter`: Log the first part of the http body on failed pushes to loki (#6946)
- `resourcedetectionprocessor`: add the [consul](https://www.consul.io/) detector (#6382)
- `awsemfexporter`: refactor cw_client logic into separate `cwlogs` package (#7072)
- `prometheusexporter`: Dropping the condition to replace _ with key_ as __ label is reserved and _ is not (#7506)


### 🛑 Breaking changes 🛑

- `memcachedreceiver`: Update metric names (#6594)
- `memcachedreceiver`: Fix some metric units and value types (#6895)
- `sapm` receiver: Use Jaeger status values instead of OpenCensus (#6682)
- `jaeger` receiver/exporter: Parse/set Jaeger status with OTel spec values (#6682)
- `awsecscontainermetricsreceiver`: remove tag from `container.image.name` (#6436)
- `k8sclusterreceiver`: remove tag from `container.image.name` (#6436)

### 🚀 New components 🚀

- `ecs_task_observer`: Discover running containers in AWS ECS tasks (#6894)
- `mongodbreceiver`: Establish codebase for MongoDB metrics receiver (#6972)
- `couchbasereceiver`: Establish codebase for Couchbase metrics receiver (#7046)
- `dbstorage`: New experimental dbstorage extension (#7061)

### 🧰 Bug fixes 🧰

- `ecstaskobserver`: Fix "Incorrect conversion between integer types" security issue (#6939)
- Fix typo in "direction" metrics attribute description (#6949)
- `zookeeperreceiver`: Fix issue where receiver could panic during shutdown (#7020)
- `prometheusreceiver`: Fix metadata fetching when metrics differ by trimmable suffixes (#6932)
- Sanitize URLs being logged (#7021)
- `prometheusreceiver`: Fix start time tracking for long scrape intervals (#7053)
- `signalfxexporter`: Don't use syscall to avoid compilation errors on some platforms (#7062)
- `tailsamplingprocessor`: Add support for new policies as composite sub-policies (#6975)

### 💡 Enhancements 💡

- `lokiexporter`: add complete log record to body (#6619)
- `k8sclusterreceiver` add `container.image.tag` attribute (#6436)
- `spanmetricproccessor`: use an LRU cache for the cached Dimensions key-value pairs (#2179)
- `skywalkingexporter`: add skywalking metrics exporter (#6528)
- `deltatorateprocessor`: add int counter support (#6982)
- `filestorageextension`: document default values (#7022)
- `redisreceiver`: Migrate the scraper to the mdatagen metrics builder (#6938)  

## v0.41.0

### 🛑 Breaking changes 🛑

- None

### 🚀 New components 🚀

- `asapauthextension` (#6627)
- `mongodbatlasreceiver` (#6367)

### 🧰 Bug fixes 🧰

- `filestorageextension`: fix panic when configured directory cannot be accessed (#6103)
- `hostmetricsreceiver`: fix set of attributes for system.cpu.time metric (#6422)
- `k8sobserver`: only record pod endpoints for running pods (#5878)
- `mongodbatlasreceiver`: fix attributes fields in metadata.yaml (#6440)
- `prometheusexecreceiver`: command line processing on Windows (#6145)
- `spanmetricsprocessor`: fix exemplars support (#6140)
-  Remap arm64 to aarch64 on rpm/deb packages (#6635)

### 💡 Enhancements 💡

- `datadogexporter`: do not use attribute localhost-like hostnames (#6477)
- `datadogexporter`: retry per network call (#6412)
- `datadogexporter`: take hostname into account for cache (#6223)
- `exporter/lokiexporter`: adding a feature for loki exporter to encode JSON for log entry (#5846)
- `googlecloudspannerreceiver`: added fallback to ADC for database connections. (#6629)
- `googlecloudspannerreceiver`: added parsing only distinct items for sample lock request label. (#6514)
- `googlecloudspannerreceiver`: added request tag label to metadata config for top query stats. (#6475)
- `googlecloudspannerreceiver`: added sample lock requests label to the top lock stats metrics. (#6466)
- `googlecloudspannerreceiver`: added transaction tag label to metadata config for top transaction stats. (#6433)
- `groupbyattrsprocessor`: added support for metrics signal (#6248)
- `hostmetricsreceiver`: ensure SchemaURL is set (#6482)
- `kubeletstatsreceiver`: add support for read-only kubelet endpoint (#6488)
- `mysqlreceiver`: enable native authentication (#6628)
- `mysqlreceiver`: remove requirement for password on MySQL (#6479)
- `receiver/prometheusreceiver`: do not add host.name to metrics from localhost/unspecified targets (#6476)
- `spanmetricsprocessor`: add setStatus operation (#5886)
- `splunkhecexporter`: remove duplication of host.name attribute (#6527)
- `tanzuobservabilityexporter`: add consumer for sum metrics. (#6385)
- Update log-collection library to v0.23.0 (#6593)

## v0.40.0

### 🛑 Breaking changes 🛑

- `tencentcloudlogserviceexporter`: change `Endpoint` to `Region` to simplify configuration (#6135)

### 🚀 New components 🚀

- Add `memcached` receiver (#5839)

### 🧰 Bug fixes 🧰

- Fix token passthrough for HEC (#5435)
- `datadogexporter`: Fix missing resource attributes default mapping when resource_attributes_as_tags: false (#6359)
- `tanzuobservabilityexporter`: Log and report missing metric values. (#5835)
- `mongodbatlasreceiver`: Fix metrics metadata (#6395)

### 💡 Enhancements 💡

- `awsprometheusremotewrite` exporter: Improve error message when failing to sign request
- `mongodbatlas`: add metrics (#5921)
- `healthcheckextension`: Add path option (#6111)
- Set unprivileged user to container image (#6380)
- `k8sclusterreceiver`: Add allocatable type of metrics (#6113)
- `observiqexporter`: Allow Dialer timeout to be configured (#5906)
- `routingprocessor`: remove broken debug log fields (#6373)
- `prometheusremotewriteexporter`: Add exemplars support (#5578) 
- `fluentforwardreceiver`: Convert attributes with nil value to AttributeValueTypeEmpty (#6630)

## v0.39.0

### 🛑 Breaking changes 🛑

- `httpdreceiver` renamed to `apachereceiver` to match industry standards (#6207)
- `tencentcloudlogserviceexporter` change `Endpoint` to `Region` to simplify configuration (#6135)

### 🚀 New components 🚀

- Add `postgresqlreceiver` config and factory (#6153)
- Add TencentCloud LogService exporter `tencentcloudlogserviceexporter` (#5722)
- Restore `jaegerthrifthttpexporter` (#5666)
- Add `skywalkingexporter` (#5690, #6114)

### 🧰 Bug fixes 🧰

- `datadogexporter`: Improve cumulative metrics reset detection using `StartTimestamp` (#6120)
- `mysqlreceiver`: Address issues in shutdown function (#6239)
- `tailsamplingprocessor`: End go routines during shutdown (#5693)
- `googlecloudexporter`: Update google cloud exporter to correctly close the metric exporter (#5990)
- `statsdreceiver`: Fix the summary point calculation (#6155)
- `datadogexporter` Correct default value for `send_count_sum_metrics` (#6130)

### 💡 Enhancements 💡

- `datadogexporter`: Increase default timeout to 15 seconds (#6131)
- `googlecloudspannerreceiver`: Added metrics cardinality handling for Google Cloud Spanner receiver (#5981, #6148, #6229)
- `mysqlreceiver`: Mysql add support for different protocols (#6138)
- `bearertokenauthextension`: Added support of Bearer Auth for HTTP Exporters (#5962)
- `awsxrayexporter`: Fallback to rpc.method for segment operation when aws.operation missing (#6231)
- `healthcheckextension`: Add new health check feature for collector pipeline (#5643)
- `datadogexporter`: Always add current hostname (#5967)
- `k8sattributesprocessor`: Add code to fetch all annotations and labels by specifying key regex (#5780)
- `datadogexporter`: Do not rely on collector to resolve envvar when possible to resolve them (#6122)
- `datadogexporter`: Add container tags to attributes package (#6086)
- `datadogexporter`: Preserve original TraceID (#6158)
- `prometheusreceiver`: Enhance prometheus receiver logger to determine errors, test real e2e usage (#5870)
- `awsxrayexporter`: Added support for AWS AppRunner origin (#6141)

## v0.38.0

### 🛑 Breaking changes 🛑

- `datadogexporter` Make distributions the default histogram export option. (#5885)
- `redisreceiver` Update Redis receiver's metric names. (#5837)
- Remove `scraperhelper` from contrib, use the core version. (#5826)

### 🚀 New components 🚀

- `googlecloudspannerreceiver` Added implementation of Google Cloud Spanner receiver. (#5727)
- `awsxrayproxy` Wire up awsxrayproxy extension. (#5747)
- `awscontainerinsightreceiver` Enable AWS Container Insight receiver. (#5960)

### 🧰 Bug fixes 🧰

- `statsdreceiver`: fix start timestamp / temporality for counters. (#5714)
- Fix security issue related to github.com/tidwall/gjson. (#5936)
- `datadogexporter` Fix cumulative histogram handling in distributions mode (#5867)
- `datadogexporter` Skip nil sketches (#5925)

### 💡 Enhancements 💡

- Extend `kafkareceiver` configuration capabilities. (#5677)
- Convert `mongodbatlas` receiver to use scraperhelper. (#5827)
- Convert `dockerstats` receiver to use scraperhelper. (#5825)
- Convert `podman` receiver to use scraperhelper. (#5822)
- Convert `redisreceiver` to use scraperhelper. (#5796)
- Convert `kubeletstats` receiver to use scraperhelper. (#5821)
- `googlecloudspannerreceiver` Migrated Google Cloud Spanner receiver to scraper approach. (#5868)
- `datadogexporter` Use a `Consumer` interface for decoupling from zorkian's package. (#5315)
- `mdatagen` - Add support for extended metric descriptions (#5688)
- `signalfxexporter` Log datapoints option. (#5689)
- `cumulativetodeltaprocessor`: Update cumulative to delta. (#5772)
- Update configuration default values in log receivers docs. (#5840)
- `fluentforwardreceiver`: support more complex fluent-bit objects. (#5676)
- `datadogexporter` Remove spammy logging. (#5856)
- `datadogexporter` Remove obsolete report_buckets config. (#5858)
- Improve performance of metric expression matcher. (#5864)
- `tanzuobservabilityexporter` Introduce metricsConsumer and gaugeMetricConsumer. (#5426)
- `awsxrayexporter` rpc.system has priority to determine aws namespace. (#5833)
- `tailsamplingprocessor` Add support for composite sampling policy to the tailsampler. (#4958)
- `kafkaexporter` Add support for AWS_MSK_IAM SASL Auth (#5763)
- Refactor the client Authenticators  for the new "ClientAuthenticator" interfaces (#5905)
- `mongodbatlasreceiver` Add client wrapper for MongoDB Atlas support (#5386)
- `redisreceiver` Update Redis config options (#5861)
- `routingprocessor`: allow routing for all signals (#5869)
- `extension/observer/docker` add ListAndWatch to observer (#5851)

## v0.37.1

### 🧰 Bug fixes 🧰

- Fixes a problem with v0.37.0 which contained dependencies on v0.36.0 components. They should have been updated to v0.37.0.

## v0.37.0

### 🚀 New components 🚀

- [`journald` receiver](https://github.com/open-telemetry/opentelemetry-collector-contrib/tree/main/receiver/journaldreceiver) to parse Journald events from systemd journal using the [opentelemetry-log-collection](https://github.com/open-telemetry/opentelemetry-log-collection) library

### 🛑 Breaking changes 🛑

- Remove squash on configtls.TLSClientSetting for splunkhecexporter (#5541)
- Remove squash on configtls.TLSClientSetting for elastic components (#5539)
- Remove squash on configtls.TLSClientSetting for observiqexporter (#5540)
- Remove squash on configtls.TLSClientSetting for AWS components (#5454)
- Move `k8sprocessor` to `k8sattributesprocessor`.
- Rename `k8s_tagger` configuration `k8sattributes`.
- filelog receiver: use empty value for `SeverityText` field instead of `"Undefined"` (#5423)
- Rename `configparser.ConfigMap` to `config.Map`
- Rename `pdata.AggregationTemporality*` to `pdata.MetricAggregationTemporality*`
- Remove deprecated `batchpertrace` package/module (#5380)

### 💡 Enhancements 💡

- `k8sattributes` processor: add container metadata enrichment (#5467, #5572)
- `resourcedetection` processor: Add an option to force using hostname instead of FQDN (#5064)
- `dockerstats` receiver: Move docker client into new shared `internal/docker` (#4702)
- `spanmetrics` processor:
  - Add exemplars to metrics (#5263)
  - Support resource attributes in metrics dimensions (#4624)
- `filter` processor:
  - Add log filtering by `regexp` type filters (#5237)
  - Add record level log filtering (#5418)
- `dynatrace` exporter: Handle non-gauge data types (#5056)
- `datadog` exporter:
  - Add support for exporting histograms as sketches (#5082)
  - Scrub sensitive information from errors (#5575)
  - Add option to send instrumentation library metadata tags with metrics (#5431)
- `podman` receiver: Add `api_version`, `ssh_key`, and `ssh_passphrase` config options (#5430)
- `signalfx` exporter:
  - Add `max_connections` config option (#5432)
  - Add dimension name to log when value > 256 chars (#5258)
  - Discourage setting of endpoint path (#4851)
- `kubeletstats` receiver: Convert to pdata instead of using OpenCensus (#5458)
- `tailsampling` processor: Add `invert_match` config option to `string_attribute` policy (#4393)
- `awsemf` exporter: Add a feature flag in UserAgent for AWS backend to monitor the adoptions (#5178)
- `splunkhec` exporter: Handle explicitly NaN and Inf values (#5581)
- `hostmetrics` receiver:
  - Collect more process states in processes scraper (#4856)
  - Add device label to paging scraper (#4854)
- `awskinesis` exporter: Extend to allow for dynamic export types (#5440)

### 🧰 Bug fixes 🧰

- `datadog` exporter:
  - Fix tags on summary and bucket metrics (#5416)
  - Fix cache key generation for cumulative metrics (#5417)
- `resourcedetection` processor: Fix failure to start collector if at least one detector returns an error (#5242)
- `prometheus` exporter: Do not record obsreport calls (#5438)
- `prometheus` receiver: Metric type fixes to match Prometheus functionality (#4865)
- `sentry` exporter: Fix sentry tracing (#4320)
- `statsd` receiver: Set quantiles for metrics (#5647)

## v0.36.0

### 🛑 Breaking changes 🛑

- `filter` processor: The configs for `logs` filter processor have been changed to be consistent with the `metrics` filter processor. (#4895)
- `splunk_hec` receiver: 
  - `source_key`, `sourcetype_key`, `host_key` and `index_key` have now moved under `hec_metadata_to_otel_attrs` (#4726)
  - `path` field on splunkhecreceiver configuration is removed: We removed the `path` attribute as any request going to the Splunk HEC receiver port should be accepted, and added the `raw_path` field to explicitly map the path accepting raw HEC data. (#4951)
- feat(dynatrace): tags is deprecated in favor of default_dimensions (#5055)

### 💡 Enhancements 💡

- `filter` processor: Add ability to `include` logs based on resource attributes in addition to excluding logs based on resource attributes for strict matching. (#4895)
- `kubelet` API: Add ability to create an empty CertPool when the system run environment is windows
- `JMX` receiver: Allow JMX receiver logging level to be configured (#4898)
- `datadog` exporter: Export histograms as in OpenMetrics Datadog check (#5065)
- `dockerstats` receiver: Set Schema URL (#5239)
- Rename memorylimiter -> memorylimiterprocessor (#5262)
- `awskinesis` exporter: Refactor AWS kinesis exporter to be synchronous  (#5248)

## v0.35.0

### 🛑 Breaking changes 🛑

- Rename configparser.Parser to configparser.ConfigMap (#5070)
- Rename TelemetryCreateSettings -> TelemetrySettings (#5169)

### 💡 Enhancements 💡

- chore: update influxdb exporter and receiver (#5058)
- chore(dynatrace): use payload limit from api constants (#5077)
- Add documentation for filelog's new force_flush_period parameter (#5066)
- Reuse the gzip reader with a sync.Pool (#5145)
- Add a trace observer when splunkhecreceiver is used for logs (#5063)
- Remove usage of deprecated pdata.AttributeValueMapToMap (#5174)
- Podman Stats Receiver: Receiver and Metrics implementation (#4577)

### 🧰 Bug fixes 🧰

- Use staleness markers generated by prometheus, rather than making our own (#5062)
- `datadogexporter` exporter: skip NaN and infinite values (#5053)

## v0.34.0

### 🚀 New components 🚀

- [`cumulativetodelta` processor](https://github.com/open-telemetry/opentelemetry-collector-contrib/tree/main/processor/cumulativetodeltaprocessor) to convert cumulative sum metrics to cumulative delta

- [`file` exporter](https://github.com/open-telemetry/opentelemetry-collector-contrib/tree/main/exporter/fileexporter) from core repository ([#3474](https://github.com/open-telemetry/opentelemetry-collector/issues/3474))
- [`jaeger` exporter](https://github.com/open-telemetry/opentelemetry-collector-contrib/tree/main/exporter/jaegerexporter) from core repository ([#3474](https://github.com/open-telemetry/opentelemetry-collector/issues/3474))
- [`kafka` exporter](https://github.com/open-telemetry/opentelemetry-collector-contrib/tree/main/exporter/kafkaexporter) from core repository ([#3474](https://github.com/open-telemetry/opentelemetry-collector/issues/3474))
- [`opencensus` exporter](https://github.com/open-telemetry/opentelemetry-collector-contrib/tree/main/exporter/opencensusexporter) from core repository ([#3474](https://github.com/open-telemetry/opentelemetry-collector/issues/3474))
- [`prometheus` exporter](https://github.com/open-telemetry/opentelemetry-collector-contrib/tree/main/exporter/prometheusexporter) from core repository ([#3474](https://github.com/open-telemetry/opentelemetry-collector/issues/3474))
- [`prometheusremotewrite` exporter](https://github.com/open-telemetry/opentelemetry-collector-contrib/tree/main/exporter/prometheusremotewriteexporter) from core repository ([#3474](https://github.com/open-telemetry/opentelemetry-collector/issues/3474))
- [`zipkin` exporter](https://github.com/open-telemetry/opentelemetry-collector-contrib/tree/main/exporter/zipkinexporter) from core repository ([#3474](https://github.com/open-telemetry/opentelemetry-collector/issues/3474))
- [`attribute` processor](https://github.com/open-telemetry/opentelemetry-collector-contrib/tree/main/processor/attributeprocessor) from core repository ([#3474](https://github.com/open-telemetry/opentelemetry-collector/issues/3474))
- [`filter` processor](https://github.com/open-telemetry/opentelemetry-collector-contrib/tree/main/processor/filterprocessor) from core repository ([#3474](https://github.com/open-telemetry/opentelemetry-collector/issues/3474))
- [`probabilisticsampler` processor](https://github.com/open-telemetry/opentelemetry-collector-contrib/tree/main/processor/probabilisticsamplerprocessor) from core repository ([#3474](https://github.com/open-telemetry/opentelemetry-collector/issues/3474))
- [`resource` processor](https://github.com/open-telemetry/opentelemetry-collector-contrib/tree/main/processor/resourceprocessor) from core repository ([#3474](https://github.com/open-telemetry/opentelemetry-collector/issues/3474))
- [`span` processor](https://github.com/open-telemetry/opentelemetry-collector-contrib/tree/main/processor/spanprocessor) from core repository ([#3474](https://github.com/open-telemetry/opentelemetry-collector/issues/3474))
- [`hostmetrics` receiver](https://github.com/open-telemetry/opentelemetry-collector-contrib/tree/main/receiver/hostmetricsreceiver) from core repository ([#3474](https://github.com/open-telemetry/opentelemetry-collector/issues/3474))
- [`jaeger` receiver](https://github.com/open-telemetry/opentelemetry-collector-contrib/tree/main/receiver/jaegerreceiver) from core repository ([#3474](https://github.com/open-telemetry/opentelemetry-collector/issues/3474))
- [`kafka` receiver](https://github.com/open-telemetry/opentelemetry-collector-contrib/tree/main/receiver/kafkareceiver) from core repository ([#3474](https://github.com/open-telemetry/opentelemetry-collector/issues/3474))
- [`opencensus` receiver](https://github.com/open-telemetry/opentelemetry-collector-contrib/tree/main/receiver/opencensusreceiver) from core repository ([#3474](https://github.com/open-telemetry/opentelemetry-collector/issues/3474))
- [`prometheus` receiver](https://github.com/open-telemetry/opentelemetry-collector-contrib/tree/main/receiver/prometheusreceiver) from core repository ([#3474](https://github.com/open-telemetry/opentelemetry-collector/issues/3474))
- [`zipkin` receiver](https://github.com/open-telemetry/opentelemetry-collector-contrib/tree/main/receiver/zipkinreceiver) from core repository ([#3474](https://github.com/open-telemetry/opentelemetry-collector/issues/3474))
- [`bearertokenauth` extension](https://github.com/open-telemetry/opentelemetry-collector-contrib/tree/main/extension/bearertokenauthextension) from core repository ([#3474](https://github.com/open-telemetry/opentelemetry-collector/issues/3474))
- [`healthcheck` extension](https://github.com/open-telemetry/opentelemetry-collector-contrib/tree/main/extension/healthcheckextension) from core repository ([#3474](https://github.com/open-telemetry/opentelemetry-collector/issues/3474))
- [`oidcauth` extension](https://github.com/open-telemetry/opentelemetry-collector-contrib/tree/main/extension/oidcauthextension) from core repository ([#3474](https://github.com/open-telemetry/opentelemetry-collector/issues/3474))
- [`pprof` extension](https://github.com/open-telemetry/opentelemetry-collector-contrib/tree/main/extension/pprofextension) from core repository ([#3474](https://github.com/open-telemetry/opentelemetry-collector/issues/3474))
- [`testbed`](https://github.com/open-telemetry/opentelemetry-collector-contrib/tree/main/testbed) from core repository ([#3474](https://github.com/open-telemetry/opentelemetry-collector/issues/3474))

### 💡 Enhancements 💡

- `tailsampling` processor: Add new policy `probabilistic` (#3876)

## v0.33.0

# 🎉 OpenTelemetry Collector Contrib v0.33.0 (Beta) 🎉

The OpenTelemetry Collector Contrib contains everything in the [opentelemetry-collector release](https://github.com/open-telemetry/opentelemetry-collector/releases/tag/v0.32.0) (be sure to check the release notes here as well!). Check out the [Getting Started Guide](https://opentelemetry.io/docs/collector/getting-started/) for deployment and configuration information.

### 🚀 New components 🚀

- [`cumulativetodelta` processor](https://github.com/open-telemetry/opentelemetry-collector-contrib/tree/main/processor/cumulativetodeltaprocessor) to convert cumulative sum metrics to cumulative delta

### 💡 Enhancements 💡

- Collector contrib has now full support for metrics proto v0.9.0.

## v0.32.0

# 🎉 OpenTelemetry Collector Contrib v0.32.0 (Beta) 🎉

This release is marked as "bad" since the metrics pipelines will produce bad data.

- See https://github.com/open-telemetry/opentelemetry-collector/issues/3824

The OpenTelemetry Collector Contrib contains everything in the [opentelemetry-collector release](https://github.com/open-telemetry/opentelemetry-collector/releases/tag/v0.32.0) (be sure to check the release notes here as well!). Check out the [Getting Started Guide](https://opentelemetry.io/docs/collector/getting-started/) for deployment and configuration information.

### 🛑 Breaking changes 🛑

- `splunk_hec` receiver/exporter: `com.splunk.source` field is mapped to `source` field in Splunk instead of `service.name` (#4596)
- `redis` receiver: Move interval runner package to `internal/interval` (#4600)
- `datadog` exporter: Export summary count and sum as monotonic counts (#4605)

### 💡 Enhancements 💡

- `logzio` exporter:
  - New implementation of an in-memory queue to store traces, data compression with gzip, and queue configuration options (#4395)
  - Make `Hclog2ZapLogger` struct and methods private for public go api review (#4431)
- `newrelic` exporter (#4392):
  - Marked unsupported metric as permanent error
  - Force the interval to be valid even if 0
- `awsxray` exporter: Add PHP stacktrace parsing support (#4454)
- `file_storage` extension: Implementation of batch storage API (#4145)
- `datadog` exporter:
  - Skip sum metrics with no aggregation temporality (#4597)
  - Export delta sums as counts (#4609)
- `elasticsearch` exporter: Add dedot support (#4579)
- `signalfx` exporter: Add process metric to translation rules (#4598)
- `splunk_hec` exporter: Add profiling logs support (#4464)
- `awsemf` exporter: Replace logGroup and logStream pattern with metric labels (#4466)

### 🧰 Bug fixes 🧰

- `awsxray` exporter: Fix the origin on ECS/EKS/EB on EC2 cases (#4391)
- `splunk_hec` exporter: Prevent re-sending logs that were successfully sent (#4467)
- `signalfx` exporter: Prefix temporary metric translations (#4394)

## v0.31.0

# 🎉 OpenTelemetry Collector Contrib v0.31.0 (Beta) 🎉

The OpenTelemetry Collector Contrib contains everything in the [opentelemetry-collector release](https://github.com/open-telemetry/opentelemetry-collector/releases/tag/v0.31.0) (be sure to check the release notes here as well!). Check out the [Getting Started Guide](https://opentelemetry.io/docs/collector/getting-started/) for deployment and configuration information.

### 🛑 Breaking changes 🛑

- `influxdb` receiver: Removed `metrics_schema` config option (#4277)

### 💡 Enhancements 💡

- Update to OTLP 0.8.0:
  - Remove use of `IntHistogram` (#4276)
  - Update exporters/receivers for `NumberDataPoint`
- Remove use of deprecated `pdata` slice `Resize()` (#4203, #4208, #4209)
- `awsemf` exporter: Added the option to have a user who is sending metrics from EKS Fargate Container Insights to reformat them to look the same as insights from ECS so that they can be ingested by CloudWatch (#4130)
- `k8scluster` receiver: Support OpenShift cluster quota metrics (#4342)
- `newrelic` exporter (#4278):
  - Requests are now retry-able via configuration option (defaults to retries enabled). Permanent errors are not retried.
  - The exporter monitoring metrics now include an untagged summary metric for ease of use.
  - Improved error logging to include URLs that fail to post messages to New Relic.
- `datadog` exporter: Upscale trace stats when global sampling rate is set (#4213)

### 🧰 Bug fixes 🧰

- `statsd` receiver: Add option to set Counter to be monotonic (#4154)
- Fix `internal/stanza` severity mappings (#4315)
- `awsxray` exporter: Fix the wrong AWS env resource setting (#4384)
- `newrelic` exporter (#4278):
  - Configuration unmarshalling did not allow timeout value to be set to 0 in the endpoint specific section.
  - Request cancellation was not propagated via context into the http request.
  - The queued retry logger is set to a zap.Nop logger as intended.

## v0.30.0

# 🎉 OpenTelemetry Collector Contrib v0.30.0 (Beta) 🎉

The OpenTelemetry Collector Contrib contains everything in the [opentelemetry-collector release](https://github.com/open-telemetry/opentelemetry-collector/releases/tag/v0.30.0) (be sure to check the release notes here as well!). Check out the [Getting Started Guide](https://opentelemetry.io/docs/collector/getting-started/) for deployment and configuration information.

### 🚀 New components 🚀
- `oauth2clientauth` extension: ported from core (#3848)
- `metrics-generation` processor: is now enabled and available (#4047) 

### 🛑 Breaking changes 🛑

- Removed `jaegerthrifthttp` exporter (#4089) 

### 💡 Enhancements 💡

- `tailsampling` processor:
  - Add new policy `status_code` (#3754)
  - Add new tail sampling processor policy: status_code (#3754)
- `awscontainerinsights` receiver:
  - Integrate components and fix bugs for EKS Container Insights (#3846) 
  - Add Cgroup to collect ECS instance metrics for container insights receiver #3875
- `spanmetrics` processor: Support sub-millisecond latency buckets (#4091) 
- `sentry` exporter: Add exception event capture in sentry (#3854)

## v0.29.0

# 🎉 OpenTelemetry Collector Contrib v0.29.0 (Beta) 🎉

The OpenTelemetry Collector Contrib contains everything in the [opentelemetry-collector release](https://github.com/open-telemetry/opentelemetry-collector/releases/tag/v0.29.0) (be sure to check the release notes here as well!). Check out the [Getting Started Guide](https://opentelemetry.io/docs/collector/getting-started/) for deployment and configuration information.

### 🛑 Breaking changes 🛑

- `redis` receiver (#3808)
  - removed configuration `service_name`. Use resource processor or `resource_attributes` setting if using `receivercreator`
  - removed `type` label and set instrumentation library name to `otelcol/redis` as other receivers do

### 💡 Enhancements 💡

- `tailsampling` processor:
  - Add new policy `latency` (#3750)
  - Add new policy `status_code` (#3754)
- `splunkhec` exporter: Include `trace_id` and `span_id` if set (#3850)
- `newrelic` exporter: Update instrumentation naming in accordance with otel spec (#3733)
- `sentry` exporter: Added support for insecure connection with Sentry (#3446)
- `k8s` processor:
  - Add namespace k8s tagger (#3384)
  - Add ignored pod names as config parameter (#3520)
- `awsemf` exporter: Add support for `TaskDefinitionFamily` placeholder on log stream name (#3755)
- `loki` exporter: Add resource attributes as Loki label (#3418)

### 🧰 Bug fixes 🧰

- `datadog` exporter:
  - Ensure top level spans are computed (#3786)
  - Update `env` clobbering behavior (#3851)
- `awsxray` exporter: Fixed filtered attribute translation (#3757)
- `splunkhec` exporter: Include trace and span id if set in log record (#3850)

## v0.28.0

# 🎉 OpenTelemetry Collector Contrib v0.28.0 (Beta) 🎉

The OpenTelemetry Collector Contrib contains everything in the [opentelemetry-collector release](https://github.com/open-telemetry/opentelemetry-collector/releases/tag/v0.28.0) (be sure to check the release notes here as well!). Check out the [Getting Started Guide](https://opentelemetry.io/docs/collector/getting-started/) for deployment and configuration information.

### 🚀 New components 🚀

- `humio` exporter to export data to Humio using JSON over the HTTP [Ingest API](https://docs.humio.com/reference/api/ingest/)
- `udplog` receiver to receives logs from udp using the [opentelemetry-log-collection](https://github.com/open-telemetry/opentelemetry-log-collection) library
- `tanzuobservability` exporter to send traces to [Tanzu Observability](https://tanzu.vmware.com/observability)

### 🛑 Breaking changes 🛑

- `f5cloud` exporter (#3509):
  - Renamed the config 'auth' field to 'f5cloud_auth'. This will prevent a config field name collision when [Support for Custom Exporter Authenticators as Extensions](https://github.com/open-telemetry/opentelemetry-collector/pull/3128) is ready to be integrated.

### 💡 Enhancements 💡

- Enabled Dependabot for Github Actions (#3543)
- Change obsreport helpers for receivers to use the new pattern created in Collector (#3439,#3443,#3449,#3504,#3521,#3548)
- `datadog` exporter:
  - Add logging for unknown or unsupported metric types (#3421)
  - Add collector version tag to internal health metrics (#3394)
  - Remove sublayer stats calc and mutex (#3531)
  - Deduplicate hosts for which we send running metrics (#3539)
  - Add support for summary datatype (#3660)
  - Add datadog span operation name remapping config option (#3444)
  - Update error formatting for error spans that are not exceptions (#3701)
- `nginx` receiver: Update the nginx metrics to more closely align with the conventions (#3420)
- `elasticsearch` exporter: Init JSON encoding support (#3101)
- `jmx` receiver:
  - Allow setting system properties (#3450)
  - Update tested JMX Metric Gatherer release (#3695)
- Refactor components for the Client Authentication Extensions (#3507)
- Remove redundant conversion calls (#3688)
- `storage` extension: Add a `Close` method to Client interface (#3506)
- `splunkhec` exporter: Add `metric_type` as key which maps to the type of the metric (#3696)
- `k8s` processor: Add semantic conventions to k8s-tagger for pod metadata (#3544)
- `kubeletstats` receiver: Refactor kubelet client to internal folder (#3698)
- `newrelic` exporter (#3690):
  - Updates the log level from error to debug when New Relic rate limiting occurs
  - Updates the sanitized api key that is reported via metrics
- `filestorage` extension: Add ability to specify name (#3703)
- `awsemf` exporter: Store the initial value for cumulative metrics (#3425)
- `awskinesis` exporter: Refactor to allow for extended types of encoding (#3655)
- `ecsobserver` extension:
  - Add task definition, ec2, and service fetcher (#3503)
  - Add exporter to convert task to target (#3333)

### 🧰 Bug fixes 🧰

- `awsemf` exporter: Remove delta adjustment from summaries by default (#3408)
- `alibabacloudlogservice` exporter: Sanitize labels for metrics (#3454)
- `statsd` receiver: Fix StatsD drop metrics tags when using summary as observer_type for timer/histogram (#3440)
- `awsxray` exporter: Restore setting of Throttle for HTTP throttle response (#3685)
- `awsxray` receiver: Fix quick start bug (#3653)
- `metricstransform` processor: Check all data points for matching metric label values (#3435)

## v0.27.0

# 🎉 OpenTelemetry Collector Contrib v0.27.0 (Beta) 🎉

The OpenTelemetry Collector Contrib contains everything in the [opentelemetry-collector release](https://github.com/open-telemetry/opentelemetry-collector/releases/tag/v0.27.0) (be sure to check the release notes here as well!). Check out the [Getting Started Guide](https://opentelemetry.io/docs/collector/getting-started/) for deployment and configuration information.

### 🚀 New components 🚀

- `tcplog` receiver to receive logs from tcp using the [opentelemetry-log-collection](https://github.com/open-telemetry/opentelemetry-log-collection) library
- `influxdb` receiver to accept metrics data as [InfluxDB Line Protocol](https://docs.influxdata.com/influxdb/v2.0/reference/syntax/line-protocol/)

### 💡 Enhancements 💡

- `splunkhec` exporter:
  - Include the response in returned 400 errors (#3338)
  - Map summary metrics to Splunk HEC metrics (#3344)
  - Add HEC telemetry (#3260)
- `newrelic` exporter: Include dropped attributes and events counts (#3187)
- `datadog` exporter:
  - Add Fargate task ARN to container tags (#3326)
  - Improve mappings for span kind dd span type (#3368)
- `signalfx` exporter: Add info log for host metadata properties update (#3343)
- `awsprometheusremotewrite` exporter: Add SDK and system information to User-Agent header (#3317)
- `metricstransform` processor: Add filtering capabilities matching metric label values for applying changes (#3201)
- `groupbytrace` processor: Added workers for queue processing (#2902)
- `resourcedetection` processor: Add docker detector (#2775)
- `tailsampling` processor: Support regex on span attribute filtering (#3335)

### 🧰 Bug fixes 🧰

- `datadog` exporter:
  - Update Datadog attributes to tags mapping (#3292)
  - Consistent `hostname` and default metrics behavior (#3286)
- `signalfx` exporter: Handle character limits on metric names and dimensions (#3328)
- `newrelic` exporter: Fix timestamp value for cumulative metrics (#3406)

## v0.26.0

# 🎉 OpenTelemetry Collector Contrib v0.26.0 (Beta) 🎉

The OpenTelemetry Collector Contrib contains everything in the [opentelemetry-collector release](https://github.com/open-telemetry/opentelemetry-collector/releases/tag/v0.26.0) (be sure to check the release notes here as well!). Check out the [Getting Started Guide](https://opentelemetry.io/docs/collector/getting-started/) for deployment and configuration information.

### 🚀 New components 🚀

- `influxdb` exporter to support sending tracing, metrics, and logging data to [InfluxDB](https://www.influxdata.com/products/)

### 🛑 Breaking changes 🛑

- `signalfx` exporter (#3207):
  - Additional metrics excluded by default by signalfx exporter
    - system.disk.io_time
    - system.disk.operation_time
    - system.disk.weighted_io_time
    - system.network.connections
    - system.processes.count
    - system.processes.created

### 💡 Enhancements 💡

- Add default config and systemd environment file support for DEB/RPM packages (#3123)
- Log errors on receiver start/stop failures (#3208)
- `newrelic` exporter: Update API key detection logic (#3212)
- `splunkhec` exporter:
  - Mark permanent errors to avoid futile retries (#3253)
  - Add TLS certs verification (#3204)
- `datadog` exporter:
  - Add env and tag name normalization to trace payloads (#3200)
  - add `ignore_resource`s configuration option (#3245)
- `jmx` receiver: Update for latest snapshot and header support (#3283)
- `awsxray` exporter: Added support for stack trace translation for .NET language (#3280)
- `statsd` receiver: Add timing/histogram for statsD receiver as OTLP summary (#3261)

### 🧰 Bug fixes 🧰

- `awsprometheusremotewrite` exporter:
  - Remove `sending_queue` (#3186)
  - Use the correct default for aws_auth.service (#3161)
  - Identify the Amazon Prometheus region from the endpoint (#3210)
  - Don't panic in case session can't be constructed (#3221)
- `datadog` exporter: Add max tag length (#3185)
- `sapm` exporter: Fix crash when passing the signalfx access token (#3294)
- `newrelic` exporter: Update error conditions (#3322)

## v0.25.0

# 🎉 OpenTelemetry Collector Contrib v0.25.0 (Beta) 🎉

The OpenTelemetry Collector Contrib contains everything in the [opentelemetry-collector release](https://github.com/open-telemetry/opentelemetry-collector/releases/tag/v0.25.0) (be sure to check the release notes here as well!). Check out the [Getting Started Guide](https://opentelemetry.io/docs/collector/getting-started/) for deployment and configuration information.

### 🚀 New components 🚀

- `kafkametricsreceiver` new receiver component for collecting metrics about a kafka cluster - primarily lag and offset. [configuration instructions](receiver/kafkametricsreceiver/README.md)
- `file_storage` extension to read and write data to the local file system (#3087)

### 🛑 Breaking changes 🛑

- `newrelic` exporter (#3091):
  - Removal of common attributes (use opentelemetry collector resource processor to add attributes)
  - Drop support for cumulative metrics being sent to New Relic via a collector

### 💡 Enhancements 💡

- Update `opentelemetry-log-collection` to v0.17.0 for log receivers (#3017)
- `datadog` exporter:
  - Add `peer.service` priority instead of `service.name` (#2817)
  - Improve support of semantic conventions for K8s, Azure and ECS (#2623)
- Improve and batch logs translation for stanza (#2892)
- `statsd` receiver: Add timing/histogram as OTLP gauge (#2973)
- `honeycomb` exporter: Add Retry and Queue settings (#2714)
- `resourcedetection` processor:
  - Add AKS resource detector (#3035)
  - Use conventions package constants for ECS detector (#3171)
- `sumologic` exporter: Add graphite format (#2695)
- Add trace attributes to the log entry for stanza (#3018)
- `splunk_hec` exporter: Send log record name as part of the HEC log event (#3119)
- `newrelic` exporter (#3091):
  - Add support for logs
  - Performance improvements
  - Optimizations to the New Relic payload to reduce payload size
  - Metrics generated for monitoring the exporter
  - Insert Key vs License keys are auto-detected in some cases
  - Collector version information is properly extracted via the application start info parameters

### 🧰 Bug fixes 🧰

- `splunk_hec` exporter: Fix sending log payload with missing the GZIP footer (#3032)
- `awsxray` exporter: Remove propagation of error on shutdown (#2999)
- `resourcedetection` processor:
  - Correctly report DRAGONFLYBSD value (#3100)
  - Fallback to `os.Hostname` when FQDN is not available (#3099)
- `httpforwarder` extension: Do not report ErrServerClosed when shutting down the service (#3173)
- `collectd` receiver: Do not report ErrServerClosed when shutting down the service (#3178)

## v0.24.0

# 🎉 OpenTelemetry Collector Contrib v0.24.0 (Beta) 🎉

The OpenTelemetry Collector Contrib contains everything in the [opentelemetry-collector release](https://github.com/open-telemetry/opentelemetry-collector/releases/tag/v0.24.0) (be sure to check the release notes here as well!). Check out the [Getting Started Guide](https://opentelemetry.io/docs/collector/getting-started/) for deployment and configuration information.

### 🚀 New components 🚀

- `fluentbit` extension and `fluentforward` receiver moved from opentelemetry-collector

### 💡 Enhancements 💡

- Check `NO_WINDOWS_SERVICE` environment variable to force interactive mode on Windows (#2819)
- `resourcedetection `processor:
  - Add task revision to ECS resource detector (#2814)
  - Add GKE detector (#2821)
  - Add Amazon EKS detector (#2820)
  - Add `VMScaleSetName` field to Azure detector (#2890)
- `awsemf` exporter:
  - Add `parse_json_encoded_attr_values` config option to decode json-encoded strings in attribute values (#2827)
  - Add `output_destination` config option to support AWS Lambda (#2720)
- `googlecloud` exporter: Handle `cloud.availability_zone` semantic convention (#2893)
- `newrelic` exporter: Add `instrumentation.provider` to default attributes (#2900)
- Set unprivileged user to container image (#2925)
- `splunkhec` exporter: Add `max_content_length_logs` config option to send log data in payloads less than max content length (#2524)
- `k8scluster` and `kubeletstats` receiver: Replace package constants in favor of constants from conventions in core (#2996)

### 🧰 Bug fixes 🧰

- `spanmetrics` processor:
  - Rename `calls` metric to `calls_total` and set `IsMonotonic` to true (#2837)
  - Validate duplicate dimensions at start (#2844)
- `awsemf` exporter: Calculate delta instead of rate for cumulative metrics (#2512)
- `signalfx` exporter:
  - Remove more unnecessary translation rules (#2889)
  - Implement summary type (#2998)
- `awsxray` exporter: Remove translation to HTTP status from OC status (#2978)
- `awsprometheusremotewrite` exporter: Close HTTP body after RoundTrip (#2955)
- `splunkhec` exporter: Add ResourceAttributes to Splunk Event (#2843)

## v0.23.0

# 🎉 OpenTelemetry Collector Contrib v0.23.0 (Beta) 🎉

The OpenTelemetry Collector Contrib contains everything in the [opentelemetry-collector release](https://github.com/open-telemetry/opentelemetry-collector/releases/tag/v0.23.0) (be sure to check the release notes here as well!). Check out the [Getting Started Guide](https://opentelemetry.io/docs/collector/getting-started/) for deployment and configuration information.

### 🚀 New components 🚀

- `groupbyattrs` processor to group the records by provided attributes
- `dotnetdiagnostics` receiver to read metrics from .NET processes

### 🛑 Breaking changes 🛑

- `stackdriver` exporter marked as deprecated and renamed to `googlecloud`
- Change the rule expression in receiver creator for matching endpoints types from `type.port`, `type.hostport` and `type.pod` to `type == "port"`, `type == "hostport"` and `type == "pod"` (#2661)

### 💡 Enhancements 💡

- `loadbalancing` exporter: Add support for logs (#2470)
- `sumologic` exporter: Add carbon formatter (#2562)
- `awsecscontainermetrics` receiver: Add new metric for stopped container (#2383)
- `awsemf` exporter:
  - Send EMF logs in batches (#2572)
  - Add prometheus type field for CloudWatch compatibility (#2689)
- `signalfx` exporter:
  - Add resource attributes to events (#2631)
  - Add translation rule to drop dimensions (#2660)
  - Remove temporary host translation workaround (#2652)
  - Remove unnecessary default translation rules (#2672)
  - Update `exclude_metrics` option so that the default exclude rules can be overridden by setting the option to `[]` (#2737)
- `awsprometheusremotewrite` exporter: Add support for given IAM roles (#2675)
- `statsd` receiver: Change to use OpenTelemetry type instead of OpenCensus type (#2733)
- `resourcedetection` processor: Add missing entries for `cloud.infrastructure_service` (#2777)

### 🧰 Bug fixes 🧰

- `dynatrace` exporter: Serialize each datapoint into separate line (#2618)
- `splunkhec` exporter: Retain all otel attributes (#2712)
- `newrelic` exporter: Fix default metric URL (#2739)
- `googlecloud` exporter: Add host.name label if hostname is present in node (#2711)

## v0.22.0

# 🎉 OpenTelemetry Collector Contrib v0.22.0 (Beta) 🎉

The OpenTelemetry Collector Contrib contains everything in the [opentelemetry-collector release](https://github.com/open-telemetry/opentelemetry-collector/releases/tag/v0.22.0) (be sure to check the release notes here as well!). Check out the [Getting Started Guide](https://opentelemetry.io/docs/collector/getting-started/) for deployment and configuration information.

### 🚀 New components 🚀

- `filelog` receiver to tail and parse logs from files using the [opentelemetry-log-collection](https://github.com/open-telemetry/opentelemetry-log-collection) library

### 💡 Enhancements 💡

- `dynatrace` exporter: Send metrics to Dynatrace in chunks of 1000 (#2468)
- `k8s` processor: Add ability to associate metadata tags using pod UID rather than just IP (#2199)
- `signalfx` exporter:
  - Add statusCode to logging field on dimension client (#2459)
  - Add translation rules for `cpu.utilization_per_core` (#2540)
  - Updates to metadata handling (#2531)
  - Calculate extra network I/O metrics (#2553)
  - Calculate extra disk I/O metrics (#2557)
- `statsd` receiver: Add metric type label and `enable_metric_type` option (#2466)
- `sumologic` exporter: Add support for carbon2 format (#2562)
- `resourcedetection` processor: Add Azure detector (#2372)
- `k8scluster` receiver: Use OTel conventions for metadata (#2530)
- `newrelic` exporter: Multi-tenant support for sending trace data and performance enhancements (#2481)
- `stackdriver` exporter: Enable `retry_on_failure` and `sending_queue` options (#2613)
- Use standard way to convert from time.Time to proto Timestamp (#2548)

### 🧰 Bug fixes 🧰

- `signalfx` exporter:
  - Fix calculation of `network.total` metric (#2551)
  - Correctly convert dimensions on metadata updates (#2552)
- `awsxray` exporter and receiver: Fix the type of content_length (#2539)
- `resourcedetection` processor: Use values in accordance to semantic conventions for AWS (#2556)
- `awsemf` exporter: Fix concurrency issue (#2571)

## v0.21.0

# 🎉 OpenTelemetry Collector Contrib v0.21.0 (Beta) 🎉

The OpenTelemetry Collector Contrib contains everything in the [opentelemetry-collector release](https://github.com/open-telemetry/opentelemetry-collector/releases/tag/v0.21.0) (be sure to check the release notes here as well!). Check out the [Getting Started Guide](https://opentelemetry.io/docs/collector/getting-started/) for deployment and configuration information.

### 🚀 New components 🚀

- `loki` exporter to export data via HTTP to Loki

### 🛑 Breaking changes 🛑

- `signalfx` exporter: Allow periods to be sent in dimension keys (#2456). Existing users who do not want to change this functionality can set `nonalphanumeric_dimension_chars` to `_-`

### 💡 Enhancements 💡

- `awsemf` exporter:
  - Support unit customization before sending logs to AWS CloudWatch (#2318)
  - Group exported metrics by labels (#2317)
- `datadog` exporter: Add basic span events support (#2338)
- `alibabacloudlogservice` exporter: Support new metrics interface (#2280)
- `sumologic` exporter:
  - Enable metrics pipeline (#2117)
  - Add support for all types of log body (#2380)
- `signalfx` exporter: Add `nonalphanumeric_dimension_chars` config option (#2442)

### 🧰 Bug fixes 🧰

- `resourcedetection` processor: Fix resource attribute environment variable (#2378)
- `k8scluster` receiver: Fix nil pointer bug (#2450)

## v0.20.0

# 🎉 OpenTelemetry Collector Contrib v0.20.0 (Beta) 🎉

The OpenTelemetry Collector Contrib contains everything in the [opentelemetry-collector release](https://github.com/open-telemetry/opentelemetry-collector/releases/tag/v0.20.0) (be sure to check the release notes here as well!). Check out the [Getting Started Guide](https://opentelemetry.io/docs/collector/getting-started/) for deployment and configuration information.

### 🚀 New components 🚀

- `spanmetrics` processor to aggregate Request, Error and Duration (R.E.D) metrics from span data
- `awsxray` receiver to accept spans in the X-Ray Segment format
- `groupbyattrs` processor to group the records by provided attributes

### 🛑 Breaking changes 🛑

- Rename `kinesis` exporter to `awskinesis` (#2234)
- `signalfx` exporter: Remove `send_compatible_metrics` option, use `translation_rules` instead (#2267)
- `datadog` exporter: Remove default prefix from user metrics (#2308)

### 💡 Enhancements 💡

- `signalfx` exporter: Add k8s metrics to default excludes (#2167)
- `stackdriver` exporter: Reduce QPS (#2191)
- `datadog` exporter:
  - Translate otel exceptions to DataDog errors (#2195)
  - Use resource attributes for metadata and generated metrics (#2023)
- `sapm` exporter: Enable queuing by default (#1224)
- `dynatrace` exporter: Allow underscores anywhere in metric or dimension names (#2219)
- `awsecscontainermetrics` receiver: Handle stopped container's metadata (#2229)
- `awsemf` exporter: Enhance metrics batching in AWS EMF logs (#2271)
- `f5cloud` exporter: Add User-Agent header with version to requests (#2292)

### 🧰 Bug fixes 🧰

- `signalfx` exporter: Reinstate network/filesystem translation rules (#2171)

## v0.19.0

# 🎉 OpenTelemetry Collector Contrib v0.19.0 (Beta) 🎉

The OpenTelemetry Collector Contrib contains everything in the [opentelemetry-collector release](https://github.com/open-telemetry/opentelemetry-collector/releases/tag/v0.19.0) (be sure to check the release notes here as well!). Check out the [Getting Started Guide](https://opentelemetry.io/docs/collector/getting-started/) for deployment and configuration information.

### 🚀 New components 🚀

- `f5cloud` exporter to export metric, trace, and log data to F5 Cloud
- `jmx` receiver to report metrics from a target MBean server in conjunction with the [JMX Metric Gatherer](https://github.com/open-telemetry/opentelemetry-java-contrib/blob/main/contrib/jmx-metrics/README.md)

### 🛑 Breaking changes 🛑

- `signalfx` exporter: The `exclude_metrics` option now takes slice of metric filters instead of just metric names (slice of strings) (#1951)

### 💡 Enhancements 💡

- `datadog` exporter: Sanitize datadog service names (#1982)
- `awsecscontainermetrics` receiver: Add more metadata (#2011)
- `azuremonitor` exporter: Favor RPC over HTTP spans (#2006)
- `awsemf` exporter: Always use float64 as calculated rate (#2019)
- `splunkhec` receiver: Make the HEC receiver path configurable, and use `/*` by default (#2137)
- `signalfx` exporter:
  - Drop non-default metrics and add `include_metrics` option to override (#2145, #2146, #2162)
  - Rename `system.network.dropped_packets` metric to `system.network.dropped` (#2160)
  - Do not filter cloud attributes from dimensions (#2020)
- `redis` receiver: Migrate to pdata metrics #1889

### 🧰 Bug fixes 🧰

- `datadog` exporter: Ensure that version tag is added to trace stats (#2010)
- `loadbalancing` exporter: Rolling update of collector can stop the periodical check of DNS updates (#1798)
- `awsecscontainermetrics` receiver: Change the type of `exit_code` from string to int and deal with the situation when there is no data (#2147)
- `groupbytrace` processor: Make onTraceReleased asynchronous to fix processor overload (#1808)
- Handle cases where the time field of Splunk HEC events is encoded as a String (#2159)

## v0.18.0

# 🎉 OpenTelemetry Collector Contrib v0.18.0 (Beta) 🎉

The OpenTelemetry Collector Contrib contains everything in the [opentelemetry-collector release](https://github.com/open-telemetry/opentelemetry-collector/releases/tag/v0.18.0) (be sure to check the release notes here as well!). Check out the [Getting Started Guide](https://opentelemetry.io/docs/collector/getting-started/) for deployment and configuration information.

### 🚀 New components 🚀

- `sumologic` exporter to send logs and metrics data to Sumo Logic
- `dynatrace` exporter to send metrics to Dynatrace

### 💡 Enhancements 💡

- `datadog` exporter:
  - Add resource attributes to tags conversion feature (#1782)
  - Add Kubernetes conventions for hostnames (#1919)
  - Add container tags to datadog export for container infra metrics in service view (#1895)
  - Update resource naming and span naming (#1861)
  - Add environment variables support for config options (#1897)
- `awsxray` exporter: Add parsing of JavaScript stack traces (#1888)
- `elastic` exporter: Translate exception span events (#1858)
- `signalfx` exporter: Add translation rules to aggregate per core CPU metrics in default translations (#1841)
- `resourcedetection` processor: Gather tags associated with the EC2 instance and add them as resource attributes (#1899)
- `simpleprometheus` receiver: Add support for passing params to the prometheus scrape config (#1949)
- `azuremonitor` exporter: Implement Span status code specification changes - gRPC (#1960)
- `metricstransform` processor: Add grouping option ($1887)
- `alibabacloudlogservice` exporter: Use producer to send data to improve performance (#1981)

### 🧰 Bug fixes 🧰

- `datadog` exporter: Handle monotonic metrics client-side (#1805)
- `awsxray` exporter: Log error when translating span (#1809)

## v0.17.0

# 🎉 OpenTelemetry Collector Contrib v0.17.0 (Beta) 🎉

The OpenTelemetry Collector Contrib contains everything in the [opentelemetry-collector release](https://github.com/open-telemetry/opentelemetry-collector/releases/tag/v0.17.0) (be sure to check the release notes here as well!). Check out the [Getting Started Guide](https://opentelemetry.io/docs/collector/getting-started/) for deployment and configuration information.

### 💡 Enhancements 💡

- `awsemf` exporter: Add collector version to EMF exporter user agent (#1778)
- `signalfx` exporter: Add configuration for trace correlation (#1795)
- `statsd` receiver: Add support for metric aggregation (#1670)
- `datadog` exporter: Improve logging of hostname detection (#1796)

### 🧰 Bug fixes 🧰

- `resourcedetection` processor: Fix ecs detector to not use the default golang logger (#1745)
- `signalfx` receiver: Return 200 when receiver succeed (#1785)
- `datadog` exporter: Use a singleton for sublayer calculation (#1759)
- `awsxray` and `awsemf` exporters: Change the User-Agent content order (#1791)

## v0.16.0

# 🎉 OpenTelemetry Collector Contrib v0.16.0 (Beta) 🎉

The OpenTelemetry Collector Contrib contains everything in the [opentelemetry-collector release](https://github.com/open-telemetry/opentelemetry-collector/releases/tag/v0.16.0) (be sure to check the release notes here as well!). Check out the [Getting Started Guide](https://opentelemetry.io/docs/collector/getting-started/) for deployment and configuration information.

### 🛑 Breaking changes 🛑

- `honeycomb` exporter: Update to use internal data format (#1689)

### 💡 Enhancements 💡

- `newrelic` exporter: Add support for span events (#1643)
- `awsemf` exporter:
  - Add placeholder support in `log_group_name` and `log_stream_name` config (#1623, #1661)
  - Add label matching filtering rule (#1619)
- `resourcedetection` processor: Add new resource detector for AWS Elastic Beanstalk environments (#1585)
- `loadbalancing` exporter:
  - Add sort of endpoints in static resolver (#1692)
  - Allow specifying port when using DNS resolver (#1650)
- Add `batchperresourceattr` helper library that splits an incoming data based on an attribute in the resource (#1694)
- `alibabacloudlogservice` exporter:
  - Add logs exporter (#1609)
  - Change trace type from opencensus to opentelemetry (#1713)
- `datadog` exporter:
  - Improve trace exporter performance (#1706, #1707)
  - Add option to only send metadata (#1723)
- `awsxray` exporter:
  - Add parsing of Python stack traces (#1676)
  - Add collector version to user agent (#1730)

### 🧰 Bug fixes 🧰

- `loadbalancing` exporter:
  - Fix retry queue for exporters (#1687)
  - Fix `periodicallyResolve` for DNS resolver checks (#1678)
- `datadog` exporter: Fix status code handling (#1691)
- `awsxray` exporter:
  - Fix empty traces in X-Ray console (#1709)
  - Stricter requirements for adding http request url (#1729)
  - Fix status code handling for errors/faults (#1740)
- `signalfx` exporter:
  - Split incoming data requests by access token before enqueuing (#1727)
  - Disable retry on 400 and 401, retry with backoff on 429 and 503 (#1672)
- `awsecscontainermetrics` receiver: Improve error handling to fix seg fault (#1738)

## v0.15.0

# 🎉 OpenTelemetry Collector Contrib v0.15.0 (Beta) 🎉

The OpenTelemetry Collector Contrib contains everything in the [opentelemetry-collector release](https://github.com/open-telemetry/opentelemetry-collector/releases/tag/v0.15.0) (be sure to check the release notes here as well!). Check out the [Getting Started Guide](https://opentelemetry.io/docs/collector/getting-started/) for deployment and configuration information.

### 🚀 New components 🚀

- `zookeeper` receiver: Collects metrics from a Zookeeper instance using the `mntr` command
- `loadbalacing` exporter: Consistently exports spans belonging to the same trace to the same backend
- `windowsperfcounters` receiver: Captures the configured system, application, or custom performance counter data from the Windows registry using the PDH interface
- `awsprometheusremotewrite` exporter:  Sends metrics data in Prometheus TimeSeries format to a Prometheus Remote Write Backend and signs each outgoing HTTP request following the AWS Signature Version 4 signing process

### 💡 Enhancements 💡

- `awsemf` exporter:
  - Add `metric_declarations` config option for metric filtering and dimensions (#1503)
  - Add SummaryDataType and remove Min/Max from Histogram (#1584)
- `signalfxcorrelation` exporter: Add ability to translate host dimension (#1561)
- `newrelic` exporter: Use pdata instead of the OpenCensus for traces (#1587)
- `metricstransform` processor:
  - Add `combine` action for matched metrics (#1506)
  - Add `submatch_case` config option to specify case of matched label values (#1640)
- `awsecscontainermetrics` receiver: Extract cluster name from ARN (#1626)
- `elastic` exporter: Improve handling of span status if the status code is unset (#1591)

### 🧰 Bug fixes 🧰

- `awsemf` exporter: Add check for unhandled metric data types (#1493)
- `groupbytrace` processor: Make buffered channel to avoid goroutines leak (#1505)
- `stackdriver` exporter: Set `options.UserAgent` so that the OpenCensus exporter does not override the UA ($1620)

## v0.14.0

# 🎉 OpenTelemetry Collector Contrib v0.14.0 (Beta) 🎉

The OpenTelemetry Collector Contrib contains everything in the [opentelemetry-collector release](https://github.com/open-telemetry/opentelemetry-collector/releases/tag/v0.14.0) (be sure to check the release notes here as well!). Check out the [Getting Started Guide](https://opentelemetry.io/docs/collector/getting-started/) for deployment and configuration information.

### 🚀 New components 🚀

- `datadog` exporter to send metric and trace data to Datadog (#1352)
- `tailsampling` processor moved from core to contrib (#1383)

### 🛑 Breaking changes 🛑

- `jmxmetricsextension` migrated to `jmxreceiver` (#1182, #1357)
- Move signalfx correlation code out of `sapm` to `signalfxcorrelation` exporter (#1376)
- Move Splunk specific utils outside of common (#1306)
- `stackdriver` exporter:
    - Config options `metric_prefix` & `skip_create_metric_descriptor` are now nested under `metric`, see [README](https://github.com/open-telemetry/opentelemetry-collector-contrib/blob/main/exporter/stackdriverexporter/README.md).
    - Trace status codes no longer reflect gRPC codes as per spec changes: open-telemetry/opentelemetry-specification#1067
- `datadog` exporter: Remove option to change the namespace prefix (#1483)

### 💡 Enhancements 💡

- `splunkhec` receiver: Add ability to ingest metrics (#1276)
- `signalfx` receiver: Improve pipeline error handling (#1329)
- `datadog` exporter:
  - Improve hostname resolution (#1285)
  - Add flushing/export of traces and trace-related statistics (#1266)
  - Enable traces on Windows (#1340)
  - Send otel.exporter running metric (#1354)
  - Add tag normalization util method (#1373)
  - Send host metadata (#1351)
  - Support resource conventions for hostnames (#1434)
  - Add version tag extract (#1449)
- Add `batchpertrace` library to split the incoming batch into several batches, one per trace (#1257)
- `statsd` receiver:
  - Add timer support (#1335)
  - Add sample rate support for counter, transfer gauge to double and transfer counter to int only (#1361)
- `awsemf` exporter: Restructure metric translator logic (#1353)
- `resourcedetection` processor:
  - Add EC2 hostname attribute (#1324)
  - Add ECS Resource detector (#1360)
- `sapm` exporter: Add queue settings (#1390)
- `metrictransform` processor: Add metric filter option (#1447)
- `awsxray` exporter: Improve ECS attribute and origin translation (#1428)
- `resourcedetection` processor: Initial system detector (#1405)

### 🧰 Bug fixes 🧰

- Remove duplicate definition of cloud providers with core conventions (#1288)
- `kubeletstats` receiver: Handle nil references from the kubelet API (#1326)
- `awsxray` receiver:
  - Add kind type to root span to fix the empty parentID problem (#1338)
  - Fix the race condition issue (#1490)
- `awsxray` exporter:
  - Setting the tlsconfig InsecureSkipVerify using NoVerifySSL (#1350)
  - Drop invalid xray trace id (#1366)
- `elastic` exporter: Ensure span name is limited (#1371)
- `splunkhec` exporter: Don't send 'zero' timestamps to Splunk HEC (#1157)
- `stackdriver` exporter: Skip processing empty metrics slice (#1494)

## v0.13.0

# 🎉 OpenTelemetry Collector Contrib v0.13.0 (Beta) 🎉

The OpenTelemetry Collector Contrib contains everything in the [opentelemetry-collector release](https://github.com/open-telemetry/opentelemetry-collector/releases/tag/v0.13.0) (be sure to check the release notes here as well!). Check out the [Getting Started Guide](https://opentelemetry.io/docs/collector/getting-started/) for deployment and configuration information.

### 💡 Enhancements 💡

- `sapm` exporter:
  - Enable queuing by default (#1224)
  - Add SignalFx APM correlation (#1205)
  - Make span source attribute and destination dimension names configurable (#1286)
- `signalfx` exporter:
  - Pass context to the http client requests (#1225)
  - Update `disk.summary_utilization` translation rule to accommodate new labels (#1258)
- `newrelic` exporter: Add `span.kind` attribute (#1263)
- `datadog` exporter:
  - Add Datadog trace translation helpers (#1208)
  - Add API key validation (#1216)
- `splunkhec` receiver: Add the ability to ingest logs (#1268)
- `awscontainermetrics` receiver: Report `CpuUtilized` metric in percentage (#1283)
- `awsemf` exporter: Only calculate metric rate for cumulative counter and avoid SingleDimensionRollup for metrics with only one dimension (#1280)

### 🧰 Bug fixes 🧰

- Make `signalfx` exporter a metadata exporter (#1252)
- `awsecscontainermetrics` receiver: Check for empty network rate stats and set zero (#1260)
- `awsemf` exporter: Remove InstrumentationLibrary dimension in CloudWatch EMF Logs if it is undefined (#1256)
- `awsxray` receiver: Fix trace/span id transfer (#1264)
- `datadog` exporter: Remove trace support for Windows for now (#1274)
- `sapm` exporter: Correlation enabled check inversed (#1278)

## v0.12.0

# 🎉 OpenTelemetry Collector Contrib v0.12.0 (Beta) 🎉

The OpenTelemetry Collector Contrib contains everything in the [opentelemetry-collector release](https://github.com/open-telemetry/opentelemetry-collector/releases/tag/v0.12.0) (be sure to check the release notes here as well!). Check out the [Getting Started Guide](https://opentelemetry.io/docs/collector/getting-started/) for deployment and configuration information.

### 🚀 New components 🚀

- `awsemf` exporter to support exporting metrics to AWS CloudWatch (#498, #1169)
- `http_forwarder` extension that forwards HTTP requests to a specified target (#979, #1014, #1150)
- `datadog` exporter that sends metric and trace data to Datadog (#1142, #1178, #1181, #1212)
- `awsecscontainermetrics` receiver to collect metrics from Amazon ECS Task Metadata Endpoint (#1089, #1148, #1160)

### 💡 Enhancements 💡

- `signalfx` exporter:
  - Add host metadata synchronization (#1039, #1118)
  - Add `copy_dimensions` translator option (#1126)
  - Update `k8s_cluster` metric translations (#1121)
  - Add option to exclude metrics (#1156)
  - Add `avg` aggregation method (#1151)
  - Fallback to host if cloud resource id not found (#1170)
  - Add backwards compatible translation rules for the `dockerstatsreceiver` (#1201)
  - Enable queuing and retries (#1223)
- `splunkhec` exporter:
  - Add log support (#875)
  - Enable queuing and retries (#1222)
- `k8scluster` receiver: Standardize metric names (#1119)
- `awsxray` exporter:
  - Support AWS EKS attributes (#1090)
  - Store resource attributes in X-Ray segments (#1174)
- `honeycomb` exporter:
  - Add span kind to the event sent to Honeycomb (#474)
  - Add option to adjust the sample rate using an attribute on the span (#1162)
- `jmxmetrics` extension: Add subprocess manager to manage child java processes (#1028)
- `elastic` exporter: Initial metrics support (#1173)
- `k8s` processor: Rename default attr names for label/annotation extraction (#1214)
- Add common SignalFx host id extraction (#1100)
- Allow MSI upgrades (#1165)

### 🧰 Bug fixes 🧰

- `awsxray` exporter: Don't set origin to EC2 when not on AWS (#1115)

## v0.11.0

# 🎉 OpenTelemetry Collector Contrib v0.11.0 (Beta) 🎉

The OpenTelemetry Collector Contrib contains everything in the [opentelemetry-collector release](https://github.com/open-telemetry/opentelemetry-collector/releases/tag/v0.11.0) (be sure to check the release notes here as well!). Check out the [Getting Started Guide](https://opentelemetry.io/docs/collector/getting-started/) for deployment and configuration information.

### 🚀 New components 🚀
- add `dockerstats` receiver as top level component (#1081)
- add `tracegen` utility (#956)

### 💡 Enhancements 💡
- `stackdriver` exporter: Allow overriding client options via config (#1010)
- `k8scluster` receiver: Ensure informer caches are synced before initial data sync (#842)
- `elastic` exporter: Translate `deployment.environment` resource attribute to Elastic APM's semantically equivalent `service.environment` (#1022)
- `k8s` processor: Add logs support (#1051)
- `awsxray` exporter: Log response error with zap (#1050)
- `signalfx` exporter
  - Add dimensions to renamed metrics (#1041)
  - Add translation rules for `disk_ops.total` and `disk_ops.pending` metrics (#1082)
  - Add event support (#1036)
- `kubeletstats` receiver: Cache detailed PVC labels to reduce API calls (#1052)
- `signalfx` receiver: Add event support (#1035)

## v0.10.0

# 🎉 OpenTelemetry Collector Contrib v0.10.0 (Beta) 🎉

The OpenTelemetry Collector Contrib contains everything in the [opentelemetry-collector release](https://github.com/open-telemetry/opentelemetry-collector/releases/tag/v0.10.0) (be sure to check the release notes here as well!). Check out the [Getting Started Guide](https://opentelemetry.io/docs/collector/getting-started/) for deployment and configuration information.

### 🚀 New components 🚀
- add initial docker stats receiver, without sourcing in top level components (#495)
- add initial jmx metrics extension structure, without sourcing in top level components (#740)
- `routing` processor for routing spans based on HTTP headers (#907)
- `splunkhec` receiver to receive Splunk HEC metrics, traces and logs (#840)
- Add skeleton for `http_forwarder` extension that forwards HTTP requests to a specified target (#979)

### 💡 Enhancements 💡
- `stackdriver` exporter
  - Add timeout parameter (#835)
  - Add option to configurably set UserAgent string (#758)
- `signalfx` exporter
  - Reduce memory allocations for big batches processing (#871)
  - Add AWSUniqueId and gcp_id generation (#829)
  - Calculate cpu.utilization compatibility metric (#839, #974, #954)
- `metricstransform` processor: Replace `{{version}}` in label values (#876)
- `resourcedetection` processor: Logs Support (#970)
- `statsd` receiver: Add parsing for labels and gauges (#903)

### 🧰 Bug fixes 🧰
- `k8s` processor
  - Wrap metrics before sending further down the pipeline (#837)
  - Fix setting attributes on metrics passed from agent (#836)
- `awsxray` exporter: Fix "pointer to empty string" is not omitted bug (#830)
- `azuremonitor` exporter: Treat UNSPECIFIED span kind as INTERNAL (#844)
- `signalfx` exporter: Remove misleading warnings (#869)
- `newrelic` exporter: Fix panic if service name is empty (#969)
- `honeycomb` exporter: Don't emit default proc id + starttime (#972)

## v0.9.0

# 🎉 OpenTelemetry Collector Contrib v0.9.0 (Beta) 🎉

The OpenTelemetry Collector Contrib contains everything in the [opentelemetry-collector release](https://github.com/open-telemetry/opentelemetry-collector/releases/tag/v0.9.0) (be sure to check the release notes here as well!). Check out the [Getting Started Guide](https://opentelemetry.io/docs/collector/getting-started/) for deployment and configuration information.

### 🛑 Breaking changes 🛑
- Remove deprecated `lightstep` exporter (#828)

### 🚀 New components 🚀
- `statsd` receiver for ingesting StatsD messages (#566)

### 💡 Enhancements 💡
- `signalfx` exporter
   - Add disk usage translations (#760)
   - Add disk utilization translations (#782)
   - Add translation rule to drop redundant metrics (#809)
- `kubeletstats` receiver
  - Sync available volume metadata from /pods endpoint (#690)
  - Add ability to collect detailed data from PVC (#743)
- `awsxray` exporter: Translate SDK name/version into xray model (#755)
- `elastic` exporter: Translate semantic conventions to Elastic destination fields (#671)
- `stackdriver` exporter: Add point count metric (#757)
- `awsxray` receiver
  - Ported the TCP proxy from the X-Ray daemon (#774)
  - Convert to OTEL trace format (#691)

### 🧰 Bug fixes 🧰
- `kubeletstats` receiver: Do not break down metrics batch (#754)
- `host` observer: Fix issue on darwin where ports listening on all interfaces are not correctly accounted for (#582)
- `newrelic` exporter: Fix panic on missing span status (#775)

## v0.8.0

# 🎉 OpenTelemetry Collector Contrib v0.8.0 (Beta) 🎉

The OpenTelemetry Collector Contrib contains everything in the [opentelemetry-collector release](https://github.com/open-telemetry/opentelemetry-collector/releases/tag/v0.8.0) (be sure to check the release notes here as well!). Check out the [Getting Started Guide](https://opentelemetry.io/docs/collector/getting-started/) for deployment and configuration information.

### 🚀 New components 🚀

- Receivers
  - `prometheusexec` subprocess manager (##499)

### 💡 Enhancements 💡

- `signalfx` exporter
  - Add/Update metric translations (#579, #584, #639, #640, #652, #662)
  - Add support for calculate new metric translator (#644)
  - Add renaming rules for load metrics (#664)
  - Update `container.name` to `k8s.container.name` in default translation rule (#683)
  - Rename working-set and page-fault metrics (#679)
- `awsxray` exporter
  - Translate exception event into xray exception (#577)
  - Add ingestion of X-Ray segments via UDP (#502)
  - Parse Java stacktrace and populate in xray cause (#687)
- `kubeletstats` receiver
  - Add metric_groups option (#648)
  - Set datapoint timestamp in receiver (#661)
  - Change `container.name` label to `k8s.container.name` (#680)
  - Add working-set and page-fault metrics (#666)
  - Add basic support for volume metrics (#667)
- `stackdriver` trace exporter: Move to new interface and pdata (#486)
- `metricstranform` processor: Keep timeseries and points in order after aggregation (#663)
- `k8scluster` receiver: Change `container.spec.name` label to `k8s.container.name` (#681)
- Migrate receiver creator to internal data model (#701)
- Add ec2 support to `resourcedetection` processor (#587)
- Enable timeout, sending queue and retry for SAPM exporter (#707)

### 🧰 Bug fixes 🧰

- `azuremonitor` exporter: Correct HTTP status code success mapping (#588)
- `k8scluster` receiver: Fix owner reference in metadata updates (#649)
- `awsxray` exporter: Fix handling of db system (#697)

### 🚀 New components 🚀

- Skeleton for AWS ECS container metrics receiver (#463)
- `prometheus_exec` receiver (#655)

## v0.7.0

# 🎉 OpenTelemetry Collector Contrib v0.7.0 (Beta) 🎉

The OpenTelemetry Collector Contrib contains everything in the [opentelemetry-collector release](https://github.com/open-telemetry/opentelemetry-collector/releases/tag/v0.7.0) (be sure to check the release notes here as well!). Check out the [Getting Started Guide](https://opentelemetry.io/docs/collector/getting-started/) for deployment and configuration information.

### 🛑 Breaking changes 🛑

- `awsxray` receiver updated to support udp: `tcp_endpoint` config option renamed to `endpoint` (#497)
- TLS config changed for `sapmreceiver` (#488) and `signalfxreceiver` receivers (#488)

### 🚀 New components 🚀

- Exporters
  - `sentry` adds tracing exporter for [Sentry](https://sentry.io/) (#565)
- Extensions
  - `endpoints` observer: adds generic endpoint watcher (#427)
  - `host` observer: looks for listening network endpoints on host (#432)

### 💡 Enhancements 💡

- Update `honeycomb` exporter for v0.8.0 compatibility
- Extend `metricstransform` processor to be able to add a label to an existing metric (#441)
- Update `kubeletstats` metrics according to semantic conventions (#475)
- Updated `awsxray` receiver config to use udp (#497)
- Add `/pods` endpoint support in `kubeletstats` receiver to add extra labels (#569)
- Add metric translation options to `signalfx` exporter (#477, #501, #571, #573)

### 🧰 Bug fixes 🧰

- `azuremonitor` exporter: Mark spanToEnvelope errors as permanent (#500)

## v0.6.0

# 🎉 OpenTelemetry Collector Contrib v0.6.0 (Beta) 🎉

The OpenTelemetry Collector Contrib contains everything in the [opentelemetry-collector release](https://github.com/open-telemetry/opentelemetry-collector/releases/tag/v0.6.0) (be sure to check the release notes here as well!). Check out the [Getting Started Guide](https://opentelemetry.io/docs/collector/getting-started/) for deployment and configuration information.

### 🛑 Breaking changes 🛑

- Removed `jaegarlegacy` (#397) and `zipkinscribe` receivers (#410)
- `kubeletstats` receiver: Renamed `k8s.pod.namespace` pod label to `k8s.namespace.name` and `k8s.container.name` container label to `container.name`

### 🚀 New components 🚀

- Processors
  - `metricstransform` renames/aggregates within individual metrics (#376) and allow changing the data type between int and float (#402)

### 💡 Enhancements 💡

- `awsxray` exporter: Use `peer.service` as segment name when set. (#385)
- `splunk` exporter: Add trace exports support (#359, #399)
- Build and publish Windows MSI (#408) and DEB/RPM Linux packages (#405)

### 🧰 Bug fixes 🧰

- `kubeletstats` receiver:
  - Fixed NPE for newly created pods (#404)
  - Updated to latest change in the ReceiverFactoryOld interface (#401)
  - Fixed logging and self reported metrics (#357)
- `awsxray` exporter: Only convert SQL information for SQL databases. (#379)
- `resourcedetection` processor: Correctly obtain machine-type info from gce metadata (#395)
- `k8scluster` receiver: Fix container resource metrics (#416)

## v0.5.0

Released 01-07-2020

# 🎉 OpenTelemetry Collector Contrib v0.5.0 (Beta) 🎉

The OpenTelemetry Collector Contrib contains everything in the [opentelemetry-collector release](https://github.com/open-telemetry/opentelemetry-collector/releases/tag/v0.5.0) (be sure to check the release notes here as well!). Check out the [Getting Started Guide](https://opentelemetry.io/docs/collector/getting-started/) for deployment and configuration information.

### 🚀 New components 🚀

- Processors
  - `resourcedetection` to automatically detect the resource based on the configured set of detectors (#309)

### 💡 Enhancements 💡

- `kubeletstats` receiver: Support for ServiceAccount authentication (#324)
- `signalfx` exporter and receiver
  - Add SignalFx metric token passthrough and config option (#325)
  - Set default endpoint of `signalfx` receiver to `:9943` (#351)
- `awsxray` exporter: Support aws plugins EC2/ECS/Beanstalk (#343)
- `sapm` exporter and receiver: Add SAPM access token passthrough and config option (#349)
- `k8s` processor: Add metrics support (#358)
- `k8s` observer: Separate annotations from labels in discovered pods (#363)

### 🧰 Bug fixes 🧰

- `honeycomb` exporter: Remove shared use of libhoney from goroutines (#305)

## v0.4.0

Released 17-06-2020

# 🎉 OpenTelemetry Collector Contrib v0.4.0 (Beta) 🎉

The OpenTelemetry Collector Contrib contains everything in the [opentelemetry-collector release](https://github.com/open-telemetry/opentelemetry-collector/releases/tag/v0.4.0) (be sure to check the release notes here as well!). Check out the [Getting Started Guide](https://opentelemetry.io/docs/collector/getting-started/) for deployment and configuration information.

### 🛑 Breaking changes 🛑

  - `signalfx` exporter `url` parameter changed to `ingest_url` (no impact if only using `realm` setting)

### 🚀 New components 🚀

- Receivers
  - `receiver_creator` to create receivers at runtime (#145), add observer support to receiver_creator (#173), add rules support (#207), add dynamic configuration values (#235) 
  - `kubeletstats` receiver (#237) 
  - `prometheus_simple` receiver (#184) 
  - `kubernetes-cluster` receiver (#175) 
  - `redis` receiver (#138)
- Exporters
  - `alibabacloudlogservice` exporter (#259) 
  - `SplunkHEC` metrics exporter (#246)
  - `elastic` APM exporter (#240)
  - `newrelic` exporter (#229) 
- Extensions
  - `k8s` observer (#185) 

### 💡 Enhancements 💡

- `awsxray` exporter
  - Use X-Ray convention of segment name == service name (#282)
  - Tweak xray export to improve rendering of traces and improve parity (#241)
  - Add handling for spans received with nil attributes (#212)
- `honeycomb` exporter
  - Use SendPresampled (#291)
  - Add span attributes as honeycomb event fields (#271)
  - Support resource labels in Honeycomb exporter (#20)
- `k8s` processor
  - Add support of Pod UID extraction to k8sprocessor (#219)
  - Use `k8s.pod.ip` to record resource IP instead of just `ip` (#183)
  - Support same authentication mechanism as other kubernetes components do (#307)
- `sapm` exporter: Add TLS for SAPM and SignalFx receiver (#215)
- `signalfx` exporter
  - Add metric metadata syncer to SignalFx exporter (#231)
  - Add TLS for SAPM and SignalFx receiver (#215)
- `stackdriver` exporter: Add support for resource mapping in config (#163)

### 🧰 Bug fixes 🧰

- `awsxray` exporter: Wrap bad request errors for proper handling by retry queue (#205)
- `lightstep` exporter: Ensure Lightstep exporter doesnt crash on nil node (#250)
- `sapm` exporter: Do not break Jaeger traces before sending downstream (#193)
- `k8s` processor: Ensure Jaeger spans work in passthrough mode (262)

## 🧩 Components 🧩

### Receivers

| Traces | Metrics |
|:-------:|:-------:|
| Jaeger Legacy | Carbon |
| SAPM (SignalFx APM) | Collectd | 
| Zipkin Scribe | K8s Cluster |
| | Redis |
| |  SignalFx | 
| | Simple Prometheus |
| | Wavefront |

### Processors

- K8s

### Exporters

| Commercial | Community |
|:------------:|:-----------:|
| Alibaba Cloud Log Service | Carbon |
| AWS X-ray | Elastic |
| Azure Monitor | Jaeger Thrift |
| Honeycomb | Kinesis |
| Lightstep |
| New Relic |
| SAPM (SignalFx APM) | 
| SignalFx (Metrics) |
| Splunk HEC |
| Stackdriver (Google) |

### Extensions

- Observer
  - K8s

## v0.3.0 Beta

Released 2020-03-30

### Breaking changes

-  Make prometheus receiver config loading strict. #697 
Prometheus receiver will now fail fast if the config contains unused keys in it.

### Changes and fixes

- Enable best effort serve by default of Prometheus Exporter (https://github.com/orijtech/prometheus-go-metrics-exporter/pull/6)
- Fix null pointer exception in the logging exporter #743 
- Remove unnecessary condition to have at least one processor #744 
- Updated Honeycomb exported to `honeycombio/opentelemetry-exporter-go v0.3.1`

### Features

Receivers / Exporters:

* AWS X-Ray
* Carbon
* CollectD
* Honeycomb
* Jaeger
* Kinesis
* LightStep
* OpenCensus
* OpenTelemetry
* SAPM
* SignalFx
* Stackdriver
* Wavefront
* Zipkin
* Zipkin Scribe


Processors:

* Attributes
* Batch
* Memory Limiter
* Queued Retry
* Resource
* Sampling
* Span
* Kubernetes

Extensions:

* Health Check
* Performance Profiler
* zPages


## v0.2.8

Released 2020-03-25

Alpha v0.2.8 of OpenTelemetry Collector Contrib.

- Implemented OTLP receiver and exporter.
- Added ability to pass config to the service programmatically (useful for custom builds).
- Improved own metrics / observability.


## v0.2.7

Released 2020-03-17

### Self-Observability
- New command-line switch to control legacy and new metrics. Users are encouraged
to experiment and migrate to the new metrics.
- Improved error handling on shutdown.


### Processors
- Fixed passthrough mode k8sprocessor.
- Added `HASH` action to attribute processor.

### Receivers and Exporters
- Added Honeycomb exporter.
- Added LightStep exporter.
- Added regular expression for Carbon receiver, allowing the metric name to be broken into proper label keys and values.
- Updated Stackdriver exporter to use a new batch API.


## v0.2.6 Alpha

Released 2020-02-18

### Self-Observability
- Updated metrics prefix to `otelcol` and expose command line argument to modify the prefix value.
- Batch dropped span now emits zero when no spans are dropped.

### Processors
- Extended Span processor to have include/exclude span logic.
- Ability to choose strict or regexp matching for include/exclude filters.

### Receivers and Exporters
- Added Carbon receiver and exporter.
- Added Wavefront receiver.


## v0.0.5 Alpha

Released 2020-01-30

- Regexp-based filtering of span names.
- Ability to extract attributes from span names and rename span.
- File exporter for debugging.
- Span processor is now enabled by default.

## v0.0.1 Alpha

Released 2020-01-11

First release of OpenTelemetry Collector Contrib.


[v0.3.0]: https://github.com/open-telemetry/opentelemetry-collector-contrib/compare/v0.2.8...v0.3.0
[v0.2.8]: https://github.com/open-telemetry/opentelemetry-collector-contrib/compare/v0.2.7...v0.2.8
[v0.2.7]: https://github.com/open-telemetry/opentelemetry-collector-contrib/compare/v0.2.6...v0.2.7
[v0.2.6]: https://github.com/open-telemetry/opentelemetry-collector-contrib/compare/v0.0.5...v0.2.6
[v0.0.5]: https://github.com/open-telemetry/opentelemetry-collector-contrib/compare/v0.0.1...v0.0.5
[v0.0.1]: https://github.com/open-telemetry/opentelemetry-collector-contrib/tree/v0.0.1<|MERGE_RESOLUTION|>--- conflicted
+++ resolved
@@ -9,11 +9,8 @@
 ### 💡 Enhancements 💡
 
 - `dynatraceexporter`: Validate QueueSettings and perform config validation in Validate() instead (#8020)
-<<<<<<< HEAD
 - `sapmexporter`: Add validation for `sending_queue` setting (#8023)
-=======
 - `signalfxexporter`: Add validation for `sending_queue` setting (#8026)
->>>>>>> dde2b42f
 
 ### 🛑 Breaking changes 🛑
 
