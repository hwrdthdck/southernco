--- conflicted
+++ resolved
@@ -35,15 +35,12 @@
 
 ### 🧰 Bug fixes 🧰
 
-<<<<<<< HEAD
-- `groupbyattrsprocessor`: copied aggregationtemporality when grouping metrics. (#9087)
-=======
 - `fluentforwardreceiver`: Release port on shutdown (#9111)
 - `prometheusexporter`: Prometheus fails to generate logs when prometheus exporter produced a check exception occurs. (#8949)
 - `resourcedetectionprocessor`: Wire docker detector (#9372)
 - `kafkametricsreceiver`: The kafkametricsreceiver was changed to connect to kafka during scrape, rather than startup. If kafka is unavailable the receiver will attempt to connect during subsequent scrapes until succcessful (#8817).
 - `datadogexporter`: Update Kubernetes example manifest to new executable name. (#9425).
->>>>>>> 1c4dd67f
+- `groupbyattrsprocessor`: copied aggregationtemporality when grouping metrics. (#9087)
 
 ## v0.49.0
 
