# Changelog

## Unreleased

<<<<<<< HEAD
### 💡 Enhancements 💡

- `k8seventsreceiver`: Add Api_version and resource_version (#8539)
=======
### 🛑 Breaking changes 🛑

- `windowsperfcountersreceiver`: Added metrics configuration (#8376)
>>>>>>> ba8c7977

## v0.47.0

### 💡 Enhancements 💡

- `attributesprocessor`: Add convert action (#7930)
- `attributesprocessor`: Add metric support (#8111)
- `prometheusremotewriteexporter`: Write-Ahead Log support enabled (#7304)
- `hostreceiver/filesystemscraper`: Add filesystem utilization (#8027)
- `hostreceiver/pagingscraper`: Add paging.utilization (#6221)
- `googlecloudexporter`: [Alpha] Translate metrics directly from OTLP to gcm using the `exporter.googlecloud.OTLPDirect` feature-gate (#7177)
- `simpleprometheusreceiver`: Add support for static labels (#7908)
- `spanmetricsprocessor`: Dropping the condition to replace _ with key_ as __ label is reserved and _ is not (#8057)
- `podmanreceiver`: Add container.runtime attribute to container metrics (#8262)
- `dockerstatsreceiver`: Add container.runtime attribute to container metrics (#8261)
- `tanzuobservabilityexporter`: instrumentation Library and Dropped Counts to Span Tags (#8120)
- `clickhouseexporter`: Implement consume log logic. (#9705)
- `influxdbexporter`: Add support for cumulative, non-monotonic metrics. (#8348)
- `oauth2clientauthextension`: Add support for EndpointParams (#7307)
- Add `NewMetricData` function to `MetricsBuilder` to consistently set instrumentation library name (#8255)
- `googlecloudpubsubreceiver` Added implementation of Google Cloud Pubsub receiver. (#8391)
- `googlecloudpubsubexporter` Added implementation of Google Cloud Pubsub exporter. (#8391)
- `coralogixexporter` Allow exporter timeout to be configured (#7957)
- `prometheusremotewriteexporter` support adding trace id and span id attached to exemplars (#8380)
- `influxdbexporter`: accept histogram metric missing infinity bucket. (#8462)

### 🛑 Breaking changes 🛑

- `mongodbatlasreceiver`: rename mislabeled attribute `memory_state` to correct `disk_status` on partition disk metrics (#7747)
- `mongodbatlasreceiver`: Correctly set initial lookback for querying mongodb atlas api (#8246)
- `nginxreceiver`: instrumentation name updated from `otelcol/nginx` to `otelcol/nginxreceiver` (#8255)
- `postgresqlreceiver`: instrumentation name updated from `otelcol/postgresql` to `otelcol/postgresqlreceiver` (#8255)
- `redisreceiver`: instrumentation name updated from `otelcol/redis` to `otelcol/redisreceiver` (#8255)
- `apachereceiver`: instrumentation name updated from `otelcol/apache` to `otelcol/apachereceiver` ()
- `couchdbreceiver`: instrumentation name updated from `otelcol/couchdb` to `otelcol/couchdbreceiver` (#8366)
- `prometheusreceiver` Change resource attributes on metrics: `instance` -> `service.instance.id`, `host.name` -> `net.host.name`,  `port` -> `net.host.port`, `scheme` -> `http.scheme`, `job` removed (#8266)
- `prometheusremotewriteexporter` Use `service.*` resource attributes instead of `job` and `instance` resource attributes when adding job and instance labels to metrics (#8266)
- `mysqlreceiver`: instrumentation name updated from `otel/mysql` to `otelcol/mysqlreceiver` (#8387)
- `zookeeperreceiver`: instrumentation name updated from `otelcol/zookeeper` to `otelcol/zookeeperreceiver` (#8389)
- `coralogixexporter`: Create dynamic subsystem name (#7957)
  - Deprecate configuration changed. Dynamic subsystem name from traces service name property.
- `rabbitmqreceiver`: instrumentation name updated from `otelcol/rabbitmq` to `otelcol/rabbitmqreceiver` (#8400)

### 🧰 Bug fixes 🧰

- `zipkinexporter`: Set "error" tag value when status is set to error (#8187)
- `prometheusremotewriteexporter`: Correctly handle metric labels which collide after sanitization (#8378)
- `prometheusremotewriteexporter`: Drop labels when exemplar attributes exceed the max number of characters (#8379)
- `k8sclusterreceiver`: Add support to enable k8s node and container cpu metrics to be reported as double values (#8245)
  - Use "--feature-gates=receiver.k8sclusterreceiver.reportCpuMetricsAsDouble" to enable reporting node and container
    cpu metrics as a double values.
- `tanzuobservabilityexporter`: Fix a typo in Instrumentation Library name and version tags (#8384)
- `logreceivers`: Fix an issue where receiver would sometimes fail to build using Go 1.18 (#8521)

### 🚩 Deprecations 🚩

- `datadogexporter`: Deprecate automatic environment variable detection (#8397)

### 🚀 New components 🚀
- `sigv4authextension`: New Component: Sigv4 Authenticator Extension (#8263)

## v0.46.0

### 💡 Enhancements 💡

- `internal/stanza`: Export metrics from Stanza receivers (#8025)
- `hostreceiver/pagingscraper`: Migrate the scraper to the mdatagen metrics builder (#7139)
- Do not drop zero trace/span id spans in the jaeger conversion (#7946)
- Upgrade to use semantic conventions 1.6.1 (#7926)
- `dynatraceexporter`: Validate QueueSettings and perform config validation in Validate() instead (#8020)
- `sapmexporter`: Add validation for `sending_queue` setting (#8023)
- `signalfxexporter`: Add validation for `sending_queue` setting (#8026)
- `internal/stanza`: Add support for arbitrary attribute types (#8081)
- `resourcedetectionprocessor`: Add confighttp.HTTPClientSettings To Resource Detection Config Fixes (#7397)
- `hostmetricsreceiver`: Add cpu.utilization metrics to cpu scrapper (#7130)
- `honeycombexporter`: Add validation for `sending_queue` setting (#8113)
- `routingprocessor`: Expand error handling on failure to build exporters (#8125)
- `skywalkingreceiver`: Add new skywalking receiver component folder and structure (#8107)
- `groupbyattrsprocesor`: Allow empty keys, which allows to use the processor for compaction (#7793)
- `datadogexporter`: Add rbac to example k8s manifest file (#8186)
- `splunkhecexporter`: Add validation for `sending_queue` setting (#8256)

### 🛑 Breaking changes 🛑

- Remove deprecated functions from jaeger translator (#8032)
- `internal/stanza`: Remove `write_to` setting from input operators (#8081)
- `mongodbatlasreceiver`: rename `mongodb.atlas.*` attributes to `mongodb_atlas.*` adhering to naming guidelines. Adding 3 new attributes (#7960)

### 🧰 Bug fixes 🧰

- `prometheusreceiver`: Fix segfault that can occur after receiving stale metrics (#8056)
- `filelogreceiver`: Fix issue where logs could occasionally be duplicated (#8123)
- `prometheusremotewriteexporter`: Fix empty non-string resource attributes (#8116)

### 🚀 New components 🚀

## v0.45.1

### 💡 Enhancements 💡

- `sumologicexporter`: Move validation to Config (#7936)
- `elasticsearchexporter`: Fix crash with batch processor (#7953).
- `splunkhecexporter`: Batch metrics payloads (#7760)
- `tanzuobservabilityexporter`: Add internal SDK metric tag (#7826)
- `hostreceiver/processscraper`: Migrate the scraper to the mdatagen metrics builder (#7287)

### 🧰 Bug fixes 🧰

- `awsprometheusremotewriteexporter`: fix dependencies issue (#7963)

### 🚀 New components 🚀

- `awsfirehose` receiver: Add AWS Kinesis Data Firehose Receiver (#7918)

## v0.45.0

### 💡 Enhancements 💡

- `hostreceiver/filesystemscraper`: Migrate the scraper to the mdatagen metrics builder (#7772)
- `hostreceiver/memoryscraper`: Migrate the scraper to the mdatagen metrics builder (#7312)
- `lokiexporter`: Use record attributes as log labels (#7569)
- `routingprocessor`: Do not err on failure to build exporters (#7423)
- `apachereceiver`: Update to mdatagen v2 (#7573)
- `datadogexporter`: Don't send host metadata if hostname is empty (#7426)
- `datadogexporter`: Add insecure_skip_verify flag to configuration (#7422)
- `coralogixexporter`: Update readme (#7785)
- `awscloudwatchlogsexporter`: Remove name from aws cloudwatch logs exporter (#7554)
- `tanzuobservabilityexporter`: Update OTel Collector's Exporter to match WF Proxy Handling of source (#7929)
- `hostreceiver/memoryscraper`: Add memory.utilization (#6221)
- `awskinesisexporter`: Add Queue Config Validation AWS Kinesis Exporter (#7835)
- `elasticsearchexporter`: Remove usage of deprecated LogRecord.Name field (#7829).
- `loadbalancingexporter`: Allow non-exist hostname on startup (#7935)
- `datadogexporter`: Use exact sum, count and average on Datadog distributions (#7830)
- `storage/filestorage`: add optional compaction to filestorage (#7768)
- `tanzuobservabilityexporter`: Add attributes from the Resource to the resulting WF metric tags & set `source` value in WF metric (#8101)

### 🛑 Breaking changes 🛑

- Use go mod compat, drops support for reproducibility with go 1.16 (#7915)
- `apachereceiver`: Update instrumentation library name from `otel/apache` to `otelcol/apache` (#7754)
- `pkg/translator/prometheusremotewrite`: Cleanup prw translator public functions (#7776)
- `prometheusreceiver`: The OpenCensus-based metric conversion pipeline has 
  been removed.
  - The `receiver.prometheus.OTLPDirect` feature gate has been removed as 
    the direct pipeline is the only remaining pipeline.
- `translator/jaeger`: Cleanup jaeger translator function names (#7775)
  - Deprecate old funcs with Internal word.
- `mysqlreceiver`: Update data model and names for several metrics (#7924)
  - Change all metrics to Int values
  - Remove `mysql.buffer_pool_pages`. Replace with:
    - `mysql.buffer_pool.pages`
    - `mysql.buffer_pool.data_pages`
    - `mysql.buffer_pool.page_flushes`
  - Remove `mysql.buffer_pool_size`. Replace with:
    - `mysql.buffer_pool.limit`
    - `mysql.buffer_pool.usage`
  - Rename `mysql.buffer_pool_operations` to `mysql.buffer_pool.operations`

### 🚩 Deprecations 🚩

- Deprecated log_names setting from filter processor. (#7552)

### 🧰 Bug fixes 🧰

 - `tailsamplingprocessor`: "And" policy only works as a sub policy under a composite policy (#7590) 
 - `prometheusreceiver`: Correctly map description and units when converting
  Prometheus metadata directly to pdata. (#7748)
 - `sumologicexporter`: fix exporter panics on malformed histogram (#7548)
- `awsecscontainermetrics`: CPU Reserved is now 1024/vCPU for ECS Container Insights (#6734)

### 🚀 New components 🚀

- `clickhouse` exporter: Add ClickHouse Exporter (#6907)
- `pkg/translator/signalfx`: Extract signalfx to metrics conversion in a separate package (#7778)
  - Extract FromMetrics to SignalFx translator package (#7823)

## v0.44.0

### 💡 Enhancements 💡

- `kafkaexporter`: Add compression and flush max messages options.
- `dynatraceexporter`: Write error logs using plugin logger (#7360)
- `dynatraceexporter`: Fix docs for TLS settings (#7568)
- `tanzuobservabilityexporter`: Turn on metrics exporter (#7281)
- `attributesprocessor` `resourceprocessor`: Add `from_context` value source
- `resourcedetectionprocessor`: check cluster config to verify resource is on aws for eks resources (#7186)
- `awscloudwatchlogsexporter`: enable awscloudwatchlogsexporter which accepts and exports log data (#7297)
- `translator/prometheusremotewrite`: add a new module to help translate data from OTLP to Prometheus Remote Write (#7240)
- `azuremonitorexporter`: In addition to traces, export logs to Azure Application Insights (#7403)
- `jmxreceiver`: Added `additional_jars` configuration option to launch JMX Metric Gatherer JAR with extended `CLASSPATH` (#7378)
- `awscontainerinsightreceiver`: add full pod name when configured to AWS Container Insights Receiver (#7415)
- `hostreceiver/loadscraper`: Migrate the scraper to the mdatagen metrics builder (#7288)
- `awsecscontainermetricsreceiver`: Rename attributes to follow semantic conventions (#7425)
- `datadogexporter`: Always map conventional attributes to tags (#7185)
- `mysqlreceiver`: Add golden files for integration test (#7303)
- `nginxreceiver`: Standardize integration test (#7515)
- `mysqlreceiver`: Update to use mdatagen v2 (#7507)
- `postgresqlreceiver`: Add integration tests (#7501)
- `apachereceiver`: Add integration test (#7517)
- `mysqlreceiver`: Use scrapererror to report errors (#7513)
- `postgresreceiver`: Update to mdatagen v2 (#7503)
- `nginxreceiver`: Update to mdatagen v2 (#7549)
- `datadogexporter`: Fix traces exporter's initialization log (#7564)
- `tailsamplingprocessor`: Add And sampling policy (#6910)
- `coralogixexporter`: Add Coralogix Exporter (#7383)
- `prometheusexecreceiver`: Add default value for `scrape_timeout` option (#7587)

### 🛑 Breaking changes 🛑

- `resourcedetectionprocessor`: Update `os.type` attribute values according to semantic conventions (#7544)
- `awsprometheusremotewriteexporter`: Deprecation notice; may be removed after v0.49.0
  - Switch to using the `prometheusremotewriteexporter` + `sigv4authextension` instead

### 🧰 Bug fixes 🧰

- `resourcedetectionprocessor`: fix `meta` allow list excluding keys with nil values (#7424)
- `postgresqlreceiver`: Fix issue where empty metrics could be returned after failed connection (#7502)
- `resourcetotelemetry`: Ensure resource attributes are added to summary
  and exponential histogram data points. (#7523)

### 🚩 Deprecations 🚩

- Deprecated otel_to_hec_fields.name setting from splunkhec exporter. (#7560)

## v0.43.0

### 💡 Enhancements 💡

- `coralogixexporter`: First implementation of Coralogix Exporter (#6816)
- `cloudfoundryreceiver`: Enable Cloud Foundry client (#7060)
- `elasticsearchexporter`: add elasticsearchexporter to the components exporter list (#6002)
- `elasticsearchreceiver`: Add metric metadata (#6892)
- `elasticsearchreceiver`: Use same metrics as JMX receiver for JVM metrics (#7160)
- `elasticsearchreceiver`: Implement scraping logic (#7174)
- `datadogexporter`: Add http.status_code tag to trace stats (#6889)
- `datadogexporter`: Add configuration option to use OTel span name into the Datatog resource name (#6611)
- `mongodbreceiver`: Add initial client code to the component (#7125)
- `tanzuobservabilityexporter`: Support delta histograms (#6897)
- `awscloudwatchlogsexporter`: Use cwlogs package to export logs (#7152)
- `mysqlreceiver`: Add the receiver to available components (#7078)
- `tanzuobservabilityexporter`: Documentation for the memory_limiter configuration (#7164)
- `dynatraceexporter`: Do not shut down exporter when metrics ingest module is temporarily unavailable (#7161)
- `mongodbreceiver`: Add metric metadata (#7163)
- `mongodbreceiver`: Add metric scraping (#7175)
- `postgresqlreceiver`: add the receiver to available components (#7079)
- `rabbitmqreceiver`: Add scraper logic (#7299)
- `tanzuobservability exporter`: Support summary metrics (#7121)
- `mongodbatlasreceiver`: Add retry and backoff to HTTP client (#6943)
- Use Jaeger gRPC instead of Thrift in the docker-compose example (#7243)
- `tanzuobservabilityexporter`: Support exponential histograms (#7127)
- `receiver_creator`: Log added and removed endpoint env structs (#7248)
- `prometheusreceiver`: Use the OTLP data conversion path by default. (#7282)
  - Use `--feature-gates=-receiver.prometheus.OTLPDirect` to re-enable the 
    OpenCensus conversion path.
- `extension/observers`: Correctly set image and tag on container endpoints (#7279)
- `tanzuobservabilityexporter`: Document how to enable memory_limiter (#7286)
- `hostreceiver/networkscraper`: Migrate the scraper to the mdatagen metrics builder (#7048)
- `hostmetricsreceiver`: Add MuteProcessNameError config flag to mute specific error reading process executable (#7176)
- `scrapertest`: Improve comparison logic (#7305)
- `hostmetricsreceiver`: add `cpu_average` option for load scraper to report the average cpu load (#6999)
- `scrapertest`: Add comparison option to ignore specific attributes (#6519)
- `tracegen`: Add option to pass in custom headers to export calls via command line (#7308)
- `tracegen`: Provide official container images (#7179)
- `scrapertest`: Add comparison function for pdata.Metrics (#7400)
- `prometheusremotewriteexporter` : Dropping the condition to replace _ with key_ as __ label is reserved and _ is not (#7112)

### 🛑 Breaking changes 🛑

- `tanzuobservabilityexporter`: Remove status.code
- `tanzuobservabilityexporter`: Use semantic conventions for status.message (#7126) 
- `k8sattributesprocessor`: Move `kube` and `observability` packages to `internal` folder (#7159)
- `k8sattributesprocessor`: Unexport processor `Option`s (#7311)
- `zookeeperreceiver`: Refactored metrics to have correct units, types, and combined some metrics via attributes. (#7280)
- `prometheusremotewriteexporter`: `PRWExporter` struct and `NewPRWExporter()`
  function are now unexported. (#TBD)
- `newrelicexporter` marked as deprecated (#7284)

### 🚀 New components 🚀

- `rabbitmqreceiver`: Establish codebase for RabbitMQ metrics receiver (#7239)
- Add `basicauth` extension (#7167)
- `k8seventsreceiver`: Implement core logic (#6885)

### 🧰 Bug fixes 🧰

- `k8sattributeprocessor`: Parse IP out of net.Addr to correctly tag k8s.pod.ip (#7077)
- `k8sattributeprocessor`: Process IP correctly for net.Addr instances that are not typed (#7133)
- `mdatagen`: Fix validation of `enabled` field in metadata.yaml (#7166)
- `elasticsearch`: Fix timestamp for each metric being startup time (#7255)
- `prometheusremotewriteexporter`: Fix index out of range panic caused by expiring metrics (#7149)
- `resourcedetection`: Log the error when checking for ec2metadata availability (#7296) 

## v0.42.0

### 💡 Enhancements 💡

- `couchbasereceiver`: Add couchbase client (#7122)
- `couchdbreceiver`: Add couchdb scraper (#7131)
- `couchdbreceiver`: Add couchdb client (#6880)
- `elasticsearchreceiver`: Implement scraper client (#7019)
- `couchdbreceiver`: Add metadata metrics (#6878)
- `prometheusremotewriteexporter`: Handling Staleness flag from OTLP (#6679)
- `prometheusexporter`: Handling Staleness flag from OTLP (#6805)
- `prometheusreceiver`: Set OTLP no-data-present flag for stale scraped metrics. (#7043)
- `mysqlreceiver`: Add Integration test (#6916)
- `datadogexporter`: Add compatibility with ECS Fargate semantic conventions (#6670)
- `k8s_observer`: discover k8s.node endpoints (#6820)
- `redisreceiver`: Add missing description fields to keyspace metrics (#6940)
- `redisreceiver`: Set start timestamp uniformly for gauge and sum metrics (#6941)
- `kafkaexporter`: Allow controlling Kafka acknowledgment behaviour  (#6301)
- `lokiexporter`: Log the first part of the http body on failed pushes to loki (#6946)
- `resourcedetectionprocessor`: add the [consul](https://www.consul.io/) detector (#6382)
- `awsemfexporter`: refactor cw_client logic into separate `cwlogs` package (#7072)
- `prometheusexporter`: Dropping the condition to replace _ with key_ as __ label is reserved and _ is not (#7506)

### 🛑 Breaking changes 🛑

- `memcachedreceiver`: Update metric names (#6594)
- `memcachedreceiver`: Fix some metric units and value types (#6895)
- `sapm` receiver: Use Jaeger status values instead of OpenCensus (#6682)
- `jaeger` receiver/exporter: Parse/set Jaeger status with OTel spec values (#6682)
- `awsecscontainermetricsreceiver`: remove tag from `container.image.name` (#6436)
- `k8sclusterreceiver`: remove tag from `container.image.name` (#6436)

### 🚀 New components 🚀

- `ecs_task_observer`: Discover running containers in AWS ECS tasks (#6894)
- `mongodbreceiver`: Establish codebase for MongoDB metrics receiver (#6972)
- `couchbasereceiver`: Establish codebase for Couchbase metrics receiver (#7046)
- `dbstorage`: New experimental dbstorage extension (#7061)

### 🧰 Bug fixes 🧰

- `ecstaskobserver`: Fix "Incorrect conversion between integer types" security issue (#6939)
- Fix typo in "direction" metrics attribute description (#6949)
- `zookeeperreceiver`: Fix issue where receiver could panic during shutdown (#7020)
- `prometheusreceiver`: Fix metadata fetching when metrics differ by trimmable suffixes (#6932)
- Sanitize URLs being logged (#7021)
- `prometheusreceiver`: Fix start time tracking for long scrape intervals (#7053)
- `signalfxexporter`: Don't use syscall to avoid compilation errors on some platforms (#7062)
- `tailsamplingprocessor`: Add support for new policies as composite sub-policies (#6975)

### 💡 Enhancements 💡

- `lokiexporter`: add complete log record to body (#6619)
- `k8sclusterreceiver` add `container.image.tag` attribute (#6436)
- `spanmetricproccessor`: use an LRU cache for the cached Dimensions key-value pairs (#2179)
- `skywalkingexporter`: add skywalking metrics exporter (#6528)
- `deltatorateprocessor`: add int counter support (#6982)
- `filestorageextension`: document default values (#7022)
- `redisreceiver`: Migrate the scraper to the mdatagen metrics builder (#6938)  

## v0.41.0

### 🛑 Breaking changes 🛑

- None

### 🚀 New components 🚀

- `asapauthextension` (#6627)
- `mongodbatlasreceiver` (#6367)

### 🧰 Bug fixes 🧰

- `filestorageextension`: fix panic when configured directory cannot be accessed (#6103)
- `hostmetricsreceiver`: fix set of attributes for system.cpu.time metric (#6422)
- `k8sobserver`: only record pod endpoints for running pods (#5878)
- `mongodbatlasreceiver`: fix attributes fields in metadata.yaml (#6440)
- `prometheusexecreceiver`: command line processing on Windows (#6145)
- `spanmetricsprocessor`: fix exemplars support (#6140)
-  Remap arm64 to aarch64 on rpm/deb packages (#6635)

### 💡 Enhancements 💡

- `datadogexporter`: do not use attribute localhost-like hostnames (#6477)
- `datadogexporter`: retry per network call (#6412)
- `datadogexporter`: take hostname into account for cache (#6223)
- `exporter/lokiexporter`: adding a feature for loki exporter to encode JSON for log entry (#5846)
- `googlecloudspannerreceiver`: added fallback to ADC for database connections. (#6629)
- `googlecloudspannerreceiver`: added parsing only distinct items for sample lock request label. (#6514)
- `googlecloudspannerreceiver`: added request tag label to metadata config for top query stats. (#6475)
- `googlecloudspannerreceiver`: added sample lock requests label to the top lock stats metrics. (#6466)
- `googlecloudspannerreceiver`: added transaction tag label to metadata config for top transaction stats. (#6433)
- `groupbyattrsprocessor`: added support for metrics signal (#6248)
- `hostmetricsreceiver`: ensure SchemaURL is set (#6482)
- `kubeletstatsreceiver`: add support for read-only kubelet endpoint (#6488)
- `mysqlreceiver`: enable native authentication (#6628)
- `mysqlreceiver`: remove requirement for password on MySQL (#6479)
- `receiver/prometheusreceiver`: do not add host.name to metrics from localhost/unspecified targets (#6476)
- `spanmetricsprocessor`: add setStatus operation (#5886)
- `splunkhecexporter`: remove duplication of host.name attribute (#6527)
- `tanzuobservabilityexporter`: add consumer for sum metrics. (#6385)
- Update log-collection library to v0.23.0 (#6593)

## v0.40.0

### 🛑 Breaking changes 🛑

- `tencentcloudlogserviceexporter`: change `Endpoint` to `Region` to simplify configuration (#6135)

### 🚀 New components 🚀

- Add `memcached` receiver (#5839)

### 🧰 Bug fixes 🧰

- Fix token passthrough for HEC (#5435)
- `datadogexporter`: Fix missing resource attributes default mapping when resource_attributes_as_tags: false (#6359)
- `tanzuobservabilityexporter`: Log and report missing metric values. (#5835)
- `mongodbatlasreceiver`: Fix metrics metadata (#6395)

### 💡 Enhancements 💡

- `awsprometheusremotewrite` exporter: Improve error message when failing to sign request
- `mongodbatlas`: add metrics (#5921)
- `healthcheckextension`: Add path option (#6111)
- Set unprivileged user to container image (#6380)
- `k8sclusterreceiver`: Add allocatable type of metrics (#6113)
- `observiqexporter`: Allow Dialer timeout to be configured (#5906)
- `routingprocessor`: remove broken debug log fields (#6373)
- `prometheusremotewriteexporter`: Add exemplars support (#5578) 
- `fluentforwardreceiver`: Convert attributes with nil value to AttributeValueTypeEmpty (#6630)

## v0.39.0

### 🛑 Breaking changes 🛑

- `httpdreceiver` renamed to `apachereceiver` to match industry standards (#6207)
- `tencentcloudlogserviceexporter` change `Endpoint` to `Region` to simplify configuration (#6135)

### 🚀 New components 🚀

- Add `postgresqlreceiver` config and factory (#6153)
- Add TencentCloud LogService exporter `tencentcloudlogserviceexporter` (#5722)
- Restore `jaegerthrifthttpexporter` (#5666)
- Add `skywalkingexporter` (#5690, #6114)

### 🧰 Bug fixes 🧰

- `datadogexporter`: Improve cumulative metrics reset detection using `StartTimestamp` (#6120)
- `mysqlreceiver`: Address issues in shutdown function (#6239)
- `tailsamplingprocessor`: End go routines during shutdown (#5693)
- `googlecloudexporter`: Update google cloud exporter to correctly close the metric exporter (#5990)
- `statsdreceiver`: Fix the summary point calculation (#6155)
- `datadogexporter` Correct default value for `send_count_sum_metrics` (#6130)

### 💡 Enhancements 💡

- `datadogexporter`: Increase default timeout to 15 seconds (#6131)
- `googlecloudspannerreceiver`: Added metrics cardinality handling for Google Cloud Spanner receiver (#5981, #6148, #6229)
- `mysqlreceiver`: Mysql add support for different protocols (#6138)
- `bearertokenauthextension`: Added support of Bearer Auth for HTTP Exporters (#5962)
- `awsxrayexporter`: Fallback to rpc.method for segment operation when aws.operation missing (#6231)
- `healthcheckextension`: Add new health check feature for collector pipeline (#5643)
- `datadogexporter`: Always add current hostname (#5967)
- `k8sattributesprocessor`: Add code to fetch all annotations and labels by specifying key regex (#5780)
- `datadogexporter`: Do not rely on collector to resolve envvar when possible to resolve them (#6122)
- `datadogexporter`: Add container tags to attributes package (#6086)
- `datadogexporter`: Preserve original TraceID (#6158)
- `prometheusreceiver`: Enhance prometheus receiver logger to determine errors, test real e2e usage (#5870)
- `awsxrayexporter`: Added support for AWS AppRunner origin (#6141)

## v0.38.0

### 🛑 Breaking changes 🛑

- `datadogexporter` Make distributions the default histogram export option. (#5885)
- `redisreceiver` Update Redis receiver's metric names. (#5837)
- Remove `scraperhelper` from contrib, use the core version. (#5826)

### 🚀 New components 🚀

- `googlecloudspannerreceiver` Added implementation of Google Cloud Spanner receiver. (#5727)
- `awsxrayproxy` Wire up awsxrayproxy extension. (#5747)
- `awscontainerinsightreceiver` Enable AWS Container Insight receiver. (#5960)

### 🧰 Bug fixes 🧰

- `statsdreceiver`: fix start timestamp / temporality for counters. (#5714)
- Fix security issue related to github.com/tidwall/gjson. (#5936)
- `datadogexporter` Fix cumulative histogram handling in distributions mode (#5867)
- `datadogexporter` Skip nil sketches (#5925)

### 💡 Enhancements 💡

- Extend `kafkareceiver` configuration capabilities. (#5677)
- Convert `mongodbatlas` receiver to use scraperhelper. (#5827)
- Convert `dockerstats` receiver to use scraperhelper. (#5825)
- Convert `podman` receiver to use scraperhelper. (#5822)
- Convert `redisreceiver` to use scraperhelper. (#5796)
- Convert `kubeletstats` receiver to use scraperhelper. (#5821)
- `googlecloudspannerreceiver` Migrated Google Cloud Spanner receiver to scraper approach. (#5868)
- `datadogexporter` Use a `Consumer` interface for decoupling from zorkian's package. (#5315)
- `mdatagen` - Add support for extended metric descriptions (#5688)
- `signalfxexporter` Log datapoints option. (#5689)
- `cumulativetodeltaprocessor`: Update cumulative to delta. (#5772)
- Update configuration default values in log receivers docs. (#5840)
- `fluentforwardreceiver`: support more complex fluent-bit objects. (#5676)
- `datadogexporter` Remove spammy logging. (#5856)
- `datadogexporter` Remove obsolete report_buckets config. (#5858)
- Improve performance of metric expression matcher. (#5864)
- `tanzuobservabilityexporter` Introduce metricsConsumer and gaugeMetricConsumer. (#5426)
- `awsxrayexporter` rpc.system has priority to determine aws namespace. (#5833)
- `tailsamplingprocessor` Add support for composite sampling policy to the tailsampler. (#4958)
- `kafkaexporter` Add support for AWS_MSK_IAM SASL Auth (#5763)
- Refactor the client Authenticators  for the new "ClientAuthenticator" interfaces (#5905)
- `mongodbatlasreceiver` Add client wrapper for MongoDB Atlas support (#5386)
- `redisreceiver` Update Redis config options (#5861)
- `routingprocessor`: allow routing for all signals (#5869)
- `extension/observer/docker` add ListAndWatch to observer (#5851)

## v0.37.1

### 🧰 Bug fixes 🧰

- Fixes a problem with v0.37.0 which contained dependencies on v0.36.0 components. They should have been updated to v0.37.0.

## v0.37.0

### 🚀 New components 🚀

- [`journald` receiver](https://github.com/open-telemetry/opentelemetry-collector-contrib/tree/main/receiver/journaldreceiver) to parse Journald events from systemd journal using the [opentelemetry-log-collection](https://github.com/open-telemetry/opentelemetry-log-collection) library

### 🛑 Breaking changes 🛑

- Remove squash on configtls.TLSClientSetting for splunkhecexporter (#5541)
- Remove squash on configtls.TLSClientSetting for elastic components (#5539)
- Remove squash on configtls.TLSClientSetting for observiqexporter (#5540)
- Remove squash on configtls.TLSClientSetting for AWS components (#5454)
- Move `k8sprocessor` to `k8sattributesprocessor`.
- Rename `k8s_tagger` configuration `k8sattributes`.
- filelog receiver: use empty value for `SeverityText` field instead of `"Undefined"` (#5423)
- Rename `configparser.ConfigMap` to `config.Map`
- Rename `pdata.AggregationTemporality*` to `pdata.MetricAggregationTemporality*`
- Remove deprecated `batchpertrace` package/module (#5380)

### 💡 Enhancements 💡

- `k8sattributes` processor: add container metadata enrichment (#5467, #5572)
- `resourcedetection` processor: Add an option to force using hostname instead of FQDN (#5064)
- `dockerstats` receiver: Move docker client into new shared `internal/docker` (#4702)
- `spanmetrics` processor:
  - Add exemplars to metrics (#5263)
  - Support resource attributes in metrics dimensions (#4624)
- `filter` processor:
  - Add log filtering by `regexp` type filters (#5237)
  - Add record level log filtering (#5418)
- `dynatrace` exporter: Handle non-gauge data types (#5056)
- `datadog` exporter:
  - Add support for exporting histograms as sketches (#5082)
  - Scrub sensitive information from errors (#5575)
  - Add option to send instrumentation library metadata tags with metrics (#5431)
- `podman` receiver: Add `api_version`, `ssh_key`, and `ssh_passphrase` config options (#5430)
- `signalfx` exporter:
  - Add `max_connections` config option (#5432)
  - Add dimension name to log when value > 256 chars (#5258)
  - Discourage setting of endpoint path (#4851)
- `kubeletstats` receiver: Convert to pdata instead of using OpenCensus (#5458)
- `tailsampling` processor: Add `invert_match` config option to `string_attribute` policy (#4393)
- `awsemf` exporter: Add a feature flag in UserAgent for AWS backend to monitor the adoptions (#5178)
- `splunkhec` exporter: Handle explicitly NaN and Inf values (#5581)
- `hostmetrics` receiver:
  - Collect more process states in processes scraper (#4856)
  - Add device label to paging scraper (#4854)
- `awskinesis` exporter: Extend to allow for dynamic export types (#5440)

### 🧰 Bug fixes 🧰

- `datadog` exporter:
  - Fix tags on summary and bucket metrics (#5416)
  - Fix cache key generation for cumulative metrics (#5417)
- `resourcedetection` processor: Fix failure to start collector if at least one detector returns an error (#5242)
- `prometheus` exporter: Do not record obsreport calls (#5438)
- `prometheus` receiver: Metric type fixes to match Prometheus functionality (#4865)
- `sentry` exporter: Fix sentry tracing (#4320)
- `statsd` receiver: Set quantiles for metrics (#5647)

## v0.36.0

### 🛑 Breaking changes 🛑

- `filter` processor: The configs for `logs` filter processor have been changed to be consistent with the `metrics` filter processor. (#4895)
- `splunk_hec` receiver: 
  - `source_key`, `sourcetype_key`, `host_key` and `index_key` have now moved under `hec_metadata_to_otel_attrs` (#4726)
  - `path` field on splunkhecreceiver configuration is removed: We removed the `path` attribute as any request going to the Splunk HEC receiver port should be accepted, and added the `raw_path` field to explicitly map the path accepting raw HEC data. (#4951)
- feat(dynatrace): tags is deprecated in favor of default_dimensions (#5055)

### 💡 Enhancements 💡

- `filter` processor: Add ability to `include` logs based on resource attributes in addition to excluding logs based on resource attributes for strict matching. (#4895)
- `kubelet` API: Add ability to create an empty CertPool when the system run environment is windows
- `JMX` receiver: Allow JMX receiver logging level to be configured (#4898)
- `datadog` exporter: Export histograms as in OpenMetrics Datadog check (#5065)
- `dockerstats` receiver: Set Schema URL (#5239)
- Rename memorylimiter -> memorylimiterprocessor (#5262)
- `awskinesis` exporter: Refactor AWS kinesis exporter to be synchronous  (#5248)

## v0.35.0

### 🛑 Breaking changes 🛑

- Rename configparser.Parser to configparser.ConfigMap (#5070)
- Rename TelemetryCreateSettings -> TelemetrySettings (#5169)

### 💡 Enhancements 💡

- chore: update influxdb exporter and receiver (#5058)
- chore(dynatrace): use payload limit from api constants (#5077)
- Add documentation for filelog's new force_flush_period parameter (#5066)
- Reuse the gzip reader with a sync.Pool (#5145)
- Add a trace observer when splunkhecreceiver is used for logs (#5063)
- Remove usage of deprecated pdata.AttributeValueMapToMap (#5174)
- Podman Stats Receiver: Receiver and Metrics implementation (#4577)

### 🧰 Bug fixes 🧰

- Use staleness markers generated by prometheus, rather than making our own (#5062)
- `datadogexporter` exporter: skip NaN and infinite values (#5053)

## v0.34.0

### 🚀 New components 🚀

- [`cumulativetodelta` processor](https://github.com/open-telemetry/opentelemetry-collector-contrib/tree/main/processor/cumulativetodeltaprocessor) to convert cumulative sum metrics to cumulative delta

- [`file` exporter](https://github.com/open-telemetry/opentelemetry-collector-contrib/tree/main/exporter/fileexporter) from core repository ([#3474](https://github.com/open-telemetry/opentelemetry-collector/issues/3474))
- [`jaeger` exporter](https://github.com/open-telemetry/opentelemetry-collector-contrib/tree/main/exporter/jaegerexporter) from core repository ([#3474](https://github.com/open-telemetry/opentelemetry-collector/issues/3474))
- [`kafka` exporter](https://github.com/open-telemetry/opentelemetry-collector-contrib/tree/main/exporter/kafkaexporter) from core repository ([#3474](https://github.com/open-telemetry/opentelemetry-collector/issues/3474))
- [`opencensus` exporter](https://github.com/open-telemetry/opentelemetry-collector-contrib/tree/main/exporter/opencensusexporter) from core repository ([#3474](https://github.com/open-telemetry/opentelemetry-collector/issues/3474))
- [`prometheus` exporter](https://github.com/open-telemetry/opentelemetry-collector-contrib/tree/main/exporter/prometheusexporter) from core repository ([#3474](https://github.com/open-telemetry/opentelemetry-collector/issues/3474))
- [`prometheusremotewrite` exporter](https://github.com/open-telemetry/opentelemetry-collector-contrib/tree/main/exporter/prometheusremotewriteexporter) from core repository ([#3474](https://github.com/open-telemetry/opentelemetry-collector/issues/3474))
- [`zipkin` exporter](https://github.com/open-telemetry/opentelemetry-collector-contrib/tree/main/exporter/zipkinexporter) from core repository ([#3474](https://github.com/open-telemetry/opentelemetry-collector/issues/3474))
- [`attribute` processor](https://github.com/open-telemetry/opentelemetry-collector-contrib/tree/main/processor/attributeprocessor) from core repository ([#3474](https://github.com/open-telemetry/opentelemetry-collector/issues/3474))
- [`filter` processor](https://github.com/open-telemetry/opentelemetry-collector-contrib/tree/main/processor/filterprocessor) from core repository ([#3474](https://github.com/open-telemetry/opentelemetry-collector/issues/3474))
- [`probabilisticsampler` processor](https://github.com/open-telemetry/opentelemetry-collector-contrib/tree/main/processor/probabilisticsamplerprocessor) from core repository ([#3474](https://github.com/open-telemetry/opentelemetry-collector/issues/3474))
- [`resource` processor](https://github.com/open-telemetry/opentelemetry-collector-contrib/tree/main/processor/resourceprocessor) from core repository ([#3474](https://github.com/open-telemetry/opentelemetry-collector/issues/3474))
- [`span` processor](https://github.com/open-telemetry/opentelemetry-collector-contrib/tree/main/processor/spanprocessor) from core repository ([#3474](https://github.com/open-telemetry/opentelemetry-collector/issues/3474))
- [`hostmetrics` receiver](https://github.com/open-telemetry/opentelemetry-collector-contrib/tree/main/receiver/hostmetricsreceiver) from core repository ([#3474](https://github.com/open-telemetry/opentelemetry-collector/issues/3474))
- [`jaeger` receiver](https://github.com/open-telemetry/opentelemetry-collector-contrib/tree/main/receiver/jaegerreceiver) from core repository ([#3474](https://github.com/open-telemetry/opentelemetry-collector/issues/3474))
- [`kafka` receiver](https://github.com/open-telemetry/opentelemetry-collector-contrib/tree/main/receiver/kafkareceiver) from core repository ([#3474](https://github.com/open-telemetry/opentelemetry-collector/issues/3474))
- [`opencensus` receiver](https://github.com/open-telemetry/opentelemetry-collector-contrib/tree/main/receiver/opencensusreceiver) from core repository ([#3474](https://github.com/open-telemetry/opentelemetry-collector/issues/3474))
- [`prometheus` receiver](https://github.com/open-telemetry/opentelemetry-collector-contrib/tree/main/receiver/prometheusreceiver) from core repository ([#3474](https://github.com/open-telemetry/opentelemetry-collector/issues/3474))
- [`zipkin` receiver](https://github.com/open-telemetry/opentelemetry-collector-contrib/tree/main/receiver/zipkinreceiver) from core repository ([#3474](https://github.com/open-telemetry/opentelemetry-collector/issues/3474))
- [`bearertokenauth` extension](https://github.com/open-telemetry/opentelemetry-collector-contrib/tree/main/extension/bearertokenauthextension) from core repository ([#3474](https://github.com/open-telemetry/opentelemetry-collector/issues/3474))
- [`healthcheck` extension](https://github.com/open-telemetry/opentelemetry-collector-contrib/tree/main/extension/healthcheckextension) from core repository ([#3474](https://github.com/open-telemetry/opentelemetry-collector/issues/3474))
- [`oidcauth` extension](https://github.com/open-telemetry/opentelemetry-collector-contrib/tree/main/extension/oidcauthextension) from core repository ([#3474](https://github.com/open-telemetry/opentelemetry-collector/issues/3474))
- [`pprof` extension](https://github.com/open-telemetry/opentelemetry-collector-contrib/tree/main/extension/pprofextension) from core repository ([#3474](https://github.com/open-telemetry/opentelemetry-collector/issues/3474))
- [`testbed`](https://github.com/open-telemetry/opentelemetry-collector-contrib/tree/main/testbed) from core repository ([#3474](https://github.com/open-telemetry/opentelemetry-collector/issues/3474))

### 💡 Enhancements 💡

- `tailsampling` processor: Add new policy `probabilistic` (#3876)

## v0.33.0

# 🎉 OpenTelemetry Collector Contrib v0.33.0 (Beta) 🎉

The OpenTelemetry Collector Contrib contains everything in the [opentelemetry-collector release](https://github.com/open-telemetry/opentelemetry-collector/releases/tag/v0.32.0) (be sure to check the release notes here as well!). Check out the [Getting Started Guide](https://opentelemetry.io/docs/collector/getting-started/) for deployment and configuration information.

### 🚀 New components 🚀

- [`cumulativetodelta` processor](https://github.com/open-telemetry/opentelemetry-collector-contrib/tree/main/processor/cumulativetodeltaprocessor) to convert cumulative sum metrics to cumulative delta

### 💡 Enhancements 💡

- Collector contrib has now full support for metrics proto v0.9.0.

## v0.32.0

# 🎉 OpenTelemetry Collector Contrib v0.32.0 (Beta) 🎉

This release is marked as "bad" since the metrics pipelines will produce bad data.

- See https://github.com/open-telemetry/opentelemetry-collector/issues/3824

The OpenTelemetry Collector Contrib contains everything in the [opentelemetry-collector release](https://github.com/open-telemetry/opentelemetry-collector/releases/tag/v0.32.0) (be sure to check the release notes here as well!). Check out the [Getting Started Guide](https://opentelemetry.io/docs/collector/getting-started/) for deployment and configuration information.

### 🛑 Breaking changes 🛑

- `splunk_hec` receiver/exporter: `com.splunk.source` field is mapped to `source` field in Splunk instead of `service.name` (#4596)
- `redis` receiver: Move interval runner package to `internal/interval` (#4600)
- `datadog` exporter: Export summary count and sum as monotonic counts (#4605)

### 💡 Enhancements 💡

- `logzio` exporter:
  - New implementation of an in-memory queue to store traces, data compression with gzip, and queue configuration options (#4395)
  - Make `Hclog2ZapLogger` struct and methods private for public go api review (#4431)
- `newrelic` exporter (#4392):
  - Marked unsupported metric as permanent error
  - Force the interval to be valid even if 0
- `awsxray` exporter: Add PHP stacktrace parsing support (#4454)
- `file_storage` extension: Implementation of batch storage API (#4145)
- `datadog` exporter:
  - Skip sum metrics with no aggregation temporality (#4597)
  - Export delta sums as counts (#4609)
- `elasticsearch` exporter: Add dedot support (#4579)
- `signalfx` exporter: Add process metric to translation rules (#4598)
- `splunk_hec` exporter: Add profiling logs support (#4464)
- `awsemf` exporter: Replace logGroup and logStream pattern with metric labels (#4466)

### 🧰 Bug fixes 🧰

- `awsxray` exporter: Fix the origin on ECS/EKS/EB on EC2 cases (#4391)
- `splunk_hec` exporter: Prevent re-sending logs that were successfully sent (#4467)
- `signalfx` exporter: Prefix temporary metric translations (#4394)

## v0.31.0

# 🎉 OpenTelemetry Collector Contrib v0.31.0 (Beta) 🎉

The OpenTelemetry Collector Contrib contains everything in the [opentelemetry-collector release](https://github.com/open-telemetry/opentelemetry-collector/releases/tag/v0.31.0) (be sure to check the release notes here as well!). Check out the [Getting Started Guide](https://opentelemetry.io/docs/collector/getting-started/) for deployment and configuration information.

### 🛑 Breaking changes 🛑

- `influxdb` receiver: Removed `metrics_schema` config option (#4277)

### 💡 Enhancements 💡

- Update to OTLP 0.8.0:
  - Remove use of `IntHistogram` (#4276)
  - Update exporters/receivers for `NumberDataPoint`
- Remove use of deprecated `pdata` slice `Resize()` (#4203, #4208, #4209)
- `awsemf` exporter: Added the option to have a user who is sending metrics from EKS Fargate Container Insights to reformat them to look the same as insights from ECS so that they can be ingested by CloudWatch (#4130)
- `k8scluster` receiver: Support OpenShift cluster quota metrics (#4342)
- `newrelic` exporter (#4278):
  - Requests are now retry-able via configuration option (defaults to retries enabled). Permanent errors are not retried.
  - The exporter monitoring metrics now include an untagged summary metric for ease of use.
  - Improved error logging to include URLs that fail to post messages to New Relic.
- `datadog` exporter: Upscale trace stats when global sampling rate is set (#4213)

### 🧰 Bug fixes 🧰

- `statsd` receiver: Add option to set Counter to be monotonic (#4154)
- Fix `internal/stanza` severity mappings (#4315)
- `awsxray` exporter: Fix the wrong AWS env resource setting (#4384)
- `newrelic` exporter (#4278):
  - Configuration unmarshalling did not allow timeout value to be set to 0 in the endpoint specific section.
  - Request cancellation was not propagated via context into the http request.
  - The queued retry logger is set to a zap.Nop logger as intended.

## v0.30.0

# 🎉 OpenTelemetry Collector Contrib v0.30.0 (Beta) 🎉

The OpenTelemetry Collector Contrib contains everything in the [opentelemetry-collector release](https://github.com/open-telemetry/opentelemetry-collector/releases/tag/v0.30.0) (be sure to check the release notes here as well!). Check out the [Getting Started Guide](https://opentelemetry.io/docs/collector/getting-started/) for deployment and configuration information.

### 🚀 New components 🚀
- `oauth2clientauth` extension: ported from core (#3848)
- `metrics-generation` processor: is now enabled and available (#4047) 

### 🛑 Breaking changes 🛑

- Removed `jaegerthrifthttp` exporter (#4089) 

### 💡 Enhancements 💡

- `tailsampling` processor:
  - Add new policy `status_code` (#3754)
  - Add new tail sampling processor policy: status_code (#3754)
- `awscontainerinsights` receiver:
  - Integrate components and fix bugs for EKS Container Insights (#3846) 
  - Add Cgroup to collect ECS instance metrics for container insights receiver #3875
- `spanmetrics` processor: Support sub-millisecond latency buckets (#4091) 
- `sentry` exporter: Add exception event capture in sentry (#3854)

## v0.29.0

# 🎉 OpenTelemetry Collector Contrib v0.29.0 (Beta) 🎉

The OpenTelemetry Collector Contrib contains everything in the [opentelemetry-collector release](https://github.com/open-telemetry/opentelemetry-collector/releases/tag/v0.29.0) (be sure to check the release notes here as well!). Check out the [Getting Started Guide](https://opentelemetry.io/docs/collector/getting-started/) for deployment and configuration information.

### 🛑 Breaking changes 🛑

- `redis` receiver (#3808)
  - removed configuration `service_name`. Use resource processor or `resource_attributes` setting if using `receivercreator`
  - removed `type` label and set instrumentation library name to `otelcol/redis` as other receivers do

### 💡 Enhancements 💡

- `tailsampling` processor:
  - Add new policy `latency` (#3750)
  - Add new policy `status_code` (#3754)
- `splunkhec` exporter: Include `trace_id` and `span_id` if set (#3850)
- `newrelic` exporter: Update instrumentation naming in accordance with otel spec (#3733)
- `sentry` exporter: Added support for insecure connection with Sentry (#3446)
- `k8s` processor:
  - Add namespace k8s tagger (#3384)
  - Add ignored pod names as config parameter (#3520)
- `awsemf` exporter: Add support for `TaskDefinitionFamily` placeholder on log stream name (#3755)
- `loki` exporter: Add resource attributes as Loki label (#3418)

### 🧰 Bug fixes 🧰

- `datadog` exporter:
  - Ensure top level spans are computed (#3786)
  - Update `env` clobbering behavior (#3851)
- `awsxray` exporter: Fixed filtered attribute translation (#3757)
- `splunkhec` exporter: Include trace and span id if set in log record (#3850)

## v0.28.0

# 🎉 OpenTelemetry Collector Contrib v0.28.0 (Beta) 🎉

The OpenTelemetry Collector Contrib contains everything in the [opentelemetry-collector release](https://github.com/open-telemetry/opentelemetry-collector/releases/tag/v0.28.0) (be sure to check the release notes here as well!). Check out the [Getting Started Guide](https://opentelemetry.io/docs/collector/getting-started/) for deployment and configuration information.

### 🚀 New components 🚀

- `humio` exporter to export data to Humio using JSON over the HTTP [Ingest API](https://docs.humio.com/reference/api/ingest/)
- `udplog` receiver to receives logs from udp using the [opentelemetry-log-collection](https://github.com/open-telemetry/opentelemetry-log-collection) library
- `tanzuobservability` exporter to send traces to [Tanzu Observability](https://tanzu.vmware.com/observability)

### 🛑 Breaking changes 🛑

- `f5cloud` exporter (#3509):
  - Renamed the config 'auth' field to 'f5cloud_auth'. This will prevent a config field name collision when [Support for Custom Exporter Authenticators as Extensions](https://github.com/open-telemetry/opentelemetry-collector/pull/3128) is ready to be integrated.

### 💡 Enhancements 💡

- Enabled Dependabot for Github Actions (#3543)
- Change obsreport helpers for receivers to use the new pattern created in Collector (#3439,#3443,#3449,#3504,#3521,#3548)
- `datadog` exporter:
  - Add logging for unknown or unsupported metric types (#3421)
  - Add collector version tag to internal health metrics (#3394)
  - Remove sublayer stats calc and mutex (#3531)
  - Deduplicate hosts for which we send running metrics (#3539)
  - Add support for summary datatype (#3660)
  - Add datadog span operation name remapping config option (#3444)
  - Update error formatting for error spans that are not exceptions (#3701)
- `nginx` receiver: Update the nginx metrics to more closely align with the conventions (#3420)
- `elasticsearch` exporter: Init JSON encoding support (#3101)
- `jmx` receiver:
  - Allow setting system properties (#3450)
  - Update tested JMX Metric Gatherer release (#3695)
- Refactor components for the Client Authentication Extensions (#3507)
- Remove redundant conversion calls (#3688)
- `storage` extension: Add a `Close` method to Client interface (#3506)
- `splunkhec` exporter: Add `metric_type` as key which maps to the type of the metric (#3696)
- `k8s` processor: Add semantic conventions to k8s-tagger for pod metadata (#3544)
- `kubeletstats` receiver: Refactor kubelet client to internal folder (#3698)
- `newrelic` exporter (#3690):
  - Updates the log level from error to debug when New Relic rate limiting occurs
  - Updates the sanitized api key that is reported via metrics
- `filestorage` extension: Add ability to specify name (#3703)
- `awsemf` exporter: Store the initial value for cumulative metrics (#3425)
- `awskinesis` exporter: Refactor to allow for extended types of encoding (#3655)
- `ecsobserver` extension:
  - Add task definition, ec2, and service fetcher (#3503)
  - Add exporter to convert task to target (#3333)

### 🧰 Bug fixes 🧰

- `awsemf` exporter: Remove delta adjustment from summaries by default (#3408)
- `alibabacloudlogservice` exporter: Sanitize labels for metrics (#3454)
- `statsd` receiver: Fix StatsD drop metrics tags when using summary as observer_type for timer/histogram (#3440)
- `awsxray` exporter: Restore setting of Throttle for HTTP throttle response (#3685)
- `awsxray` receiver: Fix quick start bug (#3653)
- `metricstransform` processor: Check all data points for matching metric label values (#3435)

## v0.27.0

# 🎉 OpenTelemetry Collector Contrib v0.27.0 (Beta) 🎉

The OpenTelemetry Collector Contrib contains everything in the [opentelemetry-collector release](https://github.com/open-telemetry/opentelemetry-collector/releases/tag/v0.27.0) (be sure to check the release notes here as well!). Check out the [Getting Started Guide](https://opentelemetry.io/docs/collector/getting-started/) for deployment and configuration information.

### 🚀 New components 🚀

- `tcplog` receiver to receive logs from tcp using the [opentelemetry-log-collection](https://github.com/open-telemetry/opentelemetry-log-collection) library
- `influxdb` receiver to accept metrics data as [InfluxDB Line Protocol](https://docs.influxdata.com/influxdb/v2.0/reference/syntax/line-protocol/)

### 💡 Enhancements 💡

- `splunkhec` exporter:
  - Include the response in returned 400 errors (#3338)
  - Map summary metrics to Splunk HEC metrics (#3344)
  - Add HEC telemetry (#3260)
- `newrelic` exporter: Include dropped attributes and events counts (#3187)
- `datadog` exporter:
  - Add Fargate task ARN to container tags (#3326)
  - Improve mappings for span kind dd span type (#3368)
- `signalfx` exporter: Add info log for host metadata properties update (#3343)
- `awsprometheusremotewrite` exporter: Add SDK and system information to User-Agent header (#3317)
- `metricstransform` processor: Add filtering capabilities matching metric label values for applying changes (#3201)
- `groupbytrace` processor: Added workers for queue processing (#2902)
- `resourcedetection` processor: Add docker detector (#2775)
- `tailsampling` processor: Support regex on span attribute filtering (#3335)

### 🧰 Bug fixes 🧰

- `datadog` exporter:
  - Update Datadog attributes to tags mapping (#3292)
  - Consistent `hostname` and default metrics behavior (#3286)
- `signalfx` exporter: Handle character limits on metric names and dimensions (#3328)
- `newrelic` exporter: Fix timestamp value for cumulative metrics (#3406)

## v0.26.0

# 🎉 OpenTelemetry Collector Contrib v0.26.0 (Beta) 🎉

The OpenTelemetry Collector Contrib contains everything in the [opentelemetry-collector release](https://github.com/open-telemetry/opentelemetry-collector/releases/tag/v0.26.0) (be sure to check the release notes here as well!). Check out the [Getting Started Guide](https://opentelemetry.io/docs/collector/getting-started/) for deployment and configuration information.

### 🚀 New components 🚀

- `influxdb` exporter to support sending tracing, metrics, and logging data to [InfluxDB](https://www.influxdata.com/products/)

### 🛑 Breaking changes 🛑

- `signalfx` exporter (#3207):
  - Additional metrics excluded by default by signalfx exporter
    - system.disk.io_time
    - system.disk.operation_time
    - system.disk.weighted_io_time
    - system.network.connections
    - system.processes.count
    - system.processes.created

### 💡 Enhancements 💡

- Add default config and systemd environment file support for DEB/RPM packages (#3123)
- Log errors on receiver start/stop failures (#3208)
- `newrelic` exporter: Update API key detection logic (#3212)
- `splunkhec` exporter:
  - Mark permanent errors to avoid futile retries (#3253)
  - Add TLS certs verification (#3204)
- `datadog` exporter:
  - Add env and tag name normalization to trace payloads (#3200)
  - add `ignore_resource`s configuration option (#3245)
- `jmx` receiver: Update for latest snapshot and header support (#3283)
- `awsxray` exporter: Added support for stack trace translation for .NET language (#3280)
- `statsd` receiver: Add timing/histogram for statsD receiver as OTLP summary (#3261)

### 🧰 Bug fixes 🧰

- `awsprometheusremotewrite` exporter:
  - Remove `sending_queue` (#3186)
  - Use the correct default for aws_auth.service (#3161)
  - Identify the Amazon Prometheus region from the endpoint (#3210)
  - Don't panic in case session can't be constructed (#3221)
- `datadog` exporter: Add max tag length (#3185)
- `sapm` exporter: Fix crash when passing the signalfx access token (#3294)
- `newrelic` exporter: Update error conditions (#3322)

## v0.25.0

# 🎉 OpenTelemetry Collector Contrib v0.25.0 (Beta) 🎉

The OpenTelemetry Collector Contrib contains everything in the [opentelemetry-collector release](https://github.com/open-telemetry/opentelemetry-collector/releases/tag/v0.25.0) (be sure to check the release notes here as well!). Check out the [Getting Started Guide](https://opentelemetry.io/docs/collector/getting-started/) for deployment and configuration information.

### 🚀 New components 🚀

- `kafkametricsreceiver` new receiver component for collecting metrics about a kafka cluster - primarily lag and offset. [configuration instructions](receiver/kafkametricsreceiver/README.md)
- `file_storage` extension to read and write data to the local file system (#3087)

### 🛑 Breaking changes 🛑

- `newrelic` exporter (#3091):
  - Removal of common attributes (use opentelemetry collector resource processor to add attributes)
  - Drop support for cumulative metrics being sent to New Relic via a collector

### 💡 Enhancements 💡

- Update `opentelemetry-log-collection` to v0.17.0 for log receivers (#3017)
- `datadog` exporter:
  - Add `peer.service` priority instead of `service.name` (#2817)
  - Improve support of semantic conventions for K8s, Azure and ECS (#2623)
- Improve and batch logs translation for stanza (#2892)
- `statsd` receiver: Add timing/histogram as OTLP gauge (#2973)
- `honeycomb` exporter: Add Retry and Queue settings (#2714)
- `resourcedetection` processor:
  - Add AKS resource detector (#3035)
  - Use conventions package constants for ECS detector (#3171)
- `sumologic` exporter: Add graphite format (#2695)
- Add trace attributes to the log entry for stanza (#3018)
- `splunk_hec` exporter: Send log record name as part of the HEC log event (#3119)
- `newrelic` exporter (#3091):
  - Add support for logs
  - Performance improvements
  - Optimizations to the New Relic payload to reduce payload size
  - Metrics generated for monitoring the exporter
  - Insert Key vs License keys are auto-detected in some cases
  - Collector version information is properly extracted via the application start info parameters

### 🧰 Bug fixes 🧰

- `splunk_hec` exporter: Fix sending log payload with missing the GZIP footer (#3032)
- `awsxray` exporter: Remove propagation of error on shutdown (#2999)
- `resourcedetection` processor:
  - Correctly report DRAGONFLYBSD value (#3100)
  - Fallback to `os.Hostname` when FQDN is not available (#3099)
- `httpforwarder` extension: Do not report ErrServerClosed when shutting down the service (#3173)
- `collectd` receiver: Do not report ErrServerClosed when shutting down the service (#3178)

## v0.24.0

# 🎉 OpenTelemetry Collector Contrib v0.24.0 (Beta) 🎉

The OpenTelemetry Collector Contrib contains everything in the [opentelemetry-collector release](https://github.com/open-telemetry/opentelemetry-collector/releases/tag/v0.24.0) (be sure to check the release notes here as well!). Check out the [Getting Started Guide](https://opentelemetry.io/docs/collector/getting-started/) for deployment and configuration information.

### 🚀 New components 🚀

- `fluentbit` extension and `fluentforward` receiver moved from opentelemetry-collector

### 💡 Enhancements 💡

- Check `NO_WINDOWS_SERVICE` environment variable to force interactive mode on Windows (#2819)
- `resourcedetection `processor:
  - Add task revision to ECS resource detector (#2814)
  - Add GKE detector (#2821)
  - Add Amazon EKS detector (#2820)
  - Add `VMScaleSetName` field to Azure detector (#2890)
- `awsemf` exporter:
  - Add `parse_json_encoded_attr_values` config option to decode json-encoded strings in attribute values (#2827)
  - Add `output_destination` config option to support AWS Lambda (#2720)
- `googlecloud` exporter: Handle `cloud.availability_zone` semantic convention (#2893)
- `newrelic` exporter: Add `instrumentation.provider` to default attributes (#2900)
- Set unprivileged user to container image (#2925)
- `splunkhec` exporter: Add `max_content_length_logs` config option to send log data in payloads less than max content length (#2524)
- `k8scluster` and `kubeletstats` receiver: Replace package constants in favor of constants from conventions in core (#2996)

### 🧰 Bug fixes 🧰

- `spanmetrics` processor:
  - Rename `calls` metric to `calls_total` and set `IsMonotonic` to true (#2837)
  - Validate duplicate dimensions at start (#2844)
- `awsemf` exporter: Calculate delta instead of rate for cumulative metrics (#2512)
- `signalfx` exporter:
  - Remove more unnecessary translation rules (#2889)
  - Implement summary type (#2998)
- `awsxray` exporter: Remove translation to HTTP status from OC status (#2978)
- `awsprometheusremotewrite` exporter: Close HTTP body after RoundTrip (#2955)
- `splunkhec` exporter: Add ResourceAttributes to Splunk Event (#2843)

## v0.23.0

# 🎉 OpenTelemetry Collector Contrib v0.23.0 (Beta) 🎉

The OpenTelemetry Collector Contrib contains everything in the [opentelemetry-collector release](https://github.com/open-telemetry/opentelemetry-collector/releases/tag/v0.23.0) (be sure to check the release notes here as well!). Check out the [Getting Started Guide](https://opentelemetry.io/docs/collector/getting-started/) for deployment and configuration information.

### 🚀 New components 🚀

- `groupbyattrs` processor to group the records by provided attributes
- `dotnetdiagnostics` receiver to read metrics from .NET processes

### 🛑 Breaking changes 🛑

- `stackdriver` exporter marked as deprecated and renamed to `googlecloud`
- Change the rule expression in receiver creator for matching endpoints types from `type.port`, `type.hostport` and `type.pod` to `type == "port"`, `type == "hostport"` and `type == "pod"` (#2661)

### 💡 Enhancements 💡

- `loadbalancing` exporter: Add support for logs (#2470)
- `sumologic` exporter: Add carbon formatter (#2562)
- `awsecscontainermetrics` receiver: Add new metric for stopped container (#2383)
- `awsemf` exporter:
  - Send EMF logs in batches (#2572)
  - Add prometheus type field for CloudWatch compatibility (#2689)
- `signalfx` exporter:
  - Add resource attributes to events (#2631)
  - Add translation rule to drop dimensions (#2660)
  - Remove temporary host translation workaround (#2652)
  - Remove unnecessary default translation rules (#2672)
  - Update `exclude_metrics` option so that the default exclude rules can be overridden by setting the option to `[]` (#2737)
- `awsprometheusremotewrite` exporter: Add support for given IAM roles (#2675)
- `statsd` receiver: Change to use OpenTelemetry type instead of OpenCensus type (#2733)
- `resourcedetection` processor: Add missing entries for `cloud.infrastructure_service` (#2777)

### 🧰 Bug fixes 🧰

- `dynatrace` exporter: Serialize each datapoint into separate line (#2618)
- `splunkhec` exporter: Retain all otel attributes (#2712)
- `newrelic` exporter: Fix default metric URL (#2739)
- `googlecloud` exporter: Add host.name label if hostname is present in node (#2711)

## v0.22.0

# 🎉 OpenTelemetry Collector Contrib v0.22.0 (Beta) 🎉

The OpenTelemetry Collector Contrib contains everything in the [opentelemetry-collector release](https://github.com/open-telemetry/opentelemetry-collector/releases/tag/v0.22.0) (be sure to check the release notes here as well!). Check out the [Getting Started Guide](https://opentelemetry.io/docs/collector/getting-started/) for deployment and configuration information.

### 🚀 New components 🚀

- `filelog` receiver to tail and parse logs from files using the [opentelemetry-log-collection](https://github.com/open-telemetry/opentelemetry-log-collection) library

### 💡 Enhancements 💡

- `dynatrace` exporter: Send metrics to Dynatrace in chunks of 1000 (#2468)
- `k8s` processor: Add ability to associate metadata tags using pod UID rather than just IP (#2199)
- `signalfx` exporter:
  - Add statusCode to logging field on dimension client (#2459)
  - Add translation rules for `cpu.utilization_per_core` (#2540)
  - Updates to metadata handling (#2531)
  - Calculate extra network I/O metrics (#2553)
  - Calculate extra disk I/O metrics (#2557)
- `statsd` receiver: Add metric type label and `enable_metric_type` option (#2466)
- `sumologic` exporter: Add support for carbon2 format (#2562)
- `resourcedetection` processor: Add Azure detector (#2372)
- `k8scluster` receiver: Use OTel conventions for metadata (#2530)
- `newrelic` exporter: Multi-tenant support for sending trace data and performance enhancements (#2481)
- `stackdriver` exporter: Enable `retry_on_failure` and `sending_queue` options (#2613)
- Use standard way to convert from time.Time to proto Timestamp (#2548)

### 🧰 Bug fixes 🧰

- `signalfx` exporter:
  - Fix calculation of `network.total` metric (#2551)
  - Correctly convert dimensions on metadata updates (#2552)
- `awsxray` exporter and receiver: Fix the type of content_length (#2539)
- `resourcedetection` processor: Use values in accordance to semantic conventions for AWS (#2556)
- `awsemf` exporter: Fix concurrency issue (#2571)

## v0.21.0

# 🎉 OpenTelemetry Collector Contrib v0.21.0 (Beta) 🎉

The OpenTelemetry Collector Contrib contains everything in the [opentelemetry-collector release](https://github.com/open-telemetry/opentelemetry-collector/releases/tag/v0.21.0) (be sure to check the release notes here as well!). Check out the [Getting Started Guide](https://opentelemetry.io/docs/collector/getting-started/) for deployment and configuration information.

### 🚀 New components 🚀

- `loki` exporter to export data via HTTP to Loki

### 🛑 Breaking changes 🛑

- `signalfx` exporter: Allow periods to be sent in dimension keys (#2456). Existing users who do not want to change this functionality can set `nonalphanumeric_dimension_chars` to `_-`

### 💡 Enhancements 💡

- `awsemf` exporter:
  - Support unit customization before sending logs to AWS CloudWatch (#2318)
  - Group exported metrics by labels (#2317)
- `datadog` exporter: Add basic span events support (#2338)
- `alibabacloudlogservice` exporter: Support new metrics interface (#2280)
- `sumologic` exporter:
  - Enable metrics pipeline (#2117)
  - Add support for all types of log body (#2380)
- `signalfx` exporter: Add `nonalphanumeric_dimension_chars` config option (#2442)

### 🧰 Bug fixes 🧰

- `resourcedetection` processor: Fix resource attribute environment variable (#2378)
- `k8scluster` receiver: Fix nil pointer bug (#2450)

## v0.20.0

# 🎉 OpenTelemetry Collector Contrib v0.20.0 (Beta) 🎉

The OpenTelemetry Collector Contrib contains everything in the [opentelemetry-collector release](https://github.com/open-telemetry/opentelemetry-collector/releases/tag/v0.20.0) (be sure to check the release notes here as well!). Check out the [Getting Started Guide](https://opentelemetry.io/docs/collector/getting-started/) for deployment and configuration information.

### 🚀 New components 🚀

- `spanmetrics` processor to aggregate Request, Error and Duration (R.E.D) metrics from span data
- `awsxray` receiver to accept spans in the X-Ray Segment format
- `groupbyattrs` processor to group the records by provided attributes

### 🛑 Breaking changes 🛑

- Rename `kinesis` exporter to `awskinesis` (#2234)
- `signalfx` exporter: Remove `send_compatible_metrics` option, use `translation_rules` instead (#2267)
- `datadog` exporter: Remove default prefix from user metrics (#2308)

### 💡 Enhancements 💡

- `signalfx` exporter: Add k8s metrics to default excludes (#2167)
- `stackdriver` exporter: Reduce QPS (#2191)
- `datadog` exporter:
  - Translate otel exceptions to DataDog errors (#2195)
  - Use resource attributes for metadata and generated metrics (#2023)
- `sapm` exporter: Enable queuing by default (#1224)
- `dynatrace` exporter: Allow underscores anywhere in metric or dimension names (#2219)
- `awsecscontainermetrics` receiver: Handle stopped container's metadata (#2229)
- `awsemf` exporter: Enhance metrics batching in AWS EMF logs (#2271)
- `f5cloud` exporter: Add User-Agent header with version to requests (#2292)

### 🧰 Bug fixes 🧰

- `signalfx` exporter: Reinstate network/filesystem translation rules (#2171)

## v0.19.0

# 🎉 OpenTelemetry Collector Contrib v0.19.0 (Beta) 🎉

The OpenTelemetry Collector Contrib contains everything in the [opentelemetry-collector release](https://github.com/open-telemetry/opentelemetry-collector/releases/tag/v0.19.0) (be sure to check the release notes here as well!). Check out the [Getting Started Guide](https://opentelemetry.io/docs/collector/getting-started/) for deployment and configuration information.

### 🚀 New components 🚀

- `f5cloud` exporter to export metric, trace, and log data to F5 Cloud
- `jmx` receiver to report metrics from a target MBean server in conjunction with the [JMX Metric Gatherer](https://github.com/open-telemetry/opentelemetry-java-contrib/blob/main/contrib/jmx-metrics/README.md)

### 🛑 Breaking changes 🛑

- `signalfx` exporter: The `exclude_metrics` option now takes slice of metric filters instead of just metric names (slice of strings) (#1951)

### 💡 Enhancements 💡

- `datadog` exporter: Sanitize datadog service names (#1982)
- `awsecscontainermetrics` receiver: Add more metadata (#2011)
- `azuremonitor` exporter: Favor RPC over HTTP spans (#2006)
- `awsemf` exporter: Always use float64 as calculated rate (#2019)
- `splunkhec` receiver: Make the HEC receiver path configurable, and use `/*` by default (#2137)
- `signalfx` exporter:
  - Drop non-default metrics and add `include_metrics` option to override (#2145, #2146, #2162)
  - Rename `system.network.dropped_packets` metric to `system.network.dropped` (#2160)
  - Do not filter cloud attributes from dimensions (#2020)
- `redis` receiver: Migrate to pdata metrics #1889

### 🧰 Bug fixes 🧰

- `datadog` exporter: Ensure that version tag is added to trace stats (#2010)
- `loadbalancing` exporter: Rolling update of collector can stop the periodical check of DNS updates (#1798)
- `awsecscontainermetrics` receiver: Change the type of `exit_code` from string to int and deal with the situation when there is no data (#2147)
- `groupbytrace` processor: Make onTraceReleased asynchronous to fix processor overload (#1808)
- Handle cases where the time field of Splunk HEC events is encoded as a String (#2159)

## v0.18.0

# 🎉 OpenTelemetry Collector Contrib v0.18.0 (Beta) 🎉

The OpenTelemetry Collector Contrib contains everything in the [opentelemetry-collector release](https://github.com/open-telemetry/opentelemetry-collector/releases/tag/v0.18.0) (be sure to check the release notes here as well!). Check out the [Getting Started Guide](https://opentelemetry.io/docs/collector/getting-started/) for deployment and configuration information.

### 🚀 New components 🚀

- `sumologic` exporter to send logs and metrics data to Sumo Logic
- `dynatrace` exporter to send metrics to Dynatrace

### 💡 Enhancements 💡

- `datadog` exporter:
  - Add resource attributes to tags conversion feature (#1782)
  - Add Kubernetes conventions for hostnames (#1919)
  - Add container tags to datadog export for container infra metrics in service view (#1895)
  - Update resource naming and span naming (#1861)
  - Add environment variables support for config options (#1897)
- `awsxray` exporter: Add parsing of JavaScript stack traces (#1888)
- `elastic` exporter: Translate exception span events (#1858)
- `signalfx` exporter: Add translation rules to aggregate per core CPU metrics in default translations (#1841)
- `resourcedetection` processor: Gather tags associated with the EC2 instance and add them as resource attributes (#1899)
- `simpleprometheus` receiver: Add support for passing params to the prometheus scrape config (#1949)
- `azuremonitor` exporter: Implement Span status code specification changes - gRPC (#1960)
- `metricstransform` processor: Add grouping option ($1887)
- `alibabacloudlogservice` exporter: Use producer to send data to improve performance (#1981)

### 🧰 Bug fixes 🧰

- `datadog` exporter: Handle monotonic metrics client-side (#1805)
- `awsxray` exporter: Log error when translating span (#1809)

## v0.17.0

# 🎉 OpenTelemetry Collector Contrib v0.17.0 (Beta) 🎉

The OpenTelemetry Collector Contrib contains everything in the [opentelemetry-collector release](https://github.com/open-telemetry/opentelemetry-collector/releases/tag/v0.17.0) (be sure to check the release notes here as well!). Check out the [Getting Started Guide](https://opentelemetry.io/docs/collector/getting-started/) for deployment and configuration information.

### 💡 Enhancements 💡

- `awsemf` exporter: Add collector version to EMF exporter user agent (#1778)
- `signalfx` exporter: Add configuration for trace correlation (#1795)
- `statsd` receiver: Add support for metric aggregation (#1670)
- `datadog` exporter: Improve logging of hostname detection (#1796)

### 🧰 Bug fixes 🧰

- `resourcedetection` processor: Fix ecs detector to not use the default golang logger (#1745)
- `signalfx` receiver: Return 200 when receiver succeed (#1785)
- `datadog` exporter: Use a singleton for sublayer calculation (#1759)
- `awsxray` and `awsemf` exporters: Change the User-Agent content order (#1791)

## v0.16.0

# 🎉 OpenTelemetry Collector Contrib v0.16.0 (Beta) 🎉

The OpenTelemetry Collector Contrib contains everything in the [opentelemetry-collector release](https://github.com/open-telemetry/opentelemetry-collector/releases/tag/v0.16.0) (be sure to check the release notes here as well!). Check out the [Getting Started Guide](https://opentelemetry.io/docs/collector/getting-started/) for deployment and configuration information.

### 🛑 Breaking changes 🛑

- `honeycomb` exporter: Update to use internal data format (#1689)

### 💡 Enhancements 💡

- `newrelic` exporter: Add support for span events (#1643)
- `awsemf` exporter:
  - Add placeholder support in `log_group_name` and `log_stream_name` config (#1623, #1661)
  - Add label matching filtering rule (#1619)
- `resourcedetection` processor: Add new resource detector for AWS Elastic Beanstalk environments (#1585)
- `loadbalancing` exporter:
  - Add sort of endpoints in static resolver (#1692)
  - Allow specifying port when using DNS resolver (#1650)
- Add `batchperresourceattr` helper library that splits an incoming data based on an attribute in the resource (#1694)
- `alibabacloudlogservice` exporter:
  - Add logs exporter (#1609)
  - Change trace type from opencensus to opentelemetry (#1713)
- `datadog` exporter:
  - Improve trace exporter performance (#1706, #1707)
  - Add option to only send metadata (#1723)
- `awsxray` exporter:
  - Add parsing of Python stack traces (#1676)
  - Add collector version to user agent (#1730)

### 🧰 Bug fixes 🧰

- `loadbalancing` exporter:
  - Fix retry queue for exporters (#1687)
  - Fix `periodicallyResolve` for DNS resolver checks (#1678)
- `datadog` exporter: Fix status code handling (#1691)
- `awsxray` exporter:
  - Fix empty traces in X-Ray console (#1709)
  - Stricter requirements for adding http request url (#1729)
  - Fix status code handling for errors/faults (#1740)
- `signalfx` exporter:
  - Split incoming data requests by access token before enqueuing (#1727)
  - Disable retry on 400 and 401, retry with backoff on 429 and 503 (#1672)
- `awsecscontainermetrics` receiver: Improve error handling to fix seg fault (#1738)

## v0.15.0

# 🎉 OpenTelemetry Collector Contrib v0.15.0 (Beta) 🎉

The OpenTelemetry Collector Contrib contains everything in the [opentelemetry-collector release](https://github.com/open-telemetry/opentelemetry-collector/releases/tag/v0.15.0) (be sure to check the release notes here as well!). Check out the [Getting Started Guide](https://opentelemetry.io/docs/collector/getting-started/) for deployment and configuration information.

### 🚀 New components 🚀

- `zookeeper` receiver: Collects metrics from a Zookeeper instance using the `mntr` command
- `loadbalacing` exporter: Consistently exports spans belonging to the same trace to the same backend
- `windowsperfcounters` receiver: Captures the configured system, application, or custom performance counter data from the Windows registry using the PDH interface
- `awsprometheusremotewrite` exporter:  Sends metrics data in Prometheus TimeSeries format to a Prometheus Remote Write Backend and signs each outgoing HTTP request following the AWS Signature Version 4 signing process

### 💡 Enhancements 💡

- `awsemf` exporter:
  - Add `metric_declarations` config option for metric filtering and dimensions (#1503)
  - Add SummaryDataType and remove Min/Max from Histogram (#1584)
- `signalfxcorrelation` exporter: Add ability to translate host dimension (#1561)
- `newrelic` exporter: Use pdata instead of the OpenCensus for traces (#1587)
- `metricstransform` processor:
  - Add `combine` action for matched metrics (#1506)
  - Add `submatch_case` config option to specify case of matched label values (#1640)
- `awsecscontainermetrics` receiver: Extract cluster name from ARN (#1626)
- `elastic` exporter: Improve handling of span status if the status code is unset (#1591)

### 🧰 Bug fixes 🧰

- `awsemf` exporter: Add check for unhandled metric data types (#1493)
- `groupbytrace` processor: Make buffered channel to avoid goroutines leak (#1505)
- `stackdriver` exporter: Set `options.UserAgent` so that the OpenCensus exporter does not override the UA ($1620)

## v0.14.0

# 🎉 OpenTelemetry Collector Contrib v0.14.0 (Beta) 🎉

The OpenTelemetry Collector Contrib contains everything in the [opentelemetry-collector release](https://github.com/open-telemetry/opentelemetry-collector/releases/tag/v0.14.0) (be sure to check the release notes here as well!). Check out the [Getting Started Guide](https://opentelemetry.io/docs/collector/getting-started/) for deployment and configuration information.

### 🚀 New components 🚀

- `datadog` exporter to send metric and trace data to Datadog (#1352)
- `tailsampling` processor moved from core to contrib (#1383)

### 🛑 Breaking changes 🛑

- `jmxmetricsextension` migrated to `jmxreceiver` (#1182, #1357)
- Move signalfx correlation code out of `sapm` to `signalfxcorrelation` exporter (#1376)
- Move Splunk specific utils outside of common (#1306)
- `stackdriver` exporter:
    - Config options `metric_prefix` & `skip_create_metric_descriptor` are now nested under `metric`, see [README](https://github.com/open-telemetry/opentelemetry-collector-contrib/blob/main/exporter/stackdriverexporter/README.md).
    - Trace status codes no longer reflect gRPC codes as per spec changes: open-telemetry/opentelemetry-specification#1067
- `datadog` exporter: Remove option to change the namespace prefix (#1483)

### 💡 Enhancements 💡

- `splunkhec` receiver: Add ability to ingest metrics (#1276)
- `signalfx` receiver: Improve pipeline error handling (#1329)
- `datadog` exporter:
  - Improve hostname resolution (#1285)
  - Add flushing/export of traces and trace-related statistics (#1266)
  - Enable traces on Windows (#1340)
  - Send otel.exporter running metric (#1354)
  - Add tag normalization util method (#1373)
  - Send host metadata (#1351)
  - Support resource conventions for hostnames (#1434)
  - Add version tag extract (#1449)
- Add `batchpertrace` library to split the incoming batch into several batches, one per trace (#1257)
- `statsd` receiver:
  - Add timer support (#1335)
  - Add sample rate support for counter, transfer gauge to double and transfer counter to int only (#1361)
- `awsemf` exporter: Restructure metric translator logic (#1353)
- `resourcedetection` processor:
  - Add EC2 hostname attribute (#1324)
  - Add ECS Resource detector (#1360)
- `sapm` exporter: Add queue settings (#1390)
- `metrictransform` processor: Add metric filter option (#1447)
- `awsxray` exporter: Improve ECS attribute and origin translation (#1428)
- `resourcedetection` processor: Initial system detector (#1405)

### 🧰 Bug fixes 🧰

- Remove duplicate definition of cloud providers with core conventions (#1288)
- `kubeletstats` receiver: Handle nil references from the kubelet API (#1326)
- `awsxray` receiver:
  - Add kind type to root span to fix the empty parentID problem (#1338)
  - Fix the race condition issue (#1490)
- `awsxray` exporter:
  - Setting the tlsconfig InsecureSkipVerify using NoVerifySSL (#1350)
  - Drop invalid xray trace id (#1366)
- `elastic` exporter: Ensure span name is limited (#1371)
- `splunkhec` exporter: Don't send 'zero' timestamps to Splunk HEC (#1157)
- `stackdriver` exporter: Skip processing empty metrics slice (#1494)

## v0.13.0

# 🎉 OpenTelemetry Collector Contrib v0.13.0 (Beta) 🎉

The OpenTelemetry Collector Contrib contains everything in the [opentelemetry-collector release](https://github.com/open-telemetry/opentelemetry-collector/releases/tag/v0.13.0) (be sure to check the release notes here as well!). Check out the [Getting Started Guide](https://opentelemetry.io/docs/collector/getting-started/) for deployment and configuration information.

### 💡 Enhancements 💡

- `sapm` exporter:
  - Enable queuing by default (#1224)
  - Add SignalFx APM correlation (#1205)
  - Make span source attribute and destination dimension names configurable (#1286)
- `signalfx` exporter:
  - Pass context to the http client requests (#1225)
  - Update `disk.summary_utilization` translation rule to accommodate new labels (#1258)
- `newrelic` exporter: Add `span.kind` attribute (#1263)
- `datadog` exporter:
  - Add Datadog trace translation helpers (#1208)
  - Add API key validation (#1216)
- `splunkhec` receiver: Add the ability to ingest logs (#1268)
- `awscontainermetrics` receiver: Report `CpuUtilized` metric in percentage (#1283)
- `awsemf` exporter: Only calculate metric rate for cumulative counter and avoid SingleDimensionRollup for metrics with only one dimension (#1280)

### 🧰 Bug fixes 🧰

- Make `signalfx` exporter a metadata exporter (#1252)
- `awsecscontainermetrics` receiver: Check for empty network rate stats and set zero (#1260)
- `awsemf` exporter: Remove InstrumentationLibrary dimension in CloudWatch EMF Logs if it is undefined (#1256)
- `awsxray` receiver: Fix trace/span id transfer (#1264)
- `datadog` exporter: Remove trace support for Windows for now (#1274)
- `sapm` exporter: Correlation enabled check inversed (#1278)

## v0.12.0

# 🎉 OpenTelemetry Collector Contrib v0.12.0 (Beta) 🎉

The OpenTelemetry Collector Contrib contains everything in the [opentelemetry-collector release](https://github.com/open-telemetry/opentelemetry-collector/releases/tag/v0.12.0) (be sure to check the release notes here as well!). Check out the [Getting Started Guide](https://opentelemetry.io/docs/collector/getting-started/) for deployment and configuration information.

### 🚀 New components 🚀

- `awsemf` exporter to support exporting metrics to AWS CloudWatch (#498, #1169)
- `http_forwarder` extension that forwards HTTP requests to a specified target (#979, #1014, #1150)
- `datadog` exporter that sends metric and trace data to Datadog (#1142, #1178, #1181, #1212)
- `awsecscontainermetrics` receiver to collect metrics from Amazon ECS Task Metadata Endpoint (#1089, #1148, #1160)

### 💡 Enhancements 💡

- `signalfx` exporter:
  - Add host metadata synchronization (#1039, #1118)
  - Add `copy_dimensions` translator option (#1126)
  - Update `k8s_cluster` metric translations (#1121)
  - Add option to exclude metrics (#1156)
  - Add `avg` aggregation method (#1151)
  - Fallback to host if cloud resource id not found (#1170)
  - Add backwards compatible translation rules for the `dockerstatsreceiver` (#1201)
  - Enable queuing and retries (#1223)
- `splunkhec` exporter:
  - Add log support (#875)
  - Enable queuing and retries (#1222)
- `k8scluster` receiver: Standardize metric names (#1119)
- `awsxray` exporter:
  - Support AWS EKS attributes (#1090)
  - Store resource attributes in X-Ray segments (#1174)
- `honeycomb` exporter:
  - Add span kind to the event sent to Honeycomb (#474)
  - Add option to adjust the sample rate using an attribute on the span (#1162)
- `jmxmetrics` extension: Add subprocess manager to manage child java processes (#1028)
- `elastic` exporter: Initial metrics support (#1173)
- `k8s` processor: Rename default attr names for label/annotation extraction (#1214)
- Add common SignalFx host id extraction (#1100)
- Allow MSI upgrades (#1165)

### 🧰 Bug fixes 🧰

- `awsxray` exporter: Don't set origin to EC2 when not on AWS (#1115)

## v0.11.0

# 🎉 OpenTelemetry Collector Contrib v0.11.0 (Beta) 🎉

The OpenTelemetry Collector Contrib contains everything in the [opentelemetry-collector release](https://github.com/open-telemetry/opentelemetry-collector/releases/tag/v0.11.0) (be sure to check the release notes here as well!). Check out the [Getting Started Guide](https://opentelemetry.io/docs/collector/getting-started/) for deployment and configuration information.

### 🚀 New components 🚀
- add `dockerstats` receiver as top level component (#1081)
- add `tracegen` utility (#956)

### 💡 Enhancements 💡
- `stackdriver` exporter: Allow overriding client options via config (#1010)
- `k8scluster` receiver: Ensure informer caches are synced before initial data sync (#842)
- `elastic` exporter: Translate `deployment.environment` resource attribute to Elastic APM's semantically equivalent `service.environment` (#1022)
- `k8s` processor: Add logs support (#1051)
- `awsxray` exporter: Log response error with zap (#1050)
- `signalfx` exporter
  - Add dimensions to renamed metrics (#1041)
  - Add translation rules for `disk_ops.total` and `disk_ops.pending` metrics (#1082)
  - Add event support (#1036)
- `kubeletstats` receiver: Cache detailed PVC labels to reduce API calls (#1052)
- `signalfx` receiver: Add event support (#1035)

## v0.10.0

# 🎉 OpenTelemetry Collector Contrib v0.10.0 (Beta) 🎉

The OpenTelemetry Collector Contrib contains everything in the [opentelemetry-collector release](https://github.com/open-telemetry/opentelemetry-collector/releases/tag/v0.10.0) (be sure to check the release notes here as well!). Check out the [Getting Started Guide](https://opentelemetry.io/docs/collector/getting-started/) for deployment and configuration information.

### 🚀 New components 🚀
- add initial docker stats receiver, without sourcing in top level components (#495)
- add initial jmx metrics extension structure, without sourcing in top level components (#740)
- `routing` processor for routing spans based on HTTP headers (#907)
- `splunkhec` receiver to receive Splunk HEC metrics, traces and logs (#840)
- Add skeleton for `http_forwarder` extension that forwards HTTP requests to a specified target (#979)

### 💡 Enhancements 💡
- `stackdriver` exporter
  - Add timeout parameter (#835)
  - Add option to configurably set UserAgent string (#758)
- `signalfx` exporter
  - Reduce memory allocations for big batches processing (#871)
  - Add AWSUniqueId and gcp_id generation (#829)
  - Calculate cpu.utilization compatibility metric (#839, #974, #954)
- `metricstransform` processor: Replace `{{version}}` in label values (#876)
- `resourcedetection` processor: Logs Support (#970)
- `statsd` receiver: Add parsing for labels and gauges (#903)

### 🧰 Bug fixes 🧰
- `k8s` processor
  - Wrap metrics before sending further down the pipeline (#837)
  - Fix setting attributes on metrics passed from agent (#836)
- `awsxray` exporter: Fix "pointer to empty string" is not omitted bug (#830)
- `azuremonitor` exporter: Treat UNSPECIFIED span kind as INTERNAL (#844)
- `signalfx` exporter: Remove misleading warnings (#869)
- `newrelic` exporter: Fix panic if service name is empty (#969)
- `honeycomb` exporter: Don't emit default proc id + starttime (#972)

## v0.9.0

# 🎉 OpenTelemetry Collector Contrib v0.9.0 (Beta) 🎉

The OpenTelemetry Collector Contrib contains everything in the [opentelemetry-collector release](https://github.com/open-telemetry/opentelemetry-collector/releases/tag/v0.9.0) (be sure to check the release notes here as well!). Check out the [Getting Started Guide](https://opentelemetry.io/docs/collector/getting-started/) for deployment and configuration information.

### 🛑 Breaking changes 🛑
- Remove deprecated `lightstep` exporter (#828)

### 🚀 New components 🚀
- `statsd` receiver for ingesting StatsD messages (#566)

### 💡 Enhancements 💡
- `signalfx` exporter
   - Add disk usage translations (#760)
   - Add disk utilization translations (#782)
   - Add translation rule to drop redundant metrics (#809)
- `kubeletstats` receiver
  - Sync available volume metadata from /pods endpoint (#690)
  - Add ability to collect detailed data from PVC (#743)
- `awsxray` exporter: Translate SDK name/version into xray model (#755)
- `elastic` exporter: Translate semantic conventions to Elastic destination fields (#671)
- `stackdriver` exporter: Add point count metric (#757)
- `awsxray` receiver
  - Ported the TCP proxy from the X-Ray daemon (#774)
  - Convert to OTEL trace format (#691)

### 🧰 Bug fixes 🧰
- `kubeletstats` receiver: Do not break down metrics batch (#754)
- `host` observer: Fix issue on darwin where ports listening on all interfaces are not correctly accounted for (#582)
- `newrelic` exporter: Fix panic on missing span status (#775)

## v0.8.0

# 🎉 OpenTelemetry Collector Contrib v0.8.0 (Beta) 🎉

The OpenTelemetry Collector Contrib contains everything in the [opentelemetry-collector release](https://github.com/open-telemetry/opentelemetry-collector/releases/tag/v0.8.0) (be sure to check the release notes here as well!). Check out the [Getting Started Guide](https://opentelemetry.io/docs/collector/getting-started/) for deployment and configuration information.

### 🚀 New components 🚀

- Receivers
  - `prometheusexec` subprocess manager (##499)

### 💡 Enhancements 💡

- `signalfx` exporter
  - Add/Update metric translations (#579, #584, #639, #640, #652, #662)
  - Add support for calculate new metric translator (#644)
  - Add renaming rules for load metrics (#664)
  - Update `container.name` to `k8s.container.name` in default translation rule (#683)
  - Rename working-set and page-fault metrics (#679)
- `awsxray` exporter
  - Translate exception event into xray exception (#577)
  - Add ingestion of X-Ray segments via UDP (#502)
  - Parse Java stacktrace and populate in xray cause (#687)
- `kubeletstats` receiver
  - Add metric_groups option (#648)
  - Set datapoint timestamp in receiver (#661)
  - Change `container.name` label to `k8s.container.name` (#680)
  - Add working-set and page-fault metrics (#666)
  - Add basic support for volume metrics (#667)
- `stackdriver` trace exporter: Move to new interface and pdata (#486)
- `metricstranform` processor: Keep timeseries and points in order after aggregation (#663)
- `k8scluster` receiver: Change `container.spec.name` label to `k8s.container.name` (#681)
- Migrate receiver creator to internal data model (#701)
- Add ec2 support to `resourcedetection` processor (#587)
- Enable timeout, sending queue and retry for SAPM exporter (#707)

### 🧰 Bug fixes 🧰

- `azuremonitor` exporter: Correct HTTP status code success mapping (#588)
- `k8scluster` receiver: Fix owner reference in metadata updates (#649)
- `awsxray` exporter: Fix handling of db system (#697)

### 🚀 New components 🚀

- Skeleton for AWS ECS container metrics receiver (#463)
- `prometheus_exec` receiver (#655)

## v0.7.0

# 🎉 OpenTelemetry Collector Contrib v0.7.0 (Beta) 🎉

The OpenTelemetry Collector Contrib contains everything in the [opentelemetry-collector release](https://github.com/open-telemetry/opentelemetry-collector/releases/tag/v0.7.0) (be sure to check the release notes here as well!). Check out the [Getting Started Guide](https://opentelemetry.io/docs/collector/getting-started/) for deployment and configuration information.

### 🛑 Breaking changes 🛑

- `awsxray` receiver updated to support udp: `tcp_endpoint` config option renamed to `endpoint` (#497)
- TLS config changed for `sapmreceiver` (#488) and `signalfxreceiver` receivers (#488)

### 🚀 New components 🚀

- Exporters
  - `sentry` adds tracing exporter for [Sentry](https://sentry.io/) (#565)
- Extensions
  - `endpoints` observer: adds generic endpoint watcher (#427)
  - `host` observer: looks for listening network endpoints on host (#432)

### 💡 Enhancements 💡

- Update `honeycomb` exporter for v0.8.0 compatibility
- Extend `metricstransform` processor to be able to add a label to an existing metric (#441)
- Update `kubeletstats` metrics according to semantic conventions (#475)
- Updated `awsxray` receiver config to use udp (#497)
- Add `/pods` endpoint support in `kubeletstats` receiver to add extra labels (#569)
- Add metric translation options to `signalfx` exporter (#477, #501, #571, #573)

### 🧰 Bug fixes 🧰

- `azuremonitor` exporter: Mark spanToEnvelope errors as permanent (#500)

## v0.6.0

# 🎉 OpenTelemetry Collector Contrib v0.6.0 (Beta) 🎉

The OpenTelemetry Collector Contrib contains everything in the [opentelemetry-collector release](https://github.com/open-telemetry/opentelemetry-collector/releases/tag/v0.6.0) (be sure to check the release notes here as well!). Check out the [Getting Started Guide](https://opentelemetry.io/docs/collector/getting-started/) for deployment and configuration information.

### 🛑 Breaking changes 🛑

- Removed `jaegarlegacy` (#397) and `zipkinscribe` receivers (#410)
- `kubeletstats` receiver: Renamed `k8s.pod.namespace` pod label to `k8s.namespace.name` and `k8s.container.name` container label to `container.name`

### 🚀 New components 🚀

- Processors
  - `metricstransform` renames/aggregates within individual metrics (#376) and allow changing the data type between int and float (#402)

### 💡 Enhancements 💡

- `awsxray` exporter: Use `peer.service` as segment name when set. (#385)
- `splunk` exporter: Add trace exports support (#359, #399)
- Build and publish Windows MSI (#408) and DEB/RPM Linux packages (#405)

### 🧰 Bug fixes 🧰

- `kubeletstats` receiver:
  - Fixed NPE for newly created pods (#404)
  - Updated to latest change in the ReceiverFactoryOld interface (#401)
  - Fixed logging and self reported metrics (#357)
- `awsxray` exporter: Only convert SQL information for SQL databases. (#379)
- `resourcedetection` processor: Correctly obtain machine-type info from gce metadata (#395)
- `k8scluster` receiver: Fix container resource metrics (#416)

## v0.5.0

Released 01-07-2020

# 🎉 OpenTelemetry Collector Contrib v0.5.0 (Beta) 🎉

The OpenTelemetry Collector Contrib contains everything in the [opentelemetry-collector release](https://github.com/open-telemetry/opentelemetry-collector/releases/tag/v0.5.0) (be sure to check the release notes here as well!). Check out the [Getting Started Guide](https://opentelemetry.io/docs/collector/getting-started/) for deployment and configuration information.

### 🚀 New components 🚀

- Processors
  - `resourcedetection` to automatically detect the resource based on the configured set of detectors (#309)

### 💡 Enhancements 💡

- `kubeletstats` receiver: Support for ServiceAccount authentication (#324)
- `signalfx` exporter and receiver
  - Add SignalFx metric token passthrough and config option (#325)
  - Set default endpoint of `signalfx` receiver to `:9943` (#351)
- `awsxray` exporter: Support aws plugins EC2/ECS/Beanstalk (#343)
- `sapm` exporter and receiver: Add SAPM access token passthrough and config option (#349)
- `k8s` processor: Add metrics support (#358)
- `k8s` observer: Separate annotations from labels in discovered pods (#363)

### 🧰 Bug fixes 🧰

- `honeycomb` exporter: Remove shared use of libhoney from goroutines (#305)

## v0.4.0

Released 17-06-2020

# 🎉 OpenTelemetry Collector Contrib v0.4.0 (Beta) 🎉

The OpenTelemetry Collector Contrib contains everything in the [opentelemetry-collector release](https://github.com/open-telemetry/opentelemetry-collector/releases/tag/v0.4.0) (be sure to check the release notes here as well!). Check out the [Getting Started Guide](https://opentelemetry.io/docs/collector/getting-started/) for deployment and configuration information.

### 🛑 Breaking changes 🛑

  - `signalfx` exporter `url` parameter changed to `ingest_url` (no impact if only using `realm` setting)

### 🚀 New components 🚀

- Receivers
  - `receiver_creator` to create receivers at runtime (#145), add observer support to receiver_creator (#173), add rules support (#207), add dynamic configuration values (#235) 
  - `kubeletstats` receiver (#237) 
  - `prometheus_simple` receiver (#184) 
  - `kubernetes-cluster` receiver (#175) 
  - `redis` receiver (#138)
- Exporters
  - `alibabacloudlogservice` exporter (#259) 
  - `SplunkHEC` metrics exporter (#246)
  - `elastic` APM exporter (#240)
  - `newrelic` exporter (#229) 
- Extensions
  - `k8s` observer (#185) 

### 💡 Enhancements 💡

- `awsxray` exporter
  - Use X-Ray convention of segment name == service name (#282)
  - Tweak xray export to improve rendering of traces and improve parity (#241)
  - Add handling for spans received with nil attributes (#212)
- `honeycomb` exporter
  - Use SendPresampled (#291)
  - Add span attributes as honeycomb event fields (#271)
  - Support resource labels in Honeycomb exporter (#20)
- `k8s` processor
  - Add support of Pod UID extraction to k8sprocessor (#219)
  - Use `k8s.pod.ip` to record resource IP instead of just `ip` (#183)
  - Support same authentication mechanism as other kubernetes components do (#307)
- `sapm` exporter: Add TLS for SAPM and SignalFx receiver (#215)
- `signalfx` exporter
  - Add metric metadata syncer to SignalFx exporter (#231)
  - Add TLS for SAPM and SignalFx receiver (#215)
- `stackdriver` exporter: Add support for resource mapping in config (#163)

### 🧰 Bug fixes 🧰

- `awsxray` exporter: Wrap bad request errors for proper handling by retry queue (#205)
- `lightstep` exporter: Ensure Lightstep exporter doesnt crash on nil node (#250)
- `sapm` exporter: Do not break Jaeger traces before sending downstream (#193)
- `k8s` processor: Ensure Jaeger spans work in passthrough mode (262)

## 🧩 Components 🧩

### Receivers

| Traces | Metrics |
|:-------:|:-------:|
| Jaeger Legacy | Carbon |
| SAPM (SignalFx APM) | Collectd | 
| Zipkin Scribe | K8s Cluster |
| | Redis |
| |  SignalFx | 
| | Simple Prometheus |
| | Wavefront |

### Processors

- K8s

### Exporters

| Commercial | Community |
|:------------:|:-----------:|
| Alibaba Cloud Log Service | Carbon |
| AWS X-ray | Elastic |
| Azure Monitor | Jaeger Thrift |
| Honeycomb | Kinesis |
| Lightstep |
| New Relic |
| SAPM (SignalFx APM) | 
| SignalFx (Metrics) |
| Splunk HEC |
| Stackdriver (Google) |

### Extensions

- Observer
  - K8s

## v0.3.0 Beta

Released 2020-03-30

### Breaking changes

-  Make prometheus receiver config loading strict. #697 
Prometheus receiver will now fail fast if the config contains unused keys in it.

### Changes and fixes

- Enable best effort serve by default of Prometheus Exporter (https://github.com/orijtech/prometheus-go-metrics-exporter/pull/6)
- Fix null pointer exception in the logging exporter #743 
- Remove unnecessary condition to have at least one processor #744 
- Updated Honeycomb exported to `honeycombio/opentelemetry-exporter-go v0.3.1`

### Features

Receivers / Exporters:

* AWS X-Ray
* Carbon
* CollectD
* Honeycomb
* Jaeger
* Kinesis
* LightStep
* OpenCensus
* OpenTelemetry
* SAPM
* SignalFx
* Stackdriver
* Wavefront
* Zipkin
* Zipkin Scribe


Processors:

* Attributes
* Batch
* Memory Limiter
* Queued Retry
* Resource
* Sampling
* Span
* Kubernetes

Extensions:

* Health Check
* Performance Profiler
* zPages


## v0.2.8

Released 2020-03-25

Alpha v0.2.8 of OpenTelemetry Collector Contrib.

- Implemented OTLP receiver and exporter.
- Added ability to pass config to the service programmatically (useful for custom builds).
- Improved own metrics / observability.


## v0.2.7

Released 2020-03-17

### Self-Observability
- New command-line switch to control legacy and new metrics. Users are encouraged
to experiment and migrate to the new metrics.
- Improved error handling on shutdown.


### Processors
- Fixed passthrough mode k8sprocessor.
- Added `HASH` action to attribute processor.

### Receivers and Exporters
- Added Honeycomb exporter.
- Added LightStep exporter.
- Added regular expression for Carbon receiver, allowing the metric name to be broken into proper label keys and values.
- Updated Stackdriver exporter to use a new batch API.


## v0.2.6 Alpha

Released 2020-02-18

### Self-Observability
- Updated metrics prefix to `otelcol` and expose command line argument to modify the prefix value.
- Batch dropped span now emits zero when no spans are dropped.

### Processors
- Extended Span processor to have include/exclude span logic.
- Ability to choose strict or regexp matching for include/exclude filters.

### Receivers and Exporters
- Added Carbon receiver and exporter.
- Added Wavefront receiver.


## v0.0.5 Alpha

Released 2020-01-30

- Regexp-based filtering of span names.
- Ability to extract attributes from span names and rename span.
- File exporter for debugging.
- Span processor is now enabled by default.

## v0.0.1 Alpha

Released 2020-01-11

First release of OpenTelemetry Collector Contrib.


[v0.3.0]: https://github.com/open-telemetry/opentelemetry-collector-contrib/compare/v0.2.8...v0.3.0
[v0.2.8]: https://github.com/open-telemetry/opentelemetry-collector-contrib/compare/v0.2.7...v0.2.8
[v0.2.7]: https://github.com/open-telemetry/opentelemetry-collector-contrib/compare/v0.2.6...v0.2.7
[v0.2.6]: https://github.com/open-telemetry/opentelemetry-collector-contrib/compare/v0.0.5...v0.2.6
[v0.0.5]: https://github.com/open-telemetry/opentelemetry-collector-contrib/compare/v0.0.1...v0.0.5
[v0.0.1]: https://github.com/open-telemetry/opentelemetry-collector-contrib/tree/v0.0.1<|MERGE_RESOLUTION|>--- conflicted
+++ resolved
@@ -2,15 +2,13 @@
 
 ## Unreleased
 
-<<<<<<< HEAD
 ### 💡 Enhancements 💡
 
 - `k8seventsreceiver`: Add Api_version and resource_version (#8539)
-=======
+
 ### 🛑 Breaking changes 🛑
 
 - `windowsperfcountersreceiver`: Added metrics configuration (#8376)
->>>>>>> ba8c7977
 
 ## v0.47.0
 
