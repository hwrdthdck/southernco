# Changelog

## Unreleased

### 💡 Enhancements 💡


- `internal/stanza` : Export metrics from Stanza receivers (#8025)
- `hostreceiver/pagingscraper`: Migrate the scraper to the mdatagen metrics builder (#7139)
- Do not drop zero trace/span id spans in the jaeger conversion (#7946)
- Upgrade to use semantic conventions 1.6.1 (#7926)
- `dynatraceexporter`: Validate QueueSettings and perform config validation in Validate() instead (#8020)
- `sapmexporter`: Add validation for `sending_queue` setting (#8023)
- `signalfxexporter`: Add validation for `sending_queue` setting (#8026)
<<<<<<< HEAD
- `skywalkingreceiver`: Add new skywalking receiver component folder and structure (#8107)
=======
- `resourcedetectionprocessor`: Add confighttp.HTTPClientSettings To Resource Detection Config Fixes (#7397)
>>>>>>> 9b75d086

### 🛑 Breaking changes 🛑

- Remove deprecated functions from jaeger translator (#8032)

### 🚩 Deprecations 🚩

### 🧰 Bug fixes 🧰

- `prometheusreceiver`: Fix segfault that can occur after receiving stale metrics (#8056)

### 🚀 New components 🚀

## v0.45.1

### 💡 Enhancements 💡

- `sumologicexporter`: Move validation to Config (#7936)
- `elasticsearchexporter`: Fix crash with batch processor (#7953).
- `splunkhecexporter`: Batch metrics payloads (#7760)
- `tanzuobservabilityexporter`: Add internal SDK metric tag (#7826)
- `hostreceiver/processscraper`: Migrate the scraper to the mdatagen metrics builder (#7287)

### 🧰 Bug fixes 🧰

- `awsprometheusremotewriteexporter`: fix dependencies issue (#7963)

### 🚀 New components 🚀

- `awsfirehose` receiver: Add AWS Kinesis Data Firehose Receiver (#7918)

## v0.45.0

### 💡 Enhancements 💡

- `hostreceiver/filesystemscraper`: Migrate the scraper to the mdatagen metrics builder (#7772)
- `hostreceiver/memoryscraper`: Migrate the scraper to the mdatagen metrics builder (#7312)
- `lokiexporter`: Use record attributes as log labels (#7569)
- `routingprocessor`: Do not err on failure to build exporters (#7423)
- `apachereceiver`: Update to mdatagen v2 (#7573)
- `datadogexporter`: Don't send host metadata if hostname is empty (#7426)
- `datadogexporter`: Add insecure_skip_verify flag to configuration (#7422)
- `coralogixexporter`: Update readme (#7785)
- `awscloudwatchlogsexporter`: Remove name from aws cloudwatch logs exporter (#7554)
- `hostreceiver/memoryscraper`: Add memory.utilization (#6221)
- `awskinesisexporter`: Add Queue Config Validation AWS Kinesis Exporter (#7835)
- `elasticsearchexporter`: Remove usage of deprecated LogRecord.Name field (#7829).
- `loadbalancingexporter`: Allow non-exist hostname on startup (#7935)
- `datadogexporter`: Use exact sum, count and average on Datadog distributions (#7830)
- `storage/filestorage`: add optional compaction to filestorage (#7768)

### 🛑 Breaking changes 🛑

- Use go mod compat, drops support for reproducibility with go 1.16 (#7915)
- `apachereceiver`: Update instrumentation library name from `otel/apache` to `otelcol/apache` (#7754)
- `pkg/translator/prometheusremotewrite`: Cleanup prw translator public functions (#7776)
- `prometheusreceiver`: The OpenCensus-based metric conversion pipeline has 
  been removed.
  - The `receiver.prometheus.OTLPDirect` feature gate has been removed as 
    the direct pipeline is the only remaining pipeline.
- `translator/jaeger`: Cleanup jaeger translator function names (#7775)
  - Deprecate old funcs with Internal word.
- `mysqlreceiver`: Update data model and names for several metrics (#7924)
  - Change all metrics to Int values
  - Remove `mysql.buffer_pool_pages`. Replace with:
    - `mysql.buffer_pool.pages`
    - `mysql.buffer_pool.data_pages`
    - `mysql.buffer_pool.page_flushes`
  - Remove `mysql.buffer_pool_size`. Replace with:
    - `mysql.buffer_pool.limit`
    - `mysql.buffer_pool.usage`
  - Rename `mysql.buffer_pool_operations` to `mysql.buffer_pool.operations`

### 🚩 Deprecations 🚩

- Deprecated log_names setting from filter processor. (#7552)

### 🧰 Bug fixes 🧰

 - `tailsamplingprocessor`: "And" policy only works as a sub policy under a composite policy (#7590) 
 - `prometheusreceiver`: Correctly map description and units when converting
  Prometheus metadata directly to pdata. (#7748)
 - `sumologicexporter`: fix exporter panics on malformed histogram (#7548)
- `awsecscontainermetrics`: CPU Reserved is now 1024/vCPU for ECS Container Insights (#6734)

### 🚀 New components 🚀

- `clickhouse` exporter: Add ClickHouse Exporter (#6907)
- `pkg/translator/signalfx`: Extract signalfx to metrics conversion in a separate package (#7778)
  - Extract FromMetrics to SignalFx translator package (#7823)

## v0.44.0

### 💡 Enhancements 💡

- `dynatraceexporter`: Write error logs using plugin logger (#7360)
- `dynatraceexporter`: Fix docs for TLS settings (#7568)
- `tanzuobservabilityexporter`: Turn on metrics exporter (#7281)
- `attributesprocessor` `resourceprocessor`: Add `from_context` value source
- `resourcedetectionprocessor`: check cluster config to verify resource is on aws for eks resources (#7186)
- `awscloudwatchlogsexporter`: enable awscloudwatchlogsexporter which accepts and exports log data (#7297)
- `translator/prometheusremotewrite`: add a new module to help translate data from OTLP to Prometheus Remote Write (#7240)
- `azuremonitorexporter`: In addition to traces, export logs to Azure Application Insights (#7403)
- `jmxreceiver`: Added `additional_jars` configuration option to launch JMX Metric Gatherer JAR with extended `CLASSPATH` (#7378)
- `awscontainerinsightreceiver`: add full pod name when configured to AWS Container Insights Receiver (#7415)
- `hostreceiver/loadscraper`: Migrate the scraper to the mdatagen metrics builder (#7288)
- `awsecscontainermetricsreceiver`: Rename attributes to follow semantic conventions (#7425)
- `datadogexporter`: Always map conventional attributes to tags (#7185)
- `mysqlreceiver`: Add golden files for integration test (#7303)
- `nginxreceiver`: Standardize integration test (#7515)
- `mysqlreceiver`: Update to use mdatagen v2 (#7507)
- `postgresqlreceiver`: Add integration tests (#7501)
- `apachereceiver`: Add integration test (#7517)
- `mysqlreceiver`: Use scrapererror to report errors (#7513)
- `postgresreceiver`: Update to mdatagen v2 (#7503)
- `nginxreceiver`: Update to mdatagen v2 (#7549)
- `datadogexporter`: Fix traces exporter's initialization log (#7564)
- `tailsamplingprocessor`: Add And sampling policy (#6910)
- `coralogixexporter`: Add Coralogix Exporter (#7383)
- `prometheusexecreceiver`: Add default value for `scrape_timeout` option (#7587)

### 🛑 Breaking changes 🛑

- `resourcedetectionprocessor`: Update `os.type` attribute values according to semantic conventions (#7544)

### 🧰 Bug fixes 🧰

- `resourcedetectionprocessor`: fix `meta` allow list excluding keys with nil values (#7424)
- `postgresqlreceiver`: Fix issue where empty metrics could be returned after failed connection (#7502)
- `resourcetotelemetry`: Ensure resource attributes are added to summary
  and exponential histogram data points. (#7523)

### 🚩 Deprecations 🚩

- Deprecated otel_to_hec_fields.name setting from splunkhec exporter. (#7560)

## v0.43.0

### 💡 Enhancements 💡

- `coralogixexporter`: First implementation of Coralogix Exporter (#6816)
- `cloudfoundryreceiver`: Enable Cloud Foundry client (#7060)
- `elasticsearchexporter`: add elasticsearchexporter to the components exporter list (#6002)
- `elasticsearchreceiver`: Add metric metadata (#6892)
- `elasticsearchreceiver`: Use same metrics as JMX receiver for JVM metrics (#7160)
- `elasticsearchreceiver`: Implement scraping logic (#7174)
- `datadogexporter`: Add http.status_code tag to trace stats (#6889)
- `datadogexporter`: Add configuration option to use OTel span name into the Datatog resource name (#6611)
- `mongodbreceiver`: Add initial client code to the component (#7125)
- `tanzuobservabilityexporter`: Support delta histograms (#6897)
- `awscloudwatchlogsexporter`: Use cwlogs package to export logs (#7152)
- `mysqlreceiver`: Add the receiver to available components (#7078)
- `tanzuobservabilityexporter`: Documentation for the memory_limiter configuration (#7164)
- `dynatraceexporter`: Do not shut down exporter when metrics ingest module is temporarily unavailable (#7161)
- `mongodbreceiver`: Add metric metadata (#7163)
- `mongodbreceiver`: Add metric scraping (#7175)
- `postgresqlreceiver`: add the receiver to available components (#7079)
- `rabbitmqreceiver`: Add scraper logic (#7299)
- `tanzuobservability exporter`: Support summary metrics (#7121)
- `mongodbatlasreceiver`: Add retry and backoff to HTTP client (#6943)
- Use Jaeger gRPC instead of Thrift in the docker-compose example (#7243)
- `tanzuobservabilityexporter`: Support exponential histograms (#7127)
- `receiver_creator`: Log added and removed endpoint env structs (#7248)
- `prometheusreceiver`: Use the OTLP data conversion path by default. (#7282)
  - Use `--feature-gates=-receiver.prometheus.OTLPDirect` to re-enable the 
    OpenCensus conversion path.
- `extension/observers`: Correctly set image and tag on container endpoints (#7279)
- `tanzuobservabilityexporter`: Document how to enable memory_limiter (#7286)
- `hostreceiver/networkscraper`: Migrate the scraper to the mdatagen metrics builder (#7048)
- `hostmetricsreceiver`: Add MuteProcessNameError config flag to mute specific error reading process executable (#7176)
- `scrapertest`: Improve comparison logic (#7305)
- `hostmetricsreceiver`: add `cpu_average` option for load scraper to report the average cpu load (#6999)
- `scrapertest`: Add comparison option to ignore specific attributes (#6519)
- `tracegen`: Add option to pass in custom headers to export calls via command line (#7308)
- `tracegen`: Provide official container images (#7179)
- `scrapertest`: Add comparison function for pdata.Metrics (#7400)
- `prometheusremotewriteexporter` : Dropping the condition to replace _ with key_ as __ label is reserved and _ is not (#7112)

### 🛑 Breaking changes 🛑

- `tanzuobservabilityexporter`: Remove status.code
- `tanzuobservabilityexporter`: Use semantic conventions for status.message (#7126) 
- `k8sattributesprocessor`: Move `kube` and `observability` packages to `internal` folder (#7159)
- `k8sattributesprocessor`: Unexport processor `Option`s (#7311)
- `zookeeperreceiver`: Refactored metrics to have correct units, types, and combined some metrics via attributes. (#7280)
- `prometheusremotewriteexporter`: `PRWExporter` struct and `NewPRWExporter()`
  function are now unexported. (#TBD)
- `newrelicexporter` marked as deprecated (#7284)

### 🚀 New components 🚀

- `rabbitmqreceiver`: Establish codebase for RabbitMQ metrics receiver (#7239)
- Add `basicauth` extension (#7167)
- `k8seventsreceiver`: Implement core logic (#6885)

### 🧰 Bug fixes 🧰

- `k8sattributeprocessor`: Parse IP out of net.Addr to correctly tag k8s.pod.ip (#7077)
- `k8sattributeprocessor`: Process IP correctly for net.Addr instances that are not typed (#7133)
- `mdatagen`: Fix validation of `enabled` field in metadata.yaml (#7166)
- `elasticsearch`: Fix timestamp for each metric being startup time (#7255)
- `prometheusremotewriteexporter`: Fix index out of range panic caused by expiring metrics (#7149)
- `resourcedetection`: Log the error when checking for ec2metadata availability (#7296) 

## v0.42.0

### 💡 Enhancements 💡

- `couchbasereceiver`: Add couchbase client (#7122)
- `couchdbreceiver`: Add couchdb scraper (#7131)
- `couchdbreceiver`: Add couchdb client (#6880)
- `elasticsearchreceiver`: Implement scraper client (#7019)
- `couchdbreceiver`: Add metadata metrics (#6878)
- `prometheusremotewriteexporter`: Handling Staleness flag from OTLP (#6679)
- `prometheusexporter`: Handling Staleness flag from OTLP (#6805)
- `prometheusreceiver`: Set OTLP no-data-present flag for stale scraped metrics. (#7043)
- `mysqlreceiver`: Add Integration test (#6916)
- `datadogexporter`: Add compatibility with ECS Fargate semantic conventions (#6670)
- `k8s_observer`: discover k8s.node endpoints (#6820)
- `redisreceiver`: Add missing description fields to keyspace metrics (#6940)
- `redisreceiver`: Set start timestamp uniformly for gauge and sum metrics (#6941)
- `kafkaexporter`: Allow controlling Kafka acknowledgment behaviour  (#6301)
- `lokiexporter`: Log the first part of the http body on failed pushes to loki (#6946)
- `resourcedetectionprocessor`: add the [consul](https://www.consul.io/) detector (#6382)
- `awsemfexporter`: refactor cw_client logic into separate `cwlogs` package (#7072)
- `prometheusexporter`: Dropping the condition to replace _ with key_ as __ label is reserved and _ is not (#7506)


### 🛑 Breaking changes 🛑

- `memcachedreceiver`: Update metric names (#6594)
- `memcachedreceiver`: Fix some metric units and value types (#6895)
- `sapm` receiver: Use Jaeger status values instead of OpenCensus (#6682)
- `jaeger` receiver/exporter: Parse/set Jaeger status with OTel spec values (#6682)
- `awsecscontainermetricsreceiver`: remove tag from `container.image.name` (#6436)
- `k8sclusterreceiver`: remove tag from `container.image.name` (#6436)

### 🚀 New components 🚀

- `ecs_task_observer`: Discover running containers in AWS ECS tasks (#6894)
- `mongodbreceiver`: Establish codebase for MongoDB metrics receiver (#6972)
- `couchbasereceiver`: Establish codebase for Couchbase metrics receiver (#7046)
- `dbstorage`: New experimental dbstorage extension (#7061)

### 🧰 Bug fixes 🧰

- `ecstaskobserver`: Fix "Incorrect conversion between integer types" security issue (#6939)
- Fix typo in "direction" metrics attribute description (#6949)
- `zookeeperreceiver`: Fix issue where receiver could panic during shutdown (#7020)
- `prometheusreceiver`: Fix metadata fetching when metrics differ by trimmable suffixes (#6932)
- Sanitize URLs being logged (#7021)
- `prometheusreceiver`: Fix start time tracking for long scrape intervals (#7053)
- `signalfxexporter`: Don't use syscall to avoid compilation errors on some platforms (#7062)
- `tailsamplingprocessor`: Add support for new policies as composite sub-policies (#6975)

### 💡 Enhancements 💡

- `lokiexporter`: add complete log record to body (#6619)
- `k8sclusterreceiver` add `container.image.tag` attribute (#6436)
- `spanmetricproccessor`: use an LRU cache for the cached Dimensions key-value pairs (#2179)
- `skywalkingexporter`: add skywalking metrics exporter (#6528)
- `deltatorateprocessor`: add int counter support (#6982)
- `filestorageextension`: document default values (#7022)
- `redisreceiver`: Migrate the scraper to the mdatagen metrics builder (#6938)  

## v0.41.0

### 🛑 Breaking changes 🛑

- None

### 🚀 New components 🚀

- `asapauthextension` (#6627)
- `mongodbatlasreceiver` (#6367)

### 🧰 Bug fixes 🧰

- `filestorageextension`: fix panic when configured directory cannot be accessed (#6103)
- `hostmetricsreceiver`: fix set of attributes for system.cpu.time metric (#6422)
- `k8sobserver`: only record pod endpoints for running pods (#5878)
- `mongodbatlasreceiver`: fix attributes fields in metadata.yaml (#6440)
- `prometheusexecreceiver`: command line processing on Windows (#6145)
- `spanmetricsprocessor`: fix exemplars support (#6140)
-  Remap arm64 to aarch64 on rpm/deb packages (#6635)

### 💡 Enhancements 💡

- `datadogexporter`: do not use attribute localhost-like hostnames (#6477)
- `datadogexporter`: retry per network call (#6412)
- `datadogexporter`: take hostname into account for cache (#6223)
- `exporter/lokiexporter`: adding a feature for loki exporter to encode JSON for log entry (#5846)
- `googlecloudspannerreceiver`: added fallback to ADC for database connections. (#6629)
- `googlecloudspannerreceiver`: added parsing only distinct items for sample lock request label. (#6514)
- `googlecloudspannerreceiver`: added request tag label to metadata config for top query stats. (#6475)
- `googlecloudspannerreceiver`: added sample lock requests label to the top lock stats metrics. (#6466)
- `googlecloudspannerreceiver`: added transaction tag label to metadata config for top transaction stats. (#6433)
- `groupbyattrsprocessor`: added support for metrics signal (#6248)
- `hostmetricsreceiver`: ensure SchemaURL is set (#6482)
- `kubeletstatsreceiver`: add support for read-only kubelet endpoint (#6488)
- `mysqlreceiver`: enable native authentication (#6628)
- `mysqlreceiver`: remove requirement for password on MySQL (#6479)
- `receiver/prometheusreceiver`: do not add host.name to metrics from localhost/unspecified targets (#6476)
- `spanmetricsprocessor`: add setStatus operation (#5886)
- `splunkhecexporter`: remove duplication of host.name attribute (#6527)
- `tanzuobservabilityexporter`: add consumer for sum metrics. (#6385)
- Update log-collection library to v0.23.0 (#6593)

## v0.40.0

### 🛑 Breaking changes 🛑

- `tencentcloudlogserviceexporter`: change `Endpoint` to `Region` to simplify configuration (#6135)

### 🚀 New components 🚀

- Add `memcached` receiver (#5839)

### 🧰 Bug fixes 🧰

- Fix token passthrough for HEC (#5435)
- `datadogexporter`: Fix missing resource attributes default mapping when resource_attributes_as_tags: false (#6359)
- `tanzuobservabilityexporter`: Log and report missing metric values. (#5835)
- `mongodbatlasreceiver`: Fix metrics metadata (#6395)

### 💡 Enhancements 💡

- `awsprometheusremotewrite` exporter: Improve error message when failing to sign request
- `mongodbatlas`: add metrics (#5921)
- `healthcheckextension`: Add path option (#6111)
- Set unprivileged user to container image (#6380)
- `k8sclusterreceiver`: Add allocatable type of metrics (#6113)
- `observiqexporter`: Allow Dialer timeout to be configured (#5906)
- `routingprocessor`: remove broken debug log fields (#6373)
- `prometheusremotewriteexporter`: Add exemplars support (#5578) 
- `fluentforwardreceiver`: Convert attributes with nil value to AttributeValueTypeEmpty (#6630)

## v0.39.0

### 🛑 Breaking changes 🛑

- `httpdreceiver` renamed to `apachereceiver` to match industry standards (#6207)
- `tencentcloudlogserviceexporter` change `Endpoint` to `Region` to simplify configuration (#6135)

### 🚀 New components 🚀

- Add `postgresqlreceiver` config and factory (#6153)
- Add TencentCloud LogService exporter `tencentcloudlogserviceexporter` (#5722)
- Restore `jaegerthrifthttpexporter` (#5666)
- Add `skywalkingexporter` (#5690, #6114)

### 🧰 Bug fixes 🧰

- `datadogexporter`: Improve cumulative metrics reset detection using `StartTimestamp` (#6120)
- `mysqlreceiver`: Address issues in shutdown function (#6239)
- `tailsamplingprocessor`: End go routines during shutdown (#5693)
- `googlecloudexporter`: Update google cloud exporter to correctly close the metric exporter (#5990)
- `statsdreceiver`: Fix the summary point calculation (#6155)
- `datadogexporter` Correct default value for `send_count_sum_metrics` (#6130)

### 💡 Enhancements 💡

- `datadogexporter`: Increase default timeout to 15 seconds (#6131)
- `googlecloudspannerreceiver`: Added metrics cardinality handling for Google Cloud Spanner receiver (#5981, #6148, #6229)
- `mysqlreceiver`: Mysql add support for different protocols (#6138)
- `bearertokenauthextension`: Added support of Bearer Auth for HTTP Exporters (#5962)
- `awsxrayexporter`: Fallback to rpc.method for segment operation when aws.operation missing (#6231)
- `healthcheckextension`: Add new health check feature for collector pipeline (#5643)
- `datadogexporter`: Always add current hostname (#5967)
- `k8sattributesprocessor`: Add code to fetch all annotations and labels by specifying key regex (#5780)
- `datadogexporter`: Do not rely on collector to resolve envvar when possible to resolve them (#6122)
- `datadogexporter`: Add container tags to attributes package (#6086)
- `datadogexporter`: Preserve original TraceID (#6158)
- `prometheusreceiver`: Enhance prometheus receiver logger to determine errors, test real e2e usage (#5870)
- `awsxrayexporter`: Added support for AWS AppRunner origin (#6141)

## v0.38.0

### 🛑 Breaking changes 🛑

- `datadogexporter` Make distributions the default histogram export option. (#5885)
- `redisreceiver` Update Redis receiver's metric names. (#5837)
- Remove `scraperhelper` from contrib, use the core version. (#5826)

### 🚀 New components 🚀

- `googlecloudspannerreceiver` Added implementation of Google Cloud Spanner receiver. (#5727)
- `awsxrayproxy` Wire up awsxrayproxy extension. (#5747)
- `awscontainerinsightreceiver` Enable AWS Container Insight receiver. (#5960)

### 🧰 Bug fixes 🧰

- `statsdreceiver`: fix start timestamp / temporality for counters. (#5714)
- Fix security issue related to github.com/tidwall/gjson. (#5936)
- `datadogexporter` Fix cumulative histogram handling in distributions mode (#5867)
- `datadogexporter` Skip nil sketches (#5925)

### 💡 Enhancements 💡

- Extend `kafkareceiver` configuration capabilities. (#5677)
- Convert `mongodbatlas` receiver to use scraperhelper. (#5827)
- Convert `dockerstats` receiver to use scraperhelper. (#5825)
- Convert `podman` receiver to use scraperhelper. (#5822)
- Convert `redisreceiver` to use scraperhelper. (#5796)
- Convert `kubeletstats` receiver to use scraperhelper. (#5821)
- `googlecloudspannerreceiver` Migrated Google Cloud Spanner receiver to scraper approach. (#5868)
- `datadogexporter` Use a `Consumer` interface for decoupling from zorkian's package. (#5315)
- `mdatagen` - Add support for extended metric descriptions (#5688)
- `signalfxexporter` Log datapoints option. (#5689)
- `cumulativetodeltaprocessor`: Update cumulative to delta. (#5772)
- Update configuration default values in log receivers docs. (#5840)
- `fluentforwardreceiver`: support more complex fluent-bit objects. (#5676)
- `datadogexporter` Remove spammy logging. (#5856)
- `datadogexporter` Remove obsolete report_buckets config. (#5858)
- Improve performance of metric expression matcher. (#5864)
- `tanzuobservabilityexporter` Introduce metricsConsumer and gaugeMetricConsumer. (#5426)
- `awsxrayexporter` rpc.system has priority to determine aws namespace. (#5833)
- `tailsamplingprocessor` Add support for composite sampling policy to the tailsampler. (#4958)
- `kafkaexporter` Add support for AWS_MSK_IAM SASL Auth (#5763)
- Refactor the client Authenticators  for the new "ClientAuthenticator" interfaces (#5905)
- `mongodbatlasreceiver` Add client wrapper for MongoDB Atlas support (#5386)
- `redisreceiver` Update Redis config options (#5861)
- `routingprocessor`: allow routing for all signals (#5869)
- `extension/observer/docker` add ListAndWatch to observer (#5851)

## v0.37.1

### 🧰 Bug fixes 🧰

- Fixes a problem with v0.37.0 which contained dependencies on v0.36.0 components. They should have been updated to v0.37.0.

## v0.37.0

### 🚀 New components 🚀

- [`journald` receiver](https://github.com/open-telemetry/opentelemetry-collector-contrib/tree/main/receiver/journaldreceiver) to parse Journald events from systemd journal using the [opentelemetry-log-collection](https://github.com/open-telemetry/opentelemetry-log-collection) library

### 🛑 Breaking changes 🛑

- Remove squash on configtls.TLSClientSetting for splunkhecexporter (#5541)
- Remove squash on configtls.TLSClientSetting for elastic components (#5539)
- Remove squash on configtls.TLSClientSetting for observiqexporter (#5540)
- Remove squash on configtls.TLSClientSetting for AWS components (#5454)
- Move `k8sprocessor` to `k8sattributesprocessor`.
- Rename `k8s_tagger` configuration `k8sattributes`.
- filelog receiver: use empty value for `SeverityText` field instead of `"Undefined"` (#5423)
- Rename `configparser.ConfigMap` to `config.Map`
- Rename `pdata.AggregationTemporality*` to `pdata.MetricAggregationTemporality*`
- Remove deprecated `batchpertrace` package/module (#5380)

### 💡 Enhancements 💡

- `k8sattributes` processor: add container metadata enrichment (#5467, #5572)
- `resourcedetection` processor: Add an option to force using hostname instead of FQDN (#5064)
- `dockerstats` receiver: Move docker client into new shared `internal/docker` (#4702)
- `spanmetrics` processor:
  - Add exemplars to metrics (#5263)
  - Support resource attributes in metrics dimensions (#4624)
- `filter` processor:
  - Add log filtering by `regexp` type filters (#5237)
  - Add record level log filtering (#5418)
- `dynatrace` exporter: Handle non-gauge data types (#5056)
- `datadog` exporter:
  - Add support for exporting histograms as sketches (#5082)
  - Scrub sensitive information from errors (#5575)
  - Add option to send instrumentation library metadata tags with metrics (#5431)
- `podman` receiver: Add `api_version`, `ssh_key`, and `ssh_passphrase` config options (#5430)
- `signalfx` exporter:
  - Add `max_connections` config option (#5432)
  - Add dimension name to log when value > 256 chars (#5258)
  - Discourage setting of endpoint path (#4851)
- `kubeletstats` receiver: Convert to pdata instead of using OpenCensus (#5458)
- `tailsampling` processor: Add `invert_match` config option to `string_attribute` policy (#4393)
- `awsemf` exporter: Add a feature flag in UserAgent for AWS backend to monitor the adoptions (#5178)
- `splunkhec` exporter: Handle explicitly NaN and Inf values (#5581)
- `hostmetrics` receiver:
  - Collect more process states in processes scraper (#4856)
  - Add device label to paging scraper (#4854)
- `awskinesis` exporter: Extend to allow for dynamic export types (#5440)

### 🧰 Bug fixes 🧰

- `datadog` exporter:
  - Fix tags on summary and bucket metrics (#5416)
  - Fix cache key generation for cumulative metrics (#5417)
- `resourcedetection` processor: Fix failure to start collector if at least one detector returns an error (#5242)
- `prometheus` exporter: Do not record obsreport calls (#5438)
- `prometheus` receiver: Metric type fixes to match Prometheus functionality (#4865)
- `sentry` exporter: Fix sentry tracing (#4320)
- `statsd` receiver: Set quantiles for metrics (#5647)

## v0.36.0

### 🛑 Breaking changes 🛑

- `filter` processor: The configs for `logs` filter processor have been changed to be consistent with the `metrics` filter processor. (#4895)
- `splunk_hec` receiver: 
  - `source_key`, `sourcetype_key`, `host_key` and `index_key` have now moved under `hec_metadata_to_otel_attrs` (#4726)
  - `path` field on splunkhecreceiver configuration is removed: We removed the `path` attribute as any request going to the Splunk HEC receiver port should be accepted, and added the `raw_path` field to explicitly map the path accepting raw HEC data. (#4951)
- feat(dynatrace): tags is deprecated in favor of default_dimensions (#5055)

### 💡 Enhancements 💡

- `filter` processor: Add ability to `include` logs based on resource attributes in addition to excluding logs based on resource attributes for strict matching. (#4895)
- `kubelet` API: Add ability to create an empty CertPool when the system run environment is windows
- `JMX` receiver: Allow JMX receiver logging level to be configured (#4898)
- `datadog` exporter: Export histograms as in OpenMetrics Datadog check (#5065)
- `dockerstats` receiver: Set Schema URL (#5239)
- Rename memorylimiter -> memorylimiterprocessor (#5262)
- `awskinesis` exporter: Refactor AWS kinesis exporter to be synchronous  (#5248)

## v0.35.0

### 🛑 Breaking changes 🛑

- Rename configparser.Parser to configparser.ConfigMap (#5070)
- Rename TelemetryCreateSettings -> TelemetrySettings (#5169)

### 💡 Enhancements 💡

- chore: update influxdb exporter and receiver (#5058)
- chore(dynatrace): use payload limit from api constants (#5077)
- Add documentation for filelog's new force_flush_period parameter (#5066)
- Reuse the gzip reader with a sync.Pool (#5145)
- Add a trace observer when splunkhecreceiver is used for logs (#5063)
- Remove usage of deprecated pdata.AttributeValueMapToMap (#5174)
- Podman Stats Receiver: Receiver and Metrics implementation (#4577)

### 🧰 Bug fixes 🧰

- Use staleness markers generated by prometheus, rather than making our own (#5062)
- `datadogexporter` exporter: skip NaN and infinite values (#5053)

## v0.34.0

### 🚀 New components 🚀

- [`cumulativetodelta` processor](https://github.com/open-telemetry/opentelemetry-collector-contrib/tree/main/processor/cumulativetodeltaprocessor) to convert cumulative sum metrics to cumulative delta

- [`file` exporter](https://github.com/open-telemetry/opentelemetry-collector-contrib/tree/main/exporter/fileexporter) from core repository ([#3474](https://github.com/open-telemetry/opentelemetry-collector/issues/3474))
- [`jaeger` exporter](https://github.com/open-telemetry/opentelemetry-collector-contrib/tree/main/exporter/jaegerexporter) from core repository ([#3474](https://github.com/open-telemetry/opentelemetry-collector/issues/3474))
- [`kafka` exporter](https://github.com/open-telemetry/opentelemetry-collector-contrib/tree/main/exporter/kafkaexporter) from core repository ([#3474](https://github.com/open-telemetry/opentelemetry-collector/issues/3474))
- [`opencensus` exporter](https://github.com/open-telemetry/opentelemetry-collector-contrib/tree/main/exporter/opencensusexporter) from core repository ([#3474](https://github.com/open-telemetry/opentelemetry-collector/issues/3474))
- [`prometheus` exporter](https://github.com/open-telemetry/opentelemetry-collector-contrib/tree/main/exporter/prometheusexporter) from core repository ([#3474](https://github.com/open-telemetry/opentelemetry-collector/issues/3474))
- [`prometheusremotewrite` exporter](https://github.com/open-telemetry/opentelemetry-collector-contrib/tree/main/exporter/prometheusremotewriteexporter) from core repository ([#3474](https://github.com/open-telemetry/opentelemetry-collector/issues/3474))
- [`zipkin` exporter](https://github.com/open-telemetry/opentelemetry-collector-contrib/tree/main/exporter/zipkinexporter) from core repository ([#3474](https://github.com/open-telemetry/opentelemetry-collector/issues/3474))
- [`attribute` processor](https://github.com/open-telemetry/opentelemetry-collector-contrib/tree/main/processor/attributeprocessor) from core repository ([#3474](https://github.com/open-telemetry/opentelemetry-collector/issues/3474))
- [`filter` processor](https://github.com/open-telemetry/opentelemetry-collector-contrib/tree/main/processor/filterprocessor) from core repository ([#3474](https://github.com/open-telemetry/opentelemetry-collector/issues/3474))
- [`probabilisticsampler` processor](https://github.com/open-telemetry/opentelemetry-collector-contrib/tree/main/processor/probabilisticsamplerprocessor) from core repository ([#3474](https://github.com/open-telemetry/opentelemetry-collector/issues/3474))
- [`resource` processor](https://github.com/open-telemetry/opentelemetry-collector-contrib/tree/main/processor/resourceprocessor) from core repository ([#3474](https://github.com/open-telemetry/opentelemetry-collector/issues/3474))
- [`span` processor](https://github.com/open-telemetry/opentelemetry-collector-contrib/tree/main/processor/spanprocessor) from core repository ([#3474](https://github.com/open-telemetry/opentelemetry-collector/issues/3474))
- [`hostmetrics` receiver](https://github.com/open-telemetry/opentelemetry-collector-contrib/tree/main/receiver/hostmetricsreceiver) from core repository ([#3474](https://github.com/open-telemetry/opentelemetry-collector/issues/3474))
- [`jaeger` receiver](https://github.com/open-telemetry/opentelemetry-collector-contrib/tree/main/receiver/jaegerreceiver) from core repository ([#3474](https://github.com/open-telemetry/opentelemetry-collector/issues/3474))
- [`kafka` receiver](https://github.com/open-telemetry/opentelemetry-collector-contrib/tree/main/receiver/kafkareceiver) from core repository ([#3474](https://github.com/open-telemetry/opentelemetry-collector/issues/3474))
- [`opencensus` receiver](https://github.com/open-telemetry/opentelemetry-collector-contrib/tree/main/receiver/opencensusreceiver) from core repository ([#3474](https://github.com/open-telemetry/opentelemetry-collector/issues/3474))
- [`prometheus` receiver](https://github.com/open-telemetry/opentelemetry-collector-contrib/tree/main/receiver/prometheusreceiver) from core repository ([#3474](https://github.com/open-telemetry/opentelemetry-collector/issues/3474))
- [`zipkin` receiver](https://github.com/open-telemetry/opentelemetry-collector-contrib/tree/main/receiver/zipkinreceiver) from core repository ([#3474](https://github.com/open-telemetry/opentelemetry-collector/issues/3474))
- [`bearertokenauth` extension](https://github.com/open-telemetry/opentelemetry-collector-contrib/tree/main/extension/bearertokenauthextension) from core repository ([#3474](https://github.com/open-telemetry/opentelemetry-collector/issues/3474))
- [`healthcheck` extension](https://github.com/open-telemetry/opentelemetry-collector-contrib/tree/main/extension/healthcheckextension) from core repository ([#3474](https://github.com/open-telemetry/opentelemetry-collector/issues/3474))
- [`oidcauth` extension](https://github.com/open-telemetry/opentelemetry-collector-contrib/tree/main/extension/oidcauthextension) from core repository ([#3474](https://github.com/open-telemetry/opentelemetry-collector/issues/3474))
- [`pprof` extension](https://github.com/open-telemetry/opentelemetry-collector-contrib/tree/main/extension/pprofextension) from core repository ([#3474](https://github.com/open-telemetry/opentelemetry-collector/issues/3474))
- [`testbed`](https://github.com/open-telemetry/opentelemetry-collector-contrib/tree/main/testbed) from core repository ([#3474](https://github.com/open-telemetry/opentelemetry-collector/issues/3474))

### 💡 Enhancements 💡

- `tailsampling` processor: Add new policy `probabilistic` (#3876)

## v0.33.0

# 🎉 OpenTelemetry Collector Contrib v0.33.0 (Beta) 🎉

The OpenTelemetry Collector Contrib contains everything in the [opentelemetry-collector release](https://github.com/open-telemetry/opentelemetry-collector/releases/tag/v0.32.0) (be sure to check the release notes here as well!). Check out the [Getting Started Guide](https://opentelemetry.io/docs/collector/getting-started/) for deployment and configuration information.

### 🚀 New components 🚀

- [`cumulativetodelta` processor](https://github.com/open-telemetry/opentelemetry-collector-contrib/tree/main/processor/cumulativetodeltaprocessor) to convert cumulative sum metrics to cumulative delta

### 💡 Enhancements 💡

- Collector contrib has now full support for metrics proto v0.9.0.

## v0.32.0

# 🎉 OpenTelemetry Collector Contrib v0.32.0 (Beta) 🎉

This release is marked as "bad" since the metrics pipelines will produce bad data.

- See https://github.com/open-telemetry/opentelemetry-collector/issues/3824

The OpenTelemetry Collector Contrib contains everything in the [opentelemetry-collector release](https://github.com/open-telemetry/opentelemetry-collector/releases/tag/v0.32.0) (be sure to check the release notes here as well!). Check out the [Getting Started Guide](https://opentelemetry.io/docs/collector/getting-started/) for deployment and configuration information.

### 🛑 Breaking changes 🛑

- `splunk_hec` receiver/exporter: `com.splunk.source` field is mapped to `source` field in Splunk instead of `service.name` (#4596)
- `redis` receiver: Move interval runner package to `internal/interval` (#4600)
- `datadog` exporter: Export summary count and sum as monotonic counts (#4605)

### 💡 Enhancements 💡

- `logzio` exporter:
  - New implementation of an in-memory queue to store traces, data compression with gzip, and queue configuration options (#4395)
  - Make `Hclog2ZapLogger` struct and methods private for public go api review (#4431)
- `newrelic` exporter (#4392):
  - Marked unsupported metric as permanent error
  - Force the interval to be valid even if 0
- `awsxray` exporter: Add PHP stacktrace parsing support (#4454)
- `file_storage` extension: Implementation of batch storage API (#4145)
- `datadog` exporter:
  - Skip sum metrics with no aggregation temporality (#4597)
  - Export delta sums as counts (#4609)
- `elasticsearch` exporter: Add dedot support (#4579)
- `signalfx` exporter: Add process metric to translation rules (#4598)
- `splunk_hec` exporter: Add profiling logs support (#4464)
- `awsemf` exporter: Replace logGroup and logStream pattern with metric labels (#4466)

### 🧰 Bug fixes 🧰

- `awsxray` exporter: Fix the origin on ECS/EKS/EB on EC2 cases (#4391)
- `splunk_hec` exporter: Prevent re-sending logs that were successfully sent (#4467)
- `signalfx` exporter: Prefix temporary metric translations (#4394)

## v0.31.0

# 🎉 OpenTelemetry Collector Contrib v0.31.0 (Beta) 🎉

The OpenTelemetry Collector Contrib contains everything in the [opentelemetry-collector release](https://github.com/open-telemetry/opentelemetry-collector/releases/tag/v0.31.0) (be sure to check the release notes here as well!). Check out the [Getting Started Guide](https://opentelemetry.io/docs/collector/getting-started/) for deployment and configuration information.

### 🛑 Breaking changes 🛑

- `influxdb` receiver: Removed `metrics_schema` config option (#4277)

### 💡 Enhancements 💡

- Update to OTLP 0.8.0:
  - Remove use of `IntHistogram` (#4276)
  - Update exporters/receivers for `NumberDataPoint`
- Remove use of deprecated `pdata` slice `Resize()` (#4203, #4208, #4209)
- `awsemf` exporter: Added the option to have a user who is sending metrics from EKS Fargate Container Insights to reformat them to look the same as insights from ECS so that they can be ingested by CloudWatch (#4130)
- `k8scluster` receiver: Support OpenShift cluster quota metrics (#4342)
- `newrelic` exporter (#4278):
  - Requests are now retry-able via configuration option (defaults to retries enabled). Permanent errors are not retried.
  - The exporter monitoring metrics now include an untagged summary metric for ease of use.
  - Improved error logging to include URLs that fail to post messages to New Relic.
- `datadog` exporter: Upscale trace stats when global sampling rate is set (#4213)

### 🧰 Bug fixes 🧰

- `statsd` receiver: Add option to set Counter to be monotonic (#4154)
- Fix `internal/stanza` severity mappings (#4315)
- `awsxray` exporter: Fix the wrong AWS env resource setting (#4384)
- `newrelic` exporter (#4278):
  - Configuration unmarshalling did not allow timeout value to be set to 0 in the endpoint specific section.
  - Request cancellation was not propagated via context into the http request.
  - The queued retry logger is set to a zap.Nop logger as intended.

## v0.30.0

# 🎉 OpenTelemetry Collector Contrib v0.30.0 (Beta) 🎉

The OpenTelemetry Collector Contrib contains everything in the [opentelemetry-collector release](https://github.com/open-telemetry/opentelemetry-collector/releases/tag/v0.30.0) (be sure to check the release notes here as well!). Check out the [Getting Started Guide](https://opentelemetry.io/docs/collector/getting-started/) for deployment and configuration information.

### 🚀 New components 🚀
- `oauth2clientauth` extension: ported from core (#3848)
- `metrics-generation` processor: is now enabled and available (#4047) 

### 🛑 Breaking changes 🛑

- Removed `jaegerthrifthttp` exporter (#4089) 

### 💡 Enhancements 💡

- `tailsampling` processor:
  - Add new policy `status_code` (#3754)
  - Add new tail sampling processor policy: status_code (#3754)
- `awscontainerinsights` receiver:
  - Integrate components and fix bugs for EKS Container Insights (#3846) 
  - Add Cgroup to collect ECS instance metrics for container insights receiver #3875
- `spanmetrics` processor: Support sub-millisecond latency buckets (#4091) 
- `sentry` exporter: Add exception event capture in sentry (#3854)

## v0.29.0

# 🎉 OpenTelemetry Collector Contrib v0.29.0 (Beta) 🎉

The OpenTelemetry Collector Contrib contains everything in the [opentelemetry-collector release](https://github.com/open-telemetry/opentelemetry-collector/releases/tag/v0.29.0) (be sure to check the release notes here as well!). Check out the [Getting Started Guide](https://opentelemetry.io/docs/collector/getting-started/) for deployment and configuration information.

### 🛑 Breaking changes 🛑

- `redis` receiver (#3808)
  - removed configuration `service_name`. Use resource processor or `resource_attributes` setting if using `receivercreator`
  - removed `type` label and set instrumentation library name to `otelcol/redis` as other receivers do

### 💡 Enhancements 💡

- `tailsampling` processor:
  - Add new policy `latency` (#3750)
  - Add new policy `status_code` (#3754)
- `splunkhec` exporter: Include `trace_id` and `span_id` if set (#3850)
- `newrelic` exporter: Update instrumentation naming in accordance with otel spec (#3733)
- `sentry` exporter: Added support for insecure connection with Sentry (#3446)
- `k8s` processor:
  - Add namespace k8s tagger (#3384)
  - Add ignored pod names as config parameter (#3520)
- `awsemf` exporter: Add support for `TaskDefinitionFamily` placeholder on log stream name (#3755)
- `loki` exporter: Add resource attributes as Loki label (#3418)

### 🧰 Bug fixes 🧰

- `datadog` exporter:
  - Ensure top level spans are computed (#3786)
  - Update `env` clobbering behavior (#3851)
- `awsxray` exporter: Fixed filtered attribute translation (#3757)
- `splunkhec` exporter: Include trace and span id if set in log record (#3850)

## v0.28.0

# 🎉 OpenTelemetry Collector Contrib v0.28.0 (Beta) 🎉

The OpenTelemetry Collector Contrib contains everything in the [opentelemetry-collector release](https://github.com/open-telemetry/opentelemetry-collector/releases/tag/v0.28.0) (be sure to check the release notes here as well!). Check out the [Getting Started Guide](https://opentelemetry.io/docs/collector/getting-started/) for deployment and configuration information.

### 🚀 New components 🚀

- `humio` exporter to export data to Humio using JSON over the HTTP [Ingest API](https://docs.humio.com/reference/api/ingest/)
- `udplog` receiver to receives logs from udp using the [opentelemetry-log-collection](https://github.com/open-telemetry/opentelemetry-log-collection) library
- `tanzuobservability` exporter to send traces to [Tanzu Observability](https://tanzu.vmware.com/observability)

### 🛑 Breaking changes 🛑

- `f5cloud` exporter (#3509):
  - Renamed the config 'auth' field to 'f5cloud_auth'. This will prevent a config field name collision when [Support for Custom Exporter Authenticators as Extensions](https://github.com/open-telemetry/opentelemetry-collector/pull/3128) is ready to be integrated.

### 💡 Enhancements 💡

- Enabled Dependabot for Github Actions (#3543)
- Change obsreport helpers for receivers to use the new pattern created in Collector (#3439,#3443,#3449,#3504,#3521,#3548)
- `datadog` exporter:
  - Add logging for unknown or unsupported metric types (#3421)
  - Add collector version tag to internal health metrics (#3394)
  - Remove sublayer stats calc and mutex (#3531)
  - Deduplicate hosts for which we send running metrics (#3539)
  - Add support for summary datatype (#3660)
  - Add datadog span operation name remapping config option (#3444)
  - Update error formatting for error spans that are not exceptions (#3701)
- `nginx` receiver: Update the nginx metrics to more closely align with the conventions (#3420)
- `elasticsearch` exporter: Init JSON encoding support (#3101)
- `jmx` receiver:
  - Allow setting system properties (#3450)
  - Update tested JMX Metric Gatherer release (#3695)
- Refactor components for the Client Authentication Extensions (#3507)
- Remove redundant conversion calls (#3688)
- `storage` extension: Add a `Close` method to Client interface (#3506)
- `splunkhec` exporter: Add `metric_type` as key which maps to the type of the metric (#3696)
- `k8s` processor: Add semantic conventions to k8s-tagger for pod metadata (#3544)
- `kubeletstats` receiver: Refactor kubelet client to internal folder (#3698)
- `newrelic` exporter (#3690):
  - Updates the log level from error to debug when New Relic rate limiting occurs
  - Updates the sanitized api key that is reported via metrics
- `filestorage` extension: Add ability to specify name (#3703)
- `awsemf` exporter: Store the initial value for cumulative metrics (#3425)
- `awskinesis` exporter: Refactor to allow for extended types of encoding (#3655)
- `ecsobserver` extension:
  - Add task definition, ec2, and service fetcher (#3503)
  - Add exporter to convert task to target (#3333)

### 🧰 Bug fixes 🧰

- `awsemf` exporter: Remove delta adjustment from summaries by default (#3408)
- `alibabacloudlogservice` exporter: Sanitize labels for metrics (#3454)
- `statsd` receiver: Fix StatsD drop metrics tags when using summary as observer_type for timer/histogram (#3440)
- `awsxray` exporter: Restore setting of Throttle for HTTP throttle response (#3685)
- `awsxray` receiver: Fix quick start bug (#3653)
- `metricstransform` processor: Check all data points for matching metric label values (#3435)

## v0.27.0

# 🎉 OpenTelemetry Collector Contrib v0.27.0 (Beta) 🎉

The OpenTelemetry Collector Contrib contains everything in the [opentelemetry-collector release](https://github.com/open-telemetry/opentelemetry-collector/releases/tag/v0.27.0) (be sure to check the release notes here as well!). Check out the [Getting Started Guide](https://opentelemetry.io/docs/collector/getting-started/) for deployment and configuration information.

### 🚀 New components 🚀

- `tcplog` receiver to receive logs from tcp using the [opentelemetry-log-collection](https://github.com/open-telemetry/opentelemetry-log-collection) library
- `influxdb` receiver to accept metrics data as [InfluxDB Line Protocol](https://docs.influxdata.com/influxdb/v2.0/reference/syntax/line-protocol/)

### 💡 Enhancements 💡

- `splunkhec` exporter:
  - Include the response in returned 400 errors (#3338)
  - Map summary metrics to Splunk HEC metrics (#3344)
  - Add HEC telemetry (#3260)
- `newrelic` exporter: Include dropped attributes and events counts (#3187)
- `datadog` exporter:
  - Add Fargate task ARN to container tags (#3326)
  - Improve mappings for span kind dd span type (#3368)
- `signalfx` exporter: Add info log for host metadata properties update (#3343)
- `awsprometheusremotewrite` exporter: Add SDK and system information to User-Agent header (#3317)
- `metricstransform` processor: Add filtering capabilities matching metric label values for applying changes (#3201)
- `groupbytrace` processor: Added workers for queue processing (#2902)
- `resourcedetection` processor: Add docker detector (#2775)
- `tailsampling` processor: Support regex on span attribute filtering (#3335)

### 🧰 Bug fixes 🧰

- `datadog` exporter:
  - Update Datadog attributes to tags mapping (#3292)
  - Consistent `hostname` and default metrics behavior (#3286)
- `signalfx` exporter: Handle character limits on metric names and dimensions (#3328)
- `newrelic` exporter: Fix timestamp value for cumulative metrics (#3406)

## v0.26.0

# 🎉 OpenTelemetry Collector Contrib v0.26.0 (Beta) 🎉

The OpenTelemetry Collector Contrib contains everything in the [opentelemetry-collector release](https://github.com/open-telemetry/opentelemetry-collector/releases/tag/v0.26.0) (be sure to check the release notes here as well!). Check out the [Getting Started Guide](https://opentelemetry.io/docs/collector/getting-started/) for deployment and configuration information.

### 🚀 New components 🚀

- `influxdb` exporter to support sending tracing, metrics, and logging data to [InfluxDB](https://www.influxdata.com/products/)

### 🛑 Breaking changes 🛑

- `signalfx` exporter (#3207):
  - Additional metrics excluded by default by signalfx exporter
    - system.disk.io_time
    - system.disk.operation_time
    - system.disk.weighted_io_time
    - system.network.connections
    - system.processes.count
    - system.processes.created

### 💡 Enhancements 💡

- Add default config and systemd environment file support for DEB/RPM packages (#3123)
- Log errors on receiver start/stop failures (#3208)
- `newrelic` exporter: Update API key detection logic (#3212)
- `splunkhec` exporter:
  - Mark permanent errors to avoid futile retries (#3253)
  - Add TLS certs verification (#3204)
- `datadog` exporter:
  - Add env and tag name normalization to trace payloads (#3200)
  - add `ignore_resource`s configuration option (#3245)
- `jmx` receiver: Update for latest snapshot and header support (#3283)
- `awsxray` exporter: Added support for stack trace translation for .NET language (#3280)
- `statsd` receiver: Add timing/histogram for statsD receiver as OTLP summary (#3261)

### 🧰 Bug fixes 🧰

- `awsprometheusremotewrite` exporter:
  - Remove `sending_queue` (#3186)
  - Use the correct default for aws_auth.service (#3161)
  - Identify the Amazon Prometheus region from the endpoint (#3210)
  - Don't panic in case session can't be constructed (#3221)
- `datadog` exporter: Add max tag length (#3185)
- `sapm` exporter: Fix crash when passing the signalfx access token (#3294)
- `newrelic` exporter: Update error conditions (#3322)

## v0.25.0

# 🎉 OpenTelemetry Collector Contrib v0.25.0 (Beta) 🎉

The OpenTelemetry Collector Contrib contains everything in the [opentelemetry-collector release](https://github.com/open-telemetry/opentelemetry-collector/releases/tag/v0.25.0) (be sure to check the release notes here as well!). Check out the [Getting Started Guide](https://opentelemetry.io/docs/collector/getting-started/) for deployment and configuration information.

### 🚀 New components 🚀

- `kafkametricsreceiver` new receiver component for collecting metrics about a kafka cluster - primarily lag and offset. [configuration instructions](receiver/kafkametricsreceiver/README.md)
- `file_storage` extension to read and write data to the local file system (#3087)

### 🛑 Breaking changes 🛑

- `newrelic` exporter (#3091):
  - Removal of common attributes (use opentelemetry collector resource processor to add attributes)
  - Drop support for cumulative metrics being sent to New Relic via a collector

### 💡 Enhancements 💡

- Update `opentelemetry-log-collection` to v0.17.0 for log receivers (#3017)
- `datadog` exporter:
  - Add `peer.service` priority instead of `service.name` (#2817)
  - Improve support of semantic conventions for K8s, Azure and ECS (#2623)
- Improve and batch logs translation for stanza (#2892)
- `statsd` receiver: Add timing/histogram as OTLP gauge (#2973)
- `honeycomb` exporter: Add Retry and Queue settings (#2714)
- `resourcedetection` processor:
  - Add AKS resource detector (#3035)
  - Use conventions package constants for ECS detector (#3171)
- `sumologic` exporter: Add graphite format (#2695)
- Add trace attributes to the log entry for stanza (#3018)
- `splunk_hec` exporter: Send log record name as part of the HEC log event (#3119)
- `newrelic` exporter (#3091):
  - Add support for logs
  - Performance improvements
  - Optimizations to the New Relic payload to reduce payload size
  - Metrics generated for monitoring the exporter
  - Insert Key vs License keys are auto-detected in some cases
  - Collector version information is properly extracted via the application start info parameters

### 🧰 Bug fixes 🧰

- `splunk_hec` exporter: Fix sending log payload with missing the GZIP footer (#3032)
- `awsxray` exporter: Remove propagation of error on shutdown (#2999)
- `resourcedetection` processor:
  - Correctly report DRAGONFLYBSD value (#3100)
  - Fallback to `os.Hostname` when FQDN is not available (#3099)
- `httpforwarder` extension: Do not report ErrServerClosed when shutting down the service (#3173)
- `collectd` receiver: Do not report ErrServerClosed when shutting down the service (#3178)

## v0.24.0

# 🎉 OpenTelemetry Collector Contrib v0.24.0 (Beta) 🎉

The OpenTelemetry Collector Contrib contains everything in the [opentelemetry-collector release](https://github.com/open-telemetry/opentelemetry-collector/releases/tag/v0.24.0) (be sure to check the release notes here as well!). Check out the [Getting Started Guide](https://opentelemetry.io/docs/collector/getting-started/) for deployment and configuration information.

### 🚀 New components 🚀

- `fluentbit` extension and `fluentforward` receiver moved from opentelemetry-collector

### 💡 Enhancements 💡

- Check `NO_WINDOWS_SERVICE` environment variable to force interactive mode on Windows (#2819)
- `resourcedetection `processor:
  - Add task revision to ECS resource detector (#2814)
  - Add GKE detector (#2821)
  - Add Amazon EKS detector (#2820)
  - Add `VMScaleSetName` field to Azure detector (#2890)
- `awsemf` exporter:
  - Add `parse_json_encoded_attr_values` config option to decode json-encoded strings in attribute values (#2827)
  - Add `output_destination` config option to support AWS Lambda (#2720)
- `googlecloud` exporter: Handle `cloud.availability_zone` semantic convention (#2893)
- `newrelic` exporter: Add `instrumentation.provider` to default attributes (#2900)
- Set unprivileged user to container image (#2925)
- `splunkhec` exporter: Add `max_content_length_logs` config option to send log data in payloads less than max content length (#2524)
- `k8scluster` and `kubeletstats` receiver: Replace package constants in favor of constants from conventions in core (#2996)

### 🧰 Bug fixes 🧰

- `spanmetrics` processor:
  - Rename `calls` metric to `calls_total` and set `IsMonotonic` to true (#2837)
  - Validate duplicate dimensions at start (#2844)
- `awsemf` exporter: Calculate delta instead of rate for cumulative metrics (#2512)
- `signalfx` exporter:
  - Remove more unnecessary translation rules (#2889)
  - Implement summary type (#2998)
- `awsxray` exporter: Remove translation to HTTP status from OC status (#2978)
- `awsprometheusremotewrite` exporter: Close HTTP body after RoundTrip (#2955)
- `splunkhec` exporter: Add ResourceAttributes to Splunk Event (#2843)

## v0.23.0

# 🎉 OpenTelemetry Collector Contrib v0.23.0 (Beta) 🎉

The OpenTelemetry Collector Contrib contains everything in the [opentelemetry-collector release](https://github.com/open-telemetry/opentelemetry-collector/releases/tag/v0.23.0) (be sure to check the release notes here as well!). Check out the [Getting Started Guide](https://opentelemetry.io/docs/collector/getting-started/) for deployment and configuration information.

### 🚀 New components 🚀

- `groupbyattrs` processor to group the records by provided attributes
- `dotnetdiagnostics` receiver to read metrics from .NET processes

### 🛑 Breaking changes 🛑

- `stackdriver` exporter marked as deprecated and renamed to `googlecloud`
- Change the rule expression in receiver creator for matching endpoints types from `type.port`, `type.hostport` and `type.pod` to `type == "port"`, `type == "hostport"` and `type == "pod"` (#2661)

### 💡 Enhancements 💡

- `loadbalancing` exporter: Add support for logs (#2470)
- `sumologic` exporter: Add carbon formatter (#2562)
- `awsecscontainermetrics` receiver: Add new metric for stopped container (#2383)
- `awsemf` exporter:
  - Send EMF logs in batches (#2572)
  - Add prometheus type field for CloudWatch compatibility (#2689)
- `signalfx` exporter:
  - Add resource attributes to events (#2631)
  - Add translation rule to drop dimensions (#2660)
  - Remove temporary host translation workaround (#2652)
  - Remove unnecessary default translation rules (#2672)
  - Update `exclude_metrics` option so that the default exclude rules can be overridden by setting the option to `[]` (#2737)
- `awsprometheusremotewrite` exporter: Add support for given IAM roles (#2675)
- `statsd` receiver: Change to use OpenTelemetry type instead of OpenCensus type (#2733)
- `resourcedetection` processor: Add missing entries for `cloud.infrastructure_service` (#2777)

### 🧰 Bug fixes 🧰

- `dynatrace` exporter: Serialize each datapoint into separate line (#2618)
- `splunkhec` exporter: Retain all otel attributes (#2712)
- `newrelic` exporter: Fix default metric URL (#2739)
- `googlecloud` exporter: Add host.name label if hostname is present in node (#2711)

## v0.22.0

# 🎉 OpenTelemetry Collector Contrib v0.22.0 (Beta) 🎉

The OpenTelemetry Collector Contrib contains everything in the [opentelemetry-collector release](https://github.com/open-telemetry/opentelemetry-collector/releases/tag/v0.22.0) (be sure to check the release notes here as well!). Check out the [Getting Started Guide](https://opentelemetry.io/docs/collector/getting-started/) for deployment and configuration information.

### 🚀 New components 🚀

- `filelog` receiver to tail and parse logs from files using the [opentelemetry-log-collection](https://github.com/open-telemetry/opentelemetry-log-collection) library

### 💡 Enhancements 💡

- `dynatrace` exporter: Send metrics to Dynatrace in chunks of 1000 (#2468)
- `k8s` processor: Add ability to associate metadata tags using pod UID rather than just IP (#2199)
- `signalfx` exporter:
  - Add statusCode to logging field on dimension client (#2459)
  - Add translation rules for `cpu.utilization_per_core` (#2540)
  - Updates to metadata handling (#2531)
  - Calculate extra network I/O metrics (#2553)
  - Calculate extra disk I/O metrics (#2557)
- `statsd` receiver: Add metric type label and `enable_metric_type` option (#2466)
- `sumologic` exporter: Add support for carbon2 format (#2562)
- `resourcedetection` processor: Add Azure detector (#2372)
- `k8scluster` receiver: Use OTel conventions for metadata (#2530)
- `newrelic` exporter: Multi-tenant support for sending trace data and performance enhancements (#2481)
- `stackdriver` exporter: Enable `retry_on_failure` and `sending_queue` options (#2613)
- Use standard way to convert from time.Time to proto Timestamp (#2548)

### 🧰 Bug fixes 🧰

- `signalfx` exporter:
  - Fix calculation of `network.total` metric (#2551)
  - Correctly convert dimensions on metadata updates (#2552)
- `awsxray` exporter and receiver: Fix the type of content_length (#2539)
- `resourcedetection` processor: Use values in accordance to semantic conventions for AWS (#2556)
- `awsemf` exporter: Fix concurrency issue (#2571)

## v0.21.0

# 🎉 OpenTelemetry Collector Contrib v0.21.0 (Beta) 🎉

The OpenTelemetry Collector Contrib contains everything in the [opentelemetry-collector release](https://github.com/open-telemetry/opentelemetry-collector/releases/tag/v0.21.0) (be sure to check the release notes here as well!). Check out the [Getting Started Guide](https://opentelemetry.io/docs/collector/getting-started/) for deployment and configuration information.

### 🚀 New components 🚀

- `loki` exporter to export data via HTTP to Loki

### 🛑 Breaking changes 🛑

- `signalfx` exporter: Allow periods to be sent in dimension keys (#2456). Existing users who do not want to change this functionality can set `nonalphanumeric_dimension_chars` to `_-`

### 💡 Enhancements 💡

- `awsemf` exporter:
  - Support unit customization before sending logs to AWS CloudWatch (#2318)
  - Group exported metrics by labels (#2317)
- `datadog` exporter: Add basic span events support (#2338)
- `alibabacloudlogservice` exporter: Support new metrics interface (#2280)
- `sumologic` exporter:
  - Enable metrics pipeline (#2117)
  - Add support for all types of log body (#2380)
- `signalfx` exporter: Add `nonalphanumeric_dimension_chars` config option (#2442)

### 🧰 Bug fixes 🧰

- `resourcedetection` processor: Fix resource attribute environment variable (#2378)
- `k8scluster` receiver: Fix nil pointer bug (#2450)

## v0.20.0

# 🎉 OpenTelemetry Collector Contrib v0.20.0 (Beta) 🎉

The OpenTelemetry Collector Contrib contains everything in the [opentelemetry-collector release](https://github.com/open-telemetry/opentelemetry-collector/releases/tag/v0.20.0) (be sure to check the release notes here as well!). Check out the [Getting Started Guide](https://opentelemetry.io/docs/collector/getting-started/) for deployment and configuration information.

### 🚀 New components 🚀

- `spanmetrics` processor to aggregate Request, Error and Duration (R.E.D) metrics from span data
- `awsxray` receiver to accept spans in the X-Ray Segment format
- `groupbyattrs` processor to group the records by provided attributes

### 🛑 Breaking changes 🛑

- Rename `kinesis` exporter to `awskinesis` (#2234)
- `signalfx` exporter: Remove `send_compatible_metrics` option, use `translation_rules` instead (#2267)
- `datadog` exporter: Remove default prefix from user metrics (#2308)

### 💡 Enhancements 💡

- `signalfx` exporter: Add k8s metrics to default excludes (#2167)
- `stackdriver` exporter: Reduce QPS (#2191)
- `datadog` exporter:
  - Translate otel exceptions to DataDog errors (#2195)
  - Use resource attributes for metadata and generated metrics (#2023)
- `sapm` exporter: Enable queuing by default (#1224)
- `dynatrace` exporter: Allow underscores anywhere in metric or dimension names (#2219)
- `awsecscontainermetrics` receiver: Handle stopped container's metadata (#2229)
- `awsemf` exporter: Enhance metrics batching in AWS EMF logs (#2271)
- `f5cloud` exporter: Add User-Agent header with version to requests (#2292)

### 🧰 Bug fixes 🧰

- `signalfx` exporter: Reinstate network/filesystem translation rules (#2171)

## v0.19.0

# 🎉 OpenTelemetry Collector Contrib v0.19.0 (Beta) 🎉

The OpenTelemetry Collector Contrib contains everything in the [opentelemetry-collector release](https://github.com/open-telemetry/opentelemetry-collector/releases/tag/v0.19.0) (be sure to check the release notes here as well!). Check out the [Getting Started Guide](https://opentelemetry.io/docs/collector/getting-started/) for deployment and configuration information.

### 🚀 New components 🚀

- `f5cloud` exporter to export metric, trace, and log data to F5 Cloud
- `jmx` receiver to report metrics from a target MBean server in conjunction with the [JMX Metric Gatherer](https://github.com/open-telemetry/opentelemetry-java-contrib/blob/main/contrib/jmx-metrics/README.md)

### 🛑 Breaking changes 🛑

- `signalfx` exporter: The `exclude_metrics` option now takes slice of metric filters instead of just metric names (slice of strings) (#1951)

### 💡 Enhancements 💡

- `datadog` exporter: Sanitize datadog service names (#1982)
- `awsecscontainermetrics` receiver: Add more metadata (#2011)
- `azuremonitor` exporter: Favor RPC over HTTP spans (#2006)
- `awsemf` exporter: Always use float64 as calculated rate (#2019)
- `splunkhec` receiver: Make the HEC receiver path configurable, and use `/*` by default (#2137)
- `signalfx` exporter:
  - Drop non-default metrics and add `include_metrics` option to override (#2145, #2146, #2162)
  - Rename `system.network.dropped_packets` metric to `system.network.dropped` (#2160)
  - Do not filter cloud attributes from dimensions (#2020)
- `redis` receiver: Migrate to pdata metrics #1889

### 🧰 Bug fixes 🧰

- `datadog` exporter: Ensure that version tag is added to trace stats (#2010)
- `loadbalancing` exporter: Rolling update of collector can stop the periodical check of DNS updates (#1798)
- `awsecscontainermetrics` receiver: Change the type of `exit_code` from string to int and deal with the situation when there is no data (#2147)
- `groupbytrace` processor: Make onTraceReleased asynchronous to fix processor overload (#1808)
- Handle cases where the time field of Splunk HEC events is encoded as a String (#2159)

## v0.18.0

# 🎉 OpenTelemetry Collector Contrib v0.18.0 (Beta) 🎉

The OpenTelemetry Collector Contrib contains everything in the [opentelemetry-collector release](https://github.com/open-telemetry/opentelemetry-collector/releases/tag/v0.18.0) (be sure to check the release notes here as well!). Check out the [Getting Started Guide](https://opentelemetry.io/docs/collector/getting-started/) for deployment and configuration information.

### 🚀 New components 🚀

- `sumologic` exporter to send logs and metrics data to Sumo Logic
- `dynatrace` exporter to send metrics to Dynatrace

### 💡 Enhancements 💡

- `datadog` exporter:
  - Add resource attributes to tags conversion feature (#1782)
  - Add Kubernetes conventions for hostnames (#1919)
  - Add container tags to datadog export for container infra metrics in service view (#1895)
  - Update resource naming and span naming (#1861)
  - Add environment variables support for config options (#1897)
- `awsxray` exporter: Add parsing of JavaScript stack traces (#1888)
- `elastic` exporter: Translate exception span events (#1858)
- `signalfx` exporter: Add translation rules to aggregate per core CPU metrics in default translations (#1841)
- `resourcedetection` processor: Gather tags associated with the EC2 instance and add them as resource attributes (#1899)
- `simpleprometheus` receiver: Add support for passing params to the prometheus scrape config (#1949)
- `azuremonitor` exporter: Implement Span status code specification changes - gRPC (#1960)
- `metricstransform` processor: Add grouping option ($1887)
- `alibabacloudlogservice` exporter: Use producer to send data to improve performance (#1981)

### 🧰 Bug fixes 🧰

- `datadog` exporter: Handle monotonic metrics client-side (#1805)
- `awsxray` exporter: Log error when translating span (#1809)

## v0.17.0

# 🎉 OpenTelemetry Collector Contrib v0.17.0 (Beta) 🎉

The OpenTelemetry Collector Contrib contains everything in the [opentelemetry-collector release](https://github.com/open-telemetry/opentelemetry-collector/releases/tag/v0.17.0) (be sure to check the release notes here as well!). Check out the [Getting Started Guide](https://opentelemetry.io/docs/collector/getting-started/) for deployment and configuration information.

### 💡 Enhancements 💡

- `awsemf` exporter: Add collector version to EMF exporter user agent (#1778)
- `signalfx` exporter: Add configuration for trace correlation (#1795)
- `statsd` receiver: Add support for metric aggregation (#1670)
- `datadog` exporter: Improve logging of hostname detection (#1796)

### 🧰 Bug fixes 🧰

- `resourcedetection` processor: Fix ecs detector to not use the default golang logger (#1745)
- `signalfx` receiver: Return 200 when receiver succeed (#1785)
- `datadog` exporter: Use a singleton for sublayer calculation (#1759)
- `awsxray` and `awsemf` exporters: Change the User-Agent content order (#1791)

## v0.16.0

# 🎉 OpenTelemetry Collector Contrib v0.16.0 (Beta) 🎉

The OpenTelemetry Collector Contrib contains everything in the [opentelemetry-collector release](https://github.com/open-telemetry/opentelemetry-collector/releases/tag/v0.16.0) (be sure to check the release notes here as well!). Check out the [Getting Started Guide](https://opentelemetry.io/docs/collector/getting-started/) for deployment and configuration information.

### 🛑 Breaking changes 🛑

- `honeycomb` exporter: Update to use internal data format (#1689)

### 💡 Enhancements 💡

- `newrelic` exporter: Add support for span events (#1643)
- `awsemf` exporter:
  - Add placeholder support in `log_group_name` and `log_stream_name` config (#1623, #1661)
  - Add label matching filtering rule (#1619)
- `resourcedetection` processor: Add new resource detector for AWS Elastic Beanstalk environments (#1585)
- `loadbalancing` exporter:
  - Add sort of endpoints in static resolver (#1692)
  - Allow specifying port when using DNS resolver (#1650)
- Add `batchperresourceattr` helper library that splits an incoming data based on an attribute in the resource (#1694)
- `alibabacloudlogservice` exporter:
  - Add logs exporter (#1609)
  - Change trace type from opencensus to opentelemetry (#1713)
- `datadog` exporter:
  - Improve trace exporter performance (#1706, #1707)
  - Add option to only send metadata (#1723)
- `awsxray` exporter:
  - Add parsing of Python stack traces (#1676)
  - Add collector version to user agent (#1730)

### 🧰 Bug fixes 🧰

- `loadbalancing` exporter:
  - Fix retry queue for exporters (#1687)
  - Fix `periodicallyResolve` for DNS resolver checks (#1678)
- `datadog` exporter: Fix status code handling (#1691)
- `awsxray` exporter:
  - Fix empty traces in X-Ray console (#1709)
  - Stricter requirements for adding http request url (#1729)
  - Fix status code handling for errors/faults (#1740)
- `signalfx` exporter:
  - Split incoming data requests by access token before enqueuing (#1727)
  - Disable retry on 400 and 401, retry with backoff on 429 and 503 (#1672)
- `awsecscontainermetrics` receiver: Improve error handling to fix seg fault (#1738)

## v0.15.0

# 🎉 OpenTelemetry Collector Contrib v0.15.0 (Beta) 🎉

The OpenTelemetry Collector Contrib contains everything in the [opentelemetry-collector release](https://github.com/open-telemetry/opentelemetry-collector/releases/tag/v0.15.0) (be sure to check the release notes here as well!). Check out the [Getting Started Guide](https://opentelemetry.io/docs/collector/getting-started/) for deployment and configuration information.

### 🚀 New components 🚀

- `zookeeper` receiver: Collects metrics from a Zookeeper instance using the `mntr` command
- `loadbalacing` exporter: Consistently exports spans belonging to the same trace to the same backend
- `windowsperfcounters` receiver: Captures the configured system, application, or custom performance counter data from the Windows registry using the PDH interface
- `awsprometheusremotewrite` exporter:  Sends metrics data in Prometheus TimeSeries format to a Prometheus Remote Write Backend and signs each outgoing HTTP request following the AWS Signature Version 4 signing process

### 💡 Enhancements 💡

- `awsemf` exporter:
  - Add `metric_declarations` config option for metric filtering and dimensions (#1503)
  - Add SummaryDataType and remove Min/Max from Histogram (#1584)
- `signalfxcorrelation` exporter: Add ability to translate host dimension (#1561)
- `newrelic` exporter: Use pdata instead of the OpenCensus for traces (#1587)
- `metricstransform` processor:
  - Add `combine` action for matched metrics (#1506)
  - Add `submatch_case` config option to specify case of matched label values (#1640)
- `awsecscontainermetrics` receiver: Extract cluster name from ARN (#1626)
- `elastic` exporter: Improve handling of span status if the status code is unset (#1591)

### 🧰 Bug fixes 🧰

- `awsemf` exporter: Add check for unhandled metric data types (#1493)
- `groupbytrace` processor: Make buffered channel to avoid goroutines leak (#1505)
- `stackdriver` exporter: Set `options.UserAgent` so that the OpenCensus exporter does not override the UA ($1620)

## v0.14.0

# 🎉 OpenTelemetry Collector Contrib v0.14.0 (Beta) 🎉

The OpenTelemetry Collector Contrib contains everything in the [opentelemetry-collector release](https://github.com/open-telemetry/opentelemetry-collector/releases/tag/v0.14.0) (be sure to check the release notes here as well!). Check out the [Getting Started Guide](https://opentelemetry.io/docs/collector/getting-started/) for deployment and configuration information.

### 🚀 New components 🚀

- `datadog` exporter to send metric and trace data to Datadog (#1352)
- `tailsampling` processor moved from core to contrib (#1383)

### 🛑 Breaking changes 🛑

- `jmxmetricsextension` migrated to `jmxreceiver` (#1182, #1357)
- Move signalfx correlation code out of `sapm` to `signalfxcorrelation` exporter (#1376)
- Move Splunk specific utils outside of common (#1306)
- `stackdriver` exporter:
    - Config options `metric_prefix` & `skip_create_metric_descriptor` are now nested under `metric`, see [README](https://github.com/open-telemetry/opentelemetry-collector-contrib/blob/main/exporter/stackdriverexporter/README.md).
    - Trace status codes no longer reflect gRPC codes as per spec changes: open-telemetry/opentelemetry-specification#1067
- `datadog` exporter: Remove option to change the namespace prefix (#1483)

### 💡 Enhancements 💡

- `splunkhec` receiver: Add ability to ingest metrics (#1276)
- `signalfx` receiver: Improve pipeline error handling (#1329)
- `datadog` exporter:
  - Improve hostname resolution (#1285)
  - Add flushing/export of traces and trace-related statistics (#1266)
  - Enable traces on Windows (#1340)
  - Send otel.exporter running metric (#1354)
  - Add tag normalization util method (#1373)
  - Send host metadata (#1351)
  - Support resource conventions for hostnames (#1434)
  - Add version tag extract (#1449)
- Add `batchpertrace` library to split the incoming batch into several batches, one per trace (#1257)
- `statsd` receiver:
  - Add timer support (#1335)
  - Add sample rate support for counter, transfer gauge to double and transfer counter to int only (#1361)
- `awsemf` exporter: Restructure metric translator logic (#1353)
- `resourcedetection` processor:
  - Add EC2 hostname attribute (#1324)
  - Add ECS Resource detector (#1360)
- `sapm` exporter: Add queue settings (#1390)
- `metrictransform` processor: Add metric filter option (#1447)
- `awsxray` exporter: Improve ECS attribute and origin translation (#1428)
- `resourcedetection` processor: Initial system detector (#1405)

### 🧰 Bug fixes 🧰

- Remove duplicate definition of cloud providers with core conventions (#1288)
- `kubeletstats` receiver: Handle nil references from the kubelet API (#1326)
- `awsxray` receiver:
  - Add kind type to root span to fix the empty parentID problem (#1338)
  - Fix the race condition issue (#1490)
- `awsxray` exporter:
  - Setting the tlsconfig InsecureSkipVerify using NoVerifySSL (#1350)
  - Drop invalid xray trace id (#1366)
- `elastic` exporter: Ensure span name is limited (#1371)
- `splunkhec` exporter: Don't send 'zero' timestamps to Splunk HEC (#1157)
- `stackdriver` exporter: Skip processing empty metrics slice (#1494)

## v0.13.0

# 🎉 OpenTelemetry Collector Contrib v0.13.0 (Beta) 🎉

The OpenTelemetry Collector Contrib contains everything in the [opentelemetry-collector release](https://github.com/open-telemetry/opentelemetry-collector/releases/tag/v0.13.0) (be sure to check the release notes here as well!). Check out the [Getting Started Guide](https://opentelemetry.io/docs/collector/getting-started/) for deployment and configuration information.

### 💡 Enhancements 💡

- `sapm` exporter:
  - Enable queuing by default (#1224)
  - Add SignalFx APM correlation (#1205)
  - Make span source attribute and destination dimension names configurable (#1286)
- `signalfx` exporter:
  - Pass context to the http client requests (#1225)
  - Update `disk.summary_utilization` translation rule to accommodate new labels (#1258)
- `newrelic` exporter: Add `span.kind` attribute (#1263)
- `datadog` exporter:
  - Add Datadog trace translation helpers (#1208)
  - Add API key validation (#1216)
- `splunkhec` receiver: Add the ability to ingest logs (#1268)
- `awscontainermetrics` receiver: Report `CpuUtilized` metric in percentage (#1283)
- `awsemf` exporter: Only calculate metric rate for cumulative counter and avoid SingleDimensionRollup for metrics with only one dimension (#1280)

### 🧰 Bug fixes 🧰

- Make `signalfx` exporter a metadata exporter (#1252)
- `awsecscontainermetrics` receiver: Check for empty network rate stats and set zero (#1260)
- `awsemf` exporter: Remove InstrumentationLibrary dimension in CloudWatch EMF Logs if it is undefined (#1256)
- `awsxray` receiver: Fix trace/span id transfer (#1264)
- `datadog` exporter: Remove trace support for Windows for now (#1274)
- `sapm` exporter: Correlation enabled check inversed (#1278)

## v0.12.0

# 🎉 OpenTelemetry Collector Contrib v0.12.0 (Beta) 🎉

The OpenTelemetry Collector Contrib contains everything in the [opentelemetry-collector release](https://github.com/open-telemetry/opentelemetry-collector/releases/tag/v0.12.0) (be sure to check the release notes here as well!). Check out the [Getting Started Guide](https://opentelemetry.io/docs/collector/getting-started/) for deployment and configuration information.

### 🚀 New components 🚀

- `awsemf` exporter to support exporting metrics to AWS CloudWatch (#498, #1169)
- `http_forwarder` extension that forwards HTTP requests to a specified target (#979, #1014, #1150)
- `datadog` exporter that sends metric and trace data to Datadog (#1142, #1178, #1181, #1212)
- `awsecscontainermetrics` receiver to collect metrics from Amazon ECS Task Metadata Endpoint (#1089, #1148, #1160)

### 💡 Enhancements 💡

- `signalfx` exporter:
  - Add host metadata synchronization (#1039, #1118)
  - Add `copy_dimensions` translator option (#1126)
  - Update `k8s_cluster` metric translations (#1121)
  - Add option to exclude metrics (#1156)
  - Add `avg` aggregation method (#1151)
  - Fallback to host if cloud resource id not found (#1170)
  - Add backwards compatible translation rules for the `dockerstatsreceiver` (#1201)
  - Enable queuing and retries (#1223)
- `splunkhec` exporter:
  - Add log support (#875)
  - Enable queuing and retries (#1222)
- `k8scluster` receiver: Standardize metric names (#1119)
- `awsxray` exporter:
  - Support AWS EKS attributes (#1090)
  - Store resource attributes in X-Ray segments (#1174)
- `honeycomb` exporter:
  - Add span kind to the event sent to Honeycomb (#474)
  - Add option to adjust the sample rate using an attribute on the span (#1162)
- `jmxmetrics` extension: Add subprocess manager to manage child java processes (#1028)
- `elastic` exporter: Initial metrics support (#1173)
- `k8s` processor: Rename default attr names for label/annotation extraction (#1214)
- Add common SignalFx host id extraction (#1100)
- Allow MSI upgrades (#1165)

### 🧰 Bug fixes 🧰

- `awsxray` exporter: Don't set origin to EC2 when not on AWS (#1115)

## v0.11.0

# 🎉 OpenTelemetry Collector Contrib v0.11.0 (Beta) 🎉

The OpenTelemetry Collector Contrib contains everything in the [opentelemetry-collector release](https://github.com/open-telemetry/opentelemetry-collector/releases/tag/v0.11.0) (be sure to check the release notes here as well!). Check out the [Getting Started Guide](https://opentelemetry.io/docs/collector/getting-started/) for deployment and configuration information.

### 🚀 New components 🚀
- add `dockerstats` receiver as top level component (#1081)
- add `tracegen` utility (#956)

### 💡 Enhancements 💡
- `stackdriver` exporter: Allow overriding client options via config (#1010)
- `k8scluster` receiver: Ensure informer caches are synced before initial data sync (#842)
- `elastic` exporter: Translate `deployment.environment` resource attribute to Elastic APM's semantically equivalent `service.environment` (#1022)
- `k8s` processor: Add logs support (#1051)
- `awsxray` exporter: Log response error with zap (#1050)
- `signalfx` exporter
  - Add dimensions to renamed metrics (#1041)
  - Add translation rules for `disk_ops.total` and `disk_ops.pending` metrics (#1082)
  - Add event support (#1036)
- `kubeletstats` receiver: Cache detailed PVC labels to reduce API calls (#1052)
- `signalfx` receiver: Add event support (#1035)

## v0.10.0

# 🎉 OpenTelemetry Collector Contrib v0.10.0 (Beta) 🎉

The OpenTelemetry Collector Contrib contains everything in the [opentelemetry-collector release](https://github.com/open-telemetry/opentelemetry-collector/releases/tag/v0.10.0) (be sure to check the release notes here as well!). Check out the [Getting Started Guide](https://opentelemetry.io/docs/collector/getting-started/) for deployment and configuration information.

### 🚀 New components 🚀
- add initial docker stats receiver, without sourcing in top level components (#495)
- add initial jmx metrics extension structure, without sourcing in top level components (#740)
- `routing` processor for routing spans based on HTTP headers (#907)
- `splunkhec` receiver to receive Splunk HEC metrics, traces and logs (#840)
- Add skeleton for `http_forwarder` extension that forwards HTTP requests to a specified target (#979)

### 💡 Enhancements 💡
- `stackdriver` exporter
  - Add timeout parameter (#835)
  - Add option to configurably set UserAgent string (#758)
- `signalfx` exporter
  - Reduce memory allocations for big batches processing (#871)
  - Add AWSUniqueId and gcp_id generation (#829)
  - Calculate cpu.utilization compatibility metric (#839, #974, #954)
- `metricstransform` processor: Replace `{{version}}` in label values (#876)
- `resourcedetection` processor: Logs Support (#970)
- `statsd` receiver: Add parsing for labels and gauges (#903)

### 🧰 Bug fixes 🧰
- `k8s` processor
  - Wrap metrics before sending further down the pipeline (#837)
  - Fix setting attributes on metrics passed from agent (#836)
- `awsxray` exporter: Fix "pointer to empty string" is not omitted bug (#830)
- `azuremonitor` exporter: Treat UNSPECIFIED span kind as INTERNAL (#844)
- `signalfx` exporter: Remove misleading warnings (#869)
- `newrelic` exporter: Fix panic if service name is empty (#969)
- `honeycomb` exporter: Don't emit default proc id + starttime (#972)

## v0.9.0

# 🎉 OpenTelemetry Collector Contrib v0.9.0 (Beta) 🎉

The OpenTelemetry Collector Contrib contains everything in the [opentelemetry-collector release](https://github.com/open-telemetry/opentelemetry-collector/releases/tag/v0.9.0) (be sure to check the release notes here as well!). Check out the [Getting Started Guide](https://opentelemetry.io/docs/collector/getting-started/) for deployment and configuration information.

### 🛑 Breaking changes 🛑
- Remove deprecated `lightstep` exporter (#828)

### 🚀 New components 🚀
- `statsd` receiver for ingesting StatsD messages (#566)

### 💡 Enhancements 💡
- `signalfx` exporter
   - Add disk usage translations (#760)
   - Add disk utilization translations (#782)
   - Add translation rule to drop redundant metrics (#809)
- `kubeletstats` receiver
  - Sync available volume metadata from /pods endpoint (#690)
  - Add ability to collect detailed data from PVC (#743)
- `awsxray` exporter: Translate SDK name/version into xray model (#755)
- `elastic` exporter: Translate semantic conventions to Elastic destination fields (#671)
- `stackdriver` exporter: Add point count metric (#757)
- `awsxray` receiver
  - Ported the TCP proxy from the X-Ray daemon (#774)
  - Convert to OTEL trace format (#691)

### 🧰 Bug fixes 🧰
- `kubeletstats` receiver: Do not break down metrics batch (#754)
- `host` observer: Fix issue on darwin where ports listening on all interfaces are not correctly accounted for (#582)
- `newrelic` exporter: Fix panic on missing span status (#775)

## v0.8.0

# 🎉 OpenTelemetry Collector Contrib v0.8.0 (Beta) 🎉

The OpenTelemetry Collector Contrib contains everything in the [opentelemetry-collector release](https://github.com/open-telemetry/opentelemetry-collector/releases/tag/v0.8.0) (be sure to check the release notes here as well!). Check out the [Getting Started Guide](https://opentelemetry.io/docs/collector/getting-started/) for deployment and configuration information.

### 🚀 New components 🚀

- Receivers
  - `prometheusexec` subprocess manager (##499)

### 💡 Enhancements 💡

- `signalfx` exporter
  - Add/Update metric translations (#579, #584, #639, #640, #652, #662)
  - Add support for calculate new metric translator (#644)
  - Add renaming rules for load metrics (#664)
  - Update `container.name` to `k8s.container.name` in default translation rule (#683)
  - Rename working-set and page-fault metrics (#679)
- `awsxray` exporter
  - Translate exception event into xray exception (#577)
  - Add ingestion of X-Ray segments via UDP (#502)
  - Parse Java stacktrace and populate in xray cause (#687)
- `kubeletstats` receiver
  - Add metric_groups option (#648)
  - Set datapoint timestamp in receiver (#661)
  - Change `container.name` label to `k8s.container.name` (#680)
  - Add working-set and page-fault metrics (#666)
  - Add basic support for volume metrics (#667)
- `stackdriver` trace exporter: Move to new interface and pdata (#486)
- `metricstranform` processor: Keep timeseries and points in order after aggregation (#663)
- `k8scluster` receiver: Change `container.spec.name` label to `k8s.container.name` (#681)
- Migrate receiver creator to internal data model (#701)
- Add ec2 support to `resourcedetection` processor (#587)
- Enable timeout, sending queue and retry for SAPM exporter (#707)

### 🧰 Bug fixes 🧰

- `azuremonitor` exporter: Correct HTTP status code success mapping (#588)
- `k8scluster` receiver: Fix owner reference in metadata updates (#649)
- `awsxray` exporter: Fix handling of db system (#697)

### 🚀 New components 🚀

- Skeleton for AWS ECS container metrics receiver (#463)
- `prometheus_exec` receiver (#655)

## v0.7.0

# 🎉 OpenTelemetry Collector Contrib v0.7.0 (Beta) 🎉

The OpenTelemetry Collector Contrib contains everything in the [opentelemetry-collector release](https://github.com/open-telemetry/opentelemetry-collector/releases/tag/v0.7.0) (be sure to check the release notes here as well!). Check out the [Getting Started Guide](https://opentelemetry.io/docs/collector/getting-started/) for deployment and configuration information.

### 🛑 Breaking changes 🛑

- `awsxray` receiver updated to support udp: `tcp_endpoint` config option renamed to `endpoint` (#497)
- TLS config changed for `sapmreceiver` (#488) and `signalfxreceiver` receivers (#488)

### 🚀 New components 🚀

- Exporters
  - `sentry` adds tracing exporter for [Sentry](https://sentry.io/) (#565)
- Extensions
  - `endpoints` observer: adds generic endpoint watcher (#427)
  - `host` observer: looks for listening network endpoints on host (#432)

### 💡 Enhancements 💡

- Update `honeycomb` exporter for v0.8.0 compatibility
- Extend `metricstransform` processor to be able to add a label to an existing metric (#441)
- Update `kubeletstats` metrics according to semantic conventions (#475)
- Updated `awsxray` receiver config to use udp (#497)
- Add `/pods` endpoint support in `kubeletstats` receiver to add extra labels (#569)
- Add metric translation options to `signalfx` exporter (#477, #501, #571, #573)

### 🧰 Bug fixes 🧰

- `azuremonitor` exporter: Mark spanToEnvelope errors as permanent (#500)

## v0.6.0

# 🎉 OpenTelemetry Collector Contrib v0.6.0 (Beta) 🎉

The OpenTelemetry Collector Contrib contains everything in the [opentelemetry-collector release](https://github.com/open-telemetry/opentelemetry-collector/releases/tag/v0.6.0) (be sure to check the release notes here as well!). Check out the [Getting Started Guide](https://opentelemetry.io/docs/collector/getting-started/) for deployment and configuration information.

### 🛑 Breaking changes 🛑

- Removed `jaegarlegacy` (#397) and `zipkinscribe` receivers (#410)
- `kubeletstats` receiver: Renamed `k8s.pod.namespace` pod label to `k8s.namespace.name` and `k8s.container.name` container label to `container.name`

### 🚀 New components 🚀

- Processors
  - `metricstransform` renames/aggregates within individual metrics (#376) and allow changing the data type between int and float (#402)

### 💡 Enhancements 💡

- `awsxray` exporter: Use `peer.service` as segment name when set. (#385)
- `splunk` exporter: Add trace exports support (#359, #399)
- Build and publish Windows MSI (#408) and DEB/RPM Linux packages (#405)

### 🧰 Bug fixes 🧰

- `kubeletstats` receiver:
  - Fixed NPE for newly created pods (#404)
  - Updated to latest change in the ReceiverFactoryOld interface (#401)
  - Fixed logging and self reported metrics (#357)
- `awsxray` exporter: Only convert SQL information for SQL databases. (#379)
- `resourcedetection` processor: Correctly obtain machine-type info from gce metadata (#395)
- `k8scluster` receiver: Fix container resource metrics (#416)

## v0.5.0

Released 01-07-2020

# 🎉 OpenTelemetry Collector Contrib v0.5.0 (Beta) 🎉

The OpenTelemetry Collector Contrib contains everything in the [opentelemetry-collector release](https://github.com/open-telemetry/opentelemetry-collector/releases/tag/v0.5.0) (be sure to check the release notes here as well!). Check out the [Getting Started Guide](https://opentelemetry.io/docs/collector/getting-started/) for deployment and configuration information.

### 🚀 New components 🚀

- Processors
  - `resourcedetection` to automatically detect the resource based on the configured set of detectors (#309)

### 💡 Enhancements 💡

- `kubeletstats` receiver: Support for ServiceAccount authentication (#324)
- `signalfx` exporter and receiver
  - Add SignalFx metric token passthrough and config option (#325)
  - Set default endpoint of `signalfx` receiver to `:9943` (#351)
- `awsxray` exporter: Support aws plugins EC2/ECS/Beanstalk (#343)
- `sapm` exporter and receiver: Add SAPM access token passthrough and config option (#349)
- `k8s` processor: Add metrics support (#358)
- `k8s` observer: Separate annotations from labels in discovered pods (#363)

### 🧰 Bug fixes 🧰

- `honeycomb` exporter: Remove shared use of libhoney from goroutines (#305)

## v0.4.0

Released 17-06-2020

# 🎉 OpenTelemetry Collector Contrib v0.4.0 (Beta) 🎉

The OpenTelemetry Collector Contrib contains everything in the [opentelemetry-collector release](https://github.com/open-telemetry/opentelemetry-collector/releases/tag/v0.4.0) (be sure to check the release notes here as well!). Check out the [Getting Started Guide](https://opentelemetry.io/docs/collector/getting-started/) for deployment and configuration information.

### 🛑 Breaking changes 🛑

  - `signalfx` exporter `url` parameter changed to `ingest_url` (no impact if only using `realm` setting)

### 🚀 New components 🚀

- Receivers
  - `receiver_creator` to create receivers at runtime (#145), add observer support to receiver_creator (#173), add rules support (#207), add dynamic configuration values (#235) 
  - `kubeletstats` receiver (#237) 
  - `prometheus_simple` receiver (#184) 
  - `kubernetes-cluster` receiver (#175) 
  - `redis` receiver (#138)
- Exporters
  - `alibabacloudlogservice` exporter (#259) 
  - `SplunkHEC` metrics exporter (#246)
  - `elastic` APM exporter (#240)
  - `newrelic` exporter (#229) 
- Extensions
  - `k8s` observer (#185) 

### 💡 Enhancements 💡

- `awsxray` exporter
  - Use X-Ray convention of segment name == service name (#282)
  - Tweak xray export to improve rendering of traces and improve parity (#241)
  - Add handling for spans received with nil attributes (#212)
- `honeycomb` exporter
  - Use SendPresampled (#291)
  - Add span attributes as honeycomb event fields (#271)
  - Support resource labels in Honeycomb exporter (#20)
- `k8s` processor
  - Add support of Pod UID extraction to k8sprocessor (#219)
  - Use `k8s.pod.ip` to record resource IP instead of just `ip` (#183)
  - Support same authentication mechanism as other kubernetes components do (#307)
- `sapm` exporter: Add TLS for SAPM and SignalFx receiver (#215)
- `signalfx` exporter
  - Add metric metadata syncer to SignalFx exporter (#231)
  - Add TLS for SAPM and SignalFx receiver (#215)
- `stackdriver` exporter: Add support for resource mapping in config (#163)

### 🧰 Bug fixes 🧰

- `awsxray` exporter: Wrap bad request errors for proper handling by retry queue (#205)
- `lightstep` exporter: Ensure Lightstep exporter doesnt crash on nil node (#250)
- `sapm` exporter: Do not break Jaeger traces before sending downstream (#193)
- `k8s` processor: Ensure Jaeger spans work in passthrough mode (262)

## 🧩 Components 🧩

### Receivers

| Traces | Metrics |
|:-------:|:-------:|
| Jaeger Legacy | Carbon |
| SAPM (SignalFx APM) | Collectd | 
| Zipkin Scribe | K8s Cluster |
| | Redis |
| |  SignalFx | 
| | Simple Prometheus |
| | Wavefront |

### Processors

- K8s

### Exporters

| Commercial | Community |
|:------------:|:-----------:|
| Alibaba Cloud Log Service | Carbon |
| AWS X-ray | Elastic |
| Azure Monitor | Jaeger Thrift |
| Honeycomb | Kinesis |
| Lightstep |
| New Relic |
| SAPM (SignalFx APM) | 
| SignalFx (Metrics) |
| Splunk HEC |
| Stackdriver (Google) |

### Extensions

- Observer
  - K8s

## v0.3.0 Beta

Released 2020-03-30

### Breaking changes

-  Make prometheus receiver config loading strict. #697 
Prometheus receiver will now fail fast if the config contains unused keys in it.

### Changes and fixes

- Enable best effort serve by default of Prometheus Exporter (https://github.com/orijtech/prometheus-go-metrics-exporter/pull/6)
- Fix null pointer exception in the logging exporter #743 
- Remove unnecessary condition to have at least one processor #744 
- Updated Honeycomb exported to `honeycombio/opentelemetry-exporter-go v0.3.1`

### Features

Receivers / Exporters:

* AWS X-Ray
* Carbon
* CollectD
* Honeycomb
* Jaeger
* Kinesis
* LightStep
* OpenCensus
* OpenTelemetry
* SAPM
* SignalFx
* Stackdriver
* Wavefront
* Zipkin
* Zipkin Scribe


Processors:

* Attributes
* Batch
* Memory Limiter
* Queued Retry
* Resource
* Sampling
* Span
* Kubernetes

Extensions:

* Health Check
* Performance Profiler
* zPages


## v0.2.8

Released 2020-03-25

Alpha v0.2.8 of OpenTelemetry Collector Contrib.

- Implemented OTLP receiver and exporter.
- Added ability to pass config to the service programmatically (useful for custom builds).
- Improved own metrics / observability.


## v0.2.7

Released 2020-03-17

### Self-Observability
- New command-line switch to control legacy and new metrics. Users are encouraged
to experiment and migrate to the new metrics.
- Improved error handling on shutdown.


### Processors
- Fixed passthrough mode k8sprocessor.
- Added `HASH` action to attribute processor.

### Receivers and Exporters
- Added Honeycomb exporter.
- Added LightStep exporter.
- Added regular expression for Carbon receiver, allowing the metric name to be broken into proper label keys and values.
- Updated Stackdriver exporter to use a new batch API.


## v0.2.6 Alpha

Released 2020-02-18

### Self-Observability
- Updated metrics prefix to `otelcol` and expose command line argument to modify the prefix value.
- Batch dropped span now emits zero when no spans are dropped.

### Processors
- Extended Span processor to have include/exclude span logic.
- Ability to choose strict or regexp matching for include/exclude filters.

### Receivers and Exporters
- Added Carbon receiver and exporter.
- Added Wavefront receiver.


## v0.0.5 Alpha

Released 2020-01-30

- Regexp-based filtering of span names.
- Ability to extract attributes from span names and rename span.
- File exporter for debugging.
- Span processor is now enabled by default.

## v0.0.1 Alpha

Released 2020-01-11

First release of OpenTelemetry Collector Contrib.


[v0.3.0]: https://github.com/open-telemetry/opentelemetry-collector-contrib/compare/v0.2.8...v0.3.0
[v0.2.8]: https://github.com/open-telemetry/opentelemetry-collector-contrib/compare/v0.2.7...v0.2.8
[v0.2.7]: https://github.com/open-telemetry/opentelemetry-collector-contrib/compare/v0.2.6...v0.2.7
[v0.2.6]: https://github.com/open-telemetry/opentelemetry-collector-contrib/compare/v0.0.5...v0.2.6
[v0.0.5]: https://github.com/open-telemetry/opentelemetry-collector-contrib/compare/v0.0.1...v0.0.5
[v0.0.1]: https://github.com/open-telemetry/opentelemetry-collector-contrib/tree/v0.0.1<|MERGE_RESOLUTION|>--- conflicted
+++ resolved
@@ -12,11 +12,8 @@
 - `dynatraceexporter`: Validate QueueSettings and perform config validation in Validate() instead (#8020)
 - `sapmexporter`: Add validation for `sending_queue` setting (#8023)
 - `signalfxexporter`: Add validation for `sending_queue` setting (#8026)
-<<<<<<< HEAD
+- `resourcedetectionprocessor`: Add confighttp.HTTPClientSettings To Resource Detection Config Fixes (#7397)
 - `skywalkingreceiver`: Add new skywalking receiver component folder and structure (#8107)
-=======
-- `resourcedetectionprocessor`: Add confighttp.HTTPClientSettings To Resource Detection Config Fixes (#7397)
->>>>>>> 9b75d086
 
 ### 🛑 Breaking changes 🛑
 
