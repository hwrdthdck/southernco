--- conflicted
+++ resolved
@@ -4,12 +4,7 @@
 
 ### 💡 Enhancements 💡
 
-<<<<<<< HEAD
-- `cmd/mdatagen`: Add resource attributes definition to metadata.yaml and move `pdata.Metrics` creation to the
-  generated code (#5270) 
-=======
 - `cumulativetodeltaprocessor`: add new include/exclude configuration options with regex support (#8952)
->>>>>>> 753b4bcf
 
 ### 🛑 Breaking changes 🛑
 
