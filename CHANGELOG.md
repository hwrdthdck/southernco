# Changelog

## Unreleased

## 🛑 Breaking changes 🛑
<<<<<<< HEAD
- `k8sclusterreceiver`: The `receiver.k8sclusterreceiver.reportCpuMetricsAsDouble` feature gate has been removed (#10838)
  - If users were disabling this feature gate, they may have to update
    monitoring for a few Kubernetes cpu metrics. For more details see [feature-gate-configurations](https://github.com/open-telemetry/opentelemetry-collector-contrib/tree/v0.54.0/receiver/k8sclusterreceiver#feature-gate-configurations).
=======

- `prometheusexporter`: Automatically rename metrics with units to follow Prometheus naming convention (#8950)

### 🚩 Deprecations 🚩

- `logzioexporter`: Announcing `custom_endpoint`, `drain_interval`, `queue_capacity`, `queue_max_length` configuration options will be deprecated in upcoming releases (#10821)

### 🚀 New components 🚀

### 💡 Enhancements 💡

- `logzioexporter`: Add support for logs pipeline and support for exporterhelper (#10821)
- `flinkmetricsreceiver`: add attribute values to metadata #11520
- `prometheusreceiver`: Add `target_info` labels to resource attributes. (#11034)
- `saphanareceiver`: Fix component memory query, add better error handling (#11507)
- `sapmexporter`: Add config option to log responses from Splunk APM. (#11425)
- `filterprocessor`: Add ability to filter `Spans` (#6341)
- `tracegen`: support add additional resource attributes. (#11145)

### 🧰 Bug fixes 🧰

- `redactionprocessor`: respect allow_all_keys configuration (#11542)
- `filestorageextension`: Copy values returned by Get (#11776)

### Unmaintained components

- `aerospikereceiver`: Fix issue where namespaces would not be collected (#11465)
- `signalfxreceiver`: Fix issue where component instance use in multiple pipelines leads to start failures (#11513)
- `splunkhecreceiver`: Fix issue where component instance use in multiple pipelines leads to start failures (#11517)

### 🧰 Bug fixes 🧰

- `sapmreceiver`: Fix issue where component instance use in multiple pipelines leads to start failures (#11518)
>>>>>>> dcf15a4f

## v0.54.0

## 🛑 Breaking changes 🛑

- `transformprocessor`: `metric.is_monotonic` is now accessed via a bool literal instead of a string. (#10473)
- `vcenterreceiver`: Changed the attribute `effective` on `vcenter.cluster.host.count` as it will now be reported as a bool rather than a string (#10914)

### 🚩 Deprecations 🚩

- `datadogexporter`: Deprecate `instrumentation_library_metadata_as_tags` (#11135)
- `datadogexporter`: Deprecate `Sanitize` method of `Config` struct (#8829)
- `observiqexporter`: Deprecate the observiq exporter (#10977)
- `honeycombexporter`: Deprecate honeycomb exporter (#10318)

### 🚀 New components 🚀

- `expvarreceiver`: Include `expvarreceiver` in components (#10847)
- `googlemanagedprometheusexporter` Add the Google Managed Service for Prometheus exporter. (#10840)
- `sqlqueryreceiver`: Add core functionality to SQL query receiver (#10867)
- `googlemanagedprometheusexporter` The Google Managed Service for Prometheus exporter is alpha. (#10925)

### 💡 Enhancements 💡

- `tailsamplingprocessor`: Add trace_state policy (#10852)
- `mongodbatlasreceiver` Add support for receiving alerts (#10854)
- `cmd/mdatagen`: Allow attribute values of any types (#9245)
- `metricstransformprocessor`: Migrate the processor from OC to pdata (#10817)
  - This behavior can be reverted by disabling the `processor.metricstransformprocessor.UseOTLPDataModel` feature gate.
- `transformprocessor`: Add byte slice literal to the grammar.  Add new SpanID and TraceID functions that take a byte slice and return a Span/Trace ID. (#10487)
- `transformprocessor`: Add Summary transform functions. (#11041)
- `transformprocessor`: Add nil literal to the grammar. (#11150)
- `transformprocessor`: Add IsMatch factory function.  This function allows regex matching in conditions (#10903)
- `elasticsearchreceiver`: Add integration test for elasticsearch receiver (#10165)
- `tailsamplingprocessor`: New sampler added that allows to sample based on minimum number of spans
- `datadogexporter`: Some config validation and unmarshaling steps are now done on `Validate` and `Unmarshal` instead of `Sanitize` (#8829)
- `datadogexporter`: Add `exporter.datadog.hostname.preview` feature flag and related warnings (#10926)
- `datadogexporter`: Add `instrumentation_scope_metadata_as_tags` instead of `instrumentation_library_metadata_as_tags` in favor of https://github.com/open-telemetry/opentelemetry-proto/releases/tag/v0.15.0 (#11135)
- `examples`: Add an example for scraping Couchbase metrics (#10894)
- `filestorageextension`: Add background compaction capability (#9327)
- `googlecloudpubsubreceiver`: Added new `Endpoint` and `Insecure` connection configuration options. (#10845)
- `dynatraceexporter`: Provide better estimated summaries for partial histograms. (#11044)
- `mongodbreceiver`: Add integration test for mongodb receiver (#10864)
- `mezmoexporter`: add logging for HTTP errors (#10875)
- `googlecloudexporter`: Support writing to multiple GCP projects by setting the `gcp.project.id` resource attribute, and support service account impersonation (#11051)
- `k8sattributeprocessor`: Add debug logs to help identify missing attributes (#11060)
- `transformprocessor`: `replace_pattern` and `replace_all_patterns` use regex for pattern matching and replacing text in attributes/metrics. (#11118)
- `jmxreceiver`: Add latest releases of jmx metrics gatherer & wildfly jar to supported jars hash list (#11134)
- `rabbitmqreceiver`: Add integration test for rabbitmq receiver (#10865)
- `transformprocessor`: Allow using trace_state with key-value struct (#11029)
- `prometheusexporter` : Added a feature to prometheusexporter to export exemplars along with histogram metrics.
- `cmd/tracegen`: support add additional resource attributes. (#11145)

### 🧰 Bug fixes 🧰

- `kubletetstatsreceiver`: Bring back `k8s.container.name` attribute (#10848)
- `transformprocessor`: Fix issue where some metric fields were not working correctly in conditions. (#10473)
- `transformprocessor`: Fix issue where some trace fields were not working correctly in conditions. (#10471)
- `transformprocessor`: Fix issue where some log fields were not working correctly in conditions. (#10903)
- `pkg/stanza`: Skip building fingerprint in case of configuration change (#10485)
- `windowseventlogreceiver`: Fixed example config in readme (#10971)
- `pkg/stanza`: Fix access to atomic variable without using atomic package (#11023)
- `exporter/awsemfexporter:`: Fix dead links in README.md. (#11027)
- `googlecloudexporter`: Fix (self-obs) point_count metric calculation, concurrent map write panic, and dropped log attributes (#11051)
- `signalfxexporter`: Event Type is a required field, if not set, set it to `unknown` to prevent signalfx ingest from dropping it (#11121)
- `prometheusreceiver`: validate that combined metric points (e.g. histograms) have the same timestamp (#9385)
- `splunkhecexporter`: Fix flaky test when exporting traces (#11418)
- `mongodbatlasexporter`: Fix mongodbatlas.system.memory.usage.max not being reported (#11126)
- `receiver/awsxrayreceiver`: Fix null span exception fields causing null pointer exception (#11431)
- `pkg/stanza`: use ObservedTimestamp to decide if flush log for recombine operator (#11433)

## v0.53.0

### 🛑 Breaking changes 🛑

- `jmxreceiver`: Remove properties & groovyscript parameters from JMX Receiver. Add ResourceAttributes & LogLevel parameter to supply some of the removed functionality with reduced attack surface (#9685)
- `resourcedetectionprocessor`: 'gke' and 'gce' resource detectors are replaced with a single 'gcp' detector (#10347)
- `pkg/stanza`: Removed reference to deprecated `ClusterName` (#10426)
- `couchbasereceiver`: Fully removed unimplemented Couchbase receiver (#10482)
- `hostmetricsreciever`: Fix Load Scraper to normalize 1m, 5m, and 15m averages independently (#8267)

### 🚩 Deprecations 🚩


### 🚀 New components 🚀

- `flinkmetricsreceiver`: Add implementation of Flink Metric Receiver (#10121)
- `windowseventlogreceiver` Added implementation of Windows Event Log Receiver (#9228)
- `vcenterreceiver`: Add metrics receiver for new vcenterreceiver component (#9224)
- `googlecloudpubsubreceiver` Activate the Google Cloud Pubsub receiver. (#10580)
- `googlecloudpubsubexporter` Activate the Google Cloud Pubsub exporter. (#10580)
- `aerospikereceiver`: Add implementation of Aerospike Metric Receiver. (#9961)

### 💡 Enhancements 💡

- `awsemfexporter`: Add min and max support for histograms (#10577)
- `tailsamplingprocessor`: Add support for string invert matching to `and` policy (#9553)
- `mezemoexporter`: Add user agent string to outgoing HTTP requests (#10470)
- `prometheusreceiver`: Improve performance of metrics builder (#10546)
- `transformprocessor`: Add functions for conversion of scalar metric types (`gauge_to_sum` and `sum_to_gauge`) (#10255)
- `dynatraceexporter`: Use min and max when provided in a data point for histograms (#10815)
- `dynatraceexporter`: Truncate unmarshalable responses to avoid long log lines (#10568)
- `scrapertest`: Add `IgnoreResourceAttributeValue` option to metric comparison (#10828)

### 🧰 Bug fixes 🧰

- `transformprocessor`: Fix issue where incorrect error was returned if a bad path was passed to a function (#10141)
- `tanzuobservabilityexporter`: Improve how negative values in exponential histograms are handled. (#10135)
- `dynatraceexporter`: Ensure min is always less than or equal to mean and max is always greater or equal to mean for histogram estimation. (#10257)
- `resourcedetectionprocessor`: GCP resource detector now properly detects zone/region on GKE (#10347)
- `resourcedetectionprocessor`: GCP resource detector no longer fails to detect resource when using workload identity (#10486)
- `tailsamplingprocessor`: Fix composite sampler with inverse policy
- `awsprometheusremotewriteexporter`: Fix signing of empty request bodies. (#10578)
- `sigv4authextension`: Fix signing of empty request bodies. (#10578)
- `prometheusexporter`: Converting monotonic Delta to Cumulative sums (#9919)
- `statsdreceiver`: Update the lastIntervalTime for Counter metrics (#9919)
- `resourcedetectionprocessor`: GCP resource detector now correctly detects region on Google App Engine standard (#10814)
- `apachereceiver`: Update units to follow semconv (#10587)

## v0.52.0

### 🛑 Breaking changes 🛑

- `jmxreceiver`: Hash the jars provided to JMX Receiver and only allow if they match an approved list (#9687)
- `jmxreceiver`: Remove properties & groovyscript parameters from JMX Receiver. Add ResourceAttributes & LogLevel parameter to supply some of the removed functionality with reduced attack surface (#9685)

### 🚀 New components 🚀

- `aerospikereceiver`: Add implementation of Aerospike Metrics Receiver (#9961)
- `bigipreceiver`: Add implementation of F5 Big-IP Metric Receiver (#9680)
- `expvarreceiver`: Initial work for a receiver designed to scrape `memstats` from Golang applications. (#9747)
- `mezmoexporter`: Add implementation of Mezmo Log exporter (#9743)
- `nsxtreceiver`: Added implementation of NSX-T Metric Receiver (#9568)
- `expvarreceiver`: Add implementation of new receiver. (#10183)
- `telemetrygen`: Started implementing an upgraded version of `tracegen` generating traces and metrics (#9597)

### 💡 Enhancements 💡

- `transformprocessor`: Add transformation of metrics (#10100)
- `transformprocessor`: Include transform processor in components (#10134)
- `kubeletstatsreceiver`: Update receiver to use new Metrics Builder. All emitted metrics remain the same. (#9744)
- `transformprocessor`: Add new `replace_match` and `replace_all_matches` functions (#10132)
- `resourcedetectionprocessor`: Add "cname" and "lookup" hostname sources
- `jmxreceiver`: Communicate with JMX metrics gatherer subprocess via properties file (#9685)
- `pkg/stanza`: make multiline tests more like integration tests #10353 

### 🧰 Bug fixes 🧰

- `datadogexporter`: add error checks for datadog exporter (#9964)
- `datadogexporter`: Fix host aliases not being properly sent to the Datadog backend (#9748)
- `groupbyattrsprocessor`: copied aggregationtemporality when grouping metrics. (#9088)
- `jaeger`: Update OTLP-Jaeger translation of span events according to the OTel Spec: use `event` log field instead
  of `message` to represent OTel Span Event Name (#10273)
- `mongodbreceiver`: Fix issue where receiver startup could hang (#10111)
- `transformprocessor`: Fix issue where metric.aggregation_temporality and metric.is_monotic were not actually gettable or settable (#10197)
- `signalfxexporter`: Emit prometheus compatible histogram/summary to signalfx #10299
  - This behavior can be reverted using the `exporter.signalfxexporter.PrometheusCompatible` featuregate.
- `podmanreceiver`: Container Stats Error structure (#9397)
- `pkg/stanza`: pipeline.Operators() will return a consistently ordered list of operators whenever possible (#9761)
- `tanzuobservabilityexporter`: add  error checks for tanzuobservability exporter (#10188)

## v0.51.0

### 🛑 Breaking changes 🛑

- `datadogexporter`: Replace HistogramMode defined as string with enum. (#9589)
- `pkg/translator/signalfx`: Change signalfx translator to expose To/From translator structs. (#9740)
- `transformprocessor`: Add parameter validation to `truncate_all` and `limit` functions.  The `limit` parameter can no longer be negative. (#9783)
- `newrelicexporter` deleted. Use New Relic [native OTLP ingest](https://docs.newrelic.com/docs/more-integrations/open-source-telemetry-integrations/opentelemetry/opentelemetry-setup/) instead. (#9894)
- `k8sclusterreceiver`: Removing `ClusterName` as per https://github.com/kubernetes/apimachinery/commit/430b920312ca0fa10eca95967764ff08f34083a3. (#9885)

### 🚩 Deprecations 🚩

- `exporter/azuremonitor`: Deprecate use of LogRecord.Name as the log envelope category name. There is no replacement. (#9258)
- `processor/k8sattributes`: Deprecate use of k8s.cluster.name metadata parameter (obsolete) (#9968)

### 🚀 New components 🚀

- `schemaprocessor`: Starting the initial work to allow from translating from semantic convention to another (#8371)
- `saphanareceiver`: Added implementation of SAP HANA Metric Receiver (#8827)
- `logstransformprocessor`: Add implementation of Logs Transform Processor (#9335)

### 💡 Enhancements 💡

- `cmd/mdatagen`: Replace enum attributes values with typed constants (#9683)
- `elasticsearchreceiver`: Update metrics scope name from `otelcol/elasticsearch`
  to `otelcol/elasticsearchreceiver` (#9757)
- `k8sclusterreceiver`: Validate that k8s API supports a resource before setting up a watcher for it (#9523)
- `internal/stanza`: Add support for `remove` operator (#9524)
- `k8sattributesprocessor`: Support regex capture groups in tag_name (#9525)
- `mongoreceiver`: Update metrics scope name from `otelcol/mongodb` to `otelcol/mongodbreceiver` (#9759)
- `transformprocessor`: Add new `truncation` function to allow truncating string values in maps such as `attributes` or `resource.attributes` (#9546)
- `datadogexporter`: Add `api.fail_on_invalid_key` to fail fast if api key is invalid (#9426)
- `transformprocessor`: Add support for functions to validate parameters (#9563)
- `googlecloudexporter`: Add GCP cloud logging exporter (#9679)
- `transformprocessor`: Add new `limit` function to allow limiting the number of items in a map, such as the number of attributes in `attributes` or `resource.attributes` (#9552)
- `processor/attributes`: Support attributes set by server authenticator (#9420)
- `datadogexporter`: Experimental support for Exponential Histograms with delta aggregation temporality (#8350)
- `prometheusreceiver`: Support OpenMetrics Info and Stateset metrics (#9378)

### 🧰 Bug fixes 🧰

- `k8sclusterreceiver`: Fix the receiver to work with 1.19 and 1.20 k8s API versions (#9523)
- `azuremonitorexporter`: Fix log exporter bug related to incorrectly mapping SpanId (#9579)
- `mysqlreceiver`: Fix attribute values mismatch with its definition (#9688)
- `opencensusreceiver`: Do not report fatal error if err is server closed (#9559).
- `sqlserverreceiver`: Fix the receiver to have integer types on metrics where applicable (#9601)
- `prometheusreceiver`: Fix the memory issue introduced in the 0.49.0 release (#9718)
- `couchdbreceiver`: Fix issue where the receiver would not respect custom metric settings (#9598)
- `nginxreceiver`: Include nginxreceiver in components (#9572)
- `pkg/translator/prometheusremotewrite`: Fix data race when used with other exporters (#9736)
- `examples/demo`: fix baggage not work in trace demo app. (#9418)
- `prometheusreceiver`: Handle the condition where `up` metric value is NaN (#9253)
- `tanzuobservabilityexporter`: Make metrics stanza in config be optional (#9098)
- `filelogreceiver`: Update Kubernetes examples to fix native OTel logs collection issue where 0 length logs cause errors (#9754)
- `logstransformprocessor`: Resolve node ordering to fix intermittent failures (#9761)
- `awsinsightreceiver`: Migrate from `ConfigMapsResourceLock` to `ConfigMapsLeasesResourceLock` as per https://github.com/kubernetes/client-go/commit/276ea3ed979947d7cdd4b3d708862245ddcd8883 (#9885)
- `filelog`, `journald`, `syslog`, `tcplog`, `udplog`: Add support for []string type for converting log record entries (#9887)

## v0.50.0

### 🛑 Breaking changes 🛑

- `stackdriverexporter`: Remove the stackdriver exporter in favor of the identical googlecloud exporter (#9274)
- `filelog`, `journald`, `syslog`, `tcplog`, `udplog`: Remove `preserve_to` field from sub-parsers (#9331)
- `kafkametricsreceiver`: instrumentation name updated from `otelcol/kafkametrics` to `otelcol/kafkametricsreceiver` (#9406)
- `kubeletstatsreceiver`: instrumentation name updated from `kubeletstats` to `otelcol/kubeletstatsreceiver` (#9400)
- `datadogexporter`: Remove `GetHostTags` method from `TagsConfig` struct (#9423)
- `googlecloudexporter`: Graduate the `exporter.googlecloud.OTLPDirect` feature-gate to Beta.  This includes changes to the configuration structure, and many changes to default behavior. (#9471)

### 🚩 Deprecations 🚩

- `cumulativetodeltaprocessor`: Deprecated `metrics` configuration option in favor of `include` and `exclude` (#8952)
- `datadogexporter`: Deprecate `metrics::report_quantiles` in favor of `metrics::summaries::mode` (#8846)
- `datadogexporter`: Deprecate `traces.sample_rate` setting. It was never used anywhere. (#9771)

### 🚀 New components 🚀

- `iisreceiver`: Add implementation of IIS Metric Receiver (#8832)
- `sqlserverreceiver`: Add implementation of SQL Server Metric Receiver (#8398)
- `activedirectorydsreceiver`: Add implementation of Active Directory Domain Services metric receiver (#9359)
- `sqlqueryreceiver`: Add readme, factory, and config to initial implementation of SQL receiver (#9408)

### 💡 Enhancements 💡

- `pkg/translator/prometheusremotewrite`: Allow to disable sanitize metric labels (#8270)
- `basicauthextension`: Implement `configauth.ClientAuthenticator` so that the extension can also be used as HTTP client basic authenticator.(#8847)
- `azuremonitorexporter`, `lokiexporter`, `observiqexporter`: Update timestamp processing logic (#9130)
- `cumulativetodeltaprocessor`: add new include/exclude configuration options with regex support (#8952)
- `datadogexporter`: Update deprecation messages to reflect new deprecation plan (#9422)
- `cmd/mdatagen`: Update generated functions to have simple parse function to handle string parsing consistently and limit code duplication across receivers (#7574)
- `attributesprocessor`: Support filter by severity (#9132)
- `transformprocessor`: Add transformation of logs (#9368)
- `datadogexporter`: Add `metrics::summaries::mode` to specify export mode for summaries (#8846)
- `prometheusreceiver`: Add resource attributes for kubernetes resource discovery labels (#9416)

### 🧰 Bug fixes 🧰

- `fluentforwardreceiver`: Release port on shutdown (#9111)
- `prometheusexporter`: Prometheus fails to generate logs when prometheus exporter produced a check exception occurs. (#8949)
- `resourcedetectionprocessor`: Wire docker detector (#9372)
- `kafkametricsreceiver`: The kafkametricsreceiver was changed to connect to kafka during scrape, rather than startup. If kafka is unavailable the receiver will attempt to connect during subsequent scrapes until succcessful (#8817).
- `datadogexporter`: Update Kubernetes example manifest to new executable name. (#9425).
- `riakreceiver`: Fix issue where user configured metric settings were ignored. (#9561)
- `sqlserverreceiver`: Update `sqlserver.transaction_log.growth.count` and `sqlserver.transaction_log.shrink.count` to be monotonic sums. (#9522)

## v0.49.0

### ⚠️ Warning  ⚠️

This release contains an issue in
[Prometheus receiver](https://github.com/open-telemetry/opentelemetry-collector-contrib/tree/main/receiver/prometheusreceiver)
causing 30% memory consumption increase when there is a lot of target churn. The issue is currently being
investigated and will be fixed in one of the new releases. More details:
https://github.com/open-telemetry/opentelemetry-collector-contrib/issues/9278.

### 🛑 Breaking changes 🛑

- `filelogreceiver`, `journaldreceiver`, `syslogreceiver`, `tcplogreceiver`, `udplogreceiver`:
  - Updated data model to align with stable logs data model, which includes various breaking changes. (#9139, #8835)
    - A detailed [Upgrade Guide](https://github.com/open-telemetry/opentelemetry-log-collection/releases/tag/v0.28.0) is available in the log-collection v0.29.0 release notes.
- `datadogexporter`: Remove `OnlyMetadata` method from `Config` struct (#8980)
- `datadogexporter`: Remove `GetCensoredKey` method from `APIConfig` struct (#8980)
- `mongodbatlasreceiver`: Updated to uses newer metric builder which changed some metric and resource attributes (#9093)
- `dynatraceexporter`: Make `serialization` package `/internal` (#9097)
- `attributesprocessor`: Remove log names from filters (#9131)
- `k8sclusterreceiver`: The `receiver.k8sclusterreceiver.reportCpuMetricsAsDouble` feature gate is now enabled by default (#9367)
  - Users may have to update monitoring for a few Kubernetes cpu metrics, for
    more details see [feature-gate-configurations](https://github.com/open-telemetry/opentelemetry-collector-contrib/tree/v0.54.0/receiver/k8sclusterreceiver#feature-gate-configurations).

### 🚩 Deprecations 🚩

- `datadogexporter`: Deprecate `service` setting in favor of `service.name` semantic convention (#8784)
- `datadogexporter`: Deprecate `version` setting in favor of `service.version` semantic convention (#8784)
- `datadogexporter`: Deprecate `env` setting in favor of `deployment.environment` semantic convention (#9017)
- `datadogexporter`: Deprecate `GetHostTags` method from `TagsConfig` struct (#8975)
- `datadogexporter`: Deprecate `tags` setting in favor of `host_metadata::tags` (#9100)
- `datadogexporter`: Deprecate `send_metadata` setting in favor of `host_metadata::enabled` (#9100)
- `datadogexporter`: Deprecate `use_resource_metadata` setting in favor of `host_metadata::hostname_source` (#9100)
- `prometheusexecreceiver`: Deprecate prom_exec receiver (#9058)
- `fluentbitextension`: Deprecate Fluentbit extension (#9062)

### 🚀 New components 🚀

- `riakreceiver`: Riak Metric Receiver (#8548)

### 💡 Enhancements 💡
- `splunkhecexporter`: Add support for batching traces (#8995)
- `hostmetricsreceiver`: Migrate Processes scraper to the Metrics builder (#8855)
- `tanzuobservabilityexporter`: Use resourcetotelemetry helper (#8338)
- Add `make crosslink` target to ensure replace statements are included in `go.mod` for all transitive dependencies within repository (#8822)
- `filestorageextension`: Change bbolt DB settings for better performance (#9004)
- `jaegerremotesamplingextension`: Add local and remote sampling stores (#8818)
- `attributesprocessor`: Add support to filter on log body (#8996)
- `prometheusremotewriteexporter`: Translate resource attributes to the target info metric (#8493)
- `prometheusexporter`: Add `job` and `instance` labels to metrics so they can be scraped with `honor_labels: true` (#9115)
- `podmanreceiver`: Add API timeout configuration option (#9014)
- `cmd/mdatagen`: Add `sem_conv_version` field to metadata.yaml that is used to set metrics SchemaURL (#9010)
- `splunkheceporter`: Add an option to disable log or profiling data (#9065)
- `windowsperfcountersreceiver`: Move code into separate package for use in other windowsperfcounter receivers (#9108)
- `datadogexporter`: Add `host_metadata` configuration section to configure host metadata export (#9100)
- `cmd/mdatagen`: Update documentation generated for attributes to list enumerated values and show the "value" that will be visible on metrics when it is different from the attribute key in metadata.yaml (#8983)
- `routingprocessor`: add option to drop resource attribute used for routing (#8990)

### 🧰 Bug fixes 🧰

- `filestorageextension`: use correct bbolt options for compaction (#9134)
- `hostmetricsreceiver`: Use cpu times for time delta in cpu.utilization calculation (#8857)
- `dynatraceexporter`: Remove overly verbose stacktrace from certain logs (#8989)
- `googlecloudexporter`: fix the `exporter.googlecloud.OTLPDirect` fature-gate, which was not applied when the flag was provided (#9116)
- `signalfxexporter`: Fix bug to enable timeouts for correlating traces and metrics (#9101)
- `windowsperfcountersreceiver`: fix exported values being integers instead of doubles (#9138)
- `prometheusreceiver`: Fix issues with relabelling the `job` and `instance` labels. (#8780)
- `dynatraceexporter`: Continue processing data points after a serialization error. (#9330)

## v0.48.0

### 💡 Enhancements 💡

- `k8seventsreceiver`: Add Api_version and resource_version (#8539)
- `datadogexporter`: Add `metrics::sums::cumulative_monotonic_mode` to specify export mode for cumulative monotonic sums (#8490)
- `dynatraceexporter`: add multi-instance deployment note to README.md (#8848)
- `resourcedetectionprocessor`: Add attribute allowlist (#8547)
- `datadogexporter`:  Metrics payload data and Sketches payload data will be logged if collector is started in debug mode (#8929)
- `cmd/mdatagen`: Add resource attributes definition to metadata.yaml and move `pdata.Metrics` creation to the
  generated code (#8555)

### 🛑 Breaking changes 🛑

- `windowsperfcountersreceiver`: Added metrics configuration (#8376)
- `lokiexporter`: Remove deprecated LogRecord.name field (#8951)
- `splunkhecexporter`: Remove deprecated LogRecord.name field (#8951)

### 🚩 Deprecations 🚩

- `datadogexporter`: Deprecate `OnlyMetadata` method from `Config` struct (#8359)
- `datadogexporter`: Deprecate `GetCensoredKey` method from `APIConfig` struct (#8830)
- `datadogexporter`: Deprecate `metrics::send_monotonic_counter` in favor of `metrics::sums::cumulative_monotonic_mode` (#8490)

### 🚀 New components 🚀

- `sigv4authextension`: Enable component (#8518)

## v0.47.0

### 💡 Enhancements 💡

- `googlecloudexporter`: Add Validate method in config (#8559)
- `attributesprocessor`: Add convert action (#7930)
- `attributesprocessor`: Add metric support (#8111)
- `prometheusremotewriteexporter`: Write-Ahead Log support enabled (#7304)
- `hostreceiver/filesystemscraper`: Add filesystem utilization (#8027)
- `hostreceiver/pagingscraper`: Add paging.utilization (#6221)
- `googlecloudexporter`: [Alpha] Translate metrics directly from OTLP to gcm using the `exporter.googlecloud.OTLPDirect` feature-gate (#7177)
- `simpleprometheusreceiver`: Add support for static labels (#7908)
- `spanmetricsprocessor`: Dropping the condition to replace _ with key_ as __ label is reserved and _ is not (#8057)
- `podmanreceiver`: Add container.runtime attribute to container metrics (#8262)
- `dockerstatsreceiver`: Add container.runtime attribute to container metrics (#8261)
- `tanzuobservabilityexporter`: instrumentation Library and Dropped Counts to Span Tags (#8120)
- `clickhouseexporter`: Implement consume log logic. (#9705)
- `influxdbexporter`: Add support for cumulative, non-monotonic metrics. (#8348)
- `oauth2clientauthextension`: Add support for EndpointParams (#7307)
- Add `NewMetricData` function to `MetricsBuilder` to consistently set instrumentation library name (#8255)
- `googlecloudpubsubreceiver` Added implementation of Google Cloud Pubsub receiver. (#8391)
- `googlecloudpubsubexporter` Added implementation of Google Cloud Pubsub exporter. (#8391)
- `coralogixexporter` Allow exporter timeout to be configured (#7957)
- `prometheusremotewriteexporter` support adding trace id and span id attached to exemplars (#8380)
- `influxdbexporter`: accept histogram metric missing infinity bucket. (#8462)
- `skywalkingreceiver`: Added implementation of Skywalking receiver. (#8549)
- `prometheusreceiver`: Fix staleness bug for histograms and summaries (#8561)

### 🛑 Breaking changes 🛑

- `mongodbatlasreceiver`: rename mislabeled attribute `memory_state` to correct `disk_status` on partition disk metrics (#7747)
- `mongodbatlasreceiver`: Correctly set initial lookback for querying mongodb atlas api (#8246)
- `nginxreceiver`: instrumentation name updated from `otelcol/nginx` to `otelcol/nginxreceiver` (#8255)
- `postgresqlreceiver`: instrumentation name updated from `otelcol/postgresql` to `otelcol/postgresqlreceiver` (#8255)
- `redisreceiver`: instrumentation name updated from `otelcol/redis` to `otelcol/redisreceiver` (#8255)
- `apachereceiver`: instrumentation name updated from `otelcol/apache` to `otelcol/apachereceiver` ()
- `couchdbreceiver`: instrumentation name updated from `otelcol/couchdb` to `otelcol/couchdbreceiver` (#8366)
- `prometheusreceiver` Change resource attributes on metrics: `instance` -> `service.instance.id`, `host.name` -> `net.host.name`,  `port` -> `net.host.port`, `scheme` -> `http.scheme`, `job` removed (#8266)
- `prometheusremotewriteexporter` Use `service.*` resource attributes instead of `job` and `instance` resource attributes when adding job and instance labels to metrics (#8266)
- `mysqlreceiver`: instrumentation name updated from `otel/mysql` to `otelcol/mysqlreceiver` (#8387)
- `zookeeperreceiver`: instrumentation name updated from `otelcol/zookeeper` to `otelcol/zookeeperreceiver` (#8389)
- `coralogixexporter`: Create dynamic subsystem name (#7957)
  - Deprecate configuration changed. Dynamic subsystem name from traces service name property.
- `rabbitmqreceiver`: instrumentation name updated from `otelcol/rabbitmq` to `otelcol/rabbitmqreceiver` (#8400)

### 🧰 Bug fixes 🧰

- `zipkinexporter`: Set "error" tag value when status is set to error (#8187)
- `prometheusremotewriteexporter`: Correctly handle metric labels which collide after sanitization (#8378)
- `prometheusremotewriteexporter`: Drop labels when exemplar attributes exceed the max number of characters (#8379)
- `k8sclusterreceiver`: Add support to enable k8s node and container cpu metrics to be reported as double values (#8245)
  - Use "--feature-gates=receiver.k8sclusterreceiver.reportCpuMetricsAsDouble" to enable reporting node and container
    cpu metrics as a double values.
- `tanzuobservabilityexporter`: Fix a typo in Instrumentation Library name and version tags (#8384)
- `logreceivers`: Fix an issue where receiver would sometimes fail to build using Go 1.18 (#8521)
- `awsxrayreceiver`: Add defaults for optional stack frame parameters (#8790)

### 🚩 Deprecations 🚩

- `datadogexporter`: Deprecate automatic environment variable detection (#8397)

### 🚀 New components 🚀
- `sigv4authextension`: New Component: Sigv4 Authenticator Extension (#8263)

## v0.46.0

### 💡 Enhancements 💡

- `internal/stanza`: Export metrics from Stanza receivers (#8025)
- `hostreceiver/pagingscraper`: Migrate the scraper to the mdatagen metrics builder (#7139)
- Do not drop zero trace/span id spans in the jaeger conversion (#7946)
- Upgrade to use semantic conventions 1.6.1 (#7926)
- `dynatraceexporter`: Validate QueueSettings and perform config validation in Validate() instead (#8020)
- `sapmexporter`: Add validation for `sending_queue` setting (#8023)
- `signalfxexporter`: Add validation for `sending_queue` setting (#8026)
- `internal/stanza`: Add support for arbitrary attribute types (#8081)
- `resourcedetectionprocessor`: Add confighttp.HTTPClientSettings To Resource Detection Config Fixes (#7397)
- `hostmetricsreceiver`: Add cpu.utilization metrics to cpu scrapper (#7130)
- `honeycombexporter`: Add validation for `sending_queue` setting (#8113)
- `routingprocessor`: Expand error handling on failure to build exporters (#8125)
- `skywalkingreceiver`: Add new skywalking receiver component folder and structure (#8107)
- `groupbyattrsprocesor`: Allow empty keys, which allows to use the processor for compaction (#7793)
- `datadogexporter`: Add rbac to example k8s manifest file (#8186)
- `splunkhecexporter`: Add validation for `sending_queue` setting (#8256)

### 🛑 Breaking changes 🛑

- Remove deprecated functions from jaeger translator (#8032)
- `internal/stanza`: Remove `write_to` setting from input operators (#8081)
- `mongodbatlasreceiver`: rename `mongodb.atlas.*` attributes to `mongodb_atlas.*` adhering to naming guidelines. Adding 3 new attributes (#7960)

### 🧰 Bug fixes 🧰

- `prometheusreceiver`: Fix segfault that can occur after receiving stale metrics (#8056)
- `filelogreceiver`: Fix issue where logs could occasionally be duplicated (#8123)
- `prometheusremotewriteexporter`: Fix empty non-string resource attributes (#8116)

### 🚀 New components 🚀

## v0.45.1

### 💡 Enhancements 💡

- `sumologicexporter`: Move validation to Config (#7936)
- `elasticsearchexporter`: Fix crash with batch processor (#7953).
- `splunkhecexporter`: Batch metrics payloads (#7760)
- `tanzuobservabilityexporter`: Add internal SDK metric tag (#7826)
- `hostreceiver/processscraper`: Migrate the scraper to the mdatagen metrics builder (#7287)

### 🧰 Bug fixes 🧰

- `awsprometheusremotewriteexporter`: fix dependencies issue (#7963)

### 🚀 New components 🚀

- `awsfirehose` receiver: Add AWS Kinesis Data Firehose Receiver (#7918)

## v0.45.0

### 💡 Enhancements 💡

- `hostreceiver/filesystemscraper`: Migrate the scraper to the mdatagen metrics builder (#7772)
- `hostreceiver/memoryscraper`: Migrate the scraper to the mdatagen metrics builder (#7312)
- `lokiexporter`: Use record attributes as log labels (#7569)
- `routingprocessor`: Do not err on failure to build exporters (#7423)
- `apachereceiver`: Update to mdatagen v2 (#7573)
- `datadogexporter`: Don't send host metadata if hostname is empty (#7426)
- `datadogexporter`: Add insecure_skip_verify flag to configuration (#7422)
- `coralogixexporter`: Update readme (#7785)
- `awscloudwatchlogsexporter`: Remove name from aws cloudwatch logs exporter (#7554)
- `tanzuobservabilityexporter`: Update OTel Collector's Exporter to match WF Proxy Handling of source (#7929)
- `hostreceiver/memoryscraper`: Add memory.utilization (#6221)
- `awskinesisexporter`: Add Queue Config Validation AWS Kinesis Exporter (#7835)
- `elasticsearchexporter`: Remove usage of deprecated LogRecord.Name field (#7829).
- `loadbalancingexporter`: Allow non-exist hostname on startup (#7935)
- `datadogexporter`: Use exact sum, count and average on Datadog distributions (#7830)
- `storage/filestorage`: add optional compaction to filestorage (#7768)
- `tanzuobservabilityexporter`: Add attributes from the Resource to the resulting WF metric tags & set `source` value in WF metric (#8101)

### 🛑 Breaking changes 🛑

- Use go mod compat, drops support for reproducibility with go 1.16 (#7915)
- `apachereceiver`: Update instrumentation library name from `otel/apache` to `otelcol/apache` (#7754)
- `pkg/translator/prometheusremotewrite`: Cleanup prw translator public functions (#7776)
- `prometheusreceiver`: The OpenCensus-based metric conversion pipeline has
  been removed.
  - The `receiver.prometheus.OTLPDirect` feature gate has been removed as
    the direct pipeline is the only remaining pipeline.
- `translator/jaeger`: Cleanup jaeger translator function names (#7775)
  - Deprecate old funcs with Internal word.
- `mysqlreceiver`: Update data model and names for several metrics (#7924)
  - Change all metrics to Int values
  - Remove `mysql.buffer_pool_pages`. Replace with:
    - `mysql.buffer_pool.pages`
    - `mysql.buffer_pool.data_pages`
    - `mysql.buffer_pool.page_flushes`
  - Remove `mysql.buffer_pool_size`. Replace with:
    - `mysql.buffer_pool.limit`
    - `mysql.buffer_pool.usage`
  - Rename `mysql.buffer_pool_operations` to `mysql.buffer_pool.operations`

### 🚩 Deprecations 🚩

- Deprecated log_names setting from filter processor. (#7552)

### 🧰 Bug fixes 🧰

 - `tailsamplingprocessor`: "And" policy only works as a sub policy under a composite policy (#7590)
 - `prometheusreceiver`: Correctly map description and units when converting
  Prometheus metadata directly to pdata. (#7748)
 - `sumologicexporter`: fix exporter panics on malformed histogram (#7548)
- `awsecscontainermetrics`: CPU Reserved is now 1024/vCPU for ECS Container Insights (#6734)

### 🚀 New components 🚀

- `clickhouse` exporter: Add ClickHouse Exporter (#6907)
- `pkg/translator/signalfx`: Extract signalfx to metrics conversion in a separate package (#7778)
  - Extract FromMetrics to SignalFx translator package (#7823)

## v0.44.0

### 💡 Enhancements 💡

- `kafkaexporter`: Add compression and flush max messages options.
- `dynatraceexporter`: Write error logs using plugin logger (#7360)
- `dynatraceexporter`: Fix docs for TLS settings (#7568)
- `tanzuobservabilityexporter`: Turn on metrics exporter (#7281)
- `attributesprocessor` `resourceprocessor`: Add `from_context` value source
- `resourcedetectionprocessor`: check cluster config to verify resource is on aws for eks resources (#7186)
- `awscloudwatchlogsexporter`: enable awscloudwatchlogsexporter which accepts and exports log data (#7297)
- `translator/prometheusremotewrite`: add a new module to help translate data from OTLP to Prometheus Remote Write (#7240)
- `azuremonitorexporter`: In addition to traces, export logs to Azure Application Insights (#7403)
- `jmxreceiver`: Added `additional_jars` configuration option to launch JMX Metric Gatherer JAR with extended `CLASSPATH` (#7378)
- `awscontainerinsightreceiver`: add full pod name when configured to AWS Container Insights Receiver (#7415)
- `hostreceiver/loadscraper`: Migrate the scraper to the mdatagen metrics builder (#7288)
- `awsecscontainermetricsreceiver`: Rename attributes to follow semantic conventions (#7425)
- `datadogexporter`: Always map conventional attributes to tags (#7185)
- `mysqlreceiver`: Add golden files for integration test (#7303)
- `nginxreceiver`: Standardize integration test (#7515)
- `mysqlreceiver`: Update to use mdatagen v2 (#7507)
- `postgresqlreceiver`: Add integration tests (#7501)
- `apachereceiver`: Add integration test (#7517)
- `mysqlreceiver`: Use scrapererror to report errors (#7513)
- `postgresreceiver`: Update to mdatagen v2 (#7503)
- `nginxreceiver`: Update to mdatagen v2 (#7549)
- `datadogexporter`: Fix traces exporter's initialization log (#7564)
- `tailsamplingprocessor`: Add And sampling policy (#6910)
- `coralogixexporter`: Add Coralogix Exporter (#7383)
- `prometheusexecreceiver`: Add default value for `scrape_timeout` option (#7587)

### 🛑 Breaking changes 🛑

- `resourcedetectionprocessor`: Update `os.type` attribute values according to semantic conventions (#7544)
- `awsprometheusremotewriteexporter`: Deprecation notice; may be removed after v0.49.0
  - Switch to using the `prometheusremotewriteexporter` + `sigv4authextension` instead

### 🧰 Bug fixes 🧰

- `resourcedetectionprocessor`: fix `meta` allow list excluding keys with nil values (#7424)
- `postgresqlreceiver`: Fix issue where empty metrics could be returned after failed connection (#7502)
- `resourcetotelemetry`: Ensure resource attributes are added to summary
  and exponential histogram data points. (#7523)

### 🚩 Deprecations 🚩

- Deprecated otel_to_hec_fields.name setting from splunkhec exporter. (#7560)

## v0.43.0

### 💡 Enhancements 💡

- `coralogixexporter`: First implementation of Coralogix Exporter (#6816)
- `cloudfoundryreceiver`: Enable Cloud Foundry client (#7060)
- `elasticsearchexporter`: add elasticsearchexporter to the components exporter list (#6002)
- `elasticsearchreceiver`: Add metric metadata (#6892)
- `elasticsearchreceiver`: Use same metrics as JMX receiver for JVM metrics (#7160)
- `elasticsearchreceiver`: Implement scraping logic (#7174)
- `datadogexporter`: Add http.status_code tag to trace stats (#6889)
- `datadogexporter`: Add configuration option to use OTel span name into the Datatog resource name (#6611)
- `mongodbreceiver`: Add initial client code to the component (#7125)
- `tanzuobservabilityexporter`: Support delta histograms (#6897)
- `awscloudwatchlogsexporter`: Use cwlogs package to export logs (#7152)
- `mysqlreceiver`: Add the receiver to available components (#7078)
- `tanzuobservabilityexporter`: Documentation for the memory_limiter configuration (#7164)
- `dynatraceexporter`: Do not shut down exporter when metrics ingest module is temporarily unavailable (#7161)
- `mongodbreceiver`: Add metric metadata (#7163)
- `mongodbreceiver`: Add metric scraping (#7175)
- `postgresqlreceiver`: add the receiver to available components (#7079)
- `rabbitmqreceiver`: Add scraper logic (#7299)
- `tanzuobservability exporter`: Support summary metrics (#7121)
- `mongodbatlasreceiver`: Add retry and backoff to HTTP client (#6943)
- Use Jaeger gRPC instead of Thrift in the docker-compose example (#7243)
- `tanzuobservabilityexporter`: Support exponential histograms (#7127)
- `receiver_creator`: Log added and removed endpoint env structs (#7248)
- `prometheusreceiver`: Use the OTLP data conversion path by default. (#7282)
  - Use `--feature-gates=-receiver.prometheus.OTLPDirect` to re-enable the
    OpenCensus conversion path.
- `extension/observers`: Correctly set image and tag on container endpoints (#7279)
- `tanzuobservabilityexporter`: Document how to enable memory_limiter (#7286)
- `hostreceiver/networkscraper`: Migrate the scraper to the mdatagen metrics builder (#7048)
- `hostmetricsreceiver`: Add MuteProcessNameError config flag to mute specific error reading process executable (#7176)
- `scrapertest`: Improve comparison logic (#7305)
- `hostmetricsreceiver`: add `cpu_average` option for load scraper to report the average cpu load (#6999)
- `scrapertest`: Add comparison option to ignore specific attributes (#6519)
- `tracegen`: Add option to pass in custom headers to export calls via command line (#7308)
- `tracegen`: Provide official container images (#7179)
- `scrapertest`: Add comparison function for pdata.Metrics (#7400)
- `prometheusremotewriteexporter` : Dropping the condition to replace _ with key_ as __ label is reserved and _ is not (#7112)

### 🛑 Breaking changes 🛑

- `tanzuobservabilityexporter`: Remove status.code
- `tanzuobservabilityexporter`: Use semantic conventions for status.message (#7126)
- `k8sattributesprocessor`: Move `kube` and `observability` packages to `internal` folder (#7159)
- `k8sattributesprocessor`: Unexport processor `Option`s (#7311)
- `zookeeperreceiver`: Refactored metrics to have correct units, types, and combined some metrics via attributes. (#7280)
- `prometheusremotewriteexporter`: `PRWExporter` struct and `NewPRWExporter()`
  function are now unexported. (#TBD)
- `newrelicexporter` marked as deprecated (#7284)

### 🚀 New components 🚀

- `rabbitmqreceiver`: Establish codebase for RabbitMQ metrics receiver (#7239)
- Add `basicauth` extension (#7167)
- `k8seventsreceiver`: Implement core logic (#6885)

### 🧰 Bug fixes 🧰

- `k8sattributeprocessor`: Parse IP out of net.Addr to correctly tag k8s.pod.ip (#7077)
- `k8sattributeprocessor`: Process IP correctly for net.Addr instances that are not typed (#7133)
- `mdatagen`: Fix validation of `enabled` field in metadata.yaml (#7166)
- `elasticsearch`: Fix timestamp for each metric being startup time (#7255)
- `prometheusremotewriteexporter`: Fix index out of range panic caused by expiring metrics (#7149)
- `resourcedetection`: Log the error when checking for ec2metadata availability (#7296)

## v0.42.0

### 💡 Enhancements 💡

- `couchbasereceiver`: Add couchbase client (#7122)
- `couchdbreceiver`: Add couchdb scraper (#7131)
- `couchdbreceiver`: Add couchdb client (#6880)
- `elasticsearchreceiver`: Implement scraper client (#7019)
- `couchdbreceiver`: Add metadata metrics (#6878)
- `prometheusremotewriteexporter`: Handling Staleness flag from OTLP (#6679)
- `prometheusexporter`: Handling Staleness flag from OTLP (#6805)
- `prometheusreceiver`: Set OTLP no-data-present flag for stale scraped metrics. (#7043)
- `mysqlreceiver`: Add Integration test (#6916)
- `datadogexporter`: Add compatibility with ECS Fargate semantic conventions (#6670)
- `k8s_observer`: discover k8s.node endpoints (#6820)
- `redisreceiver`: Add missing description fields to keyspace metrics (#6940)
- `redisreceiver`: Set start timestamp uniformly for gauge and sum metrics (#6941)
- `kafkaexporter`: Allow controlling Kafka acknowledgment behaviour  (#6301)
- `lokiexporter`: Log the first part of the http body on failed pushes to loki (#6946)
- `resourcedetectionprocessor`: add the [consul](https://www.consul.io/) detector (#6382)
- `awsemfexporter`: refactor cw_client logic into separate `cwlogs` package (#7072)
- `prometheusexporter`: Dropping the condition to replace _ with key_ as __ label is reserved and _ is not (#7506)

### 🛑 Breaking changes 🛑

- `memcachedreceiver`: Update metric names (#6594)
- `memcachedreceiver`: Fix some metric units and value types (#6895)
- `sapm` receiver: Use Jaeger status values instead of OpenCensus (#6682)
- `jaeger` receiver/exporter: Parse/set Jaeger status with OTel spec values (#6682)
- `awsecscontainermetricsreceiver`: remove tag from `container.image.name` (#6436)
- `k8sclusterreceiver`: remove tag from `container.image.name` (#6436)

### 🚀 New components 🚀

- `ecs_task_observer`: Discover running containers in AWS ECS tasks (#6894)
- `mongodbreceiver`: Establish codebase for MongoDB metrics receiver (#6972)
- `couchbasereceiver`: Establish codebase for Couchbase metrics receiver (#7046)
- `dbstorage`: New experimental dbstorage extension (#7061)
- `redactionprocessor`: Remove sensitive data from traces (#6495)

### 🧰 Bug fixes 🧰

- `ecstaskobserver`: Fix "Incorrect conversion between integer types" security issue (#6939)
- Fix typo in "direction" metrics attribute description (#6949)
- `zookeeperreceiver`: Fix issue where receiver could panic during shutdown (#7020)
- `prometheusreceiver`: Fix metadata fetching when metrics differ by trimmable suffixes (#6932)
- Sanitize URLs being logged (#7021)
- `prometheusreceiver`: Fix start time tracking for long scrape intervals (#7053)
- `signalfxexporter`: Don't use syscall to avoid compilation errors on some platforms (#7062)
- `tailsamplingprocessor`: Add support for new policies as composite sub-policies (#6975)

### 💡 Enhancements 💡

- `lokiexporter`: add complete log record to body (#6619)
- `k8sclusterreceiver` add `container.image.tag` attribute (#6436)
- `spanmetricproccessor`: use an LRU cache for the cached Dimensions key-value pairs (#2179)
- `skywalkingexporter`: add skywalking metrics exporter (#6528)
- `deltatorateprocessor`: add int counter support (#6982)
- `filestorageextension`: document default values (#7022)
- `redisreceiver`: Migrate the scraper to the mdatagen metrics builder (#6938)

## v0.41.0

### 🛑 Breaking changes 🛑

- None

### 🚀 New components 🚀

- `asapauthextension` (#6627)
- `mongodbatlasreceiver` (#6367)

### 🧰 Bug fixes 🧰

- `filestorageextension`: fix panic when configured directory cannot be accessed (#6103)
- `hostmetricsreceiver`: fix set of attributes for system.cpu.time metric (#6422)
- `k8sobserver`: only record pod endpoints for running pods (#5878)
- `mongodbatlasreceiver`: fix attributes fields in metadata.yaml (#6440)
- `prometheusexecreceiver`: command line processing on Windows (#6145)
- `spanmetricsprocessor`: fix exemplars support (#6140)
-  Remap arm64 to aarch64 on rpm/deb packages (#6635)

### 💡 Enhancements 💡

- `datadogexporter`: do not use attribute localhost-like hostnames (#6477)
- `datadogexporter`: retry per network call (#6412)
- `datadogexporter`: take hostname into account for cache (#6223)
- `exporter/lokiexporter`: adding a feature for loki exporter to encode JSON for log entry (#5846)
- `googlecloudspannerreceiver`: added fallback to ADC for database connections. (#6629)
- `googlecloudspannerreceiver`: added parsing only distinct items for sample lock request label. (#6514)
- `googlecloudspannerreceiver`: added request tag label to metadata config for top query stats. (#6475)
- `googlecloudspannerreceiver`: added sample lock requests label to the top lock stats metrics. (#6466)
- `googlecloudspannerreceiver`: added transaction tag label to metadata config for top transaction stats. (#6433)
- `groupbyattrsprocessor`: added support for metrics signal (#6248)
- `hostmetricsreceiver`: ensure SchemaURL is set (#6482)
- `kubeletstatsreceiver`: add support for read-only kubelet endpoint (#6488)
- `mysqlreceiver`: enable native authentication (#6628)
- `mysqlreceiver`: remove requirement for password on MySQL (#6479)
- `receiver/prometheusreceiver`: do not add host.name to metrics from localhost/unspecified targets (#6476)
- `spanmetricsprocessor`: add setStatus operation (#5886)
- `splunkhecexporter`: remove duplication of host.name attribute (#6527)
- `tanzuobservabilityexporter`: add consumer for sum metrics. (#6385)
- Update log-collection library to v0.23.0 (#6593)

## v0.40.0

### 🛑 Breaking changes 🛑

- `tencentcloudlogserviceexporter`: change `Endpoint` to `Region` to simplify configuration (#6135)

### 🚀 New components 🚀

- Add `memcached` receiver (#5839)

### 🧰 Bug fixes 🧰

- Fix token passthrough for HEC (#5435)
- `datadogexporter`: Fix missing resource attributes default mapping when resource_attributes_as_tags: false (#6359)
- `tanzuobservabilityexporter`: Log and report missing metric values. (#5835)
- `mongodbatlasreceiver`: Fix metrics metadata (#6395)

### 💡 Enhancements 💡

- `awsprometheusremotewrite` exporter: Improve error message when failing to sign request
- `mongodbatlas`: add metrics (#5921)
- `healthcheckextension`: Add path option (#6111)
- Set unprivileged user to container image (#6380)
- `k8sclusterreceiver`: Add allocatable type of metrics (#6113)
- `observiqexporter`: Allow Dialer timeout to be configured (#5906)
- `routingprocessor`: remove broken debug log fields (#6373)
- `prometheusremotewriteexporter`: Add exemplars support (#5578)
- `fluentforwardreceiver`: Convert attributes with nil value to AttributeValueTypeEmpty (#6630)

## v0.39.0

### 🛑 Breaking changes 🛑

- `httpdreceiver` renamed to `apachereceiver` to match industry standards (#6207)
- `tencentcloudlogserviceexporter` change `Endpoint` to `Region` to simplify configuration (#6135)

### 🚀 New components 🚀

- Add `postgresqlreceiver` config and factory (#6153)
- Add TencentCloud LogService exporter `tencentcloudlogserviceexporter` (#5722)
- Restore `jaegerthrifthttpexporter` (#5666)
- Add `skywalkingexporter` (#5690, #6114)

### 🧰 Bug fixes 🧰

- `datadogexporter`: Improve cumulative metrics reset detection using `StartTimestamp` (#6120)
- `mysqlreceiver`: Address issues in shutdown function (#6239)
- `tailsamplingprocessor`: End go routines during shutdown (#5693)
- `googlecloudexporter`: Update google cloud exporter to correctly close the metric exporter (#5990)
- `statsdreceiver`: Fix the summary point calculation (#6155)
- `datadogexporter` Correct default value for `send_count_sum_metrics` (#6130)

### 💡 Enhancements 💡

- `datadogexporter`: Increase default timeout to 15 seconds (#6131)
- `googlecloudspannerreceiver`: Added metrics cardinality handling for Google Cloud Spanner receiver (#5981, #6148, #6229)
- `mysqlreceiver`: Mysql add support for different protocols (#6138)
- `bearertokenauthextension`: Added support of Bearer Auth for HTTP Exporters (#5962)
- `awsxrayexporter`: Fallback to rpc.method for segment operation when aws.operation missing (#6231)
- `healthcheckextension`: Add new health check feature for collector pipeline (#5643)
- `datadogexporter`: Always add current hostname (#5967)
- `k8sattributesprocessor`: Add code to fetch all annotations and labels by specifying key regex (#5780)
- `datadogexporter`: Do not rely on collector to resolve envvar when possible to resolve them (#6122)
- `datadogexporter`: Add container tags to attributes package (#6086)
- `datadogexporter`: Preserve original TraceID (#6158)
- `prometheusreceiver`: Enhance prometheus receiver logger to determine errors, test real e2e usage (#5870)
- `awsxrayexporter`: Added support for AWS AppRunner origin (#6141)

## v0.38.0

### 🛑 Breaking changes 🛑

- `datadogexporter` Make distributions the default histogram export option. (#5885)
- `redisreceiver` Update Redis receiver's metric names. (#5837)
- Remove `scraperhelper` from contrib, use the core version. (#5826)

### 🚀 New components 🚀

- `googlecloudspannerreceiver` Added implementation of Google Cloud Spanner receiver. (#5727)
- `awsxrayproxy` Wire up awsxrayproxy extension. (#5747)
- `awscontainerinsightreceiver` Enable AWS Container Insight receiver. (#5960)

### 🧰 Bug fixes 🧰

- `statsdreceiver`: fix start timestamp / temporality for counters. (#5714)
- Fix security issue related to github.com/tidwall/gjson. (#5936)
- `datadogexporter` Fix cumulative histogram handling in distributions mode (#5867)
- `datadogexporter` Skip nil sketches (#5925)

### 💡 Enhancements 💡

- Extend `kafkareceiver` configuration capabilities. (#5677)
- Convert `mongodbatlas` receiver to use scraperhelper. (#5827)
- Convert `dockerstats` receiver to use scraperhelper. (#5825)
- Convert `podman` receiver to use scraperhelper. (#5822)
- Convert `redisreceiver` to use scraperhelper. (#5796)
- Convert `kubeletstats` receiver to use scraperhelper. (#5821)
- `googlecloudspannerreceiver` Migrated Google Cloud Spanner receiver to scraper approach. (#5868)
- `datadogexporter` Use a `Consumer` interface for decoupling from zorkian's package. (#5315)
- `mdatagen` - Add support for extended metric descriptions (#5688)
- `signalfxexporter` Log datapoints option. (#5689)
- `cumulativetodeltaprocessor`: Update cumulative to delta. (#5772)
- Update configuration default values in log receivers docs. (#5840)
- `fluentforwardreceiver`: support more complex fluent-bit objects. (#5676)
- `datadogexporter` Remove spammy logging. (#5856)
- `datadogexporter` Remove obsolete report_buckets config. (#5858)
- Improve performance of metric expression matcher. (#5864)
- `tanzuobservabilityexporter` Introduce metricsConsumer and gaugeMetricConsumer. (#5426)
- `awsxrayexporter` rpc.system has priority to determine aws namespace. (#5833)
- `tailsamplingprocessor` Add support for composite sampling policy to the tailsampler. (#4958)
- `kafkaexporter` Add support for AWS_MSK_IAM SASL Auth (#5763)
- Refactor the client Authenticators  for the new "ClientAuthenticator" interfaces (#5905)
- `mongodbatlasreceiver` Add client wrapper for MongoDB Atlas support (#5386)
- `redisreceiver` Update Redis config options (#5861)
- `routingprocessor`: allow routing for all signals (#5869)
- `extension/observer/docker` add ListAndWatch to observer (#5851)

## v0.37.1

### 🧰 Bug fixes 🧰

- Fixes a problem with v0.37.0 which contained dependencies on v0.36.0 components. They should have been updated to v0.37.0.

## v0.37.0

### 🚀 New components 🚀

- [`journald` receiver](https://github.com/open-telemetry/opentelemetry-collector-contrib/tree/main/receiver/journaldreceiver) to parse Journald events from systemd journal using the [opentelemetry-log-collection](https://github.com/open-telemetry/opentelemetry-log-collection) library

### 🛑 Breaking changes 🛑

- Remove squash on configtls.TLSClientSetting for splunkhecexporter (#5541)
- Remove squash on configtls.TLSClientSetting for elastic components (#5539)
- Remove squash on configtls.TLSClientSetting for observiqexporter (#5540)
- Remove squash on configtls.TLSClientSetting for AWS components (#5454)
- Move `k8sprocessor` to `k8sattributesprocessor`.
- Rename `k8s_tagger` configuration `k8sattributes`.
- filelog receiver: use empty value for `SeverityText` field instead of `"Undefined"` (#5423)
- Rename `configparser.ConfigMap` to `config.Map`
- Rename `pdata.AggregationTemporality*` to `pdata.MetricAggregationTemporality*`
- Remove deprecated `batchpertrace` package/module (#5380)

### 💡 Enhancements 💡

- `k8sattributes` processor: add container metadata enrichment (#5467, #5572)
- `resourcedetection` processor: Add an option to force using hostname instead of FQDN (#5064)
- `dockerstats` receiver: Move docker client into new shared `internal/docker` (#4702)
- `spanmetrics` processor:
  - Add exemplars to metrics (#5263)
  - Support resource attributes in metrics dimensions (#4624)
- `filter` processor:
  - Add log filtering by `regexp` type filters (#5237)
  - Add record level log filtering (#5418)
- `dynatrace` exporter: Handle non-gauge data types (#5056)
- `datadog` exporter:
  - Add support for exporting histograms as sketches (#5082)
  - Scrub sensitive information from errors (#5575)
  - Add option to send instrumentation library metadata tags with metrics (#5431)
- `podman` receiver: Add `api_version`, `ssh_key`, and `ssh_passphrase` config options (#5430)
- `signalfx` exporter:
  - Add `max_connections` config option (#5432)
  - Add dimension name to log when value > 256 chars (#5258)
  - Discourage setting of endpoint path (#4851)
- `kubeletstats` receiver: Convert to pdata instead of using OpenCensus (#5458)
- `tailsampling` processor: Add `invert_match` config option to `string_attribute` policy (#4393)
- `awsemf` exporter: Add a feature flag in UserAgent for AWS backend to monitor the adoptions (#5178)
- `splunkhec` exporter: Handle explicitly NaN and Inf values (#5581)
- `hostmetrics` receiver:
  - Collect more process states in processes scraper (#4856)
  - Add device label to paging scraper (#4854)
- `awskinesis` exporter: Extend to allow for dynamic export types (#5440)

### 🧰 Bug fixes 🧰

- `datadog` exporter:
  - Fix tags on summary and bucket metrics (#5416)
  - Fix cache key generation for cumulative metrics (#5417)
- `resourcedetection` processor: Fix failure to start collector if at least one detector returns an error (#5242)
- `prometheus` exporter: Do not record obsreport calls (#5438)
- `prometheus` receiver: Metric type fixes to match Prometheus functionality (#4865)
- `sentry` exporter: Fix sentry tracing (#4320)
- `statsd` receiver: Set quantiles for metrics (#5647)

## v0.36.0

### 🛑 Breaking changes 🛑

- `filter` processor: The configs for `logs` filter processor have been changed to be consistent with the `metrics` filter processor. (#4895)
- `splunk_hec` receiver:
  - `source_key`, `sourcetype_key`, `host_key` and `index_key` have now moved under `hec_metadata_to_otel_attrs` (#4726)
  - `path` field on splunkhecreceiver configuration is removed: We removed the `path` attribute as any request going to the Splunk HEC receiver port should be accepted, and added the `raw_path` field to explicitly map the path accepting raw HEC data. (#4951)
- feat(dynatrace): tags is deprecated in favor of default_dimensions (#5055)

### 💡 Enhancements 💡

- `filter` processor: Add ability to `include` logs based on resource attributes in addition to excluding logs based on resource attributes for strict matching. (#4895)
- `kubelet` API: Add ability to create an empty CertPool when the system run environment is windows
- `JMX` receiver: Allow JMX receiver logging level to be configured (#4898)
- `datadog` exporter: Export histograms as in OpenMetrics Datadog check (#5065)
- `dockerstats` receiver: Set Schema URL (#5239)
- Rename memorylimiter -> memorylimiterprocessor (#5262)
- `awskinesis` exporter: Refactor AWS kinesis exporter to be synchronous  (#5248)

## v0.35.0

### 🛑 Breaking changes 🛑

- Rename configparser.Parser to configparser.ConfigMap (#5070)
- Rename TelemetryCreateSettings -> TelemetrySettings (#5169)

### 💡 Enhancements 💡

- chore: update influxdb exporter and receiver (#5058)
- chore(dynatrace): use payload limit from api constants (#5077)
- Add documentation for filelog's new force_flush_period parameter (#5066)
- Reuse the gzip reader with a sync.Pool (#5145)
- Add a trace observer when splunkhecreceiver is used for logs (#5063)
- Remove usage of deprecated pdata.AttributeValueMapToMap (#5174)
- Podman Stats Receiver: Receiver and Metrics implementation (#4577)

### 🧰 Bug fixes 🧰

- Use staleness markers generated by prometheus, rather than making our own (#5062)
- `datadogexporter` exporter: skip NaN and infinite values (#5053)

## v0.34.0

### 🚀 New components 🚀

- [`cumulativetodelta` processor](https://github.com/open-telemetry/opentelemetry-collector-contrib/tree/main/processor/cumulativetodeltaprocessor) to convert cumulative sum metrics to cumulative delta

- [`file` exporter](https://github.com/open-telemetry/opentelemetry-collector-contrib/tree/main/exporter/fileexporter) from core repository ([#3474](https://github.com/open-telemetry/opentelemetry-collector/issues/3474))
- [`jaeger` exporter](https://github.com/open-telemetry/opentelemetry-collector-contrib/tree/main/exporter/jaegerexporter) from core repository ([#3474](https://github.com/open-telemetry/opentelemetry-collector/issues/3474))
- [`kafka` exporter](https://github.com/open-telemetry/opentelemetry-collector-contrib/tree/main/exporter/kafkaexporter) from core repository ([#3474](https://github.com/open-telemetry/opentelemetry-collector/issues/3474))
- [`opencensus` exporter](https://github.com/open-telemetry/opentelemetry-collector-contrib/tree/main/exporter/opencensusexporter) from core repository ([#3474](https://github.com/open-telemetry/opentelemetry-collector/issues/3474))
- [`prometheus` exporter](https://github.com/open-telemetry/opentelemetry-collector-contrib/tree/main/exporter/prometheusexporter) from core repository ([#3474](https://github.com/open-telemetry/opentelemetry-collector/issues/3474))
- [`prometheusremotewrite` exporter](https://github.com/open-telemetry/opentelemetry-collector-contrib/tree/main/exporter/prometheusremotewriteexporter) from core repository ([#3474](https://github.com/open-telemetry/opentelemetry-collector/issues/3474))
- [`zipkin` exporter](https://github.com/open-telemetry/opentelemetry-collector-contrib/tree/main/exporter/zipkinexporter) from core repository ([#3474](https://github.com/open-telemetry/opentelemetry-collector/issues/3474))
- [`attribute` processor](https://github.com/open-telemetry/opentelemetry-collector-contrib/tree/main/processor/attributesprocessor) from core repository ([#3474](https://github.com/open-telemetry/opentelemetry-collector/issues/3474))
- [`filter` processor](https://github.com/open-telemetry/opentelemetry-collector-contrib/tree/main/processor/filterprocessor) from core repository ([#3474](https://github.com/open-telemetry/opentelemetry-collector/issues/3474))
- [`probabilisticsampler` processor](https://github.com/open-telemetry/opentelemetry-collector-contrib/tree/main/processor/probabilisticsamplerprocessor) from core repository ([#3474](https://github.com/open-telemetry/opentelemetry-collector/issues/3474))
- [`resource` processor](https://github.com/open-telemetry/opentelemetry-collector-contrib/tree/main/processor/resourceprocessor) from core repository ([#3474](https://github.com/open-telemetry/opentelemetry-collector/issues/3474))
- [`span` processor](https://github.com/open-telemetry/opentelemetry-collector-contrib/tree/main/processor/spanprocessor) from core repository ([#3474](https://github.com/open-telemetry/opentelemetry-collector/issues/3474))
- [`hostmetrics` receiver](https://github.com/open-telemetry/opentelemetry-collector-contrib/tree/main/receiver/hostmetricsreceiver) from core repository ([#3474](https://github.com/open-telemetry/opentelemetry-collector/issues/3474))
- [`jaeger` receiver](https://github.com/open-telemetry/opentelemetry-collector-contrib/tree/main/receiver/jaegerreceiver) from core repository ([#3474](https://github.com/open-telemetry/opentelemetry-collector/issues/3474))
- [`kafka` receiver](https://github.com/open-telemetry/opentelemetry-collector-contrib/tree/main/receiver/kafkareceiver) from core repository ([#3474](https://github.com/open-telemetry/opentelemetry-collector/issues/3474))
- [`opencensus` receiver](https://github.com/open-telemetry/opentelemetry-collector-contrib/tree/main/receiver/opencensusreceiver) from core repository ([#3474](https://github.com/open-telemetry/opentelemetry-collector/issues/3474))
- [`prometheus` receiver](https://github.com/open-telemetry/opentelemetry-collector-contrib/tree/main/receiver/prometheusreceiver) from core repository ([#3474](https://github.com/open-telemetry/opentelemetry-collector/issues/3474))
- [`zipkin` receiver](https://github.com/open-telemetry/opentelemetry-collector-contrib/tree/main/receiver/zipkinreceiver) from core repository ([#3474](https://github.com/open-telemetry/opentelemetry-collector/issues/3474))
- [`bearertokenauth` extension](https://github.com/open-telemetry/opentelemetry-collector-contrib/tree/main/extension/bearertokenauthextension) from core repository ([#3474](https://github.com/open-telemetry/opentelemetry-collector/issues/3474))
- [`healthcheck` extension](https://github.com/open-telemetry/opentelemetry-collector-contrib/tree/main/extension/healthcheckextension) from core repository ([#3474](https://github.com/open-telemetry/opentelemetry-collector/issues/3474))
- [`oidcauth` extension](https://github.com/open-telemetry/opentelemetry-collector-contrib/tree/main/extension/oidcauthextension) from core repository ([#3474](https://github.com/open-telemetry/opentelemetry-collector/issues/3474))
- [`pprof` extension](https://github.com/open-telemetry/opentelemetry-collector-contrib/tree/main/extension/pprofextension) from core repository ([#3474](https://github.com/open-telemetry/opentelemetry-collector/issues/3474))
- [`testbed`](https://github.com/open-telemetry/opentelemetry-collector-contrib/tree/main/testbed) from core repository ([#3474](https://github.com/open-telemetry/opentelemetry-collector/issues/3474))

### 💡 Enhancements 💡

- `tailsampling` processor: Add new policy `probabilistic` (#3876)

## v0.33.0

# 🎉 OpenTelemetry Collector Contrib v0.33.0 (Beta) 🎉

The OpenTelemetry Collector Contrib contains everything in the [opentelemetry-collector release](https://github.com/open-telemetry/opentelemetry-collector/releases/tag/v0.32.0) (be sure to check the release notes here as well!). Check out the [Getting Started Guide](https://opentelemetry.io/docs/collector/getting-started/) for deployment and configuration information.

### 🚀 New components 🚀

- [`cumulativetodelta` processor](https://github.com/open-telemetry/opentelemetry-collector-contrib/tree/main/processor/cumulativetodeltaprocessor) to convert cumulative sum metrics to cumulative delta

### 💡 Enhancements 💡

- Collector contrib has now full support for metrics proto v0.9.0.

## v0.32.0

# 🎉 OpenTelemetry Collector Contrib v0.32.0 (Beta) 🎉

This release is marked as "bad" since the metrics pipelines will produce bad data.

- See https://github.com/open-telemetry/opentelemetry-collector/issues/3824

The OpenTelemetry Collector Contrib contains everything in the [opentelemetry-collector release](https://github.com/open-telemetry/opentelemetry-collector/releases/tag/v0.32.0) (be sure to check the release notes here as well!). Check out the [Getting Started Guide](https://opentelemetry.io/docs/collector/getting-started/) for deployment and configuration information.

### 🛑 Breaking changes 🛑

- `splunk_hec` receiver/exporter: `com.splunk.source` field is mapped to `source` field in Splunk instead of `service.name` (#4596)
- `redis` receiver: Move interval runner package to `internal/interval` (#4600)
- `datadog` exporter: Export summary count and sum as monotonic counts (#4605)

### 💡 Enhancements 💡

- `logzio` exporter:
  - New implementation of an in-memory queue to store traces, data compression with gzip, and queue configuration options (#4395)
  - Make `Hclog2ZapLogger` struct and methods private for public go api review (#4431)
- `newrelic` exporter (#4392):
  - Marked unsupported metric as permanent error
  - Force the interval to be valid even if 0
- `awsxray` exporter: Add PHP stacktrace parsing support (#4454)
- `file_storage` extension: Implementation of batch storage API (#4145)
- `datadog` exporter:
  - Skip sum metrics with no aggregation temporality (#4597)
  - Export delta sums as counts (#4609)
- `elasticsearch` exporter: Add dedot support (#4579)
- `signalfx` exporter: Add process metric to translation rules (#4598)
- `splunk_hec` exporter: Add profiling logs support (#4464)
- `awsemf` exporter: Replace logGroup and logStream pattern with metric labels (#4466)

### 🧰 Bug fixes 🧰

- `awsxray` exporter: Fix the origin on ECS/EKS/EB on EC2 cases (#4391)
- `splunk_hec` exporter: Prevent re-sending logs that were successfully sent (#4467)
- `signalfx` exporter: Prefix temporary metric translations (#4394)

## v0.31.0

# 🎉 OpenTelemetry Collector Contrib v0.31.0 (Beta) 🎉

The OpenTelemetry Collector Contrib contains everything in the [opentelemetry-collector release](https://github.com/open-telemetry/opentelemetry-collector/releases/tag/v0.31.0) (be sure to check the release notes here as well!). Check out the [Getting Started Guide](https://opentelemetry.io/docs/collector/getting-started/) for deployment and configuration information.

### 🛑 Breaking changes 🛑

- `influxdb` receiver: Removed `metrics_schema` config option (#4277)

### 💡 Enhancements 💡

- Update to OTLP 0.8.0:
  - Remove use of `IntHistogram` (#4276)
  - Update exporters/receivers for `NumberDataPoint`
- Remove use of deprecated `pdata` slice `Resize()` (#4203, #4208, #4209)
- `awsemf` exporter: Added the option to have a user who is sending metrics from EKS Fargate Container Insights to reformat them to look the same as insights from ECS so that they can be ingested by CloudWatch (#4130)
- `k8scluster` receiver: Support OpenShift cluster quota metrics (#4342)
- `newrelic` exporter (#4278):
  - Requests are now retry-able via configuration option (defaults to retries enabled). Permanent errors are not retried.
  - The exporter monitoring metrics now include an untagged summary metric for ease of use.
  - Improved error logging to include URLs that fail to post messages to New Relic.
- `datadog` exporter: Upscale trace stats when global sampling rate is set (#4213)

### 🧰 Bug fixes 🧰

- `statsd` receiver: Add option to set Counter to be monotonic (#4154)
- Fix `internal/stanza` severity mappings (#4315)
- `awsxray` exporter: Fix the wrong AWS env resource setting (#4384)
- `newrelic` exporter (#4278):
  - Configuration unmarshalling did not allow timeout value to be set to 0 in the endpoint specific section.
  - Request cancellation was not propagated via context into the http request.
  - The queued retry logger is set to a zap.Nop logger as intended.

## v0.30.0

# 🎉 OpenTelemetry Collector Contrib v0.30.0 (Beta) 🎉

The OpenTelemetry Collector Contrib contains everything in the [opentelemetry-collector release](https://github.com/open-telemetry/opentelemetry-collector/releases/tag/v0.30.0) (be sure to check the release notes here as well!). Check out the [Getting Started Guide](https://opentelemetry.io/docs/collector/getting-started/) for deployment and configuration information.

### 🚀 New components 🚀
- `oauth2clientauth` extension: ported from core (#3848)
- `metrics-generation` processor: is now enabled and available (#4047)

### 🛑 Breaking changes 🛑

- Removed `jaegerthrifthttp` exporter (#4089)

### 💡 Enhancements 💡

- `tailsampling` processor:
  - Add new policy `status_code` (#3754)
  - Add new tail sampling processor policy: status_code (#3754)
- `awscontainerinsights` receiver:
  - Integrate components and fix bugs for EKS Container Insights (#3846)
  - Add Cgroup to collect ECS instance metrics for container insights receiver #3875
- `spanmetrics` processor: Support sub-millisecond latency buckets (#4091)
- `sentry` exporter: Add exception event capture in sentry (#3854)

## v0.29.0

# 🎉 OpenTelemetry Collector Contrib v0.29.0 (Beta) 🎉

The OpenTelemetry Collector Contrib contains everything in the [opentelemetry-collector release](https://github.com/open-telemetry/opentelemetry-collector/releases/tag/v0.29.0) (be sure to check the release notes here as well!). Check out the [Getting Started Guide](https://opentelemetry.io/docs/collector/getting-started/) for deployment and configuration information.

### 🛑 Breaking changes 🛑

- `redis` receiver (#3808)
  - removed configuration `service_name`. Use resource processor or `resource_attributes` setting if using `receivercreator`
  - removed `type` label and set instrumentation library name to `otelcol/redis` as other receivers do

### 💡 Enhancements 💡

- `tailsampling` processor:
  - Add new policy `latency` (#3750)
  - Add new policy `status_code` (#3754)
- `splunkhec` exporter: Include `trace_id` and `span_id` if set (#3850)
- `newrelic` exporter: Update instrumentation naming in accordance with otel spec (#3733)
- `sentry` exporter: Added support for insecure connection with Sentry (#3446)
- `k8s` processor:
  - Add namespace k8s tagger (#3384)
  - Add ignored pod names as config parameter (#3520)
- `awsemf` exporter: Add support for `TaskDefinitionFamily` placeholder on log stream name (#3755)
- `loki` exporter: Add resource attributes as Loki label (#3418)

### 🧰 Bug fixes 🧰

- `datadog` exporter:
  - Ensure top level spans are computed (#3786)
  - Update `env` clobbering behavior (#3851)
- `awsxray` exporter: Fixed filtered attribute translation (#3757)
- `splunkhec` exporter: Include trace and span id if set in log record (#3850)

## v0.28.0

# 🎉 OpenTelemetry Collector Contrib v0.28.0 (Beta) 🎉

The OpenTelemetry Collector Contrib contains everything in the [opentelemetry-collector release](https://github.com/open-telemetry/opentelemetry-collector/releases/tag/v0.28.0) (be sure to check the release notes here as well!). Check out the [Getting Started Guide](https://opentelemetry.io/docs/collector/getting-started/) for deployment and configuration information.

### 🚀 New components 🚀

- `humio` exporter to export data to Humio using JSON over the HTTP [Ingest API](https://docs.humio.com/reference/api/ingest/)
- `udplog` receiver to receives logs from udp using the [opentelemetry-log-collection](https://github.com/open-telemetry/opentelemetry-log-collection) library
- `tanzuobservability` exporter to send traces to [Tanzu Observability](https://tanzu.vmware.com/observability)

### 🛑 Breaking changes 🛑

- `f5cloud` exporter (#3509):
  - Renamed the config 'auth' field to 'f5cloud_auth'. This will prevent a config field name collision when [Support for Custom Exporter Authenticators as Extensions](https://github.com/open-telemetry/opentelemetry-collector/pull/3128) is ready to be integrated.

### 💡 Enhancements 💡

- Enabled Dependabot for Github Actions (#3543)
- Change obsreport helpers for receivers to use the new pattern created in Collector (#3439,#3443,#3449,#3504,#3521,#3548)
- `datadog` exporter:
  - Add logging for unknown or unsupported metric types (#3421)
  - Add collector version tag to internal health metrics (#3394)
  - Remove sublayer stats calc and mutex (#3531)
  - Deduplicate hosts for which we send running metrics (#3539)
  - Add support for summary datatype (#3660)
  - Add datadog span operation name remapping config option (#3444)
  - Update error formatting for error spans that are not exceptions (#3701)
- `nginx` receiver: Update the nginx metrics to more closely align with the conventions (#3420)
- `elasticsearch` exporter: Init JSON encoding support (#3101)
- `jmx` receiver:
  - Allow setting system properties (#3450)
  - Update tested JMX Metric Gatherer release (#3695)
- Refactor components for the Client Authentication Extensions (#3507)
- Remove redundant conversion calls (#3688)
- `storage` extension: Add a `Close` method to Client interface (#3506)
- `splunkhec` exporter: Add `metric_type` as key which maps to the type of the metric (#3696)
- `k8s` processor: Add semantic conventions to k8s-tagger for pod metadata (#3544)
- `kubeletstats` receiver: Refactor kubelet client to internal folder (#3698)
- `newrelic` exporter (#3690):
  - Updates the log level from error to debug when New Relic rate limiting occurs
  - Updates the sanitized api key that is reported via metrics
- `filestorage` extension: Add ability to specify name (#3703)
- `awsemf` exporter: Store the initial value for cumulative metrics (#3425)
- `awskinesis` exporter: Refactor to allow for extended types of encoding (#3655)
- `ecsobserver` extension:
  - Add task definition, ec2, and service fetcher (#3503)
  - Add exporter to convert task to target (#3333)

### 🧰 Bug fixes 🧰

- `awsemf` exporter: Remove delta adjustment from summaries by default (#3408)
- `alibabacloudlogservice` exporter: Sanitize labels for metrics (#3454)
- `statsd` receiver: Fix StatsD drop metrics tags when using summary as observer_type for timer/histogram (#3440)
- `awsxray` exporter: Restore setting of Throttle for HTTP throttle response (#3685)
- `awsxray` receiver: Fix quick start bug (#3653)
- `metricstransform` processor: Check all data points for matching metric label values (#3435)

## v0.27.0

# 🎉 OpenTelemetry Collector Contrib v0.27.0 (Beta) 🎉

The OpenTelemetry Collector Contrib contains everything in the [opentelemetry-collector release](https://github.com/open-telemetry/opentelemetry-collector/releases/tag/v0.27.0) (be sure to check the release notes here as well!). Check out the [Getting Started Guide](https://opentelemetry.io/docs/collector/getting-started/) for deployment and configuration information.

### 🚀 New components 🚀

- `tcplog` receiver to receive logs from tcp using the [opentelemetry-log-collection](https://github.com/open-telemetry/opentelemetry-log-collection) library
- `influxdb` receiver to accept metrics data as [InfluxDB Line Protocol](https://docs.influxdata.com/influxdb/v2.0/reference/syntax/line-protocol/)

### 💡 Enhancements 💡

- `splunkhec` exporter:
  - Include the response in returned 400 errors (#3338)
  - Map summary metrics to Splunk HEC metrics (#3344)
  - Add HEC telemetry (#3260)
- `newrelic` exporter: Include dropped attributes and events counts (#3187)
- `datadog` exporter:
  - Add Fargate task ARN to container tags (#3326)
  - Improve mappings for span kind dd span type (#3368)
- `signalfx` exporter: Add info log for host metadata properties update (#3343)
- `awsprometheusremotewrite` exporter: Add SDK and system information to User-Agent header (#3317)
- `metricstransform` processor: Add filtering capabilities matching metric label values for applying changes (#3201)
- `groupbytrace` processor: Added workers for queue processing (#2902)
- `resourcedetection` processor: Add docker detector (#2775)
- `tailsampling` processor: Support regex on span attribute filtering (#3335)

### 🧰 Bug fixes 🧰

- `datadog` exporter:
  - Update Datadog attributes to tags mapping (#3292)
  - Consistent `hostname` and default metrics behavior (#3286)
- `signalfx` exporter: Handle character limits on metric names and dimensions (#3328)
- `newrelic` exporter: Fix timestamp value for cumulative metrics (#3406)

## v0.26.0

# 🎉 OpenTelemetry Collector Contrib v0.26.0 (Beta) 🎉

The OpenTelemetry Collector Contrib contains everything in the [opentelemetry-collector release](https://github.com/open-telemetry/opentelemetry-collector/releases/tag/v0.26.0) (be sure to check the release notes here as well!). Check out the [Getting Started Guide](https://opentelemetry.io/docs/collector/getting-started/) for deployment and configuration information.

### 🚀 New components 🚀

- `influxdb` exporter to support sending tracing, metrics, and logging data to [InfluxDB](https://www.influxdata.com/products/)

### 🛑 Breaking changes 🛑

- `signalfx` exporter (#3207):
  - Additional metrics excluded by default by signalfx exporter
    - system.disk.io_time
    - system.disk.operation_time
    - system.disk.weighted_io_time
    - system.network.connections
    - system.processes.count
    - system.processes.created

### 💡 Enhancements 💡

- Add default config and systemd environment file support for DEB/RPM packages (#3123)
- Log errors on receiver start/stop failures (#3208)
- `newrelic` exporter: Update API key detection logic (#3212)
- `splunkhec` exporter:
  - Mark permanent errors to avoid futile retries (#3253)
  - Add TLS certs verification (#3204)
- `datadog` exporter:
  - Add env and tag name normalization to trace payloads (#3200)
  - add `ignore_resource`s configuration option (#3245)
- `jmx` receiver: Update for latest snapshot and header support (#3283)
- `awsxray` exporter: Added support for stack trace translation for .NET language (#3280)
- `statsd` receiver: Add timing/histogram for statsD receiver as OTLP summary (#3261)

### 🧰 Bug fixes 🧰

- `awsprometheusremotewrite` exporter:
  - Remove `sending_queue` (#3186)
  - Use the correct default for aws_auth.service (#3161)
  - Identify the Amazon Prometheus region from the endpoint (#3210)
  - Don't panic in case session can't be constructed (#3221)
- `datadog` exporter: Add max tag length (#3185)
- `sapm` exporter: Fix crash when passing the signalfx access token (#3294)
- `newrelic` exporter: Update error conditions (#3322)

## v0.25.0

# 🎉 OpenTelemetry Collector Contrib v0.25.0 (Beta) 🎉

The OpenTelemetry Collector Contrib contains everything in the [opentelemetry-collector release](https://github.com/open-telemetry/opentelemetry-collector/releases/tag/v0.25.0) (be sure to check the release notes here as well!). Check out the [Getting Started Guide](https://opentelemetry.io/docs/collector/getting-started/) for deployment and configuration information.

### 🚀 New components 🚀

- `kafkametricsreceiver` new receiver component for collecting metrics about a kafka cluster - primarily lag and offset. [configuration instructions](receiver/kafkametricsreceiver/README.md)
- `file_storage` extension to read and write data to the local file system (#3087)

### 🛑 Breaking changes 🛑

- `newrelic` exporter (#3091):
  - Removal of common attributes (use opentelemetry collector resource processor to add attributes)
  - Drop support for cumulative metrics being sent to New Relic via a collector

### 💡 Enhancements 💡

- Update `opentelemetry-log-collection` to v0.17.0 for log receivers (#3017)
- `datadog` exporter:
  - Add `peer.service` priority instead of `service.name` (#2817)
  - Improve support of semantic conventions for K8s, Azure and ECS (#2623)
- Improve and batch logs translation for stanza (#2892)
- `statsd` receiver: Add timing/histogram as OTLP gauge (#2973)
- `honeycomb` exporter: Add Retry and Queue settings (#2714)
- `resourcedetection` processor:
  - Add AKS resource detector (#3035)
  - Use conventions package constants for ECS detector (#3171)
- `sumologic` exporter: Add graphite format (#2695)
- Add trace attributes to the log entry for stanza (#3018)
- `splunk_hec` exporter: Send log record name as part of the HEC log event (#3119)
- `newrelic` exporter (#3091):
  - Add support for logs
  - Performance improvements
  - Optimizations to the New Relic payload to reduce payload size
  - Metrics generated for monitoring the exporter
  - Insert Key vs License keys are auto-detected in some cases
  - Collector version information is properly extracted via the application start info parameters

### 🧰 Bug fixes 🧰

- `splunk_hec` exporter: Fix sending log payload with missing the GZIP footer (#3032)
- `awsxray` exporter: Remove propagation of error on shutdown (#2999)
- `resourcedetection` processor:
  - Correctly report DRAGONFLYBSD value (#3100)
  - Fallback to `os.Hostname` when FQDN is not available (#3099)
- `httpforwarder` extension: Do not report ErrServerClosed when shutting down the service (#3173)
- `collectd` receiver: Do not report ErrServerClosed when shutting down the service (#3178)

## v0.24.0

# 🎉 OpenTelemetry Collector Contrib v0.24.0 (Beta) 🎉

The OpenTelemetry Collector Contrib contains everything in the [opentelemetry-collector release](https://github.com/open-telemetry/opentelemetry-collector/releases/tag/v0.24.0) (be sure to check the release notes here as well!). Check out the [Getting Started Guide](https://opentelemetry.io/docs/collector/getting-started/) for deployment and configuration information.

### 🚀 New components 🚀

- `fluentbit` extension and `fluentforward` receiver moved from opentelemetry-collector

### 💡 Enhancements 💡

- Check `NO_WINDOWS_SERVICE` environment variable to force interactive mode on Windows (#2819)
- `resourcedetection `processor:
  - Add task revision to ECS resource detector (#2814)
  - Add GKE detector (#2821)
  - Add Amazon EKS detector (#2820)
  - Add `VMScaleSetName` field to Azure detector (#2890)
- `awsemf` exporter:
  - Add `parse_json_encoded_attr_values` config option to decode json-encoded strings in attribute values (#2827)
  - Add `output_destination` config option to support AWS Lambda (#2720)
- `googlecloud` exporter: Handle `cloud.availability_zone` semantic convention (#2893)
- `newrelic` exporter: Add `instrumentation.provider` to default attributes (#2900)
- Set unprivileged user to container image (#2925)
- `splunkhec` exporter: Add `max_content_length_logs` config option to send log data in payloads less than max content length (#2524)
- `k8scluster` and `kubeletstats` receiver: Replace package constants in favor of constants from conventions in core (#2996)

### 🧰 Bug fixes 🧰

- `spanmetrics` processor:
  - Rename `calls` metric to `calls_total` and set `IsMonotonic` to true (#2837)
  - Validate duplicate dimensions at start (#2844)
- `awsemf` exporter: Calculate delta instead of rate for cumulative metrics (#2512)
- `signalfx` exporter:
  - Remove more unnecessary translation rules (#2889)
  - Implement summary type (#2998)
- `awsxray` exporter: Remove translation to HTTP status from OC status (#2978)
- `awsprometheusremotewrite` exporter: Close HTTP body after RoundTrip (#2955)
- `splunkhec` exporter: Add ResourceAttributes to Splunk Event (#2843)

## v0.23.0

# 🎉 OpenTelemetry Collector Contrib v0.23.0 (Beta) 🎉

The OpenTelemetry Collector Contrib contains everything in the [opentelemetry-collector release](https://github.com/open-telemetry/opentelemetry-collector/releases/tag/v0.23.0) (be sure to check the release notes here as well!). Check out the [Getting Started Guide](https://opentelemetry.io/docs/collector/getting-started/) for deployment and configuration information.

### 🚀 New components 🚀

- `groupbyattrs` processor to group the records by provided attributes
- `dotnetdiagnostics` receiver to read metrics from .NET processes

### 🛑 Breaking changes 🛑

- `stackdriver` exporter marked as deprecated and renamed to `googlecloud`
- Change the rule expression in receiver creator for matching endpoints types from `type.port`, `type.hostport` and `type.pod` to `type == "port"`, `type == "hostport"` and `type == "pod"` (#2661)

### 💡 Enhancements 💡

- `loadbalancing` exporter: Add support for logs (#2470)
- `sumologic` exporter: Add carbon formatter (#2562)
- `awsecscontainermetrics` receiver: Add new metric for stopped container (#2383)
- `awsemf` exporter:
  - Send EMF logs in batches (#2572)
  - Add prometheus type field for CloudWatch compatibility (#2689)
- `signalfx` exporter:
  - Add resource attributes to events (#2631)
  - Add translation rule to drop dimensions (#2660)
  - Remove temporary host translation workaround (#2652)
  - Remove unnecessary default translation rules (#2672)
  - Update `exclude_metrics` option so that the default exclude rules can be overridden by setting the option to `[]` (#2737)
- `awsprometheusremotewrite` exporter: Add support for given IAM roles (#2675)
- `statsd` receiver: Change to use OpenTelemetry type instead of OpenCensus type (#2733)
- `resourcedetection` processor: Add missing entries for `cloud.infrastructure_service` (#2777)

### 🧰 Bug fixes 🧰

- `dynatrace` exporter: Serialize each datapoint into separate line (#2618)
- `splunkhec` exporter: Retain all otel attributes (#2712)
- `newrelic` exporter: Fix default metric URL (#2739)
- `googlecloud` exporter: Add host.name label if hostname is present in node (#2711)

## v0.22.0

# 🎉 OpenTelemetry Collector Contrib v0.22.0 (Beta) 🎉

The OpenTelemetry Collector Contrib contains everything in the [opentelemetry-collector release](https://github.com/open-telemetry/opentelemetry-collector/releases/tag/v0.22.0) (be sure to check the release notes here as well!). Check out the [Getting Started Guide](https://opentelemetry.io/docs/collector/getting-started/) for deployment and configuration information.

### 🚀 New components 🚀

- `filelog` receiver to tail and parse logs from files using the [opentelemetry-log-collection](https://github.com/open-telemetry/opentelemetry-log-collection) library

### 💡 Enhancements 💡

- `dynatrace` exporter: Send metrics to Dynatrace in chunks of 1000 (#2468)
- `k8s` processor: Add ability to associate metadata tags using pod UID rather than just IP (#2199)
- `signalfx` exporter:
  - Add statusCode to logging field on dimension client (#2459)
  - Add translation rules for `cpu.utilization_per_core` (#2540)
  - Updates to metadata handling (#2531)
  - Calculate extra network I/O metrics (#2553)
  - Calculate extra disk I/O metrics (#2557)
- `statsd` receiver: Add metric type label and `enable_metric_type` option (#2466)
- `sumologic` exporter: Add support for carbon2 format (#2562)
- `resourcedetection` processor: Add Azure detector (#2372)
- `k8scluster` receiver: Use OTel conventions for metadata (#2530)
- `newrelic` exporter: Multi-tenant support for sending trace data and performance enhancements (#2481)
- `stackdriver` exporter: Enable `retry_on_failure` and `sending_queue` options (#2613)
- Use standard way to convert from time.Time to proto Timestamp (#2548)

### 🧰 Bug fixes 🧰

- `signalfx` exporter:
  - Fix calculation of `network.total` metric (#2551)
  - Correctly convert dimensions on metadata updates (#2552)
- `awsxray` exporter and receiver: Fix the type of content_length (#2539)
- `resourcedetection` processor: Use values in accordance to semantic conventions for AWS (#2556)
- `awsemf` exporter: Fix concurrency issue (#2571)

## v0.21.0

# 🎉 OpenTelemetry Collector Contrib v0.21.0 (Beta) 🎉

The OpenTelemetry Collector Contrib contains everything in the [opentelemetry-collector release](https://github.com/open-telemetry/opentelemetry-collector/releases/tag/v0.21.0) (be sure to check the release notes here as well!). Check out the [Getting Started Guide](https://opentelemetry.io/docs/collector/getting-started/) for deployment and configuration information.

### 🚀 New components 🚀

- `loki` exporter to export data via HTTP to Loki

### 🛑 Breaking changes 🛑

- `signalfx` exporter: Allow periods to be sent in dimension keys (#2456). Existing users who do not want to change this functionality can set `nonalphanumeric_dimension_chars` to `_-`

### 💡 Enhancements 💡

- `awsemf` exporter:
  - Support unit customization before sending logs to AWS CloudWatch (#2318)
  - Group exported metrics by labels (#2317)
- `datadog` exporter: Add basic span events support (#2338)
- `alibabacloudlogservice` exporter: Support new metrics interface (#2280)
- `sumologic` exporter:
  - Enable metrics pipeline (#2117)
  - Add support for all types of log body (#2380)
- `signalfx` exporter: Add `nonalphanumeric_dimension_chars` config option (#2442)

### 🧰 Bug fixes 🧰

- `resourcedetection` processor: Fix resource attribute environment variable (#2378)
- `k8scluster` receiver: Fix nil pointer bug (#2450)

## v0.20.0

# 🎉 OpenTelemetry Collector Contrib v0.20.0 (Beta) 🎉

The OpenTelemetry Collector Contrib contains everything in the [opentelemetry-collector release](https://github.com/open-telemetry/opentelemetry-collector/releases/tag/v0.20.0) (be sure to check the release notes here as well!). Check out the [Getting Started Guide](https://opentelemetry.io/docs/collector/getting-started/) for deployment and configuration information.

### 🚀 New components 🚀

- `spanmetrics` processor to aggregate Request, Error and Duration (R.E.D) metrics from span data
- `awsxray` receiver to accept spans in the X-Ray Segment format
- `groupbyattrs` processor to group the records by provided attributes

### 🛑 Breaking changes 🛑

- Rename `kinesis` exporter to `awskinesis` (#2234)
- `signalfx` exporter: Remove `send_compatible_metrics` option, use `translation_rules` instead (#2267)
- `datadog` exporter: Remove default prefix from user metrics (#2308)

### 💡 Enhancements 💡

- `signalfx` exporter: Add k8s metrics to default excludes (#2167)
- `stackdriver` exporter: Reduce QPS (#2191)
- `datadog` exporter:
  - Translate otel exceptions to DataDog errors (#2195)
  - Use resource attributes for metadata and generated metrics (#2023)
- `sapm` exporter: Enable queuing by default (#1224)
- `dynatrace` exporter: Allow underscores anywhere in metric or dimension names (#2219)
- `awsecscontainermetrics` receiver: Handle stopped container's metadata (#2229)
- `awsemf` exporter: Enhance metrics batching in AWS EMF logs (#2271)
- `f5cloud` exporter: Add User-Agent header with version to requests (#2292)

### 🧰 Bug fixes 🧰

- `signalfx` exporter: Reinstate network/filesystem translation rules (#2171)

## v0.19.0

# 🎉 OpenTelemetry Collector Contrib v0.19.0 (Beta) 🎉

The OpenTelemetry Collector Contrib contains everything in the [opentelemetry-collector release](https://github.com/open-telemetry/opentelemetry-collector/releases/tag/v0.19.0) (be sure to check the release notes here as well!). Check out the [Getting Started Guide](https://opentelemetry.io/docs/collector/getting-started/) for deployment and configuration information.

### 🚀 New components 🚀

- `f5cloud` exporter to export metric, trace, and log data to F5 Cloud
- `jmx` receiver to report metrics from a target MBean server in conjunction with the [JMX Metric Gatherer](https://github.com/open-telemetry/opentelemetry-java-contrib/blob/v1.0.0-alpha/contrib/jmx-metrics/README.md)

### 🛑 Breaking changes 🛑

- `signalfx` exporter: The `exclude_metrics` option now takes slice of metric filters instead of just metric names (slice of strings) (#1951)

### 💡 Enhancements 💡

- `datadog` exporter: Sanitize datadog service names (#1982)
- `awsecscontainermetrics` receiver: Add more metadata (#2011)
- `azuremonitor` exporter: Favor RPC over HTTP spans (#2006)
- `awsemf` exporter: Always use float64 as calculated rate (#2019)
- `splunkhec` receiver: Make the HEC receiver path configurable, and use `/*` by default (#2137)
- `signalfx` exporter:
  - Drop non-default metrics and add `include_metrics` option to override (#2145, #2146, #2162)
  - Rename `system.network.dropped_packets` metric to `system.network.dropped` (#2160)
  - Do not filter cloud attributes from dimensions (#2020)
- `redis` receiver: Migrate to pdata metrics #1889

### 🧰 Bug fixes 🧰

- `datadog` exporter: Ensure that version tag is added to trace stats (#2010)
- `loadbalancing` exporter: Rolling update of collector can stop the periodical check of DNS updates (#1798)
- `awsecscontainermetrics` receiver: Change the type of `exit_code` from string to int and deal with the situation when there is no data (#2147)
- `groupbytrace` processor: Make onTraceReleased asynchronous to fix processor overload (#1808)
- Handle cases where the time field of Splunk HEC events is encoded as a String (#2159)

## v0.18.0

# 🎉 OpenTelemetry Collector Contrib v0.18.0 (Beta) 🎉

The OpenTelemetry Collector Contrib contains everything in the [opentelemetry-collector release](https://github.com/open-telemetry/opentelemetry-collector/releases/tag/v0.18.0) (be sure to check the release notes here as well!). Check out the [Getting Started Guide](https://opentelemetry.io/docs/collector/getting-started/) for deployment and configuration information.

### 🚀 New components 🚀

- `sumologic` exporter to send logs and metrics data to Sumo Logic
- `dynatrace` exporter to send metrics to Dynatrace

### 💡 Enhancements 💡

- `datadog` exporter:
  - Add resource attributes to tags conversion feature (#1782)
  - Add Kubernetes conventions for hostnames (#1919)
  - Add container tags to datadog export for container infra metrics in service view (#1895)
  - Update resource naming and span naming (#1861)
  - Add environment variables support for config options (#1897)
- `awsxray` exporter: Add parsing of JavaScript stack traces (#1888)
- `elastic` exporter: Translate exception span events (#1858)
- `signalfx` exporter: Add translation rules to aggregate per core CPU metrics in default translations (#1841)
- `resourcedetection` processor: Gather tags associated with the EC2 instance and add them as resource attributes (#1899)
- `simpleprometheus` receiver: Add support for passing params to the prometheus scrape config (#1949)
- `azuremonitor` exporter: Implement Span status code specification changes - gRPC (#1960)
- `metricstransform` processor: Add grouping option ($1887)
- `alibabacloudlogservice` exporter: Use producer to send data to improve performance (#1981)

### 🧰 Bug fixes 🧰

- `datadog` exporter: Handle monotonic metrics client-side (#1805)
- `awsxray` exporter: Log error when translating span (#1809)

## v0.17.0

# 🎉 OpenTelemetry Collector Contrib v0.17.0 (Beta) 🎉

The OpenTelemetry Collector Contrib contains everything in the [opentelemetry-collector release](https://github.com/open-telemetry/opentelemetry-collector/releases/tag/v0.17.0) (be sure to check the release notes here as well!). Check out the [Getting Started Guide](https://opentelemetry.io/docs/collector/getting-started/) for deployment and configuration information.

### 💡 Enhancements 💡

- `awsemf` exporter: Add collector version to EMF exporter user agent (#1778)
- `signalfx` exporter: Add configuration for trace correlation (#1795)
- `statsd` receiver: Add support for metric aggregation (#1670)
- `datadog` exporter: Improve logging of hostname detection (#1796)

### 🧰 Bug fixes 🧰

- `resourcedetection` processor: Fix ecs detector to not use the default golang logger (#1745)
- `signalfx` receiver: Return 200 when receiver succeed (#1785)
- `datadog` exporter: Use a singleton for sublayer calculation (#1759)
- `awsxray` and `awsemf` exporters: Change the User-Agent content order (#1791)

## v0.16.0

# 🎉 OpenTelemetry Collector Contrib v0.16.0 (Beta) 🎉

The OpenTelemetry Collector Contrib contains everything in the [opentelemetry-collector release](https://github.com/open-telemetry/opentelemetry-collector/releases/tag/v0.16.0) (be sure to check the release notes here as well!). Check out the [Getting Started Guide](https://opentelemetry.io/docs/collector/getting-started/) for deployment and configuration information.

### 🛑 Breaking changes 🛑

- `honeycomb` exporter: Update to use internal data format (#1689)

### 💡 Enhancements 💡

- `newrelic` exporter: Add support for span events (#1643)
- `awsemf` exporter:
  - Add placeholder support in `log_group_name` and `log_stream_name` config (#1623, #1661)
  - Add label matching filtering rule (#1619)
- `resourcedetection` processor: Add new resource detector for AWS Elastic Beanstalk environments (#1585)
- `loadbalancing` exporter:
  - Add sort of endpoints in static resolver (#1692)
  - Allow specifying port when using DNS resolver (#1650)
- Add `batchperresourceattr` helper library that splits an incoming data based on an attribute in the resource (#1694)
- `alibabacloudlogservice` exporter:
  - Add logs exporter (#1609)
  - Change trace type from opencensus to opentelemetry (#1713)
- `datadog` exporter:
  - Improve trace exporter performance (#1706, #1707)
  - Add option to only send metadata (#1723)
- `awsxray` exporter:
  - Add parsing of Python stack traces (#1676)
  - Add collector version to user agent (#1730)

### 🧰 Bug fixes 🧰

- `loadbalancing` exporter:
  - Fix retry queue for exporters (#1687)
  - Fix `periodicallyResolve` for DNS resolver checks (#1678)
- `datadog` exporter: Fix status code handling (#1691)
- `awsxray` exporter:
  - Fix empty traces in X-Ray console (#1709)
  - Stricter requirements for adding http request url (#1729)
  - Fix status code handling for errors/faults (#1740)
- `signalfx` exporter:
  - Split incoming data requests by access token before enqueuing (#1727)
  - Disable retry on 400 and 401, retry with backoff on 429 and 503 (#1672)
- `awsecscontainermetrics` receiver: Improve error handling to fix seg fault (#1738)

## v0.15.0

# 🎉 OpenTelemetry Collector Contrib v0.15.0 (Beta) 🎉

The OpenTelemetry Collector Contrib contains everything in the [opentelemetry-collector release](https://github.com/open-telemetry/opentelemetry-collector/releases/tag/v0.15.0) (be sure to check the release notes here as well!). Check out the [Getting Started Guide](https://opentelemetry.io/docs/collector/getting-started/) for deployment and configuration information.

### 🚀 New components 🚀

- `zookeeper` receiver: Collects metrics from a Zookeeper instance using the `mntr` command
- `loadbalacing` exporter: Consistently exports spans belonging to the same trace to the same backend
- `windowsperfcounters` receiver: Captures the configured system, application, or custom performance counter data from the Windows registry using the PDH interface
- `awsprometheusremotewrite` exporter:  Sends metrics data in Prometheus TimeSeries format to a Prometheus Remote Write Backend and signs each outgoing HTTP request following the AWS Signature Version 4 signing process

### 💡 Enhancements 💡

- `awsemf` exporter:
  - Add `metric_declarations` config option for metric filtering and dimensions (#1503)
  - Add SummaryDataType and remove Min/Max from Histogram (#1584)
- `signalfxcorrelation` exporter: Add ability to translate host dimension (#1561)
- `newrelic` exporter: Use pdata instead of the OpenCensus for traces (#1587)
- `metricstransform` processor:
  - Add `combine` action for matched metrics (#1506)
  - Add `submatch_case` config option to specify case of matched label values (#1640)
- `awsecscontainermetrics` receiver: Extract cluster name from ARN (#1626)
- `elastic` exporter: Improve handling of span status if the status code is unset (#1591)

### 🧰 Bug fixes 🧰

- `awsemf` exporter: Add check for unhandled metric data types (#1493)
- `groupbytrace` processor: Make buffered channel to avoid goroutines leak (#1505)
- `stackdriver` exporter: Set `options.UserAgent` so that the OpenCensus exporter does not override the UA ($1620)

## v0.14.0

# 🎉 OpenTelemetry Collector Contrib v0.14.0 (Beta) 🎉

The OpenTelemetry Collector Contrib contains everything in the [opentelemetry-collector release](https://github.com/open-telemetry/opentelemetry-collector/releases/tag/v0.14.0) (be sure to check the release notes here as well!). Check out the [Getting Started Guide](https://opentelemetry.io/docs/collector/getting-started/) for deployment and configuration information.

### 🚀 New components 🚀

- `datadog` exporter to send metric and trace data to Datadog (#1352)
- `tailsampling` processor moved from core to contrib (#1383)

### 🛑 Breaking changes 🛑

- `jmxmetricsextension` migrated to `jmxreceiver` (#1182, #1357)
- Move signalfx correlation code out of `sapm` to `signalfxcorrelation` exporter (#1376)
- Move Splunk specific utils outside of common (#1306)
- `stackdriver` exporter:
    - Config options `metric_prefix` & `skip_create_metric_descriptor` are now nested under `metric`, see [README](https://github.com/open-telemetry/opentelemetry-collector-contrib/blob/v0.14.0/exporter/stackdriverexporter/README.md).
    - Trace status codes no longer reflect gRPC codes as per spec changes: open-telemetry/opentelemetry-specification#1067
- `datadog` exporter: Remove option to change the namespace prefix (#1483)

### 💡 Enhancements 💡

- `splunkhec` receiver: Add ability to ingest metrics (#1276)
- `signalfx` receiver: Improve pipeline error handling (#1329)
- `datadog` exporter:
  - Improve hostname resolution (#1285)
  - Add flushing/export of traces and trace-related statistics (#1266)
  - Enable traces on Windows (#1340)
  - Send otel.exporter running metric (#1354)
  - Add tag normalization util method (#1373)
  - Send host metadata (#1351)
  - Support resource conventions for hostnames (#1434)
  - Add version tag extract (#1449)
- Add `batchpertrace` library to split the incoming batch into several batches, one per trace (#1257)
- `statsd` receiver:
  - Add timer support (#1335)
  - Add sample rate support for counter, transfer gauge to double and transfer counter to int only (#1361)
- `awsemf` exporter: Restructure metric translator logic (#1353)
- `resourcedetection` processor:
  - Add EC2 hostname attribute (#1324)
  - Add ECS Resource detector (#1360)
- `sapm` exporter: Add queue settings (#1390)
- `metrictransform` processor: Add metric filter option (#1447)
- `awsxray` exporter: Improve ECS attribute and origin translation (#1428)
- `resourcedetection` processor: Initial system detector (#1405)

### 🧰 Bug fixes 🧰

- Remove duplicate definition of cloud providers with core conventions (#1288)
- `kubeletstats` receiver: Handle nil references from the kubelet API (#1326)
- `awsxray` receiver:
  - Add kind type to root span to fix the empty parentID problem (#1338)
  - Fix the race condition issue (#1490)
- `awsxray` exporter:
  - Setting the tlsconfig InsecureSkipVerify using NoVerifySSL (#1350)
  - Drop invalid xray trace id (#1366)
- `elastic` exporter: Ensure span name is limited (#1371)
- `splunkhec` exporter: Don't send 'zero' timestamps to Splunk HEC (#1157)
- `stackdriver` exporter: Skip processing empty metrics slice (#1494)

## v0.13.0

# 🎉 OpenTelemetry Collector Contrib v0.13.0 (Beta) 🎉

The OpenTelemetry Collector Contrib contains everything in the [opentelemetry-collector release](https://github.com/open-telemetry/opentelemetry-collector/releases/tag/v0.13.0) (be sure to check the release notes here as well!). Check out the [Getting Started Guide](https://opentelemetry.io/docs/collector/getting-started/) for deployment and configuration information.

### 💡 Enhancements 💡

- `sapm` exporter:
  - Enable queuing by default (#1224)
  - Add SignalFx APM correlation (#1205)
  - Make span source attribute and destination dimension names configurable (#1286)
- `signalfx` exporter:
  - Pass context to the http client requests (#1225)
  - Update `disk.summary_utilization` translation rule to accommodate new labels (#1258)
- `newrelic` exporter: Add `span.kind` attribute (#1263)
- `datadog` exporter:
  - Add Datadog trace translation helpers (#1208)
  - Add API key validation (#1216)
- `splunkhec` receiver: Add the ability to ingest logs (#1268)
- `awscontainermetrics` receiver: Report `CpuUtilized` metric in percentage (#1283)
- `awsemf` exporter: Only calculate metric rate for cumulative counter and avoid SingleDimensionRollup for metrics with only one dimension (#1280)

### 🧰 Bug fixes 🧰

- Make `signalfx` exporter a metadata exporter (#1252)
- `awsecscontainermetrics` receiver: Check for empty network rate stats and set zero (#1260)
- `awsemf` exporter: Remove InstrumentationLibrary dimension in CloudWatch EMF Logs if it is undefined (#1256)
- `awsxray` receiver: Fix trace/span id transfer (#1264)
- `datadog` exporter: Remove trace support for Windows for now (#1274)
- `sapm` exporter: Correlation enabled check inversed (#1278)

## v0.12.0

# 🎉 OpenTelemetry Collector Contrib v0.12.0 (Beta) 🎉

The OpenTelemetry Collector Contrib contains everything in the [opentelemetry-collector release](https://github.com/open-telemetry/opentelemetry-collector/releases/tag/v0.12.0) (be sure to check the release notes here as well!). Check out the [Getting Started Guide](https://opentelemetry.io/docs/collector/getting-started/) for deployment and configuration information.

### 🚀 New components 🚀

- `awsemf` exporter to support exporting metrics to AWS CloudWatch (#498, #1169)
- `http_forwarder` extension that forwards HTTP requests to a specified target (#979, #1014, #1150)
- `datadog` exporter that sends metric and trace data to Datadog (#1142, #1178, #1181, #1212)
- `awsecscontainermetrics` receiver to collect metrics from Amazon ECS Task Metadata Endpoint (#1089, #1148, #1160)

### 💡 Enhancements 💡

- `signalfx` exporter:
  - Add host metadata synchronization (#1039, #1118)
  - Add `copy_dimensions` translator option (#1126)
  - Update `k8s_cluster` metric translations (#1121)
  - Add option to exclude metrics (#1156)
  - Add `avg` aggregation method (#1151)
  - Fallback to host if cloud resource id not found (#1170)
  - Add backwards compatible translation rules for the `dockerstatsreceiver` (#1201)
  - Enable queuing and retries (#1223)
- `splunkhec` exporter:
  - Add log support (#875)
  - Enable queuing and retries (#1222)
- `k8scluster` receiver: Standardize metric names (#1119)
- `awsxray` exporter:
  - Support AWS EKS attributes (#1090)
  - Store resource attributes in X-Ray segments (#1174)
- `honeycomb` exporter:
  - Add span kind to the event sent to Honeycomb (#474)
  - Add option to adjust the sample rate using an attribute on the span (#1162)
- `jmxmetrics` extension: Add subprocess manager to manage child java processes (#1028)
- `elastic` exporter: Initial metrics support (#1173)
- `k8s` processor: Rename default attr names for label/annotation extraction (#1214)
- Add common SignalFx host id extraction (#1100)
- Allow MSI upgrades (#1165)

### 🧰 Bug fixes 🧰

- `awsxray` exporter: Don't set origin to EC2 when not on AWS (#1115)

## v0.11.0

# 🎉 OpenTelemetry Collector Contrib v0.11.0 (Beta) 🎉

The OpenTelemetry Collector Contrib contains everything in the [opentelemetry-collector release](https://github.com/open-telemetry/opentelemetry-collector/releases/tag/v0.11.0) (be sure to check the release notes here as well!). Check out the [Getting Started Guide](https://opentelemetry.io/docs/collector/getting-started/) for deployment and configuration information.

### 🚀 New components 🚀
- add `dockerstats` receiver as top level component (#1081)
- add `tracegen` utility (#956)

### 💡 Enhancements 💡
- `stackdriver` exporter: Allow overriding client options via config (#1010)
- `k8scluster` receiver: Ensure informer caches are synced before initial data sync (#842)
- `elastic` exporter: Translate `deployment.environment` resource attribute to Elastic APM's semantically equivalent `service.environment` (#1022)
- `k8s` processor: Add logs support (#1051)
- `awsxray` exporter: Log response error with zap (#1050)
- `signalfx` exporter
  - Add dimensions to renamed metrics (#1041)
  - Add translation rules for `disk_ops.total` and `disk_ops.pending` metrics (#1082)
  - Add event support (#1036)
- `kubeletstats` receiver: Cache detailed PVC labels to reduce API calls (#1052)
- `signalfx` receiver: Add event support (#1035)

## v0.10.0

# 🎉 OpenTelemetry Collector Contrib v0.10.0 (Beta) 🎉

The OpenTelemetry Collector Contrib contains everything in the [opentelemetry-collector release](https://github.com/open-telemetry/opentelemetry-collector/releases/tag/v0.10.0) (be sure to check the release notes here as well!). Check out the [Getting Started Guide](https://opentelemetry.io/docs/collector/getting-started/) for deployment and configuration information.

### 🚀 New components 🚀
- add initial docker stats receiver, without sourcing in top level components (#495)
- add initial jmx metrics extension structure, without sourcing in top level components (#740)
- `routing` processor for routing spans based on HTTP headers (#907)
- `splunkhec` receiver to receive Splunk HEC metrics, traces and logs (#840)
- Add skeleton for `http_forwarder` extension that forwards HTTP requests to a specified target (#979)

### 💡 Enhancements 💡
- `stackdriver` exporter
  - Add timeout parameter (#835)
  - Add option to configurably set UserAgent string (#758)
- `signalfx` exporter
  - Reduce memory allocations for big batches processing (#871)
  - Add AWSUniqueId and gcp_id generation (#829)
  - Calculate cpu.utilization compatibility metric (#839, #974, #954)
- `metricstransform` processor: Replace `{{version}}` in label values (#876)
- `resourcedetection` processor: Logs Support (#970)
- `statsd` receiver: Add parsing for labels and gauges (#903)

### 🧰 Bug fixes 🧰
- `k8s` processor
  - Wrap metrics before sending further down the pipeline (#837)
  - Fix setting attributes on metrics passed from agent (#836)
- `awsxray` exporter: Fix "pointer to empty string" is not omitted bug (#830)
- `azuremonitor` exporter: Treat UNSPECIFIED span kind as INTERNAL (#844)
- `signalfx` exporter: Remove misleading warnings (#869)
- `newrelic` exporter: Fix panic if service name is empty (#969)
- `honeycomb` exporter: Don't emit default proc id + starttime (#972)

## v0.9.0

# 🎉 OpenTelemetry Collector Contrib v0.9.0 (Beta) 🎉

The OpenTelemetry Collector Contrib contains everything in the [opentelemetry-collector release](https://github.com/open-telemetry/opentelemetry-collector/releases/tag/v0.9.0) (be sure to check the release notes here as well!). Check out the [Getting Started Guide](https://opentelemetry.io/docs/collector/getting-started/) for deployment and configuration information.

### 🛑 Breaking changes 🛑
- Remove deprecated `lightstep` exporter (#828)

### 🚀 New components 🚀
- `statsd` receiver for ingesting StatsD messages (#566)

### 💡 Enhancements 💡
- `signalfx` exporter
   - Add disk usage translations (#760)
   - Add disk utilization translations (#782)
   - Add translation rule to drop redundant metrics (#809)
- `kubeletstats` receiver
  - Sync available volume metadata from /pods endpoint (#690)
  - Add ability to collect detailed data from PVC (#743)
- `awsxray` exporter: Translate SDK name/version into xray model (#755)
- `elastic` exporter: Translate semantic conventions to Elastic destination fields (#671)
- `stackdriver` exporter: Add point count metric (#757)
- `awsxray` receiver
  - Ported the TCP proxy from the X-Ray daemon (#774)
  - Convert to OTEL trace format (#691)

### 🧰 Bug fixes 🧰
- `kubeletstats` receiver: Do not break down metrics batch (#754)
- `host` observer: Fix issue on darwin where ports listening on all interfaces are not correctly accounted for (#582)
- `newrelic` exporter: Fix panic on missing span status (#775)

## v0.8.0

# 🎉 OpenTelemetry Collector Contrib v0.8.0 (Beta) 🎉

The OpenTelemetry Collector Contrib contains everything in the [opentelemetry-collector release](https://github.com/open-telemetry/opentelemetry-collector/releases/tag/v0.8.0) (be sure to check the release notes here as well!). Check out the [Getting Started Guide](https://opentelemetry.io/docs/collector/getting-started/) for deployment and configuration information.

### 🚀 New components 🚀

- Receivers
  - `prometheusexec` subprocess manager (##499)

### 💡 Enhancements 💡

- `signalfx` exporter
  - Add/Update metric translations (#579, #584, #639, #640, #652, #662)
  - Add support for calculate new metric translator (#644)
  - Add renaming rules for load metrics (#664)
  - Update `container.name` to `k8s.container.name` in default translation rule (#683)
  - Rename working-set and page-fault metrics (#679)
- `awsxray` exporter
  - Translate exception event into xray exception (#577)
  - Add ingestion of X-Ray segments via UDP (#502)
  - Parse Java stacktrace and populate in xray cause (#687)
- `kubeletstats` receiver
  - Add metric_groups option (#648)
  - Set datapoint timestamp in receiver (#661)
  - Change `container.name` label to `k8s.container.name` (#680)
  - Add working-set and page-fault metrics (#666)
  - Add basic support for volume metrics (#667)
- `stackdriver` trace exporter: Move to new interface and pdata (#486)
- `metricstranform` processor: Keep timeseries and points in order after aggregation (#663)
- `k8scluster` receiver: Change `container.spec.name` label to `k8s.container.name` (#681)
- Migrate receiver creator to internal data model (#701)
- Add ec2 support to `resourcedetection` processor (#587)
- Enable timeout, sending queue and retry for SAPM exporter (#707)

### 🧰 Bug fixes 🧰

- `azuremonitor` exporter: Correct HTTP status code success mapping (#588)
- `k8scluster` receiver: Fix owner reference in metadata updates (#649)
- `awsxray` exporter: Fix handling of db system (#697)

### 🚀 New components 🚀

- Skeleton for AWS ECS container metrics receiver (#463)
- `prometheus_exec` receiver (#655)

## v0.7.0

# 🎉 OpenTelemetry Collector Contrib v0.7.0 (Beta) 🎉

The OpenTelemetry Collector Contrib contains everything in the [opentelemetry-collector release](https://github.com/open-telemetry/opentelemetry-collector/releases/tag/v0.7.0) (be sure to check the release notes here as well!). Check out the [Getting Started Guide](https://opentelemetry.io/docs/collector/getting-started/) for deployment and configuration information.

### 🛑 Breaking changes 🛑

- `awsxray` receiver updated to support udp: `tcp_endpoint` config option renamed to `endpoint` (#497)
- TLS config changed for `sapmreceiver` (#488) and `signalfxreceiver` receivers (#488)

### 🚀 New components 🚀

- Exporters
  - `sentry` adds tracing exporter for [Sentry](https://sentry.io/) (#565)
- Extensions
  - `endpoints` observer: adds generic endpoint watcher (#427)
  - `host` observer: looks for listening network endpoints on host (#432)

### 💡 Enhancements 💡

- Update `honeycomb` exporter for v0.8.0 compatibility
- Extend `metricstransform` processor to be able to add a label to an existing metric (#441)
- Update `kubeletstats` metrics according to semantic conventions (#475)
- Updated `awsxray` receiver config to use udp (#497)
- Add `/pods` endpoint support in `kubeletstats` receiver to add extra labels (#569)
- Add metric translation options to `signalfx` exporter (#477, #501, #571, #573)

### 🧰 Bug fixes 🧰

- `azuremonitor` exporter: Mark spanToEnvelope errors as permanent (#500)

## v0.6.0

# 🎉 OpenTelemetry Collector Contrib v0.6.0 (Beta) 🎉

The OpenTelemetry Collector Contrib contains everything in the [opentelemetry-collector release](https://github.com/open-telemetry/opentelemetry-collector/releases/tag/v0.6.0) (be sure to check the release notes here as well!). Check out the [Getting Started Guide](https://opentelemetry.io/docs/collector/getting-started/) for deployment and configuration information.

### 🛑 Breaking changes 🛑

- Removed `jaegarlegacy` (#397) and `zipkinscribe` receivers (#410)
- `kubeletstats` receiver: Renamed `k8s.pod.namespace` pod label to `k8s.namespace.name` and `k8s.container.name` container label to `container.name`

### 🚀 New components 🚀

- Processors
  - `metricstransform` renames/aggregates within individual metrics (#376) and allow changing the data type between int and float (#402)

### 💡 Enhancements 💡

- `awsxray` exporter: Use `peer.service` as segment name when set. (#385)
- `splunk` exporter: Add trace exports support (#359, #399)
- Build and publish Windows MSI (#408) and DEB/RPM Linux packages (#405)

### 🧰 Bug fixes 🧰

- `kubeletstats` receiver:
  - Fixed NPE for newly created pods (#404)
  - Updated to latest change in the ReceiverFactoryOld interface (#401)
  - Fixed logging and self reported metrics (#357)
- `awsxray` exporter: Only convert SQL information for SQL databases. (#379)
- `resourcedetection` processor: Correctly obtain machine-type info from gce metadata (#395)
- `k8scluster` receiver: Fix container resource metrics (#416)

## v0.5.0

Released 01-07-2020

# 🎉 OpenTelemetry Collector Contrib v0.5.0 (Beta) 🎉

The OpenTelemetry Collector Contrib contains everything in the [opentelemetry-collector release](https://github.com/open-telemetry/opentelemetry-collector/releases/tag/v0.5.0) (be sure to check the release notes here as well!). Check out the [Getting Started Guide](https://opentelemetry.io/docs/collector/getting-started/) for deployment and configuration information.

### 🚀 New components 🚀

- Processors
  - `resourcedetection` to automatically detect the resource based on the configured set of detectors (#309)

### 💡 Enhancements 💡

- `kubeletstats` receiver: Support for ServiceAccount authentication (#324)
- `signalfx` exporter and receiver
  - Add SignalFx metric token passthrough and config option (#325)
  - Set default endpoint of `signalfx` receiver to `:9943` (#351)
- `awsxray` exporter: Support aws plugins EC2/ECS/Beanstalk (#343)
- `sapm` exporter and receiver: Add SAPM access token passthrough and config option (#349)
- `k8s` processor: Add metrics support (#358)
- `k8s` observer: Separate annotations from labels in discovered pods (#363)

### 🧰 Bug fixes 🧰

- `honeycomb` exporter: Remove shared use of libhoney from goroutines (#305)

## v0.4.0

Released 17-06-2020

# 🎉 OpenTelemetry Collector Contrib v0.4.0 (Beta) 🎉

The OpenTelemetry Collector Contrib contains everything in the [opentelemetry-collector release](https://github.com/open-telemetry/opentelemetry-collector/releases/tag/v0.4.0) (be sure to check the release notes here as well!). Check out the [Getting Started Guide](https://opentelemetry.io/docs/collector/getting-started/) for deployment and configuration information.

### 🛑 Breaking changes 🛑

  - `signalfx` exporter `url` parameter changed to `ingest_url` (no impact if only using `realm` setting)

### 🚀 New components 🚀

- Receivers
  - `receiver_creator` to create receivers at runtime (#145), add observer support to receiver_creator (#173), add rules support (#207), add dynamic configuration values (#235)
  - `kubeletstats` receiver (#237)
  - `prometheus_simple` receiver (#184)
  - `kubernetes-cluster` receiver (#175)
  - `redis` receiver (#138)
- Exporters
  - `alibabacloudlogservice` exporter (#259)
  - `SplunkHEC` metrics exporter (#246)
  - `elastic` APM exporter (#240)
  - `newrelic` exporter (#229)
- Extensions
  - `k8s` observer (#185)

### 💡 Enhancements 💡

- `awsxray` exporter
  - Use X-Ray convention of segment name == service name (#282)
  - Tweak xray export to improve rendering of traces and improve parity (#241)
  - Add handling for spans received with nil attributes (#212)
- `honeycomb` exporter
  - Use SendPresampled (#291)
  - Add span attributes as honeycomb event fields (#271)
  - Support resource labels in Honeycomb exporter (#20)
- `k8s` processor
  - Add support of Pod UID extraction to k8sprocessor (#219)
  - Use `k8s.pod.ip` to record resource IP instead of just `ip` (#183)
  - Support same authentication mechanism as other kubernetes components do (#307)
- `sapm` exporter: Add TLS for SAPM and SignalFx receiver (#215)
- `signalfx` exporter
  - Add metric metadata syncer to SignalFx exporter (#231)
  - Add TLS for SAPM and SignalFx receiver (#215)
- `stackdriver` exporter: Add support for resource mapping in config (#163)

### 🧰 Bug fixes 🧰

- `awsxray` exporter: Wrap bad request errors for proper handling by retry queue (#205)
- `lightstep` exporter: Ensure Lightstep exporter doesnt crash on nil node (#250)
- `sapm` exporter: Do not break Jaeger traces before sending downstream (#193)
- `k8s` processor: Ensure Jaeger spans work in passthrough mode (262)

## 🧩 Components 🧩

### Receivers

|       Traces        |      Metrics      |
| :-----------------: | :---------------: |
|    Jaeger Legacy    |      Carbon       |
| SAPM (SignalFx APM) |     Collectd      |
|    Zipkin Scribe    |    K8s Cluster    |
|                     |       Redis       |
|                     |     SignalFx      |
|                     | Simple Prometheus |
|                     |     Wavefront     |

### Processors

- K8s

### Exporters

|        Commercial         |   Community   |
| :-----------------------: | :-----------: |
| Alibaba Cloud Log Service |    Carbon     |
|         AWS X-ray         |    Elastic    |
|       Azure Monitor       | Jaeger Thrift |
|         Honeycomb         |    Kinesis    |
|         Lightstep         |
|         New Relic         |
|    SAPM (SignalFx APM)    |
|    SignalFx (Metrics)     |
|        Splunk HEC         |
|   Stackdriver (Google)    |

### Extensions

- Observer
  - K8s

## v0.3.0 Beta

Released 2020-03-30

### Breaking changes

-  Make prometheus receiver config loading strict. #697
Prometheus receiver will now fail fast if the config contains unused keys in it.

### Changes and fixes

- Enable best effort serve by default of Prometheus Exporter (https://github.com/orijtech/prometheus-go-metrics-exporter/pull/6)
- Fix null pointer exception in the logging exporter #743
- Remove unnecessary condition to have at least one processor #744
- Updated Honeycomb exported to `honeycombio/opentelemetry-exporter-go v0.3.1`

### Features

Receivers / Exporters:

* AWS X-Ray
* Carbon
* CollectD
* Honeycomb
* Jaeger
* Kinesis
* LightStep
* OpenCensus
* OpenTelemetry
* SAPM
* SignalFx
* Stackdriver
* Wavefront
* Zipkin
* Zipkin Scribe


Processors:

* Attributes
* Batch
* Memory Limiter
* Queued Retry
* Resource
* Sampling
* Span
* Kubernetes

Extensions:

* Health Check
* Performance Profiler
* zPages


## v0.2.8

Released 2020-03-25

Alpha v0.2.8 of OpenTelemetry Collector Contrib.

- Implemented OTLP receiver and exporter.
- Added ability to pass config to the service programmatically (useful for custom builds).
- Improved own metrics / observability.


## v0.2.7

Released 2020-03-17

### Self-Observability
- New command-line switch to control legacy and new metrics. Users are encouraged
to experiment and migrate to the new metrics.
- Improved error handling on shutdown.


### Processors
- Fixed passthrough mode k8sprocessor.
- Added `HASH` action to attribute processor.

### Receivers and Exporters
- Added Honeycomb exporter.
- Added LightStep exporter.
- Added regular expression for Carbon receiver, allowing the metric name to be broken into proper label keys and values.
- Updated Stackdriver exporter to use a new batch API.


## v0.2.6 Alpha

Released 2020-02-18

### Self-Observability
- Updated metrics prefix to `otelcol` and expose command line argument to modify the prefix value.
- Batch dropped span now emits zero when no spans are dropped.

### Processors
- Extended Span processor to have include/exclude span logic.
- Ability to choose strict or regexp matching for include/exclude filters.

### Receivers and Exporters
- Added Carbon receiver and exporter.
- Added Wavefront receiver.


## v0.0.5 Alpha

Released 2020-01-30

- Regexp-based filtering of span names.
- Ability to extract attributes from span names and rename span.
- File exporter for debugging.
- Span processor is now enabled by default.

## v0.0.1 Alpha

Released 2020-01-11

First release of OpenTelemetry Collector Contrib.


[v0.3.0]: https://github.com/open-telemetry/opentelemetry-collector-contrib/compare/v0.2.8...v0.3.0
[v0.2.8]: https://github.com/open-telemetry/opentelemetry-collector-contrib/compare/v0.2.7...v0.2.8
[v0.2.7]: https://github.com/open-telemetry/opentelemetry-collector-contrib/compare/v0.2.6...v0.2.7
[v0.2.6]: https://github.com/open-telemetry/opentelemetry-collector-contrib/compare/v0.0.5...v0.2.6
[v0.0.5]: https://github.com/open-telemetry/opentelemetry-collector-contrib/compare/v0.0.1...v0.0.5
[v0.0.1]: https://github.com/open-telemetry/opentelemetry-collector-contrib/tree/v0.0.1<|MERGE_RESOLUTION|>--- conflicted
+++ resolved
@@ -3,12 +3,9 @@
 ## Unreleased
 
 ## 🛑 Breaking changes 🛑
-<<<<<<< HEAD
 - `k8sclusterreceiver`: The `receiver.k8sclusterreceiver.reportCpuMetricsAsDouble` feature gate has been removed (#10838)
   - If users were disabling this feature gate, they may have to update
     monitoring for a few Kubernetes cpu metrics. For more details see [feature-gate-configurations](https://github.com/open-telemetry/opentelemetry-collector-contrib/tree/v0.54.0/receiver/k8sclusterreceiver#feature-gate-configurations).
-=======
-
 - `prometheusexporter`: Automatically rename metrics with units to follow Prometheus naming convention (#8950)
 
 ### 🚩 Deprecations 🚩
@@ -41,7 +38,6 @@
 ### 🧰 Bug fixes 🧰
 
 - `sapmreceiver`: Fix issue where component instance use in multiple pipelines leads to start failures (#11518)
->>>>>>> dcf15a4f
 
 ## v0.54.0
 
