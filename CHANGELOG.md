# Changelog

## Unreleased

### 💡 Enhancements 💡

<<<<<<< HEAD
- `datadogexporter`: Add `metrics::summaries::mode` to specify export mode for summaries (#8846)
=======
- `cmd/mdatagen`: Add resource attributes definition to metadata.yaml and move `pdata.Metrics` creation to the
  generated code (#5270) 
>>>>>>> 7692d057

### 🛑 Breaking changes 🛑

- `filelogreceiver`, `journaldreceiver`, `syslogreceiver`, `tcplogreceiver`, `udplogreceiver`:
  - Updated data model to align with stable logs data model, which includes various breaking changes. (#8835)
    - A detailed [Upgrade Guide](https://github.com/open-telemetry/opentelemetry-log-collection/releases/tag/v0.28.0) is available in the log-collection v0.28.0 release notes. 
- `datadogexporter`: Remove `OnlyMetadata` method from `Config` struct (#8980)
- `datadogexporter`: Remove `GetCensoredKey` method from `APIConfig` struct (#8980)

### 🧰 Bug fixes 🧰

- `hostmetricsreceiver`: Use cpu times for time delta in cpu.utilization calculation (#8856)
- `dynatraceexporter`: Remove overly verbose stacktrace from certain logs (#8989)

### 🚩 Deprecations 🚩

- `datadogexporter`: Deprecate `service` setting in favor of `service.name` semantic convention (#8784)
- `datadogexporter`: Deprecate `version` setting in favor of `service.version` semantic convention (#8784)
- `datadogexporter`: Deprecate `metrics::report_quantiles` in favor of `metrics::summaries::mode` (#8846)
- `datadogexporter`: Deprecate `GetHostTags` method from `TagsConfig` struct (#8975)

### 🚀 New components 🚀

## v0.48.0

### 💡 Enhancements 💡

- `k8seventsreceiver`: Add Api_version and resource_version (#8539)
- `datadogexporter`: Add `metrics::sums::cumulative_monotonic_mode` to specify export mode for cumulative monotonic sums (#8490)
- `dynatraceexporter`: add multi-instance deployment note to README.md (#8848)
- `resourcedetectionprocessor`: Add attribute allowlist (#8547)
- `datadogexporter`:  Metrics payload data and Sketches payload data will be logged if collector is started in debug mode (#8929)
- `cmd/mdatagen`: Add resource attributes definition to metadata.yaml and move `pdata.Metrics` creation to the
  generated code (#5270)

### 🛑 Breaking changes 🛑

- `windowsperfcountersreceiver`: Added metrics configuration (#8376)
- `lokiexporter`: Remove deprecated LogRecord.name field (#8951)
- `splunkhecexporter`: Remove deprecated LogRecord.name field (#8951)

### 🚩 Deprecations 🚩

- `datadogexporter`: Deprecate `OnlyMetadata` method from `Config` struct (#8359)
- `datadogexporter`: Deprecate `GetCensoredKey` method from `APIConfig` struct (#8830)
- `datadogexporter`: Deprecate `metrics::send_monotonic_counter` in favor of `metrics::sums::cumulative_monotonic_mode` (#8490)

### 🚀 New components 🚀

- `sigv4authextension`: Enable component (#8518)

## v0.47.0

### 💡 Enhancements 💡

- `googlecloudexporter`: Add Validate method in config (#8559)
- `attributesprocessor`: Add convert action (#7930)
- `attributesprocessor`: Add metric support (#8111)
- `prometheusremotewriteexporter`: Write-Ahead Log support enabled (#7304)
- `hostreceiver/filesystemscraper`: Add filesystem utilization (#8027)
- `hostreceiver/pagingscraper`: Add paging.utilization (#6221)
- `googlecloudexporter`: [Alpha] Translate metrics directly from OTLP to gcm using the `exporter.googlecloud.OTLPDirect` feature-gate (#7177)
- `simpleprometheusreceiver`: Add support for static labels (#7908)
- `spanmetricsprocessor`: Dropping the condition to replace _ with key_ as __ label is reserved and _ is not (#8057)
- `podmanreceiver`: Add container.runtime attribute to container metrics (#8262)
- `dockerstatsreceiver`: Add container.runtime attribute to container metrics (#8261)
- `tanzuobservabilityexporter`: instrumentation Library and Dropped Counts to Span Tags (#8120)
- `clickhouseexporter`: Implement consume log logic. (#9705)
- `influxdbexporter`: Add support for cumulative, non-monotonic metrics. (#8348)
- `oauth2clientauthextension`: Add support for EndpointParams (#7307)
- Add `NewMetricData` function to `MetricsBuilder` to consistently set instrumentation library name (#8255)
- `googlecloudpubsubreceiver` Added implementation of Google Cloud Pubsub receiver. (#8391)
- `googlecloudpubsubexporter` Added implementation of Google Cloud Pubsub exporter. (#8391)
- `coralogixexporter` Allow exporter timeout to be configured (#7957)
- `prometheusremotewriteexporter` support adding trace id and span id attached to exemplars (#8380)
- `influxdbexporter`: accept histogram metric missing infinity bucket. (#8462)
- `skywalkingreceiver`: Added implementation of Skywalking receiver. (#8549)
- `prometheusreceiver`: Fix staleness bug for histograms and summaries (#8561)

### 🛑 Breaking changes 🛑

- `mongodbatlasreceiver`: rename mislabeled attribute `memory_state` to correct `disk_status` on partition disk metrics (#7747)
- `mongodbatlasreceiver`: Correctly set initial lookback for querying mongodb atlas api (#8246)
- `nginxreceiver`: instrumentation name updated from `otelcol/nginx` to `otelcol/nginxreceiver` (#8255)
- `postgresqlreceiver`: instrumentation name updated from `otelcol/postgresql` to `otelcol/postgresqlreceiver` (#8255)
- `redisreceiver`: instrumentation name updated from `otelcol/redis` to `otelcol/redisreceiver` (#8255)
- `apachereceiver`: instrumentation name updated from `otelcol/apache` to `otelcol/apachereceiver` ()
- `couchdbreceiver`: instrumentation name updated from `otelcol/couchdb` to `otelcol/couchdbreceiver` (#8366)
- `prometheusreceiver` Change resource attributes on metrics: `instance` -> `service.instance.id`, `host.name` -> `net.host.name`,  `port` -> `net.host.port`, `scheme` -> `http.scheme`, `job` removed (#8266)
- `prometheusremotewriteexporter` Use `service.*` resource attributes instead of `job` and `instance` resource attributes when adding job and instance labels to metrics (#8266)
- `mysqlreceiver`: instrumentation name updated from `otel/mysql` to `otelcol/mysqlreceiver` (#8387)
- `zookeeperreceiver`: instrumentation name updated from `otelcol/zookeeper` to `otelcol/zookeeperreceiver` (#8389)
- `coralogixexporter`: Create dynamic subsystem name (#7957)
  - Deprecate configuration changed. Dynamic subsystem name from traces service name property.
- `rabbitmqreceiver`: instrumentation name updated from `otelcol/rabbitmq` to `otelcol/rabbitmqreceiver` (#8400)

### 🧰 Bug fixes 🧰

- `zipkinexporter`: Set "error" tag value when status is set to error (#8187)
- `prometheusremotewriteexporter`: Correctly handle metric labels which collide after sanitization (#8378)
- `prometheusremotewriteexporter`: Drop labels when exemplar attributes exceed the max number of characters (#8379)
- `k8sclusterreceiver`: Add support to enable k8s node and container cpu metrics to be reported as double values (#8245)
  - Use "--feature-gates=receiver.k8sclusterreceiver.reportCpuMetricsAsDouble" to enable reporting node and container
    cpu metrics as a double values.
- `tanzuobservabilityexporter`: Fix a typo in Instrumentation Library name and version tags (#8384)
- `logreceivers`: Fix an issue where receiver would sometimes fail to build using Go 1.18 (#8521)
- `awsxrayreceiver`: Add defaults for optional stack frame parameters (#8790)

### 🚩 Deprecations 🚩

- `datadogexporter`: Deprecate automatic environment variable detection (#8397)

### 🚀 New components 🚀
- `sigv4authextension`: New Component: Sigv4 Authenticator Extension (#8263)

## v0.46.0

### 💡 Enhancements 💡

- `internal/stanza`: Export metrics from Stanza receivers (#8025)
- `hostreceiver/pagingscraper`: Migrate the scraper to the mdatagen metrics builder (#7139)
- Do not drop zero trace/span id spans in the jaeger conversion (#7946)
- Upgrade to use semantic conventions 1.6.1 (#7926)
- `dynatraceexporter`: Validate QueueSettings and perform config validation in Validate() instead (#8020)
- `sapmexporter`: Add validation for `sending_queue` setting (#8023)
- `signalfxexporter`: Add validation for `sending_queue` setting (#8026)
- `internal/stanza`: Add support for arbitrary attribute types (#8081)
- `resourcedetectionprocessor`: Add confighttp.HTTPClientSettings To Resource Detection Config Fixes (#7397)
- `hostmetricsreceiver`: Add cpu.utilization metrics to cpu scrapper (#7130)
- `honeycombexporter`: Add validation for `sending_queue` setting (#8113)
- `routingprocessor`: Expand error handling on failure to build exporters (#8125)
- `skywalkingreceiver`: Add new skywalking receiver component folder and structure (#8107)
- `groupbyattrsprocesor`: Allow empty keys, which allows to use the processor for compaction (#7793)
- `datadogexporter`: Add rbac to example k8s manifest file (#8186)
- `splunkhecexporter`: Add validation for `sending_queue` setting (#8256)

### 🛑 Breaking changes 🛑

- Remove deprecated functions from jaeger translator (#8032)
- `internal/stanza`: Remove `write_to` setting from input operators (#8081)
- `mongodbatlasreceiver`: rename `mongodb.atlas.*` attributes to `mongodb_atlas.*` adhering to naming guidelines. Adding 3 new attributes (#7960)

### 🧰 Bug fixes 🧰

- `prometheusreceiver`: Fix segfault that can occur after receiving stale metrics (#8056)
- `filelogreceiver`: Fix issue where logs could occasionally be duplicated (#8123)
- `prometheusremotewriteexporter`: Fix empty non-string resource attributes (#8116)

### 🚀 New components 🚀

## v0.45.1

### 💡 Enhancements 💡

- `sumologicexporter`: Move validation to Config (#7936)
- `elasticsearchexporter`: Fix crash with batch processor (#7953).
- `splunkhecexporter`: Batch metrics payloads (#7760)
- `tanzuobservabilityexporter`: Add internal SDK metric tag (#7826)
- `hostreceiver/processscraper`: Migrate the scraper to the mdatagen metrics builder (#7287)

### 🧰 Bug fixes 🧰

- `awsprometheusremotewriteexporter`: fix dependencies issue (#7963)

### 🚀 New components 🚀

- `awsfirehose` receiver: Add AWS Kinesis Data Firehose Receiver (#7918)

## v0.45.0

### 💡 Enhancements 💡

- `hostreceiver/filesystemscraper`: Migrate the scraper to the mdatagen metrics builder (#7772)
- `hostreceiver/memoryscraper`: Migrate the scraper to the mdatagen metrics builder (#7312)
- `lokiexporter`: Use record attributes as log labels (#7569)
- `routingprocessor`: Do not err on failure to build exporters (#7423)
- `apachereceiver`: Update to mdatagen v2 (#7573)
- `datadogexporter`: Don't send host metadata if hostname is empty (#7426)
- `datadogexporter`: Add insecure_skip_verify flag to configuration (#7422)
- `coralogixexporter`: Update readme (#7785)
- `awscloudwatchlogsexporter`: Remove name from aws cloudwatch logs exporter (#7554)
- `tanzuobservabilityexporter`: Update OTel Collector's Exporter to match WF Proxy Handling of source (#7929)
- `hostreceiver/memoryscraper`: Add memory.utilization (#6221)
- `awskinesisexporter`: Add Queue Config Validation AWS Kinesis Exporter (#7835)
- `elasticsearchexporter`: Remove usage of deprecated LogRecord.Name field (#7829).
- `loadbalancingexporter`: Allow non-exist hostname on startup (#7935)
- `datadogexporter`: Use exact sum, count and average on Datadog distributions (#7830)
- `storage/filestorage`: add optional compaction to filestorage (#7768)
- `tanzuobservabilityexporter`: Add attributes from the Resource to the resulting WF metric tags & set `source` value in WF metric (#8101)

### 🛑 Breaking changes 🛑

- Use go mod compat, drops support for reproducibility with go 1.16 (#7915)
- `apachereceiver`: Update instrumentation library name from `otel/apache` to `otelcol/apache` (#7754)
- `pkg/translator/prometheusremotewrite`: Cleanup prw translator public functions (#7776)
- `prometheusreceiver`: The OpenCensus-based metric conversion pipeline has 
  been removed.
  - The `receiver.prometheus.OTLPDirect` feature gate has been removed as 
    the direct pipeline is the only remaining pipeline.
- `translator/jaeger`: Cleanup jaeger translator function names (#7775)
  - Deprecate old funcs with Internal word.
- `mysqlreceiver`: Update data model and names for several metrics (#7924)
  - Change all metrics to Int values
  - Remove `mysql.buffer_pool_pages`. Replace with:
    - `mysql.buffer_pool.pages`
    - `mysql.buffer_pool.data_pages`
    - `mysql.buffer_pool.page_flushes`
  - Remove `mysql.buffer_pool_size`. Replace with:
    - `mysql.buffer_pool.limit`
    - `mysql.buffer_pool.usage`
  - Rename `mysql.buffer_pool_operations` to `mysql.buffer_pool.operations`

### 🚩 Deprecations 🚩

- Deprecated log_names setting from filter processor. (#7552)

### 🧰 Bug fixes 🧰

 - `tailsamplingprocessor`: "And" policy only works as a sub policy under a composite policy (#7590) 
 - `prometheusreceiver`: Correctly map description and units when converting
  Prometheus metadata directly to pdata. (#7748)
 - `sumologicexporter`: fix exporter panics on malformed histogram (#7548)
- `awsecscontainermetrics`: CPU Reserved is now 1024/vCPU for ECS Container Insights (#6734)

### 🚀 New components 🚀

- `clickhouse` exporter: Add ClickHouse Exporter (#6907)
- `pkg/translator/signalfx`: Extract signalfx to metrics conversion in a separate package (#7778)
  - Extract FromMetrics to SignalFx translator package (#7823)

## v0.44.0

### 💡 Enhancements 💡

- `kafkaexporter`: Add compression and flush max messages options.
- `dynatraceexporter`: Write error logs using plugin logger (#7360)
- `dynatraceexporter`: Fix docs for TLS settings (#7568)
- `tanzuobservabilityexporter`: Turn on metrics exporter (#7281)
- `attributesprocessor` `resourceprocessor`: Add `from_context` value source
- `resourcedetectionprocessor`: check cluster config to verify resource is on aws for eks resources (#7186)
- `awscloudwatchlogsexporter`: enable awscloudwatchlogsexporter which accepts and exports log data (#7297)
- `translator/prometheusremotewrite`: add a new module to help translate data from OTLP to Prometheus Remote Write (#7240)
- `azuremonitorexporter`: In addition to traces, export logs to Azure Application Insights (#7403)
- `jmxreceiver`: Added `additional_jars` configuration option to launch JMX Metric Gatherer JAR with extended `CLASSPATH` (#7378)
- `awscontainerinsightreceiver`: add full pod name when configured to AWS Container Insights Receiver (#7415)
- `hostreceiver/loadscraper`: Migrate the scraper to the mdatagen metrics builder (#7288)
- `awsecscontainermetricsreceiver`: Rename attributes to follow semantic conventions (#7425)
- `datadogexporter`: Always map conventional attributes to tags (#7185)
- `mysqlreceiver`: Add golden files for integration test (#7303)
- `nginxreceiver`: Standardize integration test (#7515)
- `mysqlreceiver`: Update to use mdatagen v2 (#7507)
- `postgresqlreceiver`: Add integration tests (#7501)
- `apachereceiver`: Add integration test (#7517)
- `mysqlreceiver`: Use scrapererror to report errors (#7513)
- `postgresreceiver`: Update to mdatagen v2 (#7503)
- `nginxreceiver`: Update to mdatagen v2 (#7549)
- `datadogexporter`: Fix traces exporter's initialization log (#7564)
- `tailsamplingprocessor`: Add And sampling policy (#6910)
- `coralogixexporter`: Add Coralogix Exporter (#7383)
- `prometheusexecreceiver`: Add default value for `scrape_timeout` option (#7587)

### 🛑 Breaking changes 🛑

- `resourcedetectionprocessor`: Update `os.type` attribute values according to semantic conventions (#7544)
- `awsprometheusremotewriteexporter`: Deprecation notice; may be removed after v0.49.0
  - Switch to using the `prometheusremotewriteexporter` + `sigv4authextension` instead

### 🧰 Bug fixes 🧰

- `resourcedetectionprocessor`: fix `meta` allow list excluding keys with nil values (#7424)
- `postgresqlreceiver`: Fix issue where empty metrics could be returned after failed connection (#7502)
- `resourcetotelemetry`: Ensure resource attributes are added to summary
  and exponential histogram data points. (#7523)

### 🚩 Deprecations 🚩

- Deprecated otel_to_hec_fields.name setting from splunkhec exporter. (#7560)

## v0.43.0

### 💡 Enhancements 💡

- `coralogixexporter`: First implementation of Coralogix Exporter (#6816)
- `cloudfoundryreceiver`: Enable Cloud Foundry client (#7060)
- `elasticsearchexporter`: add elasticsearchexporter to the components exporter list (#6002)
- `elasticsearchreceiver`: Add metric metadata (#6892)
- `elasticsearchreceiver`: Use same metrics as JMX receiver for JVM metrics (#7160)
- `elasticsearchreceiver`: Implement scraping logic (#7174)
- `datadogexporter`: Add http.status_code tag to trace stats (#6889)
- `datadogexporter`: Add configuration option to use OTel span name into the Datatog resource name (#6611)
- `mongodbreceiver`: Add initial client code to the component (#7125)
- `tanzuobservabilityexporter`: Support delta histograms (#6897)
- `awscloudwatchlogsexporter`: Use cwlogs package to export logs (#7152)
- `mysqlreceiver`: Add the receiver to available components (#7078)
- `tanzuobservabilityexporter`: Documentation for the memory_limiter configuration (#7164)
- `dynatraceexporter`: Do not shut down exporter when metrics ingest module is temporarily unavailable (#7161)
- `mongodbreceiver`: Add metric metadata (#7163)
- `mongodbreceiver`: Add metric scraping (#7175)
- `postgresqlreceiver`: add the receiver to available components (#7079)
- `rabbitmqreceiver`: Add scraper logic (#7299)
- `tanzuobservability exporter`: Support summary metrics (#7121)
- `mongodbatlasreceiver`: Add retry and backoff to HTTP client (#6943)
- Use Jaeger gRPC instead of Thrift in the docker-compose example (#7243)
- `tanzuobservabilityexporter`: Support exponential histograms (#7127)
- `receiver_creator`: Log added and removed endpoint env structs (#7248)
- `prometheusreceiver`: Use the OTLP data conversion path by default. (#7282)
  - Use `--feature-gates=-receiver.prometheus.OTLPDirect` to re-enable the 
    OpenCensus conversion path.
- `extension/observers`: Correctly set image and tag on container endpoints (#7279)
- `tanzuobservabilityexporter`: Document how to enable memory_limiter (#7286)
- `hostreceiver/networkscraper`: Migrate the scraper to the mdatagen metrics builder (#7048)
- `hostmetricsreceiver`: Add MuteProcessNameError config flag to mute specific error reading process executable (#7176)
- `scrapertest`: Improve comparison logic (#7305)
- `hostmetricsreceiver`: add `cpu_average` option for load scraper to report the average cpu load (#6999)
- `scrapertest`: Add comparison option to ignore specific attributes (#6519)
- `tracegen`: Add option to pass in custom headers to export calls via command line (#7308)
- `tracegen`: Provide official container images (#7179)
- `scrapertest`: Add comparison function for pdata.Metrics (#7400)
- `prometheusremotewriteexporter` : Dropping the condition to replace _ with key_ as __ label is reserved and _ is not (#7112)

### 🛑 Breaking changes 🛑

- `tanzuobservabilityexporter`: Remove status.code
- `tanzuobservabilityexporter`: Use semantic conventions for status.message (#7126) 
- `k8sattributesprocessor`: Move `kube` and `observability` packages to `internal` folder (#7159)
- `k8sattributesprocessor`: Unexport processor `Option`s (#7311)
- `zookeeperreceiver`: Refactored metrics to have correct units, types, and combined some metrics via attributes. (#7280)
- `prometheusremotewriteexporter`: `PRWExporter` struct and `NewPRWExporter()`
  function are now unexported. (#TBD)
- `newrelicexporter` marked as deprecated (#7284)

### 🚀 New components 🚀

- `rabbitmqreceiver`: Establish codebase for RabbitMQ metrics receiver (#7239)
- Add `basicauth` extension (#7167)
- `k8seventsreceiver`: Implement core logic (#6885)

### 🧰 Bug fixes 🧰

- `k8sattributeprocessor`: Parse IP out of net.Addr to correctly tag k8s.pod.ip (#7077)
- `k8sattributeprocessor`: Process IP correctly for net.Addr instances that are not typed (#7133)
- `mdatagen`: Fix validation of `enabled` field in metadata.yaml (#7166)
- `elasticsearch`: Fix timestamp for each metric being startup time (#7255)
- `prometheusremotewriteexporter`: Fix index out of range panic caused by expiring metrics (#7149)
- `resourcedetection`: Log the error when checking for ec2metadata availability (#7296) 

## v0.42.0

### 💡 Enhancements 💡

- `couchbasereceiver`: Add couchbase client (#7122)
- `couchdbreceiver`: Add couchdb scraper (#7131)
- `couchdbreceiver`: Add couchdb client (#6880)
- `elasticsearchreceiver`: Implement scraper client (#7019)
- `couchdbreceiver`: Add metadata metrics (#6878)
- `prometheusremotewriteexporter`: Handling Staleness flag from OTLP (#6679)
- `prometheusexporter`: Handling Staleness flag from OTLP (#6805)
- `prometheusreceiver`: Set OTLP no-data-present flag for stale scraped metrics. (#7043)
- `mysqlreceiver`: Add Integration test (#6916)
- `datadogexporter`: Add compatibility with ECS Fargate semantic conventions (#6670)
- `k8s_observer`: discover k8s.node endpoints (#6820)
- `redisreceiver`: Add missing description fields to keyspace metrics (#6940)
- `redisreceiver`: Set start timestamp uniformly for gauge and sum metrics (#6941)
- `kafkaexporter`: Allow controlling Kafka acknowledgment behaviour  (#6301)
- `lokiexporter`: Log the first part of the http body on failed pushes to loki (#6946)
- `resourcedetectionprocessor`: add the [consul](https://www.consul.io/) detector (#6382)
- `awsemfexporter`: refactor cw_client logic into separate `cwlogs` package (#7072)
- `prometheusexporter`: Dropping the condition to replace _ with key_ as __ label is reserved and _ is not (#7506)

### 🛑 Breaking changes 🛑

- `memcachedreceiver`: Update metric names (#6594)
- `memcachedreceiver`: Fix some metric units and value types (#6895)
- `sapm` receiver: Use Jaeger status values instead of OpenCensus (#6682)
- `jaeger` receiver/exporter: Parse/set Jaeger status with OTel spec values (#6682)
- `awsecscontainermetricsreceiver`: remove tag from `container.image.name` (#6436)
- `k8sclusterreceiver`: remove tag from `container.image.name` (#6436)

### 🚀 New components 🚀

- `ecs_task_observer`: Discover running containers in AWS ECS tasks (#6894)
- `mongodbreceiver`: Establish codebase for MongoDB metrics receiver (#6972)
- `couchbasereceiver`: Establish codebase for Couchbase metrics receiver (#7046)
- `dbstorage`: New experimental dbstorage extension (#7061)
- `redactionprocessor`: Remove sensitive data from traces (#6495)

### 🧰 Bug fixes 🧰

- `ecstaskobserver`: Fix "Incorrect conversion between integer types" security issue (#6939)
- Fix typo in "direction" metrics attribute description (#6949)
- `zookeeperreceiver`: Fix issue where receiver could panic during shutdown (#7020)
- `prometheusreceiver`: Fix metadata fetching when metrics differ by trimmable suffixes (#6932)
- Sanitize URLs being logged (#7021)
- `prometheusreceiver`: Fix start time tracking for long scrape intervals (#7053)
- `signalfxexporter`: Don't use syscall to avoid compilation errors on some platforms (#7062)
- `tailsamplingprocessor`: Add support for new policies as composite sub-policies (#6975)

### 💡 Enhancements 💡

- `lokiexporter`: add complete log record to body (#6619)
- `k8sclusterreceiver` add `container.image.tag` attribute (#6436)
- `spanmetricproccessor`: use an LRU cache for the cached Dimensions key-value pairs (#2179)
- `skywalkingexporter`: add skywalking metrics exporter (#6528)
- `deltatorateprocessor`: add int counter support (#6982)
- `filestorageextension`: document default values (#7022)
- `redisreceiver`: Migrate the scraper to the mdatagen metrics builder (#6938)  

## v0.41.0

### 🛑 Breaking changes 🛑

- None

### 🚀 New components 🚀

- `asapauthextension` (#6627)
- `mongodbatlasreceiver` (#6367)

### 🧰 Bug fixes 🧰

- `filestorageextension`: fix panic when configured directory cannot be accessed (#6103)
- `hostmetricsreceiver`: fix set of attributes for system.cpu.time metric (#6422)
- `k8sobserver`: only record pod endpoints for running pods (#5878)
- `mongodbatlasreceiver`: fix attributes fields in metadata.yaml (#6440)
- `prometheusexecreceiver`: command line processing on Windows (#6145)
- `spanmetricsprocessor`: fix exemplars support (#6140)
-  Remap arm64 to aarch64 on rpm/deb packages (#6635)

### 💡 Enhancements 💡

- `datadogexporter`: do not use attribute localhost-like hostnames (#6477)
- `datadogexporter`: retry per network call (#6412)
- `datadogexporter`: take hostname into account for cache (#6223)
- `exporter/lokiexporter`: adding a feature for loki exporter to encode JSON for log entry (#5846)
- `googlecloudspannerreceiver`: added fallback to ADC for database connections. (#6629)
- `googlecloudspannerreceiver`: added parsing only distinct items for sample lock request label. (#6514)
- `googlecloudspannerreceiver`: added request tag label to metadata config for top query stats. (#6475)
- `googlecloudspannerreceiver`: added sample lock requests label to the top lock stats metrics. (#6466)
- `googlecloudspannerreceiver`: added transaction tag label to metadata config for top transaction stats. (#6433)
- `groupbyattrsprocessor`: added support for metrics signal (#6248)
- `hostmetricsreceiver`: ensure SchemaURL is set (#6482)
- `kubeletstatsreceiver`: add support for read-only kubelet endpoint (#6488)
- `mysqlreceiver`: enable native authentication (#6628)
- `mysqlreceiver`: remove requirement for password on MySQL (#6479)
- `receiver/prometheusreceiver`: do not add host.name to metrics from localhost/unspecified targets (#6476)
- `spanmetricsprocessor`: add setStatus operation (#5886)
- `splunkhecexporter`: remove duplication of host.name attribute (#6527)
- `tanzuobservabilityexporter`: add consumer for sum metrics. (#6385)
- Update log-collection library to v0.23.0 (#6593)

## v0.40.0

### 🛑 Breaking changes 🛑

- `tencentcloudlogserviceexporter`: change `Endpoint` to `Region` to simplify configuration (#6135)

### 🚀 New components 🚀

- Add `memcached` receiver (#5839)

### 🧰 Bug fixes 🧰

- Fix token passthrough for HEC (#5435)
- `datadogexporter`: Fix missing resource attributes default mapping when resource_attributes_as_tags: false (#6359)
- `tanzuobservabilityexporter`: Log and report missing metric values. (#5835)
- `mongodbatlasreceiver`: Fix metrics metadata (#6395)

### 💡 Enhancements 💡

- `awsprometheusremotewrite` exporter: Improve error message when failing to sign request
- `mongodbatlas`: add metrics (#5921)
- `healthcheckextension`: Add path option (#6111)
- Set unprivileged user to container image (#6380)
- `k8sclusterreceiver`: Add allocatable type of metrics (#6113)
- `observiqexporter`: Allow Dialer timeout to be configured (#5906)
- `routingprocessor`: remove broken debug log fields (#6373)
- `prometheusremotewriteexporter`: Add exemplars support (#5578) 
- `fluentforwardreceiver`: Convert attributes with nil value to AttributeValueTypeEmpty (#6630)

## v0.39.0

### 🛑 Breaking changes 🛑

- `httpdreceiver` renamed to `apachereceiver` to match industry standards (#6207)
- `tencentcloudlogserviceexporter` change `Endpoint` to `Region` to simplify configuration (#6135)

### 🚀 New components 🚀

- Add `postgresqlreceiver` config and factory (#6153)
- Add TencentCloud LogService exporter `tencentcloudlogserviceexporter` (#5722)
- Restore `jaegerthrifthttpexporter` (#5666)
- Add `skywalkingexporter` (#5690, #6114)

### 🧰 Bug fixes 🧰

- `datadogexporter`: Improve cumulative metrics reset detection using `StartTimestamp` (#6120)
- `mysqlreceiver`: Address issues in shutdown function (#6239)
- `tailsamplingprocessor`: End go routines during shutdown (#5693)
- `googlecloudexporter`: Update google cloud exporter to correctly close the metric exporter (#5990)
- `statsdreceiver`: Fix the summary point calculation (#6155)
- `datadogexporter` Correct default value for `send_count_sum_metrics` (#6130)

### 💡 Enhancements 💡

- `datadogexporter`: Increase default timeout to 15 seconds (#6131)
- `googlecloudspannerreceiver`: Added metrics cardinality handling for Google Cloud Spanner receiver (#5981, #6148, #6229)
- `mysqlreceiver`: Mysql add support for different protocols (#6138)
- `bearertokenauthextension`: Added support of Bearer Auth for HTTP Exporters (#5962)
- `awsxrayexporter`: Fallback to rpc.method for segment operation when aws.operation missing (#6231)
- `healthcheckextension`: Add new health check feature for collector pipeline (#5643)
- `datadogexporter`: Always add current hostname (#5967)
- `k8sattributesprocessor`: Add code to fetch all annotations and labels by specifying key regex (#5780)
- `datadogexporter`: Do not rely on collector to resolve envvar when possible to resolve them (#6122)
- `datadogexporter`: Add container tags to attributes package (#6086)
- `datadogexporter`: Preserve original TraceID (#6158)
- `prometheusreceiver`: Enhance prometheus receiver logger to determine errors, test real e2e usage (#5870)
- `awsxrayexporter`: Added support for AWS AppRunner origin (#6141)

## v0.38.0

### 🛑 Breaking changes 🛑

- `datadogexporter` Make distributions the default histogram export option. (#5885)
- `redisreceiver` Update Redis receiver's metric names. (#5837)
- Remove `scraperhelper` from contrib, use the core version. (#5826)

### 🚀 New components 🚀

- `googlecloudspannerreceiver` Added implementation of Google Cloud Spanner receiver. (#5727)
- `awsxrayproxy` Wire up awsxrayproxy extension. (#5747)
- `awscontainerinsightreceiver` Enable AWS Container Insight receiver. (#5960)

### 🧰 Bug fixes 🧰

- `statsdreceiver`: fix start timestamp / temporality for counters. (#5714)
- Fix security issue related to github.com/tidwall/gjson. (#5936)
- `datadogexporter` Fix cumulative histogram handling in distributions mode (#5867)
- `datadogexporter` Skip nil sketches (#5925)

### 💡 Enhancements 💡

- Extend `kafkareceiver` configuration capabilities. (#5677)
- Convert `mongodbatlas` receiver to use scraperhelper. (#5827)
- Convert `dockerstats` receiver to use scraperhelper. (#5825)
- Convert `podman` receiver to use scraperhelper. (#5822)
- Convert `redisreceiver` to use scraperhelper. (#5796)
- Convert `kubeletstats` receiver to use scraperhelper. (#5821)
- `googlecloudspannerreceiver` Migrated Google Cloud Spanner receiver to scraper approach. (#5868)
- `datadogexporter` Use a `Consumer` interface for decoupling from zorkian's package. (#5315)
- `mdatagen` - Add support for extended metric descriptions (#5688)
- `signalfxexporter` Log datapoints option. (#5689)
- `cumulativetodeltaprocessor`: Update cumulative to delta. (#5772)
- Update configuration default values in log receivers docs. (#5840)
- `fluentforwardreceiver`: support more complex fluent-bit objects. (#5676)
- `datadogexporter` Remove spammy logging. (#5856)
- `datadogexporter` Remove obsolete report_buckets config. (#5858)
- Improve performance of metric expression matcher. (#5864)
- `tanzuobservabilityexporter` Introduce metricsConsumer and gaugeMetricConsumer. (#5426)
- `awsxrayexporter` rpc.system has priority to determine aws namespace. (#5833)
- `tailsamplingprocessor` Add support for composite sampling policy to the tailsampler. (#4958)
- `kafkaexporter` Add support for AWS_MSK_IAM SASL Auth (#5763)
- Refactor the client Authenticators  for the new "ClientAuthenticator" interfaces (#5905)
- `mongodbatlasreceiver` Add client wrapper for MongoDB Atlas support (#5386)
- `redisreceiver` Update Redis config options (#5861)
- `routingprocessor`: allow routing for all signals (#5869)
- `extension/observer/docker` add ListAndWatch to observer (#5851)

## v0.37.1

### 🧰 Bug fixes 🧰

- Fixes a problem with v0.37.0 which contained dependencies on v0.36.0 components. They should have been updated to v0.37.0.

## v0.37.0

### 🚀 New components 🚀

- [`journald` receiver](https://github.com/open-telemetry/opentelemetry-collector-contrib/tree/main/receiver/journaldreceiver) to parse Journald events from systemd journal using the [opentelemetry-log-collection](https://github.com/open-telemetry/opentelemetry-log-collection) library

### 🛑 Breaking changes 🛑

- Remove squash on configtls.TLSClientSetting for splunkhecexporter (#5541)
- Remove squash on configtls.TLSClientSetting for elastic components (#5539)
- Remove squash on configtls.TLSClientSetting for observiqexporter (#5540)
- Remove squash on configtls.TLSClientSetting for AWS components (#5454)
- Move `k8sprocessor` to `k8sattributesprocessor`.
- Rename `k8s_tagger` configuration `k8sattributes`.
- filelog receiver: use empty value for `SeverityText` field instead of `"Undefined"` (#5423)
- Rename `configparser.ConfigMap` to `config.Map`
- Rename `pdata.AggregationTemporality*` to `pdata.MetricAggregationTemporality*`
- Remove deprecated `batchpertrace` package/module (#5380)

### 💡 Enhancements 💡

- `k8sattributes` processor: add container metadata enrichment (#5467, #5572)
- `resourcedetection` processor: Add an option to force using hostname instead of FQDN (#5064)
- `dockerstats` receiver: Move docker client into new shared `internal/docker` (#4702)
- `spanmetrics` processor:
  - Add exemplars to metrics (#5263)
  - Support resource attributes in metrics dimensions (#4624)
- `filter` processor:
  - Add log filtering by `regexp` type filters (#5237)
  - Add record level log filtering (#5418)
- `dynatrace` exporter: Handle non-gauge data types (#5056)
- `datadog` exporter:
  - Add support for exporting histograms as sketches (#5082)
  - Scrub sensitive information from errors (#5575)
  - Add option to send instrumentation library metadata tags with metrics (#5431)
- `podman` receiver: Add `api_version`, `ssh_key`, and `ssh_passphrase` config options (#5430)
- `signalfx` exporter:
  - Add `max_connections` config option (#5432)
  - Add dimension name to log when value > 256 chars (#5258)
  - Discourage setting of endpoint path (#4851)
- `kubeletstats` receiver: Convert to pdata instead of using OpenCensus (#5458)
- `tailsampling` processor: Add `invert_match` config option to `string_attribute` policy (#4393)
- `awsemf` exporter: Add a feature flag in UserAgent for AWS backend to monitor the adoptions (#5178)
- `splunkhec` exporter: Handle explicitly NaN and Inf values (#5581)
- `hostmetrics` receiver:
  - Collect more process states in processes scraper (#4856)
  - Add device label to paging scraper (#4854)
- `awskinesis` exporter: Extend to allow for dynamic export types (#5440)

### 🧰 Bug fixes 🧰

- `datadog` exporter:
  - Fix tags on summary and bucket metrics (#5416)
  - Fix cache key generation for cumulative metrics (#5417)
- `resourcedetection` processor: Fix failure to start collector if at least one detector returns an error (#5242)
- `prometheus` exporter: Do not record obsreport calls (#5438)
- `prometheus` receiver: Metric type fixes to match Prometheus functionality (#4865)
- `sentry` exporter: Fix sentry tracing (#4320)
- `statsd` receiver: Set quantiles for metrics (#5647)

## v0.36.0

### 🛑 Breaking changes 🛑

- `filter` processor: The configs for `logs` filter processor have been changed to be consistent with the `metrics` filter processor. (#4895)
- `splunk_hec` receiver: 
  - `source_key`, `sourcetype_key`, `host_key` and `index_key` have now moved under `hec_metadata_to_otel_attrs` (#4726)
  - `path` field on splunkhecreceiver configuration is removed: We removed the `path` attribute as any request going to the Splunk HEC receiver port should be accepted, and added the `raw_path` field to explicitly map the path accepting raw HEC data. (#4951)
- feat(dynatrace): tags is deprecated in favor of default_dimensions (#5055)

### 💡 Enhancements 💡

- `filter` processor: Add ability to `include` logs based on resource attributes in addition to excluding logs based on resource attributes for strict matching. (#4895)
- `kubelet` API: Add ability to create an empty CertPool when the system run environment is windows
- `JMX` receiver: Allow JMX receiver logging level to be configured (#4898)
- `datadog` exporter: Export histograms as in OpenMetrics Datadog check (#5065)
- `dockerstats` receiver: Set Schema URL (#5239)
- Rename memorylimiter -> memorylimiterprocessor (#5262)
- `awskinesis` exporter: Refactor AWS kinesis exporter to be synchronous  (#5248)

## v0.35.0

### 🛑 Breaking changes 🛑

- Rename configparser.Parser to configparser.ConfigMap (#5070)
- Rename TelemetryCreateSettings -> TelemetrySettings (#5169)

### 💡 Enhancements 💡

- chore: update influxdb exporter and receiver (#5058)
- chore(dynatrace): use payload limit from api constants (#5077)
- Add documentation for filelog's new force_flush_period parameter (#5066)
- Reuse the gzip reader with a sync.Pool (#5145)
- Add a trace observer when splunkhecreceiver is used for logs (#5063)
- Remove usage of deprecated pdata.AttributeValueMapToMap (#5174)
- Podman Stats Receiver: Receiver and Metrics implementation (#4577)

### 🧰 Bug fixes 🧰

- Use staleness markers generated by prometheus, rather than making our own (#5062)
- `datadogexporter` exporter: skip NaN and infinite values (#5053)

## v0.34.0

### 🚀 New components 🚀

- [`cumulativetodelta` processor](https://github.com/open-telemetry/opentelemetry-collector-contrib/tree/main/processor/cumulativetodeltaprocessor) to convert cumulative sum metrics to cumulative delta

- [`file` exporter](https://github.com/open-telemetry/opentelemetry-collector-contrib/tree/main/exporter/fileexporter) from core repository ([#3474](https://github.com/open-telemetry/opentelemetry-collector/issues/3474))
- [`jaeger` exporter](https://github.com/open-telemetry/opentelemetry-collector-contrib/tree/main/exporter/jaegerexporter) from core repository ([#3474](https://github.com/open-telemetry/opentelemetry-collector/issues/3474))
- [`kafka` exporter](https://github.com/open-telemetry/opentelemetry-collector-contrib/tree/main/exporter/kafkaexporter) from core repository ([#3474](https://github.com/open-telemetry/opentelemetry-collector/issues/3474))
- [`opencensus` exporter](https://github.com/open-telemetry/opentelemetry-collector-contrib/tree/main/exporter/opencensusexporter) from core repository ([#3474](https://github.com/open-telemetry/opentelemetry-collector/issues/3474))
- [`prometheus` exporter](https://github.com/open-telemetry/opentelemetry-collector-contrib/tree/main/exporter/prometheusexporter) from core repository ([#3474](https://github.com/open-telemetry/opentelemetry-collector/issues/3474))
- [`prometheusremotewrite` exporter](https://github.com/open-telemetry/opentelemetry-collector-contrib/tree/main/exporter/prometheusremotewriteexporter) from core repository ([#3474](https://github.com/open-telemetry/opentelemetry-collector/issues/3474))
- [`zipkin` exporter](https://github.com/open-telemetry/opentelemetry-collector-contrib/tree/main/exporter/zipkinexporter) from core repository ([#3474](https://github.com/open-telemetry/opentelemetry-collector/issues/3474))
- [`attribute` processor](https://github.com/open-telemetry/opentelemetry-collector-contrib/tree/main/processor/attributeprocessor) from core repository ([#3474](https://github.com/open-telemetry/opentelemetry-collector/issues/3474))
- [`filter` processor](https://github.com/open-telemetry/opentelemetry-collector-contrib/tree/main/processor/filterprocessor) from core repository ([#3474](https://github.com/open-telemetry/opentelemetry-collector/issues/3474))
- [`probabilisticsampler` processor](https://github.com/open-telemetry/opentelemetry-collector-contrib/tree/main/processor/probabilisticsamplerprocessor) from core repository ([#3474](https://github.com/open-telemetry/opentelemetry-collector/issues/3474))
- [`resource` processor](https://github.com/open-telemetry/opentelemetry-collector-contrib/tree/main/processor/resourceprocessor) from core repository ([#3474](https://github.com/open-telemetry/opentelemetry-collector/issues/3474))
- [`span` processor](https://github.com/open-telemetry/opentelemetry-collector-contrib/tree/main/processor/spanprocessor) from core repository ([#3474](https://github.com/open-telemetry/opentelemetry-collector/issues/3474))
- [`hostmetrics` receiver](https://github.com/open-telemetry/opentelemetry-collector-contrib/tree/main/receiver/hostmetricsreceiver) from core repository ([#3474](https://github.com/open-telemetry/opentelemetry-collector/issues/3474))
- [`jaeger` receiver](https://github.com/open-telemetry/opentelemetry-collector-contrib/tree/main/receiver/jaegerreceiver) from core repository ([#3474](https://github.com/open-telemetry/opentelemetry-collector/issues/3474))
- [`kafka` receiver](https://github.com/open-telemetry/opentelemetry-collector-contrib/tree/main/receiver/kafkareceiver) from core repository ([#3474](https://github.com/open-telemetry/opentelemetry-collector/issues/3474))
- [`opencensus` receiver](https://github.com/open-telemetry/opentelemetry-collector-contrib/tree/main/receiver/opencensusreceiver) from core repository ([#3474](https://github.com/open-telemetry/opentelemetry-collector/issues/3474))
- [`prometheus` receiver](https://github.com/open-telemetry/opentelemetry-collector-contrib/tree/main/receiver/prometheusreceiver) from core repository ([#3474](https://github.com/open-telemetry/opentelemetry-collector/issues/3474))
- [`zipkin` receiver](https://github.com/open-telemetry/opentelemetry-collector-contrib/tree/main/receiver/zipkinreceiver) from core repository ([#3474](https://github.com/open-telemetry/opentelemetry-collector/issues/3474))
- [`bearertokenauth` extension](https://github.com/open-telemetry/opentelemetry-collector-contrib/tree/main/extension/bearertokenauthextension) from core repository ([#3474](https://github.com/open-telemetry/opentelemetry-collector/issues/3474))
- [`healthcheck` extension](https://github.com/open-telemetry/opentelemetry-collector-contrib/tree/main/extension/healthcheckextension) from core repository ([#3474](https://github.com/open-telemetry/opentelemetry-collector/issues/3474))
- [`oidcauth` extension](https://github.com/open-telemetry/opentelemetry-collector-contrib/tree/main/extension/oidcauthextension) from core repository ([#3474](https://github.com/open-telemetry/opentelemetry-collector/issues/3474))
- [`pprof` extension](https://github.com/open-telemetry/opentelemetry-collector-contrib/tree/main/extension/pprofextension) from core repository ([#3474](https://github.com/open-telemetry/opentelemetry-collector/issues/3474))
- [`testbed`](https://github.com/open-telemetry/opentelemetry-collector-contrib/tree/main/testbed) from core repository ([#3474](https://github.com/open-telemetry/opentelemetry-collector/issues/3474))

### 💡 Enhancements 💡

- `tailsampling` processor: Add new policy `probabilistic` (#3876)

## v0.33.0

# 🎉 OpenTelemetry Collector Contrib v0.33.0 (Beta) 🎉

The OpenTelemetry Collector Contrib contains everything in the [opentelemetry-collector release](https://github.com/open-telemetry/opentelemetry-collector/releases/tag/v0.32.0) (be sure to check the release notes here as well!). Check out the [Getting Started Guide](https://opentelemetry.io/docs/collector/getting-started/) for deployment and configuration information.

### 🚀 New components 🚀

- [`cumulativetodelta` processor](https://github.com/open-telemetry/opentelemetry-collector-contrib/tree/main/processor/cumulativetodeltaprocessor) to convert cumulative sum metrics to cumulative delta

### 💡 Enhancements 💡

- Collector contrib has now full support for metrics proto v0.9.0.

## v0.32.0

# 🎉 OpenTelemetry Collector Contrib v0.32.0 (Beta) 🎉

This release is marked as "bad" since the metrics pipelines will produce bad data.

- See https://github.com/open-telemetry/opentelemetry-collector/issues/3824

The OpenTelemetry Collector Contrib contains everything in the [opentelemetry-collector release](https://github.com/open-telemetry/opentelemetry-collector/releases/tag/v0.32.0) (be sure to check the release notes here as well!). Check out the [Getting Started Guide](https://opentelemetry.io/docs/collector/getting-started/) for deployment and configuration information.

### 🛑 Breaking changes 🛑

- `splunk_hec` receiver/exporter: `com.splunk.source` field is mapped to `source` field in Splunk instead of `service.name` (#4596)
- `redis` receiver: Move interval runner package to `internal/interval` (#4600)
- `datadog` exporter: Export summary count and sum as monotonic counts (#4605)

### 💡 Enhancements 💡

- `logzio` exporter:
  - New implementation of an in-memory queue to store traces, data compression with gzip, and queue configuration options (#4395)
  - Make `Hclog2ZapLogger` struct and methods private for public go api review (#4431)
- `newrelic` exporter (#4392):
  - Marked unsupported metric as permanent error
  - Force the interval to be valid even if 0
- `awsxray` exporter: Add PHP stacktrace parsing support (#4454)
- `file_storage` extension: Implementation of batch storage API (#4145)
- `datadog` exporter:
  - Skip sum metrics with no aggregation temporality (#4597)
  - Export delta sums as counts (#4609)
- `elasticsearch` exporter: Add dedot support (#4579)
- `signalfx` exporter: Add process metric to translation rules (#4598)
- `splunk_hec` exporter: Add profiling logs support (#4464)
- `awsemf` exporter: Replace logGroup and logStream pattern with metric labels (#4466)

### 🧰 Bug fixes 🧰

- `awsxray` exporter: Fix the origin on ECS/EKS/EB on EC2 cases (#4391)
- `splunk_hec` exporter: Prevent re-sending logs that were successfully sent (#4467)
- `signalfx` exporter: Prefix temporary metric translations (#4394)

## v0.31.0

# 🎉 OpenTelemetry Collector Contrib v0.31.0 (Beta) 🎉

The OpenTelemetry Collector Contrib contains everything in the [opentelemetry-collector release](https://github.com/open-telemetry/opentelemetry-collector/releases/tag/v0.31.0) (be sure to check the release notes here as well!). Check out the [Getting Started Guide](https://opentelemetry.io/docs/collector/getting-started/) for deployment and configuration information.

### 🛑 Breaking changes 🛑

- `influxdb` receiver: Removed `metrics_schema` config option (#4277)

### 💡 Enhancements 💡

- Update to OTLP 0.8.0:
  - Remove use of `IntHistogram` (#4276)
  - Update exporters/receivers for `NumberDataPoint`
- Remove use of deprecated `pdata` slice `Resize()` (#4203, #4208, #4209)
- `awsemf` exporter: Added the option to have a user who is sending metrics from EKS Fargate Container Insights to reformat them to look the same as insights from ECS so that they can be ingested by CloudWatch (#4130)
- `k8scluster` receiver: Support OpenShift cluster quota metrics (#4342)
- `newrelic` exporter (#4278):
  - Requests are now retry-able via configuration option (defaults to retries enabled). Permanent errors are not retried.
  - The exporter monitoring metrics now include an untagged summary metric for ease of use.
  - Improved error logging to include URLs that fail to post messages to New Relic.
- `datadog` exporter: Upscale trace stats when global sampling rate is set (#4213)

### 🧰 Bug fixes 🧰

- `statsd` receiver: Add option to set Counter to be monotonic (#4154)
- Fix `internal/stanza` severity mappings (#4315)
- `awsxray` exporter: Fix the wrong AWS env resource setting (#4384)
- `newrelic` exporter (#4278):
  - Configuration unmarshalling did not allow timeout value to be set to 0 in the endpoint specific section.
  - Request cancellation was not propagated via context into the http request.
  - The queued retry logger is set to a zap.Nop logger as intended.

## v0.30.0

# 🎉 OpenTelemetry Collector Contrib v0.30.0 (Beta) 🎉

The OpenTelemetry Collector Contrib contains everything in the [opentelemetry-collector release](https://github.com/open-telemetry/opentelemetry-collector/releases/tag/v0.30.0) (be sure to check the release notes here as well!). Check out the [Getting Started Guide](https://opentelemetry.io/docs/collector/getting-started/) for deployment and configuration information.

### 🚀 New components 🚀
- `oauth2clientauth` extension: ported from core (#3848)
- `metrics-generation` processor: is now enabled and available (#4047) 

### 🛑 Breaking changes 🛑

- Removed `jaegerthrifthttp` exporter (#4089) 

### 💡 Enhancements 💡

- `tailsampling` processor:
  - Add new policy `status_code` (#3754)
  - Add new tail sampling processor policy: status_code (#3754)
- `awscontainerinsights` receiver:
  - Integrate components and fix bugs for EKS Container Insights (#3846) 
  - Add Cgroup to collect ECS instance metrics for container insights receiver #3875
- `spanmetrics` processor: Support sub-millisecond latency buckets (#4091) 
- `sentry` exporter: Add exception event capture in sentry (#3854)

## v0.29.0

# 🎉 OpenTelemetry Collector Contrib v0.29.0 (Beta) 🎉

The OpenTelemetry Collector Contrib contains everything in the [opentelemetry-collector release](https://github.com/open-telemetry/opentelemetry-collector/releases/tag/v0.29.0) (be sure to check the release notes here as well!). Check out the [Getting Started Guide](https://opentelemetry.io/docs/collector/getting-started/) for deployment and configuration information.

### 🛑 Breaking changes 🛑

- `redis` receiver (#3808)
  - removed configuration `service_name`. Use resource processor or `resource_attributes` setting if using `receivercreator`
  - removed `type` label and set instrumentation library name to `otelcol/redis` as other receivers do

### 💡 Enhancements 💡

- `tailsampling` processor:
  - Add new policy `latency` (#3750)
  - Add new policy `status_code` (#3754)
- `splunkhec` exporter: Include `trace_id` and `span_id` if set (#3850)
- `newrelic` exporter: Update instrumentation naming in accordance with otel spec (#3733)
- `sentry` exporter: Added support for insecure connection with Sentry (#3446)
- `k8s` processor:
  - Add namespace k8s tagger (#3384)
  - Add ignored pod names as config parameter (#3520)
- `awsemf` exporter: Add support for `TaskDefinitionFamily` placeholder on log stream name (#3755)
- `loki` exporter: Add resource attributes as Loki label (#3418)

### 🧰 Bug fixes 🧰

- `datadog` exporter:
  - Ensure top level spans are computed (#3786)
  - Update `env` clobbering behavior (#3851)
- `awsxray` exporter: Fixed filtered attribute translation (#3757)
- `splunkhec` exporter: Include trace and span id if set in log record (#3850)

## v0.28.0

# 🎉 OpenTelemetry Collector Contrib v0.28.0 (Beta) 🎉

The OpenTelemetry Collector Contrib contains everything in the [opentelemetry-collector release](https://github.com/open-telemetry/opentelemetry-collector/releases/tag/v0.28.0) (be sure to check the release notes here as well!). Check out the [Getting Started Guide](https://opentelemetry.io/docs/collector/getting-started/) for deployment and configuration information.

### 🚀 New components 🚀

- `humio` exporter to export data to Humio using JSON over the HTTP [Ingest API](https://docs.humio.com/reference/api/ingest/)
- `udplog` receiver to receives logs from udp using the [opentelemetry-log-collection](https://github.com/open-telemetry/opentelemetry-log-collection) library
- `tanzuobservability` exporter to send traces to [Tanzu Observability](https://tanzu.vmware.com/observability)

### 🛑 Breaking changes 🛑

- `f5cloud` exporter (#3509):
  - Renamed the config 'auth' field to 'f5cloud_auth'. This will prevent a config field name collision when [Support for Custom Exporter Authenticators as Extensions](https://github.com/open-telemetry/opentelemetry-collector/pull/3128) is ready to be integrated.

### 💡 Enhancements 💡

- Enabled Dependabot for Github Actions (#3543)
- Change obsreport helpers for receivers to use the new pattern created in Collector (#3439,#3443,#3449,#3504,#3521,#3548)
- `datadog` exporter:
  - Add logging for unknown or unsupported metric types (#3421)
  - Add collector version tag to internal health metrics (#3394)
  - Remove sublayer stats calc and mutex (#3531)
  - Deduplicate hosts for which we send running metrics (#3539)
  - Add support for summary datatype (#3660)
  - Add datadog span operation name remapping config option (#3444)
  - Update error formatting for error spans that are not exceptions (#3701)
- `nginx` receiver: Update the nginx metrics to more closely align with the conventions (#3420)
- `elasticsearch` exporter: Init JSON encoding support (#3101)
- `jmx` receiver:
  - Allow setting system properties (#3450)
  - Update tested JMX Metric Gatherer release (#3695)
- Refactor components for the Client Authentication Extensions (#3507)
- Remove redundant conversion calls (#3688)
- `storage` extension: Add a `Close` method to Client interface (#3506)
- `splunkhec` exporter: Add `metric_type` as key which maps to the type of the metric (#3696)
- `k8s` processor: Add semantic conventions to k8s-tagger for pod metadata (#3544)
- `kubeletstats` receiver: Refactor kubelet client to internal folder (#3698)
- `newrelic` exporter (#3690):
  - Updates the log level from error to debug when New Relic rate limiting occurs
  - Updates the sanitized api key that is reported via metrics
- `filestorage` extension: Add ability to specify name (#3703)
- `awsemf` exporter: Store the initial value for cumulative metrics (#3425)
- `awskinesis` exporter: Refactor to allow for extended types of encoding (#3655)
- `ecsobserver` extension:
  - Add task definition, ec2, and service fetcher (#3503)
  - Add exporter to convert task to target (#3333)

### 🧰 Bug fixes 🧰

- `awsemf` exporter: Remove delta adjustment from summaries by default (#3408)
- `alibabacloudlogservice` exporter: Sanitize labels for metrics (#3454)
- `statsd` receiver: Fix StatsD drop metrics tags when using summary as observer_type for timer/histogram (#3440)
- `awsxray` exporter: Restore setting of Throttle for HTTP throttle response (#3685)
- `awsxray` receiver: Fix quick start bug (#3653)
- `metricstransform` processor: Check all data points for matching metric label values (#3435)

## v0.27.0

# 🎉 OpenTelemetry Collector Contrib v0.27.0 (Beta) 🎉

The OpenTelemetry Collector Contrib contains everything in the [opentelemetry-collector release](https://github.com/open-telemetry/opentelemetry-collector/releases/tag/v0.27.0) (be sure to check the release notes here as well!). Check out the [Getting Started Guide](https://opentelemetry.io/docs/collector/getting-started/) for deployment and configuration information.

### 🚀 New components 🚀

- `tcplog` receiver to receive logs from tcp using the [opentelemetry-log-collection](https://github.com/open-telemetry/opentelemetry-log-collection) library
- `influxdb` receiver to accept metrics data as [InfluxDB Line Protocol](https://docs.influxdata.com/influxdb/v2.0/reference/syntax/line-protocol/)

### 💡 Enhancements 💡

- `splunkhec` exporter:
  - Include the response in returned 400 errors (#3338)
  - Map summary metrics to Splunk HEC metrics (#3344)
  - Add HEC telemetry (#3260)
- `newrelic` exporter: Include dropped attributes and events counts (#3187)
- `datadog` exporter:
  - Add Fargate task ARN to container tags (#3326)
  - Improve mappings for span kind dd span type (#3368)
- `signalfx` exporter: Add info log for host metadata properties update (#3343)
- `awsprometheusremotewrite` exporter: Add SDK and system information to User-Agent header (#3317)
- `metricstransform` processor: Add filtering capabilities matching metric label values for applying changes (#3201)
- `groupbytrace` processor: Added workers for queue processing (#2902)
- `resourcedetection` processor: Add docker detector (#2775)
- `tailsampling` processor: Support regex on span attribute filtering (#3335)

### 🧰 Bug fixes 🧰

- `datadog` exporter:
  - Update Datadog attributes to tags mapping (#3292)
  - Consistent `hostname` and default metrics behavior (#3286)
- `signalfx` exporter: Handle character limits on metric names and dimensions (#3328)
- `newrelic` exporter: Fix timestamp value for cumulative metrics (#3406)

## v0.26.0

# 🎉 OpenTelemetry Collector Contrib v0.26.0 (Beta) 🎉

The OpenTelemetry Collector Contrib contains everything in the [opentelemetry-collector release](https://github.com/open-telemetry/opentelemetry-collector/releases/tag/v0.26.0) (be sure to check the release notes here as well!). Check out the [Getting Started Guide](https://opentelemetry.io/docs/collector/getting-started/) for deployment and configuration information.

### 🚀 New components 🚀

- `influxdb` exporter to support sending tracing, metrics, and logging data to [InfluxDB](https://www.influxdata.com/products/)

### 🛑 Breaking changes 🛑

- `signalfx` exporter (#3207):
  - Additional metrics excluded by default by signalfx exporter
    - system.disk.io_time
    - system.disk.operation_time
    - system.disk.weighted_io_time
    - system.network.connections
    - system.processes.count
    - system.processes.created

### 💡 Enhancements 💡

- Add default config and systemd environment file support for DEB/RPM packages (#3123)
- Log errors on receiver start/stop failures (#3208)
- `newrelic` exporter: Update API key detection logic (#3212)
- `splunkhec` exporter:
  - Mark permanent errors to avoid futile retries (#3253)
  - Add TLS certs verification (#3204)
- `datadog` exporter:
  - Add env and tag name normalization to trace payloads (#3200)
  - add `ignore_resource`s configuration option (#3245)
- `jmx` receiver: Update for latest snapshot and header support (#3283)
- `awsxray` exporter: Added support for stack trace translation for .NET language (#3280)
- `statsd` receiver: Add timing/histogram for statsD receiver as OTLP summary (#3261)

### 🧰 Bug fixes 🧰

- `awsprometheusremotewrite` exporter:
  - Remove `sending_queue` (#3186)
  - Use the correct default for aws_auth.service (#3161)
  - Identify the Amazon Prometheus region from the endpoint (#3210)
  - Don't panic in case session can't be constructed (#3221)
- `datadog` exporter: Add max tag length (#3185)
- `sapm` exporter: Fix crash when passing the signalfx access token (#3294)
- `newrelic` exporter: Update error conditions (#3322)

## v0.25.0

# 🎉 OpenTelemetry Collector Contrib v0.25.0 (Beta) 🎉

The OpenTelemetry Collector Contrib contains everything in the [opentelemetry-collector release](https://github.com/open-telemetry/opentelemetry-collector/releases/tag/v0.25.0) (be sure to check the release notes here as well!). Check out the [Getting Started Guide](https://opentelemetry.io/docs/collector/getting-started/) for deployment and configuration information.

### 🚀 New components 🚀

- `kafkametricsreceiver` new receiver component for collecting metrics about a kafka cluster - primarily lag and offset. [configuration instructions](receiver/kafkametricsreceiver/README.md)
- `file_storage` extension to read and write data to the local file system (#3087)

### 🛑 Breaking changes 🛑

- `newrelic` exporter (#3091):
  - Removal of common attributes (use opentelemetry collector resource processor to add attributes)
  - Drop support for cumulative metrics being sent to New Relic via a collector

### 💡 Enhancements 💡

- Update `opentelemetry-log-collection` to v0.17.0 for log receivers (#3017)
- `datadog` exporter:
  - Add `peer.service` priority instead of `service.name` (#2817)
  - Improve support of semantic conventions for K8s, Azure and ECS (#2623)
- Improve and batch logs translation for stanza (#2892)
- `statsd` receiver: Add timing/histogram as OTLP gauge (#2973)
- `honeycomb` exporter: Add Retry and Queue settings (#2714)
- `resourcedetection` processor:
  - Add AKS resource detector (#3035)
  - Use conventions package constants for ECS detector (#3171)
- `sumologic` exporter: Add graphite format (#2695)
- Add trace attributes to the log entry for stanza (#3018)
- `splunk_hec` exporter: Send log record name as part of the HEC log event (#3119)
- `newrelic` exporter (#3091):
  - Add support for logs
  - Performance improvements
  - Optimizations to the New Relic payload to reduce payload size
  - Metrics generated for monitoring the exporter
  - Insert Key vs License keys are auto-detected in some cases
  - Collector version information is properly extracted via the application start info parameters

### 🧰 Bug fixes 🧰

- `splunk_hec` exporter: Fix sending log payload with missing the GZIP footer (#3032)
- `awsxray` exporter: Remove propagation of error on shutdown (#2999)
- `resourcedetection` processor:
  - Correctly report DRAGONFLYBSD value (#3100)
  - Fallback to `os.Hostname` when FQDN is not available (#3099)
- `httpforwarder` extension: Do not report ErrServerClosed when shutting down the service (#3173)
- `collectd` receiver: Do not report ErrServerClosed when shutting down the service (#3178)

## v0.24.0

# 🎉 OpenTelemetry Collector Contrib v0.24.0 (Beta) 🎉

The OpenTelemetry Collector Contrib contains everything in the [opentelemetry-collector release](https://github.com/open-telemetry/opentelemetry-collector/releases/tag/v0.24.0) (be sure to check the release notes here as well!). Check out the [Getting Started Guide](https://opentelemetry.io/docs/collector/getting-started/) for deployment and configuration information.

### 🚀 New components 🚀

- `fluentbit` extension and `fluentforward` receiver moved from opentelemetry-collector

### 💡 Enhancements 💡

- Check `NO_WINDOWS_SERVICE` environment variable to force interactive mode on Windows (#2819)
- `resourcedetection `processor:
  - Add task revision to ECS resource detector (#2814)
  - Add GKE detector (#2821)
  - Add Amazon EKS detector (#2820)
  - Add `VMScaleSetName` field to Azure detector (#2890)
- `awsemf` exporter:
  - Add `parse_json_encoded_attr_values` config option to decode json-encoded strings in attribute values (#2827)
  - Add `output_destination` config option to support AWS Lambda (#2720)
- `googlecloud` exporter: Handle `cloud.availability_zone` semantic convention (#2893)
- `newrelic` exporter: Add `instrumentation.provider` to default attributes (#2900)
- Set unprivileged user to container image (#2925)
- `splunkhec` exporter: Add `max_content_length_logs` config option to send log data in payloads less than max content length (#2524)
- `k8scluster` and `kubeletstats` receiver: Replace package constants in favor of constants from conventions in core (#2996)

### 🧰 Bug fixes 🧰

- `spanmetrics` processor:
  - Rename `calls` metric to `calls_total` and set `IsMonotonic` to true (#2837)
  - Validate duplicate dimensions at start (#2844)
- `awsemf` exporter: Calculate delta instead of rate for cumulative metrics (#2512)
- `signalfx` exporter:
  - Remove more unnecessary translation rules (#2889)
  - Implement summary type (#2998)
- `awsxray` exporter: Remove translation to HTTP status from OC status (#2978)
- `awsprometheusremotewrite` exporter: Close HTTP body after RoundTrip (#2955)
- `splunkhec` exporter: Add ResourceAttributes to Splunk Event (#2843)

## v0.23.0

# 🎉 OpenTelemetry Collector Contrib v0.23.0 (Beta) 🎉

The OpenTelemetry Collector Contrib contains everything in the [opentelemetry-collector release](https://github.com/open-telemetry/opentelemetry-collector/releases/tag/v0.23.0) (be sure to check the release notes here as well!). Check out the [Getting Started Guide](https://opentelemetry.io/docs/collector/getting-started/) for deployment and configuration information.

### 🚀 New components 🚀

- `groupbyattrs` processor to group the records by provided attributes
- `dotnetdiagnostics` receiver to read metrics from .NET processes

### 🛑 Breaking changes 🛑

- `stackdriver` exporter marked as deprecated and renamed to `googlecloud`
- Change the rule expression in receiver creator for matching endpoints types from `type.port`, `type.hostport` and `type.pod` to `type == "port"`, `type == "hostport"` and `type == "pod"` (#2661)

### 💡 Enhancements 💡

- `loadbalancing` exporter: Add support for logs (#2470)
- `sumologic` exporter: Add carbon formatter (#2562)
- `awsecscontainermetrics` receiver: Add new metric for stopped container (#2383)
- `awsemf` exporter:
  - Send EMF logs in batches (#2572)
  - Add prometheus type field for CloudWatch compatibility (#2689)
- `signalfx` exporter:
  - Add resource attributes to events (#2631)
  - Add translation rule to drop dimensions (#2660)
  - Remove temporary host translation workaround (#2652)
  - Remove unnecessary default translation rules (#2672)
  - Update `exclude_metrics` option so that the default exclude rules can be overridden by setting the option to `[]` (#2737)
- `awsprometheusremotewrite` exporter: Add support for given IAM roles (#2675)
- `statsd` receiver: Change to use OpenTelemetry type instead of OpenCensus type (#2733)
- `resourcedetection` processor: Add missing entries for `cloud.infrastructure_service` (#2777)

### 🧰 Bug fixes 🧰

- `dynatrace` exporter: Serialize each datapoint into separate line (#2618)
- `splunkhec` exporter: Retain all otel attributes (#2712)
- `newrelic` exporter: Fix default metric URL (#2739)
- `googlecloud` exporter: Add host.name label if hostname is present in node (#2711)

## v0.22.0

# 🎉 OpenTelemetry Collector Contrib v0.22.0 (Beta) 🎉

The OpenTelemetry Collector Contrib contains everything in the [opentelemetry-collector release](https://github.com/open-telemetry/opentelemetry-collector/releases/tag/v0.22.0) (be sure to check the release notes here as well!). Check out the [Getting Started Guide](https://opentelemetry.io/docs/collector/getting-started/) for deployment and configuration information.

### 🚀 New components 🚀

- `filelog` receiver to tail and parse logs from files using the [opentelemetry-log-collection](https://github.com/open-telemetry/opentelemetry-log-collection) library

### 💡 Enhancements 💡

- `dynatrace` exporter: Send metrics to Dynatrace in chunks of 1000 (#2468)
- `k8s` processor: Add ability to associate metadata tags using pod UID rather than just IP (#2199)
- `signalfx` exporter:
  - Add statusCode to logging field on dimension client (#2459)
  - Add translation rules for `cpu.utilization_per_core` (#2540)
  - Updates to metadata handling (#2531)
  - Calculate extra network I/O metrics (#2553)
  - Calculate extra disk I/O metrics (#2557)
- `statsd` receiver: Add metric type label and `enable_metric_type` option (#2466)
- `sumologic` exporter: Add support for carbon2 format (#2562)
- `resourcedetection` processor: Add Azure detector (#2372)
- `k8scluster` receiver: Use OTel conventions for metadata (#2530)
- `newrelic` exporter: Multi-tenant support for sending trace data and performance enhancements (#2481)
- `stackdriver` exporter: Enable `retry_on_failure` and `sending_queue` options (#2613)
- Use standard way to convert from time.Time to proto Timestamp (#2548)

### 🧰 Bug fixes 🧰

- `signalfx` exporter:
  - Fix calculation of `network.total` metric (#2551)
  - Correctly convert dimensions on metadata updates (#2552)
- `awsxray` exporter and receiver: Fix the type of content_length (#2539)
- `resourcedetection` processor: Use values in accordance to semantic conventions for AWS (#2556)
- `awsemf` exporter: Fix concurrency issue (#2571)

## v0.21.0

# 🎉 OpenTelemetry Collector Contrib v0.21.0 (Beta) 🎉

The OpenTelemetry Collector Contrib contains everything in the [opentelemetry-collector release](https://github.com/open-telemetry/opentelemetry-collector/releases/tag/v0.21.0) (be sure to check the release notes here as well!). Check out the [Getting Started Guide](https://opentelemetry.io/docs/collector/getting-started/) for deployment and configuration information.

### 🚀 New components 🚀

- `loki` exporter to export data via HTTP to Loki

### 🛑 Breaking changes 🛑

- `signalfx` exporter: Allow periods to be sent in dimension keys (#2456). Existing users who do not want to change this functionality can set `nonalphanumeric_dimension_chars` to `_-`

### 💡 Enhancements 💡

- `awsemf` exporter:
  - Support unit customization before sending logs to AWS CloudWatch (#2318)
  - Group exported metrics by labels (#2317)
- `datadog` exporter: Add basic span events support (#2338)
- `alibabacloudlogservice` exporter: Support new metrics interface (#2280)
- `sumologic` exporter:
  - Enable metrics pipeline (#2117)
  - Add support for all types of log body (#2380)
- `signalfx` exporter: Add `nonalphanumeric_dimension_chars` config option (#2442)

### 🧰 Bug fixes 🧰

- `resourcedetection` processor: Fix resource attribute environment variable (#2378)
- `k8scluster` receiver: Fix nil pointer bug (#2450)

## v0.20.0

# 🎉 OpenTelemetry Collector Contrib v0.20.0 (Beta) 🎉

The OpenTelemetry Collector Contrib contains everything in the [opentelemetry-collector release](https://github.com/open-telemetry/opentelemetry-collector/releases/tag/v0.20.0) (be sure to check the release notes here as well!). Check out the [Getting Started Guide](https://opentelemetry.io/docs/collector/getting-started/) for deployment and configuration information.

### 🚀 New components 🚀

- `spanmetrics` processor to aggregate Request, Error and Duration (R.E.D) metrics from span data
- `awsxray` receiver to accept spans in the X-Ray Segment format
- `groupbyattrs` processor to group the records by provided attributes

### 🛑 Breaking changes 🛑

- Rename `kinesis` exporter to `awskinesis` (#2234)
- `signalfx` exporter: Remove `send_compatible_metrics` option, use `translation_rules` instead (#2267)
- `datadog` exporter: Remove default prefix from user metrics (#2308)

### 💡 Enhancements 💡

- `signalfx` exporter: Add k8s metrics to default excludes (#2167)
- `stackdriver` exporter: Reduce QPS (#2191)
- `datadog` exporter:
  - Translate otel exceptions to DataDog errors (#2195)
  - Use resource attributes for metadata and generated metrics (#2023)
- `sapm` exporter: Enable queuing by default (#1224)
- `dynatrace` exporter: Allow underscores anywhere in metric or dimension names (#2219)
- `awsecscontainermetrics` receiver: Handle stopped container's metadata (#2229)
- `awsemf` exporter: Enhance metrics batching in AWS EMF logs (#2271)
- `f5cloud` exporter: Add User-Agent header with version to requests (#2292)

### 🧰 Bug fixes 🧰

- `signalfx` exporter: Reinstate network/filesystem translation rules (#2171)

## v0.19.0

# 🎉 OpenTelemetry Collector Contrib v0.19.0 (Beta) 🎉

The OpenTelemetry Collector Contrib contains everything in the [opentelemetry-collector release](https://github.com/open-telemetry/opentelemetry-collector/releases/tag/v0.19.0) (be sure to check the release notes here as well!). Check out the [Getting Started Guide](https://opentelemetry.io/docs/collector/getting-started/) for deployment and configuration information.

### 🚀 New components 🚀

- `f5cloud` exporter to export metric, trace, and log data to F5 Cloud
- `jmx` receiver to report metrics from a target MBean server in conjunction with the [JMX Metric Gatherer](https://github.com/open-telemetry/opentelemetry-java-contrib/blob/main/contrib/jmx-metrics/README.md)

### 🛑 Breaking changes 🛑

- `signalfx` exporter: The `exclude_metrics` option now takes slice of metric filters instead of just metric names (slice of strings) (#1951)

### 💡 Enhancements 💡

- `datadog` exporter: Sanitize datadog service names (#1982)
- `awsecscontainermetrics` receiver: Add more metadata (#2011)
- `azuremonitor` exporter: Favor RPC over HTTP spans (#2006)
- `awsemf` exporter: Always use float64 as calculated rate (#2019)
- `splunkhec` receiver: Make the HEC receiver path configurable, and use `/*` by default (#2137)
- `signalfx` exporter:
  - Drop non-default metrics and add `include_metrics` option to override (#2145, #2146, #2162)
  - Rename `system.network.dropped_packets` metric to `system.network.dropped` (#2160)
  - Do not filter cloud attributes from dimensions (#2020)
- `redis` receiver: Migrate to pdata metrics #1889

### 🧰 Bug fixes 🧰

- `datadog` exporter: Ensure that version tag is added to trace stats (#2010)
- `loadbalancing` exporter: Rolling update of collector can stop the periodical check of DNS updates (#1798)
- `awsecscontainermetrics` receiver: Change the type of `exit_code` from string to int and deal with the situation when there is no data (#2147)
- `groupbytrace` processor: Make onTraceReleased asynchronous to fix processor overload (#1808)
- Handle cases where the time field of Splunk HEC events is encoded as a String (#2159)

## v0.18.0

# 🎉 OpenTelemetry Collector Contrib v0.18.0 (Beta) 🎉

The OpenTelemetry Collector Contrib contains everything in the [opentelemetry-collector release](https://github.com/open-telemetry/opentelemetry-collector/releases/tag/v0.18.0) (be sure to check the release notes here as well!). Check out the [Getting Started Guide](https://opentelemetry.io/docs/collector/getting-started/) for deployment and configuration information.

### 🚀 New components 🚀

- `sumologic` exporter to send logs and metrics data to Sumo Logic
- `dynatrace` exporter to send metrics to Dynatrace

### 💡 Enhancements 💡

- `datadog` exporter:
  - Add resource attributes to tags conversion feature (#1782)
  - Add Kubernetes conventions for hostnames (#1919)
  - Add container tags to datadog export for container infra metrics in service view (#1895)
  - Update resource naming and span naming (#1861)
  - Add environment variables support for config options (#1897)
- `awsxray` exporter: Add parsing of JavaScript stack traces (#1888)
- `elastic` exporter: Translate exception span events (#1858)
- `signalfx` exporter: Add translation rules to aggregate per core CPU metrics in default translations (#1841)
- `resourcedetection` processor: Gather tags associated with the EC2 instance and add them as resource attributes (#1899)
- `simpleprometheus` receiver: Add support for passing params to the prometheus scrape config (#1949)
- `azuremonitor` exporter: Implement Span status code specification changes - gRPC (#1960)
- `metricstransform` processor: Add grouping option ($1887)
- `alibabacloudlogservice` exporter: Use producer to send data to improve performance (#1981)

### 🧰 Bug fixes 🧰

- `datadog` exporter: Handle monotonic metrics client-side (#1805)
- `awsxray` exporter: Log error when translating span (#1809)

## v0.17.0

# 🎉 OpenTelemetry Collector Contrib v0.17.0 (Beta) 🎉

The OpenTelemetry Collector Contrib contains everything in the [opentelemetry-collector release](https://github.com/open-telemetry/opentelemetry-collector/releases/tag/v0.17.0) (be sure to check the release notes here as well!). Check out the [Getting Started Guide](https://opentelemetry.io/docs/collector/getting-started/) for deployment and configuration information.

### 💡 Enhancements 💡

- `awsemf` exporter: Add collector version to EMF exporter user agent (#1778)
- `signalfx` exporter: Add configuration for trace correlation (#1795)
- `statsd` receiver: Add support for metric aggregation (#1670)
- `datadog` exporter: Improve logging of hostname detection (#1796)

### 🧰 Bug fixes 🧰

- `resourcedetection` processor: Fix ecs detector to not use the default golang logger (#1745)
- `signalfx` receiver: Return 200 when receiver succeed (#1785)
- `datadog` exporter: Use a singleton for sublayer calculation (#1759)
- `awsxray` and `awsemf` exporters: Change the User-Agent content order (#1791)

## v0.16.0

# 🎉 OpenTelemetry Collector Contrib v0.16.0 (Beta) 🎉

The OpenTelemetry Collector Contrib contains everything in the [opentelemetry-collector release](https://github.com/open-telemetry/opentelemetry-collector/releases/tag/v0.16.0) (be sure to check the release notes here as well!). Check out the [Getting Started Guide](https://opentelemetry.io/docs/collector/getting-started/) for deployment and configuration information.

### 🛑 Breaking changes 🛑

- `honeycomb` exporter: Update to use internal data format (#1689)

### 💡 Enhancements 💡

- `newrelic` exporter: Add support for span events (#1643)
- `awsemf` exporter:
  - Add placeholder support in `log_group_name` and `log_stream_name` config (#1623, #1661)
  - Add label matching filtering rule (#1619)
- `resourcedetection` processor: Add new resource detector for AWS Elastic Beanstalk environments (#1585)
- `loadbalancing` exporter:
  - Add sort of endpoints in static resolver (#1692)
  - Allow specifying port when using DNS resolver (#1650)
- Add `batchperresourceattr` helper library that splits an incoming data based on an attribute in the resource (#1694)
- `alibabacloudlogservice` exporter:
  - Add logs exporter (#1609)
  - Change trace type from opencensus to opentelemetry (#1713)
- `datadog` exporter:
  - Improve trace exporter performance (#1706, #1707)
  - Add option to only send metadata (#1723)
- `awsxray` exporter:
  - Add parsing of Python stack traces (#1676)
  - Add collector version to user agent (#1730)

### 🧰 Bug fixes 🧰

- `loadbalancing` exporter:
  - Fix retry queue for exporters (#1687)
  - Fix `periodicallyResolve` for DNS resolver checks (#1678)
- `datadog` exporter: Fix status code handling (#1691)
- `awsxray` exporter:
  - Fix empty traces in X-Ray console (#1709)
  - Stricter requirements for adding http request url (#1729)
  - Fix status code handling for errors/faults (#1740)
- `signalfx` exporter:
  - Split incoming data requests by access token before enqueuing (#1727)
  - Disable retry on 400 and 401, retry with backoff on 429 and 503 (#1672)
- `awsecscontainermetrics` receiver: Improve error handling to fix seg fault (#1738)

## v0.15.0

# 🎉 OpenTelemetry Collector Contrib v0.15.0 (Beta) 🎉

The OpenTelemetry Collector Contrib contains everything in the [opentelemetry-collector release](https://github.com/open-telemetry/opentelemetry-collector/releases/tag/v0.15.0) (be sure to check the release notes here as well!). Check out the [Getting Started Guide](https://opentelemetry.io/docs/collector/getting-started/) for deployment and configuration information.

### 🚀 New components 🚀

- `zookeeper` receiver: Collects metrics from a Zookeeper instance using the `mntr` command
- `loadbalacing` exporter: Consistently exports spans belonging to the same trace to the same backend
- `windowsperfcounters` receiver: Captures the configured system, application, or custom performance counter data from the Windows registry using the PDH interface
- `awsprometheusremotewrite` exporter:  Sends metrics data in Prometheus TimeSeries format to a Prometheus Remote Write Backend and signs each outgoing HTTP request following the AWS Signature Version 4 signing process

### 💡 Enhancements 💡

- `awsemf` exporter:
  - Add `metric_declarations` config option for metric filtering and dimensions (#1503)
  - Add SummaryDataType and remove Min/Max from Histogram (#1584)
- `signalfxcorrelation` exporter: Add ability to translate host dimension (#1561)
- `newrelic` exporter: Use pdata instead of the OpenCensus for traces (#1587)
- `metricstransform` processor:
  - Add `combine` action for matched metrics (#1506)
  - Add `submatch_case` config option to specify case of matched label values (#1640)
- `awsecscontainermetrics` receiver: Extract cluster name from ARN (#1626)
- `elastic` exporter: Improve handling of span status if the status code is unset (#1591)

### 🧰 Bug fixes 🧰

- `awsemf` exporter: Add check for unhandled metric data types (#1493)
- `groupbytrace` processor: Make buffered channel to avoid goroutines leak (#1505)
- `stackdriver` exporter: Set `options.UserAgent` so that the OpenCensus exporter does not override the UA ($1620)

## v0.14.0

# 🎉 OpenTelemetry Collector Contrib v0.14.0 (Beta) 🎉

The OpenTelemetry Collector Contrib contains everything in the [opentelemetry-collector release](https://github.com/open-telemetry/opentelemetry-collector/releases/tag/v0.14.0) (be sure to check the release notes here as well!). Check out the [Getting Started Guide](https://opentelemetry.io/docs/collector/getting-started/) for deployment and configuration information.

### 🚀 New components 🚀

- `datadog` exporter to send metric and trace data to Datadog (#1352)
- `tailsampling` processor moved from core to contrib (#1383)

### 🛑 Breaking changes 🛑

- `jmxmetricsextension` migrated to `jmxreceiver` (#1182, #1357)
- Move signalfx correlation code out of `sapm` to `signalfxcorrelation` exporter (#1376)
- Move Splunk specific utils outside of common (#1306)
- `stackdriver` exporter:
    - Config options `metric_prefix` & `skip_create_metric_descriptor` are now nested under `metric`, see [README](https://github.com/open-telemetry/opentelemetry-collector-contrib/blob/main/exporter/stackdriverexporter/README.md).
    - Trace status codes no longer reflect gRPC codes as per spec changes: open-telemetry/opentelemetry-specification#1067
- `datadog` exporter: Remove option to change the namespace prefix (#1483)

### 💡 Enhancements 💡

- `splunkhec` receiver: Add ability to ingest metrics (#1276)
- `signalfx` receiver: Improve pipeline error handling (#1329)
- `datadog` exporter:
  - Improve hostname resolution (#1285)
  - Add flushing/export of traces and trace-related statistics (#1266)
  - Enable traces on Windows (#1340)
  - Send otel.exporter running metric (#1354)
  - Add tag normalization util method (#1373)
  - Send host metadata (#1351)
  - Support resource conventions for hostnames (#1434)
  - Add version tag extract (#1449)
- Add `batchpertrace` library to split the incoming batch into several batches, one per trace (#1257)
- `statsd` receiver:
  - Add timer support (#1335)
  - Add sample rate support for counter, transfer gauge to double and transfer counter to int only (#1361)
- `awsemf` exporter: Restructure metric translator logic (#1353)
- `resourcedetection` processor:
  - Add EC2 hostname attribute (#1324)
  - Add ECS Resource detector (#1360)
- `sapm` exporter: Add queue settings (#1390)
- `metrictransform` processor: Add metric filter option (#1447)
- `awsxray` exporter: Improve ECS attribute and origin translation (#1428)
- `resourcedetection` processor: Initial system detector (#1405)

### 🧰 Bug fixes 🧰

- Remove duplicate definition of cloud providers with core conventions (#1288)
- `kubeletstats` receiver: Handle nil references from the kubelet API (#1326)
- `awsxray` receiver:
  - Add kind type to root span to fix the empty parentID problem (#1338)
  - Fix the race condition issue (#1490)
- `awsxray` exporter:
  - Setting the tlsconfig InsecureSkipVerify using NoVerifySSL (#1350)
  - Drop invalid xray trace id (#1366)
- `elastic` exporter: Ensure span name is limited (#1371)
- `splunkhec` exporter: Don't send 'zero' timestamps to Splunk HEC (#1157)
- `stackdriver` exporter: Skip processing empty metrics slice (#1494)

## v0.13.0

# 🎉 OpenTelemetry Collector Contrib v0.13.0 (Beta) 🎉

The OpenTelemetry Collector Contrib contains everything in the [opentelemetry-collector release](https://github.com/open-telemetry/opentelemetry-collector/releases/tag/v0.13.0) (be sure to check the release notes here as well!). Check out the [Getting Started Guide](https://opentelemetry.io/docs/collector/getting-started/) for deployment and configuration information.

### 💡 Enhancements 💡

- `sapm` exporter:
  - Enable queuing by default (#1224)
  - Add SignalFx APM correlation (#1205)
  - Make span source attribute and destination dimension names configurable (#1286)
- `signalfx` exporter:
  - Pass context to the http client requests (#1225)
  - Update `disk.summary_utilization` translation rule to accommodate new labels (#1258)
- `newrelic` exporter: Add `span.kind` attribute (#1263)
- `datadog` exporter:
  - Add Datadog trace translation helpers (#1208)
  - Add API key validation (#1216)
- `splunkhec` receiver: Add the ability to ingest logs (#1268)
- `awscontainermetrics` receiver: Report `CpuUtilized` metric in percentage (#1283)
- `awsemf` exporter: Only calculate metric rate for cumulative counter and avoid SingleDimensionRollup for metrics with only one dimension (#1280)

### 🧰 Bug fixes 🧰

- Make `signalfx` exporter a metadata exporter (#1252)
- `awsecscontainermetrics` receiver: Check for empty network rate stats and set zero (#1260)
- `awsemf` exporter: Remove InstrumentationLibrary dimension in CloudWatch EMF Logs if it is undefined (#1256)
- `awsxray` receiver: Fix trace/span id transfer (#1264)
- `datadog` exporter: Remove trace support for Windows for now (#1274)
- `sapm` exporter: Correlation enabled check inversed (#1278)

## v0.12.0

# 🎉 OpenTelemetry Collector Contrib v0.12.0 (Beta) 🎉

The OpenTelemetry Collector Contrib contains everything in the [opentelemetry-collector release](https://github.com/open-telemetry/opentelemetry-collector/releases/tag/v0.12.0) (be sure to check the release notes here as well!). Check out the [Getting Started Guide](https://opentelemetry.io/docs/collector/getting-started/) for deployment and configuration information.

### 🚀 New components 🚀

- `awsemf` exporter to support exporting metrics to AWS CloudWatch (#498, #1169)
- `http_forwarder` extension that forwards HTTP requests to a specified target (#979, #1014, #1150)
- `datadog` exporter that sends metric and trace data to Datadog (#1142, #1178, #1181, #1212)
- `awsecscontainermetrics` receiver to collect metrics from Amazon ECS Task Metadata Endpoint (#1089, #1148, #1160)

### 💡 Enhancements 💡

- `signalfx` exporter:
  - Add host metadata synchronization (#1039, #1118)
  - Add `copy_dimensions` translator option (#1126)
  - Update `k8s_cluster` metric translations (#1121)
  - Add option to exclude metrics (#1156)
  - Add `avg` aggregation method (#1151)
  - Fallback to host if cloud resource id not found (#1170)
  - Add backwards compatible translation rules for the `dockerstatsreceiver` (#1201)
  - Enable queuing and retries (#1223)
- `splunkhec` exporter:
  - Add log support (#875)
  - Enable queuing and retries (#1222)
- `k8scluster` receiver: Standardize metric names (#1119)
- `awsxray` exporter:
  - Support AWS EKS attributes (#1090)
  - Store resource attributes in X-Ray segments (#1174)
- `honeycomb` exporter:
  - Add span kind to the event sent to Honeycomb (#474)
  - Add option to adjust the sample rate using an attribute on the span (#1162)
- `jmxmetrics` extension: Add subprocess manager to manage child java processes (#1028)
- `elastic` exporter: Initial metrics support (#1173)
- `k8s` processor: Rename default attr names for label/annotation extraction (#1214)
- Add common SignalFx host id extraction (#1100)
- Allow MSI upgrades (#1165)

### 🧰 Bug fixes 🧰

- `awsxray` exporter: Don't set origin to EC2 when not on AWS (#1115)

## v0.11.0

# 🎉 OpenTelemetry Collector Contrib v0.11.0 (Beta) 🎉

The OpenTelemetry Collector Contrib contains everything in the [opentelemetry-collector release](https://github.com/open-telemetry/opentelemetry-collector/releases/tag/v0.11.0) (be sure to check the release notes here as well!). Check out the [Getting Started Guide](https://opentelemetry.io/docs/collector/getting-started/) for deployment and configuration information.

### 🚀 New components 🚀
- add `dockerstats` receiver as top level component (#1081)
- add `tracegen` utility (#956)

### 💡 Enhancements 💡
- `stackdriver` exporter: Allow overriding client options via config (#1010)
- `k8scluster` receiver: Ensure informer caches are synced before initial data sync (#842)
- `elastic` exporter: Translate `deployment.environment` resource attribute to Elastic APM's semantically equivalent `service.environment` (#1022)
- `k8s` processor: Add logs support (#1051)
- `awsxray` exporter: Log response error with zap (#1050)
- `signalfx` exporter
  - Add dimensions to renamed metrics (#1041)
  - Add translation rules for `disk_ops.total` and `disk_ops.pending` metrics (#1082)
  - Add event support (#1036)
- `kubeletstats` receiver: Cache detailed PVC labels to reduce API calls (#1052)
- `signalfx` receiver: Add event support (#1035)

## v0.10.0

# 🎉 OpenTelemetry Collector Contrib v0.10.0 (Beta) 🎉

The OpenTelemetry Collector Contrib contains everything in the [opentelemetry-collector release](https://github.com/open-telemetry/opentelemetry-collector/releases/tag/v0.10.0) (be sure to check the release notes here as well!). Check out the [Getting Started Guide](https://opentelemetry.io/docs/collector/getting-started/) for deployment and configuration information.

### 🚀 New components 🚀
- add initial docker stats receiver, without sourcing in top level components (#495)
- add initial jmx metrics extension structure, without sourcing in top level components (#740)
- `routing` processor for routing spans based on HTTP headers (#907)
- `splunkhec` receiver to receive Splunk HEC metrics, traces and logs (#840)
- Add skeleton for `http_forwarder` extension that forwards HTTP requests to a specified target (#979)

### 💡 Enhancements 💡
- `stackdriver` exporter
  - Add timeout parameter (#835)
  - Add option to configurably set UserAgent string (#758)
- `signalfx` exporter
  - Reduce memory allocations for big batches processing (#871)
  - Add AWSUniqueId and gcp_id generation (#829)
  - Calculate cpu.utilization compatibility metric (#839, #974, #954)
- `metricstransform` processor: Replace `{{version}}` in label values (#876)
- `resourcedetection` processor: Logs Support (#970)
- `statsd` receiver: Add parsing for labels and gauges (#903)

### 🧰 Bug fixes 🧰
- `k8s` processor
  - Wrap metrics before sending further down the pipeline (#837)
  - Fix setting attributes on metrics passed from agent (#836)
- `awsxray` exporter: Fix "pointer to empty string" is not omitted bug (#830)
- `azuremonitor` exporter: Treat UNSPECIFIED span kind as INTERNAL (#844)
- `signalfx` exporter: Remove misleading warnings (#869)
- `newrelic` exporter: Fix panic if service name is empty (#969)
- `honeycomb` exporter: Don't emit default proc id + starttime (#972)

## v0.9.0

# 🎉 OpenTelemetry Collector Contrib v0.9.0 (Beta) 🎉

The OpenTelemetry Collector Contrib contains everything in the [opentelemetry-collector release](https://github.com/open-telemetry/opentelemetry-collector/releases/tag/v0.9.0) (be sure to check the release notes here as well!). Check out the [Getting Started Guide](https://opentelemetry.io/docs/collector/getting-started/) for deployment and configuration information.

### 🛑 Breaking changes 🛑
- Remove deprecated `lightstep` exporter (#828)

### 🚀 New components 🚀
- `statsd` receiver for ingesting StatsD messages (#566)

### 💡 Enhancements 💡
- `signalfx` exporter
   - Add disk usage translations (#760)
   - Add disk utilization translations (#782)
   - Add translation rule to drop redundant metrics (#809)
- `kubeletstats` receiver
  - Sync available volume metadata from /pods endpoint (#690)
  - Add ability to collect detailed data from PVC (#743)
- `awsxray` exporter: Translate SDK name/version into xray model (#755)
- `elastic` exporter: Translate semantic conventions to Elastic destination fields (#671)
- `stackdriver` exporter: Add point count metric (#757)
- `awsxray` receiver
  - Ported the TCP proxy from the X-Ray daemon (#774)
  - Convert to OTEL trace format (#691)

### 🧰 Bug fixes 🧰
- `kubeletstats` receiver: Do not break down metrics batch (#754)
- `host` observer: Fix issue on darwin where ports listening on all interfaces are not correctly accounted for (#582)
- `newrelic` exporter: Fix panic on missing span status (#775)

## v0.8.0

# 🎉 OpenTelemetry Collector Contrib v0.8.0 (Beta) 🎉

The OpenTelemetry Collector Contrib contains everything in the [opentelemetry-collector release](https://github.com/open-telemetry/opentelemetry-collector/releases/tag/v0.8.0) (be sure to check the release notes here as well!). Check out the [Getting Started Guide](https://opentelemetry.io/docs/collector/getting-started/) for deployment and configuration information.

### 🚀 New components 🚀

- Receivers
  - `prometheusexec` subprocess manager (##499)

### 💡 Enhancements 💡

- `signalfx` exporter
  - Add/Update metric translations (#579, #584, #639, #640, #652, #662)
  - Add support for calculate new metric translator (#644)
  - Add renaming rules for load metrics (#664)
  - Update `container.name` to `k8s.container.name` in default translation rule (#683)
  - Rename working-set and page-fault metrics (#679)
- `awsxray` exporter
  - Translate exception event into xray exception (#577)
  - Add ingestion of X-Ray segments via UDP (#502)
  - Parse Java stacktrace and populate in xray cause (#687)
- `kubeletstats` receiver
  - Add metric_groups option (#648)
  - Set datapoint timestamp in receiver (#661)
  - Change `container.name` label to `k8s.container.name` (#680)
  - Add working-set and page-fault metrics (#666)
  - Add basic support for volume metrics (#667)
- `stackdriver` trace exporter: Move to new interface and pdata (#486)
- `metricstranform` processor: Keep timeseries and points in order after aggregation (#663)
- `k8scluster` receiver: Change `container.spec.name` label to `k8s.container.name` (#681)
- Migrate receiver creator to internal data model (#701)
- Add ec2 support to `resourcedetection` processor (#587)
- Enable timeout, sending queue and retry for SAPM exporter (#707)

### 🧰 Bug fixes 🧰

- `azuremonitor` exporter: Correct HTTP status code success mapping (#588)
- `k8scluster` receiver: Fix owner reference in metadata updates (#649)
- `awsxray` exporter: Fix handling of db system (#697)

### 🚀 New components 🚀

- Skeleton for AWS ECS container metrics receiver (#463)
- `prometheus_exec` receiver (#655)

## v0.7.0

# 🎉 OpenTelemetry Collector Contrib v0.7.0 (Beta) 🎉

The OpenTelemetry Collector Contrib contains everything in the [opentelemetry-collector release](https://github.com/open-telemetry/opentelemetry-collector/releases/tag/v0.7.0) (be sure to check the release notes here as well!). Check out the [Getting Started Guide](https://opentelemetry.io/docs/collector/getting-started/) for deployment and configuration information.

### 🛑 Breaking changes 🛑

- `awsxray` receiver updated to support udp: `tcp_endpoint` config option renamed to `endpoint` (#497)
- TLS config changed for `sapmreceiver` (#488) and `signalfxreceiver` receivers (#488)

### 🚀 New components 🚀

- Exporters
  - `sentry` adds tracing exporter for [Sentry](https://sentry.io/) (#565)
- Extensions
  - `endpoints` observer: adds generic endpoint watcher (#427)
  - `host` observer: looks for listening network endpoints on host (#432)

### 💡 Enhancements 💡

- Update `honeycomb` exporter for v0.8.0 compatibility
- Extend `metricstransform` processor to be able to add a label to an existing metric (#441)
- Update `kubeletstats` metrics according to semantic conventions (#475)
- Updated `awsxray` receiver config to use udp (#497)
- Add `/pods` endpoint support in `kubeletstats` receiver to add extra labels (#569)
- Add metric translation options to `signalfx` exporter (#477, #501, #571, #573)

### 🧰 Bug fixes 🧰

- `azuremonitor` exporter: Mark spanToEnvelope errors as permanent (#500)

## v0.6.0

# 🎉 OpenTelemetry Collector Contrib v0.6.0 (Beta) 🎉

The OpenTelemetry Collector Contrib contains everything in the [opentelemetry-collector release](https://github.com/open-telemetry/opentelemetry-collector/releases/tag/v0.6.0) (be sure to check the release notes here as well!). Check out the [Getting Started Guide](https://opentelemetry.io/docs/collector/getting-started/) for deployment and configuration information.

### 🛑 Breaking changes 🛑

- Removed `jaegarlegacy` (#397) and `zipkinscribe` receivers (#410)
- `kubeletstats` receiver: Renamed `k8s.pod.namespace` pod label to `k8s.namespace.name` and `k8s.container.name` container label to `container.name`

### 🚀 New components 🚀

- Processors
  - `metricstransform` renames/aggregates within individual metrics (#376) and allow changing the data type between int and float (#402)

### 💡 Enhancements 💡

- `awsxray` exporter: Use `peer.service` as segment name when set. (#385)
- `splunk` exporter: Add trace exports support (#359, #399)
- Build and publish Windows MSI (#408) and DEB/RPM Linux packages (#405)

### 🧰 Bug fixes 🧰

- `kubeletstats` receiver:
  - Fixed NPE for newly created pods (#404)
  - Updated to latest change in the ReceiverFactoryOld interface (#401)
  - Fixed logging and self reported metrics (#357)
- `awsxray` exporter: Only convert SQL information for SQL databases. (#379)
- `resourcedetection` processor: Correctly obtain machine-type info from gce metadata (#395)
- `k8scluster` receiver: Fix container resource metrics (#416)

## v0.5.0

Released 01-07-2020

# 🎉 OpenTelemetry Collector Contrib v0.5.0 (Beta) 🎉

The OpenTelemetry Collector Contrib contains everything in the [opentelemetry-collector release](https://github.com/open-telemetry/opentelemetry-collector/releases/tag/v0.5.0) (be sure to check the release notes here as well!). Check out the [Getting Started Guide](https://opentelemetry.io/docs/collector/getting-started/) for deployment and configuration information.

### 🚀 New components 🚀

- Processors
  - `resourcedetection` to automatically detect the resource based on the configured set of detectors (#309)

### 💡 Enhancements 💡

- `kubeletstats` receiver: Support for ServiceAccount authentication (#324)
- `signalfx` exporter and receiver
  - Add SignalFx metric token passthrough and config option (#325)
  - Set default endpoint of `signalfx` receiver to `:9943` (#351)
- `awsxray` exporter: Support aws plugins EC2/ECS/Beanstalk (#343)
- `sapm` exporter and receiver: Add SAPM access token passthrough and config option (#349)
- `k8s` processor: Add metrics support (#358)
- `k8s` observer: Separate annotations from labels in discovered pods (#363)

### 🧰 Bug fixes 🧰

- `honeycomb` exporter: Remove shared use of libhoney from goroutines (#305)

## v0.4.0

Released 17-06-2020

# 🎉 OpenTelemetry Collector Contrib v0.4.0 (Beta) 🎉

The OpenTelemetry Collector Contrib contains everything in the [opentelemetry-collector release](https://github.com/open-telemetry/opentelemetry-collector/releases/tag/v0.4.0) (be sure to check the release notes here as well!). Check out the [Getting Started Guide](https://opentelemetry.io/docs/collector/getting-started/) for deployment and configuration information.

### 🛑 Breaking changes 🛑

  - `signalfx` exporter `url` parameter changed to `ingest_url` (no impact if only using `realm` setting)

### 🚀 New components 🚀

- Receivers
  - `receiver_creator` to create receivers at runtime (#145), add observer support to receiver_creator (#173), add rules support (#207), add dynamic configuration values (#235) 
  - `kubeletstats` receiver (#237) 
  - `prometheus_simple` receiver (#184) 
  - `kubernetes-cluster` receiver (#175) 
  - `redis` receiver (#138)
- Exporters
  - `alibabacloudlogservice` exporter (#259) 
  - `SplunkHEC` metrics exporter (#246)
  - `elastic` APM exporter (#240)
  - `newrelic` exporter (#229) 
- Extensions
  - `k8s` observer (#185) 

### 💡 Enhancements 💡

- `awsxray` exporter
  - Use X-Ray convention of segment name == service name (#282)
  - Tweak xray export to improve rendering of traces and improve parity (#241)
  - Add handling for spans received with nil attributes (#212)
- `honeycomb` exporter
  - Use SendPresampled (#291)
  - Add span attributes as honeycomb event fields (#271)
  - Support resource labels in Honeycomb exporter (#20)
- `k8s` processor
  - Add support of Pod UID extraction to k8sprocessor (#219)
  - Use `k8s.pod.ip` to record resource IP instead of just `ip` (#183)
  - Support same authentication mechanism as other kubernetes components do (#307)
- `sapm` exporter: Add TLS for SAPM and SignalFx receiver (#215)
- `signalfx` exporter
  - Add metric metadata syncer to SignalFx exporter (#231)
  - Add TLS for SAPM and SignalFx receiver (#215)
- `stackdriver` exporter: Add support for resource mapping in config (#163)

### 🧰 Bug fixes 🧰

- `awsxray` exporter: Wrap bad request errors for proper handling by retry queue (#205)
- `lightstep` exporter: Ensure Lightstep exporter doesnt crash on nil node (#250)
- `sapm` exporter: Do not break Jaeger traces before sending downstream (#193)
- `k8s` processor: Ensure Jaeger spans work in passthrough mode (262)

## 🧩 Components 🧩

### Receivers

| Traces | Metrics |
|:-------:|:-------:|
| Jaeger Legacy | Carbon |
| SAPM (SignalFx APM) | Collectd | 
| Zipkin Scribe | K8s Cluster |
| | Redis |
| |  SignalFx | 
| | Simple Prometheus |
| | Wavefront |

### Processors

- K8s

### Exporters

| Commercial | Community |
|:------------:|:-----------:|
| Alibaba Cloud Log Service | Carbon |
| AWS X-ray | Elastic |
| Azure Monitor | Jaeger Thrift |
| Honeycomb | Kinesis |
| Lightstep |
| New Relic |
| SAPM (SignalFx APM) | 
| SignalFx (Metrics) |
| Splunk HEC |
| Stackdriver (Google) |

### Extensions

- Observer
  - K8s

## v0.3.0 Beta

Released 2020-03-30

### Breaking changes

-  Make prometheus receiver config loading strict. #697 
Prometheus receiver will now fail fast if the config contains unused keys in it.

### Changes and fixes

- Enable best effort serve by default of Prometheus Exporter (https://github.com/orijtech/prometheus-go-metrics-exporter/pull/6)
- Fix null pointer exception in the logging exporter #743 
- Remove unnecessary condition to have at least one processor #744 
- Updated Honeycomb exported to `honeycombio/opentelemetry-exporter-go v0.3.1`

### Features

Receivers / Exporters:

* AWS X-Ray
* Carbon
* CollectD
* Honeycomb
* Jaeger
* Kinesis
* LightStep
* OpenCensus
* OpenTelemetry
* SAPM
* SignalFx
* Stackdriver
* Wavefront
* Zipkin
* Zipkin Scribe


Processors:

* Attributes
* Batch
* Memory Limiter
* Queued Retry
* Resource
* Sampling
* Span
* Kubernetes

Extensions:

* Health Check
* Performance Profiler
* zPages


## v0.2.8

Released 2020-03-25

Alpha v0.2.8 of OpenTelemetry Collector Contrib.

- Implemented OTLP receiver and exporter.
- Added ability to pass config to the service programmatically (useful for custom builds).
- Improved own metrics / observability.


## v0.2.7

Released 2020-03-17

### Self-Observability
- New command-line switch to control legacy and new metrics. Users are encouraged
to experiment and migrate to the new metrics.
- Improved error handling on shutdown.


### Processors
- Fixed passthrough mode k8sprocessor.
- Added `HASH` action to attribute processor.

### Receivers and Exporters
- Added Honeycomb exporter.
- Added LightStep exporter.
- Added regular expression for Carbon receiver, allowing the metric name to be broken into proper label keys and values.
- Updated Stackdriver exporter to use a new batch API.


## v0.2.6 Alpha

Released 2020-02-18

### Self-Observability
- Updated metrics prefix to `otelcol` and expose command line argument to modify the prefix value.
- Batch dropped span now emits zero when no spans are dropped.

### Processors
- Extended Span processor to have include/exclude span logic.
- Ability to choose strict or regexp matching for include/exclude filters.

### Receivers and Exporters
- Added Carbon receiver and exporter.
- Added Wavefront receiver.


## v0.0.5 Alpha

Released 2020-01-30

- Regexp-based filtering of span names.
- Ability to extract attributes from span names and rename span.
- File exporter for debugging.
- Span processor is now enabled by default.

## v0.0.1 Alpha

Released 2020-01-11

First release of OpenTelemetry Collector Contrib.


[v0.3.0]: https://github.com/open-telemetry/opentelemetry-collector-contrib/compare/v0.2.8...v0.3.0
[v0.2.8]: https://github.com/open-telemetry/opentelemetry-collector-contrib/compare/v0.2.7...v0.2.8
[v0.2.7]: https://github.com/open-telemetry/opentelemetry-collector-contrib/compare/v0.2.6...v0.2.7
[v0.2.6]: https://github.com/open-telemetry/opentelemetry-collector-contrib/compare/v0.0.5...v0.2.6
[v0.0.5]: https://github.com/open-telemetry/opentelemetry-collector-contrib/compare/v0.0.1...v0.0.5
[v0.0.1]: https://github.com/open-telemetry/opentelemetry-collector-contrib/tree/v0.0.1<|MERGE_RESOLUTION|>--- conflicted
+++ resolved
@@ -4,12 +4,9 @@
 
 ### 💡 Enhancements 💡
 
-<<<<<<< HEAD
-- `datadogexporter`: Add `metrics::summaries::mode` to specify export mode for summaries (#8846)
-=======
 - `cmd/mdatagen`: Add resource attributes definition to metadata.yaml and move `pdata.Metrics` creation to the
   generated code (#5270) 
->>>>>>> 7692d057
+- `datadogexporter`: Add `metrics::summaries::mode` to specify export mode for summaries (#8846)
 
 ### 🛑 Breaking changes 🛑
 
