--- conflicted
+++ resolved
@@ -30,11 +30,8 @@
 - `mysqlreceiver`: Fix attribute values mismatch with its definition (#9688)
 - `opencensusreceiver`: Do not report fatal error if err is server closed (#9559).
 - `sqlserverreceiver`: Fix the receiver to have integer types on metrics where applicable (#9601)
-<<<<<<< HEAD
+- `prometheusreceiver`: Fix the memory issue introduced in the 0.49.0 release (#9718)
 - `groupbyattrsprocessor`: copied aggregationtemporality when grouping metrics. (#9087)
-=======
-- `prometheusreceiver`: Fix the memory issue introduced in the 0.49.0 release (#9718)
->>>>>>> 99d2204f
 
 ## v0.50.0
 
