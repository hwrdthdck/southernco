# Changelog

## Unreleased

### 🛑 Breaking changes 🛑

- `datadogexporter`: Replace HistogramMode defined as string with enum.
- `pkg/translator/signalfx`: Change signalfx translator to expose To/From translator structs. (#9740)

### 🚩 Deprecations 🚩

- `exporter/azuremonitor`: Deprecate use of LogRecord.Name as the log envelope category name. There is no replacement.

### 🚀 New components 🚀

- `schemaprocessor`: Starting the initial work to allow from translating from semantic convention to another (#8371)
- `saphanareceiver`: Added implementation of SAP HANA Metric Receiver (#8827)

### 💡 Enhancements 💡

- `cmd/mdatagen`: Replace enum attributes values with typed constants (#9683)
- `k8sclusterreceiver`: Validate that k8s API supports a resource before setting up a watcher for it (#9523)
- `internal/stanza`: Add support for `remove` operator (#9524)
- `k8sattributesprocessor`: Support regex capture groups in tag_name (#9525)
- `transformprocessor`: Add new `truncation` function to allow truncating string values in maps such as `attributes` or `resource.attributes` (#9546)

### 🧰 Bug fixes 🧰

- `k8sclusterreceiver`: Fix the receiver to work with 1.19 and 1.20 k8s API versions (#9523)
- `azuremonitorexporter`: Fix log exporter bug related to incorrectly mapping SpanId (#9579)
- `mysqlreceiver`: Fix attribute values mismatch with its definition (#9688)
- `opencensusreceiver`: Do not report fatal error if err is server closed (#9559).
- `sqlserverreceiver`: Fix the receiver to have integer types on metrics where applicable (#9601)
- `prometheusreceiver`: Fix the memory issue introduced in the 0.49.0 release (#9718)
- `couchdbreceiver`: Fix issue where the receiver would not respect custom metric settings (#9598)
- `nginxreceiver`: Include nginxreceiver in components (#9572)
<<<<<<< HEAD
- `examples/demo`: fix baggage not work in trace demo app. (#9418)
=======
- `pkg/translator/prometheusremotewrite`: Fix data race when used with other exporters (#9736)
>>>>>>> 910f9c40

## v0.50.0

### 🛑 Breaking changes 🛑

- `stackdriverexporter`: Remove the stackdriver exporter in favor of the identical googlecloud exporter (#9274)
- `filelog`, `journald`, `syslog`, `tcplog`, `udplog`: Remove `preserve_to` field from sub-parsers (#9331)
- `kafkametricsreceiver`: instrumentation name updated from `otelcol/kafkametrics` to `otelcol/kafkametricsreceiver` (#9406)
- `kubeletstatsreceiver`: instrumentation name updated from `kubeletstats` to `otelcol/kubeletstatsreceiver` (#9400)
- `datadogexporter`: Remove `GetHostTags` method from `TagsConfig` struct (#9423)
- `googlecloudexporter`: Graduate the `exporter.googlecloud.OTLPDirect` feature-gate to Beta.  This includes changes to the configuration structure, and many changes to default behavior. (#9471)

### 🚩 Deprecations 🚩

- `cumulativetodeltaprocessor`: Deprecated `metrics` configuration option in favor of `include` and `exclude` (#8952)
- `datadogexporter`: Deprecate `metrics::report_quantiles` in favor of `metrics::summaries::mode` (#8846)

### 🚀 New components 🚀

- `iisreceiver`: Add implementation of IIS Metric Receiver (#8832)
- `sqlserverreceiver`: Add implementation of SQL Server Metric Receiver (#8398)
- `activedirectorydsreceiver`: Add implementation of Active Directory Domain Services metric receiver (#9359)

### 💡 Enhancements 💡

- `pkg/translator/prometheusremotewrite`: Allow to disable sanitize metric labels (#8270)
- `basicauthextension`: Implement `configauth.ClientAuthenticator` so that the extension can also be used as HTTP client basic authenticator.(#8847)
- `azuremonitorexporter`, `lokiexporter`, `observiqexporter`: Update timestamp processing logic (#9130)
- `cumulativetodeltaprocessor`: add new include/exclude configuration options with regex support (#8952)
- `datadogexporter`: Update deprecation messages to reflect new deprecation plan (#9422)
- `cmd/mdatagen`: Update generated functions to have simple parse function to handle string parsing consistently and limit code duplication across receivers (#7574)
- `attributesprocessor`: Support filter by severity (#9132)
- `transformprocessor`: Add transformation of logs (#9368)
- `datadogexporter`: Add `metrics::summaries::mode` to specify export mode for summaries (#8846)
- `prometheusreceiver`: Add resource attributes for kubernetes resource discovery labels (#9416)

### 🧰 Bug fixes 🧰

- `fluentforwardreceiver`: Release port on shutdown (#9111)
- `prometheusexporter`: Prometheus fails to generate logs when prometheus exporter produced a check exception occurs. (#8949)
- `resourcedetectionprocessor`: Wire docker detector (#9372)
- `kafkametricsreceiver`: The kafkametricsreceiver was changed to connect to kafka during scrape, rather than startup. If kafka is unavailable the receiver will attempt to connect during subsequent scrapes until succcessful (#8817).
- `datadogexporter`: Update Kubernetes example manifest to new executable name. (#9425).
- `riakreceiver`: Fix issue where user configured metric settings were ignored. (#9561)
- `sqlserverreceiver`: Update `sqlserver.transaction_log.growth.count` and `sqlserver.transaction_log.shrink.count` to be monotonic sums. (#9522)

## v0.49.0

### ⚠️ Warning  ⚠️

This release contains an issue in
[Prometheus receiver](https://github.com/open-telemetry/opentelemetry-collector-contrib/tree/main/receiver/prometheusreceiver)
causing 30% memory consumption increase when there is a lot of target churn. The issue is currently being 
investigated and will be fixed in one of the new releases. More details:
https://github.com/open-telemetry/opentelemetry-collector-contrib/issues/9278.

### 🛑 Breaking changes 🛑

- `filelogreceiver`, `journaldreceiver`, `syslogreceiver`, `tcplogreceiver`, `udplogreceiver`:
  - Updated data model to align with stable logs data model, which includes various breaking changes. (#9139, #8835)
    - A detailed [Upgrade Guide](https://github.com/open-telemetry/opentelemetry-log-collection/releases/tag/v0.28.0) is available in the log-collection v0.29.0 release notes.
- `datadogexporter`: Remove `OnlyMetadata` method from `Config` struct (#8980)
- `datadogexporter`: Remove `GetCensoredKey` method from `APIConfig` struct (#8980)
- `mongodbatlasreceiver`: Updated to uses newer metric builder which changed some metric and resource attributes (#9093)
- `dynatraceexporter`: Make `serialization` package `/internal` (#9097)
- `attributesprocessor`: Remove log names from filters (#9131)
- `k8sclusterreceiver`: The `receiver.k8sclusterreceiver.reportCpuMetricsAsDouble` feature gate is now enabled by default (#9367)
  - Users may have to update monitoring for a few Kubernetes cpu metrics, for 
    more details see [feature-gate-configurations](https://github.com/open-telemetry/opentelemetry-collector-contrib/tree/main/receiver/k8sclusterreceiver#feature-gate-configurations).

### 🚩 Deprecations 🚩

- `datadogexporter`: Deprecate `service` setting in favor of `service.name` semantic convention (#8784)
- `datadogexporter`: Deprecate `version` setting in favor of `service.version` semantic convention (#8784)
- `datadogexporter`: Deprecate `env` setting in favor of `deployment.environment` semantic convention (#9017)
- `datadogexporter`: Deprecate `GetHostTags` method from `TagsConfig` struct (#8975)
- `datadogexporter`: Deprecate `tags` setting in favor of `host_metadata::tags` (#9100)
- `datadogexporter`: Deprecate `send_metadata` setting in favor of `host_metadata::enabled` (#9100)
- `datadogexporter`: Deprecate `use_resource_metadata` setting in favor of `host_metadata::hostname_source` (#9100)
- `prometheusexecreceiver`: Deprecate prom_exec receiver (#9058)
- `fluentbitextension`: Deprecate Fluentbit extension (#9062)

### 🚀 New components 🚀

- `riakreceiver`: Riak Metric Receiver (#8548)

### 💡 Enhancements 💡
- `splunkhecexporter`: Add support for batching traces (#8995)
- `hostmetricsreceiver`: Migrate Processes scraper to the Metrics builder (#8855)
- `tanzuobservabilityexporter`: Use resourcetotelemetry helper (#8338)
- Add `make crosslink` target to ensure replace statements are included in `go.mod` for all transitive dependencies within repository (#8822)
- `filestorageextension`: Change bbolt DB settings for better performance (#9004)
- `jaegerremotesamplingextension`: Add local and remote sampling stores (#8818)
- `attributesprocessor`: Add support to filter on log body (#8996)
- `prometheusremotewriteexporter`: Translate resource attributes to the target info metric (#8493)
- `prometheusexporter`: Add `job` and `instance` labels to metrics so they can be scraped with `honor_labels: true` (#9115)
- `podmanreceiver`: Add API timeout configuration option (#9014)
- `cmd/mdatagen`: Add `sem_conv_version` field to metadata.yaml that is used to set metrics SchemaURL (#9010)
- `splunkheceporter`: Add an option to disable log or profiling data (#9065)
- `windowsperfcountersreceiver`: Move code into separate package for use in other windowsperfcounter receivers (#9108)
- `datadogexporter`: Add `host_metadata` configuration section to configure host metadata export (#9100)
- `cmd/mdatagen`: Update documentation generated for attributes to list enumerated values and show the "value" that will be visible on metrics when it is different from the attribute key in metadata.yaml (#8983)
- `routingprocessor`: add option to drop resource attribute used for routing (#8990)

### 🧰 Bug fixes 🧰

- `filestorageextension`: use correct bbolt options for compaction (#9134)
- `hostmetricsreceiver`: Use cpu times for time delta in cpu.utilization calculation (#8857)
- `dynatraceexporter`: Remove overly verbose stacktrace from certain logs (#8989)
- `googlecloudexporter`: fix the `exporter.googlecloud.OTLPDirect` fature-gate, which was not applied when the flag was provided (#9116)
- `signalfxexporter`: Fix bug to enable timeouts for correlating traces and metrics (#9101)
- `windowsperfcountersreceiver`: fix exported values being integers instead of doubles (#9138)
- `prometheusreceiver`: Fix issues with relabelling the `job` and `instance` labels. (#8780)
- `dynatraceexporter`: Continue processing data points after a serialization error. (#9330)

## v0.48.0

### 💡 Enhancements 💡

- `k8seventsreceiver`: Add Api_version and resource_version (#8539)
- `datadogexporter`: Add `metrics::sums::cumulative_monotonic_mode` to specify export mode for cumulative monotonic sums (#8490)
- `dynatraceexporter`: add multi-instance deployment note to README.md (#8848)
- `resourcedetectionprocessor`: Add attribute allowlist (#8547)
- `datadogexporter`:  Metrics payload data and Sketches payload data will be logged if collector is started in debug mode (#8929)
- `cmd/mdatagen`: Add resource attributes definition to metadata.yaml and move `pdata.Metrics` creation to the
  generated code (#8555)

### 🛑 Breaking changes 🛑

- `windowsperfcountersreceiver`: Added metrics configuration (#8376)
- `lokiexporter`: Remove deprecated LogRecord.name field (#8951)
- `splunkhecexporter`: Remove deprecated LogRecord.name field (#8951)

### 🚩 Deprecations 🚩

- `datadogexporter`: Deprecate `OnlyMetadata` method from `Config` struct (#8359)
- `datadogexporter`: Deprecate `GetCensoredKey` method from `APIConfig` struct (#8830)
- `datadogexporter`: Deprecate `metrics::send_monotonic_counter` in favor of `metrics::sums::cumulative_monotonic_mode` (#8490)

### 🚀 New components 🚀

- `sigv4authextension`: Enable component (#8518)

## v0.47.0

### 💡 Enhancements 💡

- `googlecloudexporter`: Add Validate method in config (#8559)
- `attributesprocessor`: Add convert action (#7930)
- `attributesprocessor`: Add metric support (#8111)
- `prometheusremotewriteexporter`: Write-Ahead Log support enabled (#7304)
- `hostreceiver/filesystemscraper`: Add filesystem utilization (#8027)
- `hostreceiver/pagingscraper`: Add paging.utilization (#6221)
- `googlecloudexporter`: [Alpha] Translate metrics directly from OTLP to gcm using the `exporter.googlecloud.OTLPDirect` feature-gate (#7177)
- `simpleprometheusreceiver`: Add support for static labels (#7908)
- `spanmetricsprocessor`: Dropping the condition to replace _ with key_ as __ label is reserved and _ is not (#8057)
- `podmanreceiver`: Add container.runtime attribute to container metrics (#8262)
- `dockerstatsreceiver`: Add container.runtime attribute to container metrics (#8261)
- `tanzuobservabilityexporter`: instrumentation Library and Dropped Counts to Span Tags (#8120)
- `clickhouseexporter`: Implement consume log logic. (#9705)
- `influxdbexporter`: Add support for cumulative, non-monotonic metrics. (#8348)
- `oauth2clientauthextension`: Add support for EndpointParams (#7307)
- Add `NewMetricData` function to `MetricsBuilder` to consistently set instrumentation library name (#8255)
- `googlecloudpubsubreceiver` Added implementation of Google Cloud Pubsub receiver. (#8391)
- `googlecloudpubsubexporter` Added implementation of Google Cloud Pubsub exporter. (#8391)
- `coralogixexporter` Allow exporter timeout to be configured (#7957)
- `prometheusremotewriteexporter` support adding trace id and span id attached to exemplars (#8380)
- `influxdbexporter`: accept histogram metric missing infinity bucket. (#8462)
- `skywalkingreceiver`: Added implementation of Skywalking receiver. (#8549)
- `prometheusreceiver`: Fix staleness bug for histograms and summaries (#8561)

### 🛑 Breaking changes 🛑

- `mongodbatlasreceiver`: rename mislabeled attribute `memory_state` to correct `disk_status` on partition disk metrics (#7747)
- `mongodbatlasreceiver`: Correctly set initial lookback for querying mongodb atlas api (#8246)
- `nginxreceiver`: instrumentation name updated from `otelcol/nginx` to `otelcol/nginxreceiver` (#8255)
- `postgresqlreceiver`: instrumentation name updated from `otelcol/postgresql` to `otelcol/postgresqlreceiver` (#8255)
- `redisreceiver`: instrumentation name updated from `otelcol/redis` to `otelcol/redisreceiver` (#8255)
- `apachereceiver`: instrumentation name updated from `otelcol/apache` to `otelcol/apachereceiver` ()
- `couchdbreceiver`: instrumentation name updated from `otelcol/couchdb` to `otelcol/couchdbreceiver` (#8366)
- `prometheusreceiver` Change resource attributes on metrics: `instance` -> `service.instance.id`, `host.name` -> `net.host.name`,  `port` -> `net.host.port`, `scheme` -> `http.scheme`, `job` removed (#8266)
- `prometheusremotewriteexporter` Use `service.*` resource attributes instead of `job` and `instance` resource attributes when adding job and instance labels to metrics (#8266)
- `mysqlreceiver`: instrumentation name updated from `otel/mysql` to `otelcol/mysqlreceiver` (#8387)
- `zookeeperreceiver`: instrumentation name updated from `otelcol/zookeeper` to `otelcol/zookeeperreceiver` (#8389)
- `coralogixexporter`: Create dynamic subsystem name (#7957)
  - Deprecate configuration changed. Dynamic subsystem name from traces service name property.
- `rabbitmqreceiver`: instrumentation name updated from `otelcol/rabbitmq` to `otelcol/rabbitmqreceiver` (#8400)

### 🧰 Bug fixes 🧰

- `zipkinexporter`: Set "error" tag value when status is set to error (#8187)
- `prometheusremotewriteexporter`: Correctly handle metric labels which collide after sanitization (#8378)
- `prometheusremotewriteexporter`: Drop labels when exemplar attributes exceed the max number of characters (#8379)
- `k8sclusterreceiver`: Add support to enable k8s node and container cpu metrics to be reported as double values (#8245)
  - Use "--feature-gates=receiver.k8sclusterreceiver.reportCpuMetricsAsDouble" to enable reporting node and container
    cpu metrics as a double values.
- `tanzuobservabilityexporter`: Fix a typo in Instrumentation Library name and version tags (#8384)
- `logreceivers`: Fix an issue where receiver would sometimes fail to build using Go 1.18 (#8521)
- `awsxrayreceiver`: Add defaults for optional stack frame parameters (#8790)

### 🚩 Deprecations 🚩

- `datadogexporter`: Deprecate automatic environment variable detection (#8397)

### 🚀 New components 🚀
- `sigv4authextension`: New Component: Sigv4 Authenticator Extension (#8263)

## v0.46.0

### 💡 Enhancements 💡

- `internal/stanza`: Export metrics from Stanza receivers (#8025)
- `hostreceiver/pagingscraper`: Migrate the scraper to the mdatagen metrics builder (#7139)
- Do not drop zero trace/span id spans in the jaeger conversion (#7946)
- Upgrade to use semantic conventions 1.6.1 (#7926)
- `dynatraceexporter`: Validate QueueSettings and perform config validation in Validate() instead (#8020)
- `sapmexporter`: Add validation for `sending_queue` setting (#8023)
- `signalfxexporter`: Add validation for `sending_queue` setting (#8026)
- `internal/stanza`: Add support for arbitrary attribute types (#8081)
- `resourcedetectionprocessor`: Add confighttp.HTTPClientSettings To Resource Detection Config Fixes (#7397)
- `hostmetricsreceiver`: Add cpu.utilization metrics to cpu scrapper (#7130)
- `honeycombexporter`: Add validation for `sending_queue` setting (#8113)
- `routingprocessor`: Expand error handling on failure to build exporters (#8125)
- `skywalkingreceiver`: Add new skywalking receiver component folder and structure (#8107)
- `groupbyattrsprocesor`: Allow empty keys, which allows to use the processor for compaction (#7793)
- `datadogexporter`: Add rbac to example k8s manifest file (#8186)
- `splunkhecexporter`: Add validation for `sending_queue` setting (#8256)

### 🛑 Breaking changes 🛑

- Remove deprecated functions from jaeger translator (#8032)
- `internal/stanza`: Remove `write_to` setting from input operators (#8081)
- `mongodbatlasreceiver`: rename `mongodb.atlas.*` attributes to `mongodb_atlas.*` adhering to naming guidelines. Adding 3 new attributes (#7960)

### 🧰 Bug fixes 🧰

- `prometheusreceiver`: Fix segfault that can occur after receiving stale metrics (#8056)
- `filelogreceiver`: Fix issue where logs could occasionally be duplicated (#8123)
- `prometheusremotewriteexporter`: Fix empty non-string resource attributes (#8116)

### 🚀 New components 🚀

## v0.45.1

### 💡 Enhancements 💡

- `sumologicexporter`: Move validation to Config (#7936)
- `elasticsearchexporter`: Fix crash with batch processor (#7953).
- `splunkhecexporter`: Batch metrics payloads (#7760)
- `tanzuobservabilityexporter`: Add internal SDK metric tag (#7826)
- `hostreceiver/processscraper`: Migrate the scraper to the mdatagen metrics builder (#7287)

### 🧰 Bug fixes 🧰

- `awsprometheusremotewriteexporter`: fix dependencies issue (#7963)

### 🚀 New components 🚀

- `awsfirehose` receiver: Add AWS Kinesis Data Firehose Receiver (#7918)

## v0.45.0

### 💡 Enhancements 💡

- `hostreceiver/filesystemscraper`: Migrate the scraper to the mdatagen metrics builder (#7772)
- `hostreceiver/memoryscraper`: Migrate the scraper to the mdatagen metrics builder (#7312)
- `lokiexporter`: Use record attributes as log labels (#7569)
- `routingprocessor`: Do not err on failure to build exporters (#7423)
- `apachereceiver`: Update to mdatagen v2 (#7573)
- `datadogexporter`: Don't send host metadata if hostname is empty (#7426)
- `datadogexporter`: Add insecure_skip_verify flag to configuration (#7422)
- `coralogixexporter`: Update readme (#7785)
- `awscloudwatchlogsexporter`: Remove name from aws cloudwatch logs exporter (#7554)
- `tanzuobservabilityexporter`: Update OTel Collector's Exporter to match WF Proxy Handling of source (#7929)
- `hostreceiver/memoryscraper`: Add memory.utilization (#6221)
- `awskinesisexporter`: Add Queue Config Validation AWS Kinesis Exporter (#7835)
- `elasticsearchexporter`: Remove usage of deprecated LogRecord.Name field (#7829).
- `loadbalancingexporter`: Allow non-exist hostname on startup (#7935)
- `datadogexporter`: Use exact sum, count and average on Datadog distributions (#7830)
- `storage/filestorage`: add optional compaction to filestorage (#7768)
- `tanzuobservabilityexporter`: Add attributes from the Resource to the resulting WF metric tags & set `source` value in WF metric (#8101)

### 🛑 Breaking changes 🛑

- Use go mod compat, drops support for reproducibility with go 1.16 (#7915)
- `apachereceiver`: Update instrumentation library name from `otel/apache` to `otelcol/apache` (#7754)
- `pkg/translator/prometheusremotewrite`: Cleanup prw translator public functions (#7776)
- `prometheusreceiver`: The OpenCensus-based metric conversion pipeline has
  been removed.
  - The `receiver.prometheus.OTLPDirect` feature gate has been removed as
    the direct pipeline is the only remaining pipeline.
- `translator/jaeger`: Cleanup jaeger translator function names (#7775)
  - Deprecate old funcs with Internal word.
- `mysqlreceiver`: Update data model and names for several metrics (#7924)
  - Change all metrics to Int values
  - Remove `mysql.buffer_pool_pages`. Replace with:
    - `mysql.buffer_pool.pages`
    - `mysql.buffer_pool.data_pages`
    - `mysql.buffer_pool.page_flushes`
  - Remove `mysql.buffer_pool_size`. Replace with:
    - `mysql.buffer_pool.limit`
    - `mysql.buffer_pool.usage`
  - Rename `mysql.buffer_pool_operations` to `mysql.buffer_pool.operations`

### 🚩 Deprecations 🚩

- Deprecated log_names setting from filter processor. (#7552)

### 🧰 Bug fixes 🧰

 - `tailsamplingprocessor`: "And" policy only works as a sub policy under a composite policy (#7590)
 - `prometheusreceiver`: Correctly map description and units when converting
  Prometheus metadata directly to pdata. (#7748)
 - `sumologicexporter`: fix exporter panics on malformed histogram (#7548)
- `awsecscontainermetrics`: CPU Reserved is now 1024/vCPU for ECS Container Insights (#6734)

### 🚀 New components 🚀

- `clickhouse` exporter: Add ClickHouse Exporter (#6907)
- `pkg/translator/signalfx`: Extract signalfx to metrics conversion in a separate package (#7778)
  - Extract FromMetrics to SignalFx translator package (#7823)

## v0.44.0

### 💡 Enhancements 💡

- `kafkaexporter`: Add compression and flush max messages options.
- `dynatraceexporter`: Write error logs using plugin logger (#7360)
- `dynatraceexporter`: Fix docs for TLS settings (#7568)
- `tanzuobservabilityexporter`: Turn on metrics exporter (#7281)
- `attributesprocessor` `resourceprocessor`: Add `from_context` value source
- `resourcedetectionprocessor`: check cluster config to verify resource is on aws for eks resources (#7186)
- `awscloudwatchlogsexporter`: enable awscloudwatchlogsexporter which accepts and exports log data (#7297)
- `translator/prometheusremotewrite`: add a new module to help translate data from OTLP to Prometheus Remote Write (#7240)
- `azuremonitorexporter`: In addition to traces, export logs to Azure Application Insights (#7403)
- `jmxreceiver`: Added `additional_jars` configuration option to launch JMX Metric Gatherer JAR with extended `CLASSPATH` (#7378)
- `awscontainerinsightreceiver`: add full pod name when configured to AWS Container Insights Receiver (#7415)
- `hostreceiver/loadscraper`: Migrate the scraper to the mdatagen metrics builder (#7288)
- `awsecscontainermetricsreceiver`: Rename attributes to follow semantic conventions (#7425)
- `datadogexporter`: Always map conventional attributes to tags (#7185)
- `mysqlreceiver`: Add golden files for integration test (#7303)
- `nginxreceiver`: Standardize integration test (#7515)
- `mysqlreceiver`: Update to use mdatagen v2 (#7507)
- `postgresqlreceiver`: Add integration tests (#7501)
- `apachereceiver`: Add integration test (#7517)
- `mysqlreceiver`: Use scrapererror to report errors (#7513)
- `postgresreceiver`: Update to mdatagen v2 (#7503)
- `nginxreceiver`: Update to mdatagen v2 (#7549)
- `datadogexporter`: Fix traces exporter's initialization log (#7564)
- `tailsamplingprocessor`: Add And sampling policy (#6910)
- `coralogixexporter`: Add Coralogix Exporter (#7383)
- `prometheusexecreceiver`: Add default value for `scrape_timeout` option (#7587)

### 🛑 Breaking changes 🛑

- `resourcedetectionprocessor`: Update `os.type` attribute values according to semantic conventions (#7544)
- `awsprometheusremotewriteexporter`: Deprecation notice; may be removed after v0.49.0
  - Switch to using the `prometheusremotewriteexporter` + `sigv4authextension` instead

### 🧰 Bug fixes 🧰

- `resourcedetectionprocessor`: fix `meta` allow list excluding keys with nil values (#7424)
- `postgresqlreceiver`: Fix issue where empty metrics could be returned after failed connection (#7502)
- `resourcetotelemetry`: Ensure resource attributes are added to summary
  and exponential histogram data points. (#7523)

### 🚩 Deprecations 🚩

- Deprecated otel_to_hec_fields.name setting from splunkhec exporter. (#7560)

## v0.43.0

### 💡 Enhancements 💡

- `coralogixexporter`: First implementation of Coralogix Exporter (#6816)
- `cloudfoundryreceiver`: Enable Cloud Foundry client (#7060)
- `elasticsearchexporter`: add elasticsearchexporter to the components exporter list (#6002)
- `elasticsearchreceiver`: Add metric metadata (#6892)
- `elasticsearchreceiver`: Use same metrics as JMX receiver for JVM metrics (#7160)
- `elasticsearchreceiver`: Implement scraping logic (#7174)
- `datadogexporter`: Add http.status_code tag to trace stats (#6889)
- `datadogexporter`: Add configuration option to use OTel span name into the Datatog resource name (#6611)
- `mongodbreceiver`: Add initial client code to the component (#7125)
- `tanzuobservabilityexporter`: Support delta histograms (#6897)
- `awscloudwatchlogsexporter`: Use cwlogs package to export logs (#7152)
- `mysqlreceiver`: Add the receiver to available components (#7078)
- `tanzuobservabilityexporter`: Documentation for the memory_limiter configuration (#7164)
- `dynatraceexporter`: Do not shut down exporter when metrics ingest module is temporarily unavailable (#7161)
- `mongodbreceiver`: Add metric metadata (#7163)
- `mongodbreceiver`: Add metric scraping (#7175)
- `postgresqlreceiver`: add the receiver to available components (#7079)
- `rabbitmqreceiver`: Add scraper logic (#7299)
- `tanzuobservability exporter`: Support summary metrics (#7121)
- `mongodbatlasreceiver`: Add retry and backoff to HTTP client (#6943)
- Use Jaeger gRPC instead of Thrift in the docker-compose example (#7243)
- `tanzuobservabilityexporter`: Support exponential histograms (#7127)
- `receiver_creator`: Log added and removed endpoint env structs (#7248)
- `prometheusreceiver`: Use the OTLP data conversion path by default. (#7282)
  - Use `--feature-gates=-receiver.prometheus.OTLPDirect` to re-enable the
    OpenCensus conversion path.
- `extension/observers`: Correctly set image and tag on container endpoints (#7279)
- `tanzuobservabilityexporter`: Document how to enable memory_limiter (#7286)
- `hostreceiver/networkscraper`: Migrate the scraper to the mdatagen metrics builder (#7048)
- `hostmetricsreceiver`: Add MuteProcessNameError config flag to mute specific error reading process executable (#7176)
- `scrapertest`: Improve comparison logic (#7305)
- `hostmetricsreceiver`: add `cpu_average` option for load scraper to report the average cpu load (#6999)
- `scrapertest`: Add comparison option to ignore specific attributes (#6519)
- `tracegen`: Add option to pass in custom headers to export calls via command line (#7308)
- `tracegen`: Provide official container images (#7179)
- `scrapertest`: Add comparison function for pdata.Metrics (#7400)
- `prometheusremotewriteexporter` : Dropping the condition to replace _ with key_ as __ label is reserved and _ is not (#7112)

### 🛑 Breaking changes 🛑

- `tanzuobservabilityexporter`: Remove status.code
- `tanzuobservabilityexporter`: Use semantic conventions for status.message (#7126)
- `k8sattributesprocessor`: Move `kube` and `observability` packages to `internal` folder (#7159)
- `k8sattributesprocessor`: Unexport processor `Option`s (#7311)
- `zookeeperreceiver`: Refactored metrics to have correct units, types, and combined some metrics via attributes. (#7280)
- `prometheusremotewriteexporter`: `PRWExporter` struct and `NewPRWExporter()`
  function are now unexported. (#TBD)
- `newrelicexporter` marked as deprecated (#7284)

### 🚀 New components 🚀

- `rabbitmqreceiver`: Establish codebase for RabbitMQ metrics receiver (#7239)
- Add `basicauth` extension (#7167)
- `k8seventsreceiver`: Implement core logic (#6885)

### 🧰 Bug fixes 🧰

- `k8sattributeprocessor`: Parse IP out of net.Addr to correctly tag k8s.pod.ip (#7077)
- `k8sattributeprocessor`: Process IP correctly for net.Addr instances that are not typed (#7133)
- `mdatagen`: Fix validation of `enabled` field in metadata.yaml (#7166)
- `elasticsearch`: Fix timestamp for each metric being startup time (#7255)
- `prometheusremotewriteexporter`: Fix index out of range panic caused by expiring metrics (#7149)
- `resourcedetection`: Log the error when checking for ec2metadata availability (#7296)

## v0.42.0

### 💡 Enhancements 💡

- `couchbasereceiver`: Add couchbase client (#7122)
- `couchdbreceiver`: Add couchdb scraper (#7131)
- `couchdbreceiver`: Add couchdb client (#6880)
- `elasticsearchreceiver`: Implement scraper client (#7019)
- `couchdbreceiver`: Add metadata metrics (#6878)
- `prometheusremotewriteexporter`: Handling Staleness flag from OTLP (#6679)
- `prometheusexporter`: Handling Staleness flag from OTLP (#6805)
- `prometheusreceiver`: Set OTLP no-data-present flag for stale scraped metrics. (#7043)
- `mysqlreceiver`: Add Integration test (#6916)
- `datadogexporter`: Add compatibility with ECS Fargate semantic conventions (#6670)
- `k8s_observer`: discover k8s.node endpoints (#6820)
- `redisreceiver`: Add missing description fields to keyspace metrics (#6940)
- `redisreceiver`: Set start timestamp uniformly for gauge and sum metrics (#6941)
- `kafkaexporter`: Allow controlling Kafka acknowledgment behaviour  (#6301)
- `lokiexporter`: Log the first part of the http body on failed pushes to loki (#6946)
- `resourcedetectionprocessor`: add the [consul](https://www.consul.io/) detector (#6382)
- `awsemfexporter`: refactor cw_client logic into separate `cwlogs` package (#7072)
- `prometheusexporter`: Dropping the condition to replace _ with key_ as __ label is reserved and _ is not (#7506)

### 🛑 Breaking changes 🛑

- `memcachedreceiver`: Update metric names (#6594)
- `memcachedreceiver`: Fix some metric units and value types (#6895)
- `sapm` receiver: Use Jaeger status values instead of OpenCensus (#6682)
- `jaeger` receiver/exporter: Parse/set Jaeger status with OTel spec values (#6682)
- `awsecscontainermetricsreceiver`: remove tag from `container.image.name` (#6436)
- `k8sclusterreceiver`: remove tag from `container.image.name` (#6436)

### 🚀 New components 🚀

- `ecs_task_observer`: Discover running containers in AWS ECS tasks (#6894)
- `mongodbreceiver`: Establish codebase for MongoDB metrics receiver (#6972)
- `couchbasereceiver`: Establish codebase for Couchbase metrics receiver (#7046)
- `dbstorage`: New experimental dbstorage extension (#7061)
- `redactionprocessor`: Remove sensitive data from traces (#6495)

### 🧰 Bug fixes 🧰

- `ecstaskobserver`: Fix "Incorrect conversion between integer types" security issue (#6939)
- Fix typo in "direction" metrics attribute description (#6949)
- `zookeeperreceiver`: Fix issue where receiver could panic during shutdown (#7020)
- `prometheusreceiver`: Fix metadata fetching when metrics differ by trimmable suffixes (#6932)
- Sanitize URLs being logged (#7021)
- `prometheusreceiver`: Fix start time tracking for long scrape intervals (#7053)
- `signalfxexporter`: Don't use syscall to avoid compilation errors on some platforms (#7062)
- `tailsamplingprocessor`: Add support for new policies as composite sub-policies (#6975)

### 💡 Enhancements 💡

- `lokiexporter`: add complete log record to body (#6619)
- `k8sclusterreceiver` add `container.image.tag` attribute (#6436)
- `spanmetricproccessor`: use an LRU cache for the cached Dimensions key-value pairs (#2179)
- `skywalkingexporter`: add skywalking metrics exporter (#6528)
- `deltatorateprocessor`: add int counter support (#6982)
- `filestorageextension`: document default values (#7022)
- `redisreceiver`: Migrate the scraper to the mdatagen metrics builder (#6938)

## v0.41.0

### 🛑 Breaking changes 🛑

- None

### 🚀 New components 🚀

- `asapauthextension` (#6627)
- `mongodbatlasreceiver` (#6367)

### 🧰 Bug fixes 🧰

- `filestorageextension`: fix panic when configured directory cannot be accessed (#6103)
- `hostmetricsreceiver`: fix set of attributes for system.cpu.time metric (#6422)
- `k8sobserver`: only record pod endpoints for running pods (#5878)
- `mongodbatlasreceiver`: fix attributes fields in metadata.yaml (#6440)
- `prometheusexecreceiver`: command line processing on Windows (#6145)
- `spanmetricsprocessor`: fix exemplars support (#6140)
-  Remap arm64 to aarch64 on rpm/deb packages (#6635)

### 💡 Enhancements 💡

- `datadogexporter`: do not use attribute localhost-like hostnames (#6477)
- `datadogexporter`: retry per network call (#6412)
- `datadogexporter`: take hostname into account for cache (#6223)
- `exporter/lokiexporter`: adding a feature for loki exporter to encode JSON for log entry (#5846)
- `googlecloudspannerreceiver`: added fallback to ADC for database connections. (#6629)
- `googlecloudspannerreceiver`: added parsing only distinct items for sample lock request label. (#6514)
- `googlecloudspannerreceiver`: added request tag label to metadata config for top query stats. (#6475)
- `googlecloudspannerreceiver`: added sample lock requests label to the top lock stats metrics. (#6466)
- `googlecloudspannerreceiver`: added transaction tag label to metadata config for top transaction stats. (#6433)
- `groupbyattrsprocessor`: added support for metrics signal (#6248)
- `hostmetricsreceiver`: ensure SchemaURL is set (#6482)
- `kubeletstatsreceiver`: add support for read-only kubelet endpoint (#6488)
- `mysqlreceiver`: enable native authentication (#6628)
- `mysqlreceiver`: remove requirement for password on MySQL (#6479)
- `receiver/prometheusreceiver`: do not add host.name to metrics from localhost/unspecified targets (#6476)
- `spanmetricsprocessor`: add setStatus operation (#5886)
- `splunkhecexporter`: remove duplication of host.name attribute (#6527)
- `tanzuobservabilityexporter`: add consumer for sum metrics. (#6385)
- Update log-collection library to v0.23.0 (#6593)

## v0.40.0

### 🛑 Breaking changes 🛑

- `tencentcloudlogserviceexporter`: change `Endpoint` to `Region` to simplify configuration (#6135)

### 🚀 New components 🚀

- Add `memcached` receiver (#5839)

### 🧰 Bug fixes 🧰

- Fix token passthrough for HEC (#5435)
- `datadogexporter`: Fix missing resource attributes default mapping when resource_attributes_as_tags: false (#6359)
- `tanzuobservabilityexporter`: Log and report missing metric values. (#5835)
- `mongodbatlasreceiver`: Fix metrics metadata (#6395)

### 💡 Enhancements 💡

- `awsprometheusremotewrite` exporter: Improve error message when failing to sign request
- `mongodbatlas`: add metrics (#5921)
- `healthcheckextension`: Add path option (#6111)
- Set unprivileged user to container image (#6380)
- `k8sclusterreceiver`: Add allocatable type of metrics (#6113)
- `observiqexporter`: Allow Dialer timeout to be configured (#5906)
- `routingprocessor`: remove broken debug log fields (#6373)
- `prometheusremotewriteexporter`: Add exemplars support (#5578)
- `fluentforwardreceiver`: Convert attributes with nil value to AttributeValueTypeEmpty (#6630)

## v0.39.0

### 🛑 Breaking changes 🛑

- `httpdreceiver` renamed to `apachereceiver` to match industry standards (#6207)
- `tencentcloudlogserviceexporter` change `Endpoint` to `Region` to simplify configuration (#6135)

### 🚀 New components 🚀

- Add `postgresqlreceiver` config and factory (#6153)
- Add TencentCloud LogService exporter `tencentcloudlogserviceexporter` (#5722)
- Restore `jaegerthrifthttpexporter` (#5666)
- Add `skywalkingexporter` (#5690, #6114)

### 🧰 Bug fixes 🧰

- `datadogexporter`: Improve cumulative metrics reset detection using `StartTimestamp` (#6120)
- `mysqlreceiver`: Address issues in shutdown function (#6239)
- `tailsamplingprocessor`: End go routines during shutdown (#5693)
- `googlecloudexporter`: Update google cloud exporter to correctly close the metric exporter (#5990)
- `statsdreceiver`: Fix the summary point calculation (#6155)
- `datadogexporter` Correct default value for `send_count_sum_metrics` (#6130)

### 💡 Enhancements 💡

- `datadogexporter`: Increase default timeout to 15 seconds (#6131)
- `googlecloudspannerreceiver`: Added metrics cardinality handling for Google Cloud Spanner receiver (#5981, #6148, #6229)
- `mysqlreceiver`: Mysql add support for different protocols (#6138)
- `bearertokenauthextension`: Added support of Bearer Auth for HTTP Exporters (#5962)
- `awsxrayexporter`: Fallback to rpc.method for segment operation when aws.operation missing (#6231)
- `healthcheckextension`: Add new health check feature for collector pipeline (#5643)
- `datadogexporter`: Always add current hostname (#5967)
- `k8sattributesprocessor`: Add code to fetch all annotations and labels by specifying key regex (#5780)
- `datadogexporter`: Do not rely on collector to resolve envvar when possible to resolve them (#6122)
- `datadogexporter`: Add container tags to attributes package (#6086)
- `datadogexporter`: Preserve original TraceID (#6158)
- `prometheusreceiver`: Enhance prometheus receiver logger to determine errors, test real e2e usage (#5870)
- `awsxrayexporter`: Added support for AWS AppRunner origin (#6141)

## v0.38.0

### 🛑 Breaking changes 🛑

- `datadogexporter` Make distributions the default histogram export option. (#5885)
- `redisreceiver` Update Redis receiver's metric names. (#5837)
- Remove `scraperhelper` from contrib, use the core version. (#5826)

### 🚀 New components 🚀

- `googlecloudspannerreceiver` Added implementation of Google Cloud Spanner receiver. (#5727)
- `awsxrayproxy` Wire up awsxrayproxy extension. (#5747)
- `awscontainerinsightreceiver` Enable AWS Container Insight receiver. (#5960)

### 🧰 Bug fixes 🧰

- `statsdreceiver`: fix start timestamp / temporality for counters. (#5714)
- Fix security issue related to github.com/tidwall/gjson. (#5936)
- `datadogexporter` Fix cumulative histogram handling in distributions mode (#5867)
- `datadogexporter` Skip nil sketches (#5925)

### 💡 Enhancements 💡

- Extend `kafkareceiver` configuration capabilities. (#5677)
- Convert `mongodbatlas` receiver to use scraperhelper. (#5827)
- Convert `dockerstats` receiver to use scraperhelper. (#5825)
- Convert `podman` receiver to use scraperhelper. (#5822)
- Convert `redisreceiver` to use scraperhelper. (#5796)
- Convert `kubeletstats` receiver to use scraperhelper. (#5821)
- `googlecloudspannerreceiver` Migrated Google Cloud Spanner receiver to scraper approach. (#5868)
- `datadogexporter` Use a `Consumer` interface for decoupling from zorkian's package. (#5315)
- `mdatagen` - Add support for extended metric descriptions (#5688)
- `signalfxexporter` Log datapoints option. (#5689)
- `cumulativetodeltaprocessor`: Update cumulative to delta. (#5772)
- Update configuration default values in log receivers docs. (#5840)
- `fluentforwardreceiver`: support more complex fluent-bit objects. (#5676)
- `datadogexporter` Remove spammy logging. (#5856)
- `datadogexporter` Remove obsolete report_buckets config. (#5858)
- Improve performance of metric expression matcher. (#5864)
- `tanzuobservabilityexporter` Introduce metricsConsumer and gaugeMetricConsumer. (#5426)
- `awsxrayexporter` rpc.system has priority to determine aws namespace. (#5833)
- `tailsamplingprocessor` Add support for composite sampling policy to the tailsampler. (#4958)
- `kafkaexporter` Add support for AWS_MSK_IAM SASL Auth (#5763)
- Refactor the client Authenticators  for the new "ClientAuthenticator" interfaces (#5905)
- `mongodbatlasreceiver` Add client wrapper for MongoDB Atlas support (#5386)
- `redisreceiver` Update Redis config options (#5861)
- `routingprocessor`: allow routing for all signals (#5869)
- `extension/observer/docker` add ListAndWatch to observer (#5851)

## v0.37.1

### 🧰 Bug fixes 🧰

- Fixes a problem with v0.37.0 which contained dependencies on v0.36.0 components. They should have been updated to v0.37.0.

## v0.37.0

### 🚀 New components 🚀

- [`journald` receiver](https://github.com/open-telemetry/opentelemetry-collector-contrib/tree/main/receiver/journaldreceiver) to parse Journald events from systemd journal using the [opentelemetry-log-collection](https://github.com/open-telemetry/opentelemetry-log-collection) library

### 🛑 Breaking changes 🛑

- Remove squash on configtls.TLSClientSetting for splunkhecexporter (#5541)
- Remove squash on configtls.TLSClientSetting for elastic components (#5539)
- Remove squash on configtls.TLSClientSetting for observiqexporter (#5540)
- Remove squash on configtls.TLSClientSetting for AWS components (#5454)
- Move `k8sprocessor` to `k8sattributesprocessor`.
- Rename `k8s_tagger` configuration `k8sattributes`.
- filelog receiver: use empty value for `SeverityText` field instead of `"Undefined"` (#5423)
- Rename `configparser.ConfigMap` to `config.Map`
- Rename `pdata.AggregationTemporality*` to `pdata.MetricAggregationTemporality*`
- Remove deprecated `batchpertrace` package/module (#5380)

### 💡 Enhancements 💡

- `k8sattributes` processor: add container metadata enrichment (#5467, #5572)
- `resourcedetection` processor: Add an option to force using hostname instead of FQDN (#5064)
- `dockerstats` receiver: Move docker client into new shared `internal/docker` (#4702)
- `spanmetrics` processor:
  - Add exemplars to metrics (#5263)
  - Support resource attributes in metrics dimensions (#4624)
- `filter` processor:
  - Add log filtering by `regexp` type filters (#5237)
  - Add record level log filtering (#5418)
- `dynatrace` exporter: Handle non-gauge data types (#5056)
- `datadog` exporter:
  - Add support for exporting histograms as sketches (#5082)
  - Scrub sensitive information from errors (#5575)
  - Add option to send instrumentation library metadata tags with metrics (#5431)
- `podman` receiver: Add `api_version`, `ssh_key`, and `ssh_passphrase` config options (#5430)
- `signalfx` exporter:
  - Add `max_connections` config option (#5432)
  - Add dimension name to log when value > 256 chars (#5258)
  - Discourage setting of endpoint path (#4851)
- `kubeletstats` receiver: Convert to pdata instead of using OpenCensus (#5458)
- `tailsampling` processor: Add `invert_match` config option to `string_attribute` policy (#4393)
- `awsemf` exporter: Add a feature flag in UserAgent for AWS backend to monitor the adoptions (#5178)
- `splunkhec` exporter: Handle explicitly NaN and Inf values (#5581)
- `hostmetrics` receiver:
  - Collect more process states in processes scraper (#4856)
  - Add device label to paging scraper (#4854)
- `awskinesis` exporter: Extend to allow for dynamic export types (#5440)

### 🧰 Bug fixes 🧰

- `datadog` exporter:
  - Fix tags on summary and bucket metrics (#5416)
  - Fix cache key generation for cumulative metrics (#5417)
- `resourcedetection` processor: Fix failure to start collector if at least one detector returns an error (#5242)
- `prometheus` exporter: Do not record obsreport calls (#5438)
- `prometheus` receiver: Metric type fixes to match Prometheus functionality (#4865)
- `sentry` exporter: Fix sentry tracing (#4320)
- `statsd` receiver: Set quantiles for metrics (#5647)

## v0.36.0

### 🛑 Breaking changes 🛑

- `filter` processor: The configs for `logs` filter processor have been changed to be consistent with the `metrics` filter processor. (#4895)
- `splunk_hec` receiver:
  - `source_key`, `sourcetype_key`, `host_key` and `index_key` have now moved under `hec_metadata_to_otel_attrs` (#4726)
  - `path` field on splunkhecreceiver configuration is removed: We removed the `path` attribute as any request going to the Splunk HEC receiver port should be accepted, and added the `raw_path` field to explicitly map the path accepting raw HEC data. (#4951)
- feat(dynatrace): tags is deprecated in favor of default_dimensions (#5055)

### 💡 Enhancements 💡

- `filter` processor: Add ability to `include` logs based on resource attributes in addition to excluding logs based on resource attributes for strict matching. (#4895)
- `kubelet` API: Add ability to create an empty CertPool when the system run environment is windows
- `JMX` receiver: Allow JMX receiver logging level to be configured (#4898)
- `datadog` exporter: Export histograms as in OpenMetrics Datadog check (#5065)
- `dockerstats` receiver: Set Schema URL (#5239)
- Rename memorylimiter -> memorylimiterprocessor (#5262)
- `awskinesis` exporter: Refactor AWS kinesis exporter to be synchronous  (#5248)

## v0.35.0

### 🛑 Breaking changes 🛑

- Rename configparser.Parser to configparser.ConfigMap (#5070)
- Rename TelemetryCreateSettings -> TelemetrySettings (#5169)

### 💡 Enhancements 💡

- chore: update influxdb exporter and receiver (#5058)
- chore(dynatrace): use payload limit from api constants (#5077)
- Add documentation for filelog's new force_flush_period parameter (#5066)
- Reuse the gzip reader with a sync.Pool (#5145)
- Add a trace observer when splunkhecreceiver is used for logs (#5063)
- Remove usage of deprecated pdata.AttributeValueMapToMap (#5174)
- Podman Stats Receiver: Receiver and Metrics implementation (#4577)

### 🧰 Bug fixes 🧰

- Use staleness markers generated by prometheus, rather than making our own (#5062)
- `datadogexporter` exporter: skip NaN and infinite values (#5053)

## v0.34.0

### 🚀 New components 🚀

- [`cumulativetodelta` processor](https://github.com/open-telemetry/opentelemetry-collector-contrib/tree/main/processor/cumulativetodeltaprocessor) to convert cumulative sum metrics to cumulative delta

- [`file` exporter](https://github.com/open-telemetry/opentelemetry-collector-contrib/tree/main/exporter/fileexporter) from core repository ([#3474](https://github.com/open-telemetry/opentelemetry-collector/issues/3474))
- [`jaeger` exporter](https://github.com/open-telemetry/opentelemetry-collector-contrib/tree/main/exporter/jaegerexporter) from core repository ([#3474](https://github.com/open-telemetry/opentelemetry-collector/issues/3474))
- [`kafka` exporter](https://github.com/open-telemetry/opentelemetry-collector-contrib/tree/main/exporter/kafkaexporter) from core repository ([#3474](https://github.com/open-telemetry/opentelemetry-collector/issues/3474))
- [`opencensus` exporter](https://github.com/open-telemetry/opentelemetry-collector-contrib/tree/main/exporter/opencensusexporter) from core repository ([#3474](https://github.com/open-telemetry/opentelemetry-collector/issues/3474))
- [`prometheus` exporter](https://github.com/open-telemetry/opentelemetry-collector-contrib/tree/main/exporter/prometheusexporter) from core repository ([#3474](https://github.com/open-telemetry/opentelemetry-collector/issues/3474))
- [`prometheusremotewrite` exporter](https://github.com/open-telemetry/opentelemetry-collector-contrib/tree/main/exporter/prometheusremotewriteexporter) from core repository ([#3474](https://github.com/open-telemetry/opentelemetry-collector/issues/3474))
- [`zipkin` exporter](https://github.com/open-telemetry/opentelemetry-collector-contrib/tree/main/exporter/zipkinexporter) from core repository ([#3474](https://github.com/open-telemetry/opentelemetry-collector/issues/3474))
- [`attribute` processor](https://github.com/open-telemetry/opentelemetry-collector-contrib/tree/main/processor/attributeprocessor) from core repository ([#3474](https://github.com/open-telemetry/opentelemetry-collector/issues/3474))
- [`filter` processor](https://github.com/open-telemetry/opentelemetry-collector-contrib/tree/main/processor/filterprocessor) from core repository ([#3474](https://github.com/open-telemetry/opentelemetry-collector/issues/3474))
- [`probabilisticsampler` processor](https://github.com/open-telemetry/opentelemetry-collector-contrib/tree/main/processor/probabilisticsamplerprocessor) from core repository ([#3474](https://github.com/open-telemetry/opentelemetry-collector/issues/3474))
- [`resource` processor](https://github.com/open-telemetry/opentelemetry-collector-contrib/tree/main/processor/resourceprocessor) from core repository ([#3474](https://github.com/open-telemetry/opentelemetry-collector/issues/3474))
- [`span` processor](https://github.com/open-telemetry/opentelemetry-collector-contrib/tree/main/processor/spanprocessor) from core repository ([#3474](https://github.com/open-telemetry/opentelemetry-collector/issues/3474))
- [`hostmetrics` receiver](https://github.com/open-telemetry/opentelemetry-collector-contrib/tree/main/receiver/hostmetricsreceiver) from core repository ([#3474](https://github.com/open-telemetry/opentelemetry-collector/issues/3474))
- [`jaeger` receiver](https://github.com/open-telemetry/opentelemetry-collector-contrib/tree/main/receiver/jaegerreceiver) from core repository ([#3474](https://github.com/open-telemetry/opentelemetry-collector/issues/3474))
- [`kafka` receiver](https://github.com/open-telemetry/opentelemetry-collector-contrib/tree/main/receiver/kafkareceiver) from core repository ([#3474](https://github.com/open-telemetry/opentelemetry-collector/issues/3474))
- [`opencensus` receiver](https://github.com/open-telemetry/opentelemetry-collector-contrib/tree/main/receiver/opencensusreceiver) from core repository ([#3474](https://github.com/open-telemetry/opentelemetry-collector/issues/3474))
- [`prometheus` receiver](https://github.com/open-telemetry/opentelemetry-collector-contrib/tree/main/receiver/prometheusreceiver) from core repository ([#3474](https://github.com/open-telemetry/opentelemetry-collector/issues/3474))
- [`zipkin` receiver](https://github.com/open-telemetry/opentelemetry-collector-contrib/tree/main/receiver/zipkinreceiver) from core repository ([#3474](https://github.com/open-telemetry/opentelemetry-collector/issues/3474))
- [`bearertokenauth` extension](https://github.com/open-telemetry/opentelemetry-collector-contrib/tree/main/extension/bearertokenauthextension) from core repository ([#3474](https://github.com/open-telemetry/opentelemetry-collector/issues/3474))
- [`healthcheck` extension](https://github.com/open-telemetry/opentelemetry-collector-contrib/tree/main/extension/healthcheckextension) from core repository ([#3474](https://github.com/open-telemetry/opentelemetry-collector/issues/3474))
- [`oidcauth` extension](https://github.com/open-telemetry/opentelemetry-collector-contrib/tree/main/extension/oidcauthextension) from core repository ([#3474](https://github.com/open-telemetry/opentelemetry-collector/issues/3474))
- [`pprof` extension](https://github.com/open-telemetry/opentelemetry-collector-contrib/tree/main/extension/pprofextension) from core repository ([#3474](https://github.com/open-telemetry/opentelemetry-collector/issues/3474))
- [`testbed`](https://github.com/open-telemetry/opentelemetry-collector-contrib/tree/main/testbed) from core repository ([#3474](https://github.com/open-telemetry/opentelemetry-collector/issues/3474))

### 💡 Enhancements 💡

- `tailsampling` processor: Add new policy `probabilistic` (#3876)

## v0.33.0

# 🎉 OpenTelemetry Collector Contrib v0.33.0 (Beta) 🎉

The OpenTelemetry Collector Contrib contains everything in the [opentelemetry-collector release](https://github.com/open-telemetry/opentelemetry-collector/releases/tag/v0.32.0) (be sure to check the release notes here as well!). Check out the [Getting Started Guide](https://opentelemetry.io/docs/collector/getting-started/) for deployment and configuration information.

### 🚀 New components 🚀

- [`cumulativetodelta` processor](https://github.com/open-telemetry/opentelemetry-collector-contrib/tree/main/processor/cumulativetodeltaprocessor) to convert cumulative sum metrics to cumulative delta

### 💡 Enhancements 💡

- Collector contrib has now full support for metrics proto v0.9.0.

## v0.32.0

# 🎉 OpenTelemetry Collector Contrib v0.32.0 (Beta) 🎉

This release is marked as "bad" since the metrics pipelines will produce bad data.

- See https://github.com/open-telemetry/opentelemetry-collector/issues/3824

The OpenTelemetry Collector Contrib contains everything in the [opentelemetry-collector release](https://github.com/open-telemetry/opentelemetry-collector/releases/tag/v0.32.0) (be sure to check the release notes here as well!). Check out the [Getting Started Guide](https://opentelemetry.io/docs/collector/getting-started/) for deployment and configuration information.

### 🛑 Breaking changes 🛑

- `splunk_hec` receiver/exporter: `com.splunk.source` field is mapped to `source` field in Splunk instead of `service.name` (#4596)
- `redis` receiver: Move interval runner package to `internal/interval` (#4600)
- `datadog` exporter: Export summary count and sum as monotonic counts (#4605)

### 💡 Enhancements 💡

- `logzio` exporter:
  - New implementation of an in-memory queue to store traces, data compression with gzip, and queue configuration options (#4395)
  - Make `Hclog2ZapLogger` struct and methods private for public go api review (#4431)
- `newrelic` exporter (#4392):
  - Marked unsupported metric as permanent error
  - Force the interval to be valid even if 0
- `awsxray` exporter: Add PHP stacktrace parsing support (#4454)
- `file_storage` extension: Implementation of batch storage API (#4145)
- `datadog` exporter:
  - Skip sum metrics with no aggregation temporality (#4597)
  - Export delta sums as counts (#4609)
- `elasticsearch` exporter: Add dedot support (#4579)
- `signalfx` exporter: Add process metric to translation rules (#4598)
- `splunk_hec` exporter: Add profiling logs support (#4464)
- `awsemf` exporter: Replace logGroup and logStream pattern with metric labels (#4466)

### 🧰 Bug fixes 🧰

- `awsxray` exporter: Fix the origin on ECS/EKS/EB on EC2 cases (#4391)
- `splunk_hec` exporter: Prevent re-sending logs that were successfully sent (#4467)
- `signalfx` exporter: Prefix temporary metric translations (#4394)

## v0.31.0

# 🎉 OpenTelemetry Collector Contrib v0.31.0 (Beta) 🎉

The OpenTelemetry Collector Contrib contains everything in the [opentelemetry-collector release](https://github.com/open-telemetry/opentelemetry-collector/releases/tag/v0.31.0) (be sure to check the release notes here as well!). Check out the [Getting Started Guide](https://opentelemetry.io/docs/collector/getting-started/) for deployment and configuration information.

### 🛑 Breaking changes 🛑

- `influxdb` receiver: Removed `metrics_schema` config option (#4277)

### 💡 Enhancements 💡

- Update to OTLP 0.8.0:
  - Remove use of `IntHistogram` (#4276)
  - Update exporters/receivers for `NumberDataPoint`
- Remove use of deprecated `pdata` slice `Resize()` (#4203, #4208, #4209)
- `awsemf` exporter: Added the option to have a user who is sending metrics from EKS Fargate Container Insights to reformat them to look the same as insights from ECS so that they can be ingested by CloudWatch (#4130)
- `k8scluster` receiver: Support OpenShift cluster quota metrics (#4342)
- `newrelic` exporter (#4278):
  - Requests are now retry-able via configuration option (defaults to retries enabled). Permanent errors are not retried.
  - The exporter monitoring metrics now include an untagged summary metric for ease of use.
  - Improved error logging to include URLs that fail to post messages to New Relic.
- `datadog` exporter: Upscale trace stats when global sampling rate is set (#4213)

### 🧰 Bug fixes 🧰

- `statsd` receiver: Add option to set Counter to be monotonic (#4154)
- Fix `internal/stanza` severity mappings (#4315)
- `awsxray` exporter: Fix the wrong AWS env resource setting (#4384)
- `newrelic` exporter (#4278):
  - Configuration unmarshalling did not allow timeout value to be set to 0 in the endpoint specific section.
  - Request cancellation was not propagated via context into the http request.
  - The queued retry logger is set to a zap.Nop logger as intended.

## v0.30.0

# 🎉 OpenTelemetry Collector Contrib v0.30.0 (Beta) 🎉

The OpenTelemetry Collector Contrib contains everything in the [opentelemetry-collector release](https://github.com/open-telemetry/opentelemetry-collector/releases/tag/v0.30.0) (be sure to check the release notes here as well!). Check out the [Getting Started Guide](https://opentelemetry.io/docs/collector/getting-started/) for deployment and configuration information.

### 🚀 New components 🚀
- `oauth2clientauth` extension: ported from core (#3848)
- `metrics-generation` processor: is now enabled and available (#4047)

### 🛑 Breaking changes 🛑

- Removed `jaegerthrifthttp` exporter (#4089)

### 💡 Enhancements 💡

- `tailsampling` processor:
  - Add new policy `status_code` (#3754)
  - Add new tail sampling processor policy: status_code (#3754)
- `awscontainerinsights` receiver:
  - Integrate components and fix bugs for EKS Container Insights (#3846)
  - Add Cgroup to collect ECS instance metrics for container insights receiver #3875
- `spanmetrics` processor: Support sub-millisecond latency buckets (#4091)
- `sentry` exporter: Add exception event capture in sentry (#3854)

## v0.29.0

# 🎉 OpenTelemetry Collector Contrib v0.29.0 (Beta) 🎉

The OpenTelemetry Collector Contrib contains everything in the [opentelemetry-collector release](https://github.com/open-telemetry/opentelemetry-collector/releases/tag/v0.29.0) (be sure to check the release notes here as well!). Check out the [Getting Started Guide](https://opentelemetry.io/docs/collector/getting-started/) for deployment and configuration information.

### 🛑 Breaking changes 🛑

- `redis` receiver (#3808)
  - removed configuration `service_name`. Use resource processor or `resource_attributes` setting if using `receivercreator`
  - removed `type` label and set instrumentation library name to `otelcol/redis` as other receivers do

### 💡 Enhancements 💡

- `tailsampling` processor:
  - Add new policy `latency` (#3750)
  - Add new policy `status_code` (#3754)
- `splunkhec` exporter: Include `trace_id` and `span_id` if set (#3850)
- `newrelic` exporter: Update instrumentation naming in accordance with otel spec (#3733)
- `sentry` exporter: Added support for insecure connection with Sentry (#3446)
- `k8s` processor:
  - Add namespace k8s tagger (#3384)
  - Add ignored pod names as config parameter (#3520)
- `awsemf` exporter: Add support for `TaskDefinitionFamily` placeholder on log stream name (#3755)
- `loki` exporter: Add resource attributes as Loki label (#3418)

### 🧰 Bug fixes 🧰

- `datadog` exporter:
  - Ensure top level spans are computed (#3786)
  - Update `env` clobbering behavior (#3851)
- `awsxray` exporter: Fixed filtered attribute translation (#3757)
- `splunkhec` exporter: Include trace and span id if set in log record (#3850)

## v0.28.0

# 🎉 OpenTelemetry Collector Contrib v0.28.0 (Beta) 🎉

The OpenTelemetry Collector Contrib contains everything in the [opentelemetry-collector release](https://github.com/open-telemetry/opentelemetry-collector/releases/tag/v0.28.0) (be sure to check the release notes here as well!). Check out the [Getting Started Guide](https://opentelemetry.io/docs/collector/getting-started/) for deployment and configuration information.

### 🚀 New components 🚀

- `humio` exporter to export data to Humio using JSON over the HTTP [Ingest API](https://docs.humio.com/reference/api/ingest/)
- `udplog` receiver to receives logs from udp using the [opentelemetry-log-collection](https://github.com/open-telemetry/opentelemetry-log-collection) library
- `tanzuobservability` exporter to send traces to [Tanzu Observability](https://tanzu.vmware.com/observability)

### 🛑 Breaking changes 🛑

- `f5cloud` exporter (#3509):
  - Renamed the config 'auth' field to 'f5cloud_auth'. This will prevent a config field name collision when [Support for Custom Exporter Authenticators as Extensions](https://github.com/open-telemetry/opentelemetry-collector/pull/3128) is ready to be integrated.

### 💡 Enhancements 💡

- Enabled Dependabot for Github Actions (#3543)
- Change obsreport helpers for receivers to use the new pattern created in Collector (#3439,#3443,#3449,#3504,#3521,#3548)
- `datadog` exporter:
  - Add logging for unknown or unsupported metric types (#3421)
  - Add collector version tag to internal health metrics (#3394)
  - Remove sublayer stats calc and mutex (#3531)
  - Deduplicate hosts for which we send running metrics (#3539)
  - Add support for summary datatype (#3660)
  - Add datadog span operation name remapping config option (#3444)
  - Update error formatting for error spans that are not exceptions (#3701)
- `nginx` receiver: Update the nginx metrics to more closely align with the conventions (#3420)
- `elasticsearch` exporter: Init JSON encoding support (#3101)
- `jmx` receiver:
  - Allow setting system properties (#3450)
  - Update tested JMX Metric Gatherer release (#3695)
- Refactor components for the Client Authentication Extensions (#3507)
- Remove redundant conversion calls (#3688)
- `storage` extension: Add a `Close` method to Client interface (#3506)
- `splunkhec` exporter: Add `metric_type` as key which maps to the type of the metric (#3696)
- `k8s` processor: Add semantic conventions to k8s-tagger for pod metadata (#3544)
- `kubeletstats` receiver: Refactor kubelet client to internal folder (#3698)
- `newrelic` exporter (#3690):
  - Updates the log level from error to debug when New Relic rate limiting occurs
  - Updates the sanitized api key that is reported via metrics
- `filestorage` extension: Add ability to specify name (#3703)
- `awsemf` exporter: Store the initial value for cumulative metrics (#3425)
- `awskinesis` exporter: Refactor to allow for extended types of encoding (#3655)
- `ecsobserver` extension:
  - Add task definition, ec2, and service fetcher (#3503)
  - Add exporter to convert task to target (#3333)

### 🧰 Bug fixes 🧰

- `awsemf` exporter: Remove delta adjustment from summaries by default (#3408)
- `alibabacloudlogservice` exporter: Sanitize labels for metrics (#3454)
- `statsd` receiver: Fix StatsD drop metrics tags when using summary as observer_type for timer/histogram (#3440)
- `awsxray` exporter: Restore setting of Throttle for HTTP throttle response (#3685)
- `awsxray` receiver: Fix quick start bug (#3653)
- `metricstransform` processor: Check all data points for matching metric label values (#3435)

## v0.27.0

# 🎉 OpenTelemetry Collector Contrib v0.27.0 (Beta) 🎉

The OpenTelemetry Collector Contrib contains everything in the [opentelemetry-collector release](https://github.com/open-telemetry/opentelemetry-collector/releases/tag/v0.27.0) (be sure to check the release notes here as well!). Check out the [Getting Started Guide](https://opentelemetry.io/docs/collector/getting-started/) for deployment and configuration information.

### 🚀 New components 🚀

- `tcplog` receiver to receive logs from tcp using the [opentelemetry-log-collection](https://github.com/open-telemetry/opentelemetry-log-collection) library
- `influxdb` receiver to accept metrics data as [InfluxDB Line Protocol](https://docs.influxdata.com/influxdb/v2.0/reference/syntax/line-protocol/)

### 💡 Enhancements 💡

- `splunkhec` exporter:
  - Include the response in returned 400 errors (#3338)
  - Map summary metrics to Splunk HEC metrics (#3344)
  - Add HEC telemetry (#3260)
- `newrelic` exporter: Include dropped attributes and events counts (#3187)
- `datadog` exporter:
  - Add Fargate task ARN to container tags (#3326)
  - Improve mappings for span kind dd span type (#3368)
- `signalfx` exporter: Add info log for host metadata properties update (#3343)
- `awsprometheusremotewrite` exporter: Add SDK and system information to User-Agent header (#3317)
- `metricstransform` processor: Add filtering capabilities matching metric label values for applying changes (#3201)
- `groupbytrace` processor: Added workers for queue processing (#2902)
- `resourcedetection` processor: Add docker detector (#2775)
- `tailsampling` processor: Support regex on span attribute filtering (#3335)

### 🧰 Bug fixes 🧰

- `datadog` exporter:
  - Update Datadog attributes to tags mapping (#3292)
  - Consistent `hostname` and default metrics behavior (#3286)
- `signalfx` exporter: Handle character limits on metric names and dimensions (#3328)
- `newrelic` exporter: Fix timestamp value for cumulative metrics (#3406)

## v0.26.0

# 🎉 OpenTelemetry Collector Contrib v0.26.0 (Beta) 🎉

The OpenTelemetry Collector Contrib contains everything in the [opentelemetry-collector release](https://github.com/open-telemetry/opentelemetry-collector/releases/tag/v0.26.0) (be sure to check the release notes here as well!). Check out the [Getting Started Guide](https://opentelemetry.io/docs/collector/getting-started/) for deployment and configuration information.

### 🚀 New components 🚀

- `influxdb` exporter to support sending tracing, metrics, and logging data to [InfluxDB](https://www.influxdata.com/products/)

### 🛑 Breaking changes 🛑

- `signalfx` exporter (#3207):
  - Additional metrics excluded by default by signalfx exporter
    - system.disk.io_time
    - system.disk.operation_time
    - system.disk.weighted_io_time
    - system.network.connections
    - system.processes.count
    - system.processes.created

### 💡 Enhancements 💡

- Add default config and systemd environment file support for DEB/RPM packages (#3123)
- Log errors on receiver start/stop failures (#3208)
- `newrelic` exporter: Update API key detection logic (#3212)
- `splunkhec` exporter:
  - Mark permanent errors to avoid futile retries (#3253)
  - Add TLS certs verification (#3204)
- `datadog` exporter:
  - Add env and tag name normalization to trace payloads (#3200)
  - add `ignore_resource`s configuration option (#3245)
- `jmx` receiver: Update for latest snapshot and header support (#3283)
- `awsxray` exporter: Added support for stack trace translation for .NET language (#3280)
- `statsd` receiver: Add timing/histogram for statsD receiver as OTLP summary (#3261)

### 🧰 Bug fixes 🧰

- `awsprometheusremotewrite` exporter:
  - Remove `sending_queue` (#3186)
  - Use the correct default for aws_auth.service (#3161)
  - Identify the Amazon Prometheus region from the endpoint (#3210)
  - Don't panic in case session can't be constructed (#3221)
- `datadog` exporter: Add max tag length (#3185)
- `sapm` exporter: Fix crash when passing the signalfx access token (#3294)
- `newrelic` exporter: Update error conditions (#3322)

## v0.25.0

# 🎉 OpenTelemetry Collector Contrib v0.25.0 (Beta) 🎉

The OpenTelemetry Collector Contrib contains everything in the [opentelemetry-collector release](https://github.com/open-telemetry/opentelemetry-collector/releases/tag/v0.25.0) (be sure to check the release notes here as well!). Check out the [Getting Started Guide](https://opentelemetry.io/docs/collector/getting-started/) for deployment and configuration information.

### 🚀 New components 🚀

- `kafkametricsreceiver` new receiver component for collecting metrics about a kafka cluster - primarily lag and offset. [configuration instructions](receiver/kafkametricsreceiver/README.md)
- `file_storage` extension to read and write data to the local file system (#3087)

### 🛑 Breaking changes 🛑

- `newrelic` exporter (#3091):
  - Removal of common attributes (use opentelemetry collector resource processor to add attributes)
  - Drop support for cumulative metrics being sent to New Relic via a collector

### 💡 Enhancements 💡

- Update `opentelemetry-log-collection` to v0.17.0 for log receivers (#3017)
- `datadog` exporter:
  - Add `peer.service` priority instead of `service.name` (#2817)
  - Improve support of semantic conventions for K8s, Azure and ECS (#2623)
- Improve and batch logs translation for stanza (#2892)
- `statsd` receiver: Add timing/histogram as OTLP gauge (#2973)
- `honeycomb` exporter: Add Retry and Queue settings (#2714)
- `resourcedetection` processor:
  - Add AKS resource detector (#3035)
  - Use conventions package constants for ECS detector (#3171)
- `sumologic` exporter: Add graphite format (#2695)
- Add trace attributes to the log entry for stanza (#3018)
- `splunk_hec` exporter: Send log record name as part of the HEC log event (#3119)
- `newrelic` exporter (#3091):
  - Add support for logs
  - Performance improvements
  - Optimizations to the New Relic payload to reduce payload size
  - Metrics generated for monitoring the exporter
  - Insert Key vs License keys are auto-detected in some cases
  - Collector version information is properly extracted via the application start info parameters

### 🧰 Bug fixes 🧰

- `splunk_hec` exporter: Fix sending log payload with missing the GZIP footer (#3032)
- `awsxray` exporter: Remove propagation of error on shutdown (#2999)
- `resourcedetection` processor:
  - Correctly report DRAGONFLYBSD value (#3100)
  - Fallback to `os.Hostname` when FQDN is not available (#3099)
- `httpforwarder` extension: Do not report ErrServerClosed when shutting down the service (#3173)
- `collectd` receiver: Do not report ErrServerClosed when shutting down the service (#3178)

## v0.24.0

# 🎉 OpenTelemetry Collector Contrib v0.24.0 (Beta) 🎉

The OpenTelemetry Collector Contrib contains everything in the [opentelemetry-collector release](https://github.com/open-telemetry/opentelemetry-collector/releases/tag/v0.24.0) (be sure to check the release notes here as well!). Check out the [Getting Started Guide](https://opentelemetry.io/docs/collector/getting-started/) for deployment and configuration information.

### 🚀 New components 🚀

- `fluentbit` extension and `fluentforward` receiver moved from opentelemetry-collector

### 💡 Enhancements 💡

- Check `NO_WINDOWS_SERVICE` environment variable to force interactive mode on Windows (#2819)
- `resourcedetection `processor:
  - Add task revision to ECS resource detector (#2814)
  - Add GKE detector (#2821)
  - Add Amazon EKS detector (#2820)
  - Add `VMScaleSetName` field to Azure detector (#2890)
- `awsemf` exporter:
  - Add `parse_json_encoded_attr_values` config option to decode json-encoded strings in attribute values (#2827)
  - Add `output_destination` config option to support AWS Lambda (#2720)
- `googlecloud` exporter: Handle `cloud.availability_zone` semantic convention (#2893)
- `newrelic` exporter: Add `instrumentation.provider` to default attributes (#2900)
- Set unprivileged user to container image (#2925)
- `splunkhec` exporter: Add `max_content_length_logs` config option to send log data in payloads less than max content length (#2524)
- `k8scluster` and `kubeletstats` receiver: Replace package constants in favor of constants from conventions in core (#2996)

### 🧰 Bug fixes 🧰

- `spanmetrics` processor:
  - Rename `calls` metric to `calls_total` and set `IsMonotonic` to true (#2837)
  - Validate duplicate dimensions at start (#2844)
- `awsemf` exporter: Calculate delta instead of rate for cumulative metrics (#2512)
- `signalfx` exporter:
  - Remove more unnecessary translation rules (#2889)
  - Implement summary type (#2998)
- `awsxray` exporter: Remove translation to HTTP status from OC status (#2978)
- `awsprometheusremotewrite` exporter: Close HTTP body after RoundTrip (#2955)
- `splunkhec` exporter: Add ResourceAttributes to Splunk Event (#2843)

## v0.23.0

# 🎉 OpenTelemetry Collector Contrib v0.23.0 (Beta) 🎉

The OpenTelemetry Collector Contrib contains everything in the [opentelemetry-collector release](https://github.com/open-telemetry/opentelemetry-collector/releases/tag/v0.23.0) (be sure to check the release notes here as well!). Check out the [Getting Started Guide](https://opentelemetry.io/docs/collector/getting-started/) for deployment and configuration information.

### 🚀 New components 🚀

- `groupbyattrs` processor to group the records by provided attributes
- `dotnetdiagnostics` receiver to read metrics from .NET processes

### 🛑 Breaking changes 🛑

- `stackdriver` exporter marked as deprecated and renamed to `googlecloud`
- Change the rule expression in receiver creator for matching endpoints types from `type.port`, `type.hostport` and `type.pod` to `type == "port"`, `type == "hostport"` and `type == "pod"` (#2661)

### 💡 Enhancements 💡

- `loadbalancing` exporter: Add support for logs (#2470)
- `sumologic` exporter: Add carbon formatter (#2562)
- `awsecscontainermetrics` receiver: Add new metric for stopped container (#2383)
- `awsemf` exporter:
  - Send EMF logs in batches (#2572)
  - Add prometheus type field for CloudWatch compatibility (#2689)
- `signalfx` exporter:
  - Add resource attributes to events (#2631)
  - Add translation rule to drop dimensions (#2660)
  - Remove temporary host translation workaround (#2652)
  - Remove unnecessary default translation rules (#2672)
  - Update `exclude_metrics` option so that the default exclude rules can be overridden by setting the option to `[]` (#2737)
- `awsprometheusremotewrite` exporter: Add support for given IAM roles (#2675)
- `statsd` receiver: Change to use OpenTelemetry type instead of OpenCensus type (#2733)
- `resourcedetection` processor: Add missing entries for `cloud.infrastructure_service` (#2777)

### 🧰 Bug fixes 🧰

- `dynatrace` exporter: Serialize each datapoint into separate line (#2618)
- `splunkhec` exporter: Retain all otel attributes (#2712)
- `newrelic` exporter: Fix default metric URL (#2739)
- `googlecloud` exporter: Add host.name label if hostname is present in node (#2711)

## v0.22.0

# 🎉 OpenTelemetry Collector Contrib v0.22.0 (Beta) 🎉

The OpenTelemetry Collector Contrib contains everything in the [opentelemetry-collector release](https://github.com/open-telemetry/opentelemetry-collector/releases/tag/v0.22.0) (be sure to check the release notes here as well!). Check out the [Getting Started Guide](https://opentelemetry.io/docs/collector/getting-started/) for deployment and configuration information.

### 🚀 New components 🚀

- `filelog` receiver to tail and parse logs from files using the [opentelemetry-log-collection](https://github.com/open-telemetry/opentelemetry-log-collection) library

### 💡 Enhancements 💡

- `dynatrace` exporter: Send metrics to Dynatrace in chunks of 1000 (#2468)
- `k8s` processor: Add ability to associate metadata tags using pod UID rather than just IP (#2199)
- `signalfx` exporter:
  - Add statusCode to logging field on dimension client (#2459)
  - Add translation rules for `cpu.utilization_per_core` (#2540)
  - Updates to metadata handling (#2531)
  - Calculate extra network I/O metrics (#2553)
  - Calculate extra disk I/O metrics (#2557)
- `statsd` receiver: Add metric type label and `enable_metric_type` option (#2466)
- `sumologic` exporter: Add support for carbon2 format (#2562)
- `resourcedetection` processor: Add Azure detector (#2372)
- `k8scluster` receiver: Use OTel conventions for metadata (#2530)
- `newrelic` exporter: Multi-tenant support for sending trace data and performance enhancements (#2481)
- `stackdriver` exporter: Enable `retry_on_failure` and `sending_queue` options (#2613)
- Use standard way to convert from time.Time to proto Timestamp (#2548)

### 🧰 Bug fixes 🧰

- `signalfx` exporter:
  - Fix calculation of `network.total` metric (#2551)
  - Correctly convert dimensions on metadata updates (#2552)
- `awsxray` exporter and receiver: Fix the type of content_length (#2539)
- `resourcedetection` processor: Use values in accordance to semantic conventions for AWS (#2556)
- `awsemf` exporter: Fix concurrency issue (#2571)

## v0.21.0

# 🎉 OpenTelemetry Collector Contrib v0.21.0 (Beta) 🎉

The OpenTelemetry Collector Contrib contains everything in the [opentelemetry-collector release](https://github.com/open-telemetry/opentelemetry-collector/releases/tag/v0.21.0) (be sure to check the release notes here as well!). Check out the [Getting Started Guide](https://opentelemetry.io/docs/collector/getting-started/) for deployment and configuration information.

### 🚀 New components 🚀

- `loki` exporter to export data via HTTP to Loki

### 🛑 Breaking changes 🛑

- `signalfx` exporter: Allow periods to be sent in dimension keys (#2456). Existing users who do not want to change this functionality can set `nonalphanumeric_dimension_chars` to `_-`

### 💡 Enhancements 💡

- `awsemf` exporter:
  - Support unit customization before sending logs to AWS CloudWatch (#2318)
  - Group exported metrics by labels (#2317)
- `datadog` exporter: Add basic span events support (#2338)
- `alibabacloudlogservice` exporter: Support new metrics interface (#2280)
- `sumologic` exporter:
  - Enable metrics pipeline (#2117)
  - Add support for all types of log body (#2380)
- `signalfx` exporter: Add `nonalphanumeric_dimension_chars` config option (#2442)

### 🧰 Bug fixes 🧰

- `resourcedetection` processor: Fix resource attribute environment variable (#2378)
- `k8scluster` receiver: Fix nil pointer bug (#2450)

## v0.20.0

# 🎉 OpenTelemetry Collector Contrib v0.20.0 (Beta) 🎉

The OpenTelemetry Collector Contrib contains everything in the [opentelemetry-collector release](https://github.com/open-telemetry/opentelemetry-collector/releases/tag/v0.20.0) (be sure to check the release notes here as well!). Check out the [Getting Started Guide](https://opentelemetry.io/docs/collector/getting-started/) for deployment and configuration information.

### 🚀 New components 🚀

- `spanmetrics` processor to aggregate Request, Error and Duration (R.E.D) metrics from span data
- `awsxray` receiver to accept spans in the X-Ray Segment format
- `groupbyattrs` processor to group the records by provided attributes

### 🛑 Breaking changes 🛑

- Rename `kinesis` exporter to `awskinesis` (#2234)
- `signalfx` exporter: Remove `send_compatible_metrics` option, use `translation_rules` instead (#2267)
- `datadog` exporter: Remove default prefix from user metrics (#2308)

### 💡 Enhancements 💡

- `signalfx` exporter: Add k8s metrics to default excludes (#2167)
- `stackdriver` exporter: Reduce QPS (#2191)
- `datadog` exporter:
  - Translate otel exceptions to DataDog errors (#2195)
  - Use resource attributes for metadata and generated metrics (#2023)
- `sapm` exporter: Enable queuing by default (#1224)
- `dynatrace` exporter: Allow underscores anywhere in metric or dimension names (#2219)
- `awsecscontainermetrics` receiver: Handle stopped container's metadata (#2229)
- `awsemf` exporter: Enhance metrics batching in AWS EMF logs (#2271)
- `f5cloud` exporter: Add User-Agent header with version to requests (#2292)

### 🧰 Bug fixes 🧰

- `signalfx` exporter: Reinstate network/filesystem translation rules (#2171)

## v0.19.0

# 🎉 OpenTelemetry Collector Contrib v0.19.0 (Beta) 🎉

The OpenTelemetry Collector Contrib contains everything in the [opentelemetry-collector release](https://github.com/open-telemetry/opentelemetry-collector/releases/tag/v0.19.0) (be sure to check the release notes here as well!). Check out the [Getting Started Guide](https://opentelemetry.io/docs/collector/getting-started/) for deployment and configuration information.

### 🚀 New components 🚀

- `f5cloud` exporter to export metric, trace, and log data to F5 Cloud
- `jmx` receiver to report metrics from a target MBean server in conjunction with the [JMX Metric Gatherer](https://github.com/open-telemetry/opentelemetry-java-contrib/blob/main/contrib/jmx-metrics/README.md)

### 🛑 Breaking changes 🛑

- `signalfx` exporter: The `exclude_metrics` option now takes slice of metric filters instead of just metric names (slice of strings) (#1951)

### 💡 Enhancements 💡

- `datadog` exporter: Sanitize datadog service names (#1982)
- `awsecscontainermetrics` receiver: Add more metadata (#2011)
- `azuremonitor` exporter: Favor RPC over HTTP spans (#2006)
- `awsemf` exporter: Always use float64 as calculated rate (#2019)
- `splunkhec` receiver: Make the HEC receiver path configurable, and use `/*` by default (#2137)
- `signalfx` exporter:
  - Drop non-default metrics and add `include_metrics` option to override (#2145, #2146, #2162)
  - Rename `system.network.dropped_packets` metric to `system.network.dropped` (#2160)
  - Do not filter cloud attributes from dimensions (#2020)
- `redis` receiver: Migrate to pdata metrics #1889

### 🧰 Bug fixes 🧰

- `datadog` exporter: Ensure that version tag is added to trace stats (#2010)
- `loadbalancing` exporter: Rolling update of collector can stop the periodical check of DNS updates (#1798)
- `awsecscontainermetrics` receiver: Change the type of `exit_code` from string to int and deal with the situation when there is no data (#2147)
- `groupbytrace` processor: Make onTraceReleased asynchronous to fix processor overload (#1808)
- Handle cases where the time field of Splunk HEC events is encoded as a String (#2159)

## v0.18.0

# 🎉 OpenTelemetry Collector Contrib v0.18.0 (Beta) 🎉

The OpenTelemetry Collector Contrib contains everything in the [opentelemetry-collector release](https://github.com/open-telemetry/opentelemetry-collector/releases/tag/v0.18.0) (be sure to check the release notes here as well!). Check out the [Getting Started Guide](https://opentelemetry.io/docs/collector/getting-started/) for deployment and configuration information.

### 🚀 New components 🚀

- `sumologic` exporter to send logs and metrics data to Sumo Logic
- `dynatrace` exporter to send metrics to Dynatrace

### 💡 Enhancements 💡

- `datadog` exporter:
  - Add resource attributes to tags conversion feature (#1782)
  - Add Kubernetes conventions for hostnames (#1919)
  - Add container tags to datadog export for container infra metrics in service view (#1895)
  - Update resource naming and span naming (#1861)
  - Add environment variables support for config options (#1897)
- `awsxray` exporter: Add parsing of JavaScript stack traces (#1888)
- `elastic` exporter: Translate exception span events (#1858)
- `signalfx` exporter: Add translation rules to aggregate per core CPU metrics in default translations (#1841)
- `resourcedetection` processor: Gather tags associated with the EC2 instance and add them as resource attributes (#1899)
- `simpleprometheus` receiver: Add support for passing params to the prometheus scrape config (#1949)
- `azuremonitor` exporter: Implement Span status code specification changes - gRPC (#1960)
- `metricstransform` processor: Add grouping option ($1887)
- `alibabacloudlogservice` exporter: Use producer to send data to improve performance (#1981)

### 🧰 Bug fixes 🧰

- `datadog` exporter: Handle monotonic metrics client-side (#1805)
- `awsxray` exporter: Log error when translating span (#1809)

## v0.17.0

# 🎉 OpenTelemetry Collector Contrib v0.17.0 (Beta) 🎉

The OpenTelemetry Collector Contrib contains everything in the [opentelemetry-collector release](https://github.com/open-telemetry/opentelemetry-collector/releases/tag/v0.17.0) (be sure to check the release notes here as well!). Check out the [Getting Started Guide](https://opentelemetry.io/docs/collector/getting-started/) for deployment and configuration information.

### 💡 Enhancements 💡

- `awsemf` exporter: Add collector version to EMF exporter user agent (#1778)
- `signalfx` exporter: Add configuration for trace correlation (#1795)
- `statsd` receiver: Add support for metric aggregation (#1670)
- `datadog` exporter: Improve logging of hostname detection (#1796)

### 🧰 Bug fixes 🧰

- `resourcedetection` processor: Fix ecs detector to not use the default golang logger (#1745)
- `signalfx` receiver: Return 200 when receiver succeed (#1785)
- `datadog` exporter: Use a singleton for sublayer calculation (#1759)
- `awsxray` and `awsemf` exporters: Change the User-Agent content order (#1791)

## v0.16.0

# 🎉 OpenTelemetry Collector Contrib v0.16.0 (Beta) 🎉

The OpenTelemetry Collector Contrib contains everything in the [opentelemetry-collector release](https://github.com/open-telemetry/opentelemetry-collector/releases/tag/v0.16.0) (be sure to check the release notes here as well!). Check out the [Getting Started Guide](https://opentelemetry.io/docs/collector/getting-started/) for deployment and configuration information.

### 🛑 Breaking changes 🛑

- `honeycomb` exporter: Update to use internal data format (#1689)

### 💡 Enhancements 💡

- `newrelic` exporter: Add support for span events (#1643)
- `awsemf` exporter:
  - Add placeholder support in `log_group_name` and `log_stream_name` config (#1623, #1661)
  - Add label matching filtering rule (#1619)
- `resourcedetection` processor: Add new resource detector for AWS Elastic Beanstalk environments (#1585)
- `loadbalancing` exporter:
  - Add sort of endpoints in static resolver (#1692)
  - Allow specifying port when using DNS resolver (#1650)
- Add `batchperresourceattr` helper library that splits an incoming data based on an attribute in the resource (#1694)
- `alibabacloudlogservice` exporter:
  - Add logs exporter (#1609)
  - Change trace type from opencensus to opentelemetry (#1713)
- `datadog` exporter:
  - Improve trace exporter performance (#1706, #1707)
  - Add option to only send metadata (#1723)
- `awsxray` exporter:
  - Add parsing of Python stack traces (#1676)
  - Add collector version to user agent (#1730)

### 🧰 Bug fixes 🧰

- `loadbalancing` exporter:
  - Fix retry queue for exporters (#1687)
  - Fix `periodicallyResolve` for DNS resolver checks (#1678)
- `datadog` exporter: Fix status code handling (#1691)
- `awsxray` exporter:
  - Fix empty traces in X-Ray console (#1709)
  - Stricter requirements for adding http request url (#1729)
  - Fix status code handling for errors/faults (#1740)
- `signalfx` exporter:
  - Split incoming data requests by access token before enqueuing (#1727)
  - Disable retry on 400 and 401, retry with backoff on 429 and 503 (#1672)
- `awsecscontainermetrics` receiver: Improve error handling to fix seg fault (#1738)

## v0.15.0

# 🎉 OpenTelemetry Collector Contrib v0.15.0 (Beta) 🎉

The OpenTelemetry Collector Contrib contains everything in the [opentelemetry-collector release](https://github.com/open-telemetry/opentelemetry-collector/releases/tag/v0.15.0) (be sure to check the release notes here as well!). Check out the [Getting Started Guide](https://opentelemetry.io/docs/collector/getting-started/) for deployment and configuration information.

### 🚀 New components 🚀

- `zookeeper` receiver: Collects metrics from a Zookeeper instance using the `mntr` command
- `loadbalacing` exporter: Consistently exports spans belonging to the same trace to the same backend
- `windowsperfcounters` receiver: Captures the configured system, application, or custom performance counter data from the Windows registry using the PDH interface
- `awsprometheusremotewrite` exporter:  Sends metrics data in Prometheus TimeSeries format to a Prometheus Remote Write Backend and signs each outgoing HTTP request following the AWS Signature Version 4 signing process

### 💡 Enhancements 💡

- `awsemf` exporter:
  - Add `metric_declarations` config option for metric filtering and dimensions (#1503)
  - Add SummaryDataType and remove Min/Max from Histogram (#1584)
- `signalfxcorrelation` exporter: Add ability to translate host dimension (#1561)
- `newrelic` exporter: Use pdata instead of the OpenCensus for traces (#1587)
- `metricstransform` processor:
  - Add `combine` action for matched metrics (#1506)
  - Add `submatch_case` config option to specify case of matched label values (#1640)
- `awsecscontainermetrics` receiver: Extract cluster name from ARN (#1626)
- `elastic` exporter: Improve handling of span status if the status code is unset (#1591)

### 🧰 Bug fixes 🧰

- `awsemf` exporter: Add check for unhandled metric data types (#1493)
- `groupbytrace` processor: Make buffered channel to avoid goroutines leak (#1505)
- `stackdriver` exporter: Set `options.UserAgent` so that the OpenCensus exporter does not override the UA ($1620)

## v0.14.0

# 🎉 OpenTelemetry Collector Contrib v0.14.0 (Beta) 🎉

The OpenTelemetry Collector Contrib contains everything in the [opentelemetry-collector release](https://github.com/open-telemetry/opentelemetry-collector/releases/tag/v0.14.0) (be sure to check the release notes here as well!). Check out the [Getting Started Guide](https://opentelemetry.io/docs/collector/getting-started/) for deployment and configuration information.

### 🚀 New components 🚀

- `datadog` exporter to send metric and trace data to Datadog (#1352)
- `tailsampling` processor moved from core to contrib (#1383)

### 🛑 Breaking changes 🛑

- `jmxmetricsextension` migrated to `jmxreceiver` (#1182, #1357)
- Move signalfx correlation code out of `sapm` to `signalfxcorrelation` exporter (#1376)
- Move Splunk specific utils outside of common (#1306)
- `stackdriver` exporter:
    - Config options `metric_prefix` & `skip_create_metric_descriptor` are now nested under `metric`, see [README](https://github.com/open-telemetry/opentelemetry-collector-contrib/blob/main/exporter/stackdriverexporter/README.md).
    - Trace status codes no longer reflect gRPC codes as per spec changes: open-telemetry/opentelemetry-specification#1067
- `datadog` exporter: Remove option to change the namespace prefix (#1483)

### 💡 Enhancements 💡

- `splunkhec` receiver: Add ability to ingest metrics (#1276)
- `signalfx` receiver: Improve pipeline error handling (#1329)
- `datadog` exporter:
  - Improve hostname resolution (#1285)
  - Add flushing/export of traces and trace-related statistics (#1266)
  - Enable traces on Windows (#1340)
  - Send otel.exporter running metric (#1354)
  - Add tag normalization util method (#1373)
  - Send host metadata (#1351)
  - Support resource conventions for hostnames (#1434)
  - Add version tag extract (#1449)
- Add `batchpertrace` library to split the incoming batch into several batches, one per trace (#1257)
- `statsd` receiver:
  - Add timer support (#1335)
  - Add sample rate support for counter, transfer gauge to double and transfer counter to int only (#1361)
- `awsemf` exporter: Restructure metric translator logic (#1353)
- `resourcedetection` processor:
  - Add EC2 hostname attribute (#1324)
  - Add ECS Resource detector (#1360)
- `sapm` exporter: Add queue settings (#1390)
- `metrictransform` processor: Add metric filter option (#1447)
- `awsxray` exporter: Improve ECS attribute and origin translation (#1428)
- `resourcedetection` processor: Initial system detector (#1405)

### 🧰 Bug fixes 🧰

- Remove duplicate definition of cloud providers with core conventions (#1288)
- `kubeletstats` receiver: Handle nil references from the kubelet API (#1326)
- `awsxray` receiver:
  - Add kind type to root span to fix the empty parentID problem (#1338)
  - Fix the race condition issue (#1490)
- `awsxray` exporter:
  - Setting the tlsconfig InsecureSkipVerify using NoVerifySSL (#1350)
  - Drop invalid xray trace id (#1366)
- `elastic` exporter: Ensure span name is limited (#1371)
- `splunkhec` exporter: Don't send 'zero' timestamps to Splunk HEC (#1157)
- `stackdriver` exporter: Skip processing empty metrics slice (#1494)

## v0.13.0

# 🎉 OpenTelemetry Collector Contrib v0.13.0 (Beta) 🎉

The OpenTelemetry Collector Contrib contains everything in the [opentelemetry-collector release](https://github.com/open-telemetry/opentelemetry-collector/releases/tag/v0.13.0) (be sure to check the release notes here as well!). Check out the [Getting Started Guide](https://opentelemetry.io/docs/collector/getting-started/) for deployment and configuration information.

### 💡 Enhancements 💡

- `sapm` exporter:
  - Enable queuing by default (#1224)
  - Add SignalFx APM correlation (#1205)
  - Make span source attribute and destination dimension names configurable (#1286)
- `signalfx` exporter:
  - Pass context to the http client requests (#1225)
  - Update `disk.summary_utilization` translation rule to accommodate new labels (#1258)
- `newrelic` exporter: Add `span.kind` attribute (#1263)
- `datadog` exporter:
  - Add Datadog trace translation helpers (#1208)
  - Add API key validation (#1216)
- `splunkhec` receiver: Add the ability to ingest logs (#1268)
- `awscontainermetrics` receiver: Report `CpuUtilized` metric in percentage (#1283)
- `awsemf` exporter: Only calculate metric rate for cumulative counter and avoid SingleDimensionRollup for metrics with only one dimension (#1280)

### 🧰 Bug fixes 🧰

- Make `signalfx` exporter a metadata exporter (#1252)
- `awsecscontainermetrics` receiver: Check for empty network rate stats and set zero (#1260)
- `awsemf` exporter: Remove InstrumentationLibrary dimension in CloudWatch EMF Logs if it is undefined (#1256)
- `awsxray` receiver: Fix trace/span id transfer (#1264)
- `datadog` exporter: Remove trace support for Windows for now (#1274)
- `sapm` exporter: Correlation enabled check inversed (#1278)

## v0.12.0

# 🎉 OpenTelemetry Collector Contrib v0.12.0 (Beta) 🎉

The OpenTelemetry Collector Contrib contains everything in the [opentelemetry-collector release](https://github.com/open-telemetry/opentelemetry-collector/releases/tag/v0.12.0) (be sure to check the release notes here as well!). Check out the [Getting Started Guide](https://opentelemetry.io/docs/collector/getting-started/) for deployment and configuration information.

### 🚀 New components 🚀

- `awsemf` exporter to support exporting metrics to AWS CloudWatch (#498, #1169)
- `http_forwarder` extension that forwards HTTP requests to a specified target (#979, #1014, #1150)
- `datadog` exporter that sends metric and trace data to Datadog (#1142, #1178, #1181, #1212)
- `awsecscontainermetrics` receiver to collect metrics from Amazon ECS Task Metadata Endpoint (#1089, #1148, #1160)

### 💡 Enhancements 💡

- `signalfx` exporter:
  - Add host metadata synchronization (#1039, #1118)
  - Add `copy_dimensions` translator option (#1126)
  - Update `k8s_cluster` metric translations (#1121)
  - Add option to exclude metrics (#1156)
  - Add `avg` aggregation method (#1151)
  - Fallback to host if cloud resource id not found (#1170)
  - Add backwards compatible translation rules for the `dockerstatsreceiver` (#1201)
  - Enable queuing and retries (#1223)
- `splunkhec` exporter:
  - Add log support (#875)
  - Enable queuing and retries (#1222)
- `k8scluster` receiver: Standardize metric names (#1119)
- `awsxray` exporter:
  - Support AWS EKS attributes (#1090)
  - Store resource attributes in X-Ray segments (#1174)
- `honeycomb` exporter:
  - Add span kind to the event sent to Honeycomb (#474)
  - Add option to adjust the sample rate using an attribute on the span (#1162)
- `jmxmetrics` extension: Add subprocess manager to manage child java processes (#1028)
- `elastic` exporter: Initial metrics support (#1173)
- `k8s` processor: Rename default attr names for label/annotation extraction (#1214)
- Add common SignalFx host id extraction (#1100)
- Allow MSI upgrades (#1165)

### 🧰 Bug fixes 🧰

- `awsxray` exporter: Don't set origin to EC2 when not on AWS (#1115)

## v0.11.0

# 🎉 OpenTelemetry Collector Contrib v0.11.0 (Beta) 🎉

The OpenTelemetry Collector Contrib contains everything in the [opentelemetry-collector release](https://github.com/open-telemetry/opentelemetry-collector/releases/tag/v0.11.0) (be sure to check the release notes here as well!). Check out the [Getting Started Guide](https://opentelemetry.io/docs/collector/getting-started/) for deployment and configuration information.

### 🚀 New components 🚀
- add `dockerstats` receiver as top level component (#1081)
- add `tracegen` utility (#956)

### 💡 Enhancements 💡
- `stackdriver` exporter: Allow overriding client options via config (#1010)
- `k8scluster` receiver: Ensure informer caches are synced before initial data sync (#842)
- `elastic` exporter: Translate `deployment.environment` resource attribute to Elastic APM's semantically equivalent `service.environment` (#1022)
- `k8s` processor: Add logs support (#1051)
- `awsxray` exporter: Log response error with zap (#1050)
- `signalfx` exporter
  - Add dimensions to renamed metrics (#1041)
  - Add translation rules for `disk_ops.total` and `disk_ops.pending` metrics (#1082)
  - Add event support (#1036)
- `kubeletstats` receiver: Cache detailed PVC labels to reduce API calls (#1052)
- `signalfx` receiver: Add event support (#1035)

## v0.10.0

# 🎉 OpenTelemetry Collector Contrib v0.10.0 (Beta) 🎉

The OpenTelemetry Collector Contrib contains everything in the [opentelemetry-collector release](https://github.com/open-telemetry/opentelemetry-collector/releases/tag/v0.10.0) (be sure to check the release notes here as well!). Check out the [Getting Started Guide](https://opentelemetry.io/docs/collector/getting-started/) for deployment and configuration information.

### 🚀 New components 🚀
- add initial docker stats receiver, without sourcing in top level components (#495)
- add initial jmx metrics extension structure, without sourcing in top level components (#740)
- `routing` processor for routing spans based on HTTP headers (#907)
- `splunkhec` receiver to receive Splunk HEC metrics, traces and logs (#840)
- Add skeleton for `http_forwarder` extension that forwards HTTP requests to a specified target (#979)

### 💡 Enhancements 💡
- `stackdriver` exporter
  - Add timeout parameter (#835)
  - Add option to configurably set UserAgent string (#758)
- `signalfx` exporter
  - Reduce memory allocations for big batches processing (#871)
  - Add AWSUniqueId and gcp_id generation (#829)
  - Calculate cpu.utilization compatibility metric (#839, #974, #954)
- `metricstransform` processor: Replace `{{version}}` in label values (#876)
- `resourcedetection` processor: Logs Support (#970)
- `statsd` receiver: Add parsing for labels and gauges (#903)

### 🧰 Bug fixes 🧰
- `k8s` processor
  - Wrap metrics before sending further down the pipeline (#837)
  - Fix setting attributes on metrics passed from agent (#836)
- `awsxray` exporter: Fix "pointer to empty string" is not omitted bug (#830)
- `azuremonitor` exporter: Treat UNSPECIFIED span kind as INTERNAL (#844)
- `signalfx` exporter: Remove misleading warnings (#869)
- `newrelic` exporter: Fix panic if service name is empty (#969)
- `honeycomb` exporter: Don't emit default proc id + starttime (#972)

## v0.9.0

# 🎉 OpenTelemetry Collector Contrib v0.9.0 (Beta) 🎉

The OpenTelemetry Collector Contrib contains everything in the [opentelemetry-collector release](https://github.com/open-telemetry/opentelemetry-collector/releases/tag/v0.9.0) (be sure to check the release notes here as well!). Check out the [Getting Started Guide](https://opentelemetry.io/docs/collector/getting-started/) for deployment and configuration information.

### 🛑 Breaking changes 🛑
- Remove deprecated `lightstep` exporter (#828)

### 🚀 New components 🚀
- `statsd` receiver for ingesting StatsD messages (#566)

### 💡 Enhancements 💡
- `signalfx` exporter
   - Add disk usage translations (#760)
   - Add disk utilization translations (#782)
   - Add translation rule to drop redundant metrics (#809)
- `kubeletstats` receiver
  - Sync available volume metadata from /pods endpoint (#690)
  - Add ability to collect detailed data from PVC (#743)
- `awsxray` exporter: Translate SDK name/version into xray model (#755)
- `elastic` exporter: Translate semantic conventions to Elastic destination fields (#671)
- `stackdriver` exporter: Add point count metric (#757)
- `awsxray` receiver
  - Ported the TCP proxy from the X-Ray daemon (#774)
  - Convert to OTEL trace format (#691)

### 🧰 Bug fixes 🧰
- `kubeletstats` receiver: Do not break down metrics batch (#754)
- `host` observer: Fix issue on darwin where ports listening on all interfaces are not correctly accounted for (#582)
- `newrelic` exporter: Fix panic on missing span status (#775)

## v0.8.0

# 🎉 OpenTelemetry Collector Contrib v0.8.0 (Beta) 🎉

The OpenTelemetry Collector Contrib contains everything in the [opentelemetry-collector release](https://github.com/open-telemetry/opentelemetry-collector/releases/tag/v0.8.0) (be sure to check the release notes here as well!). Check out the [Getting Started Guide](https://opentelemetry.io/docs/collector/getting-started/) for deployment and configuration information.

### 🚀 New components 🚀

- Receivers
  - `prometheusexec` subprocess manager (##499)

### 💡 Enhancements 💡

- `signalfx` exporter
  - Add/Update metric translations (#579, #584, #639, #640, #652, #662)
  - Add support for calculate new metric translator (#644)
  - Add renaming rules for load metrics (#664)
  - Update `container.name` to `k8s.container.name` in default translation rule (#683)
  - Rename working-set and page-fault metrics (#679)
- `awsxray` exporter
  - Translate exception event into xray exception (#577)
  - Add ingestion of X-Ray segments via UDP (#502)
  - Parse Java stacktrace and populate in xray cause (#687)
- `kubeletstats` receiver
  - Add metric_groups option (#648)
  - Set datapoint timestamp in receiver (#661)
  - Change `container.name` label to `k8s.container.name` (#680)
  - Add working-set and page-fault metrics (#666)
  - Add basic support for volume metrics (#667)
- `stackdriver` trace exporter: Move to new interface and pdata (#486)
- `metricstranform` processor: Keep timeseries and points in order after aggregation (#663)
- `k8scluster` receiver: Change `container.spec.name` label to `k8s.container.name` (#681)
- Migrate receiver creator to internal data model (#701)
- Add ec2 support to `resourcedetection` processor (#587)
- Enable timeout, sending queue and retry for SAPM exporter (#707)

### 🧰 Bug fixes 🧰

- `azuremonitor` exporter: Correct HTTP status code success mapping (#588)
- `k8scluster` receiver: Fix owner reference in metadata updates (#649)
- `awsxray` exporter: Fix handling of db system (#697)

### 🚀 New components 🚀

- Skeleton for AWS ECS container metrics receiver (#463)
- `prometheus_exec` receiver (#655)

## v0.7.0

# 🎉 OpenTelemetry Collector Contrib v0.7.0 (Beta) 🎉

The OpenTelemetry Collector Contrib contains everything in the [opentelemetry-collector release](https://github.com/open-telemetry/opentelemetry-collector/releases/tag/v0.7.0) (be sure to check the release notes here as well!). Check out the [Getting Started Guide](https://opentelemetry.io/docs/collector/getting-started/) for deployment and configuration information.

### 🛑 Breaking changes 🛑

- `awsxray` receiver updated to support udp: `tcp_endpoint` config option renamed to `endpoint` (#497)
- TLS config changed for `sapmreceiver` (#488) and `signalfxreceiver` receivers (#488)

### 🚀 New components 🚀

- Exporters
  - `sentry` adds tracing exporter for [Sentry](https://sentry.io/) (#565)
- Extensions
  - `endpoints` observer: adds generic endpoint watcher (#427)
  - `host` observer: looks for listening network endpoints on host (#432)

### 💡 Enhancements 💡

- Update `honeycomb` exporter for v0.8.0 compatibility
- Extend `metricstransform` processor to be able to add a label to an existing metric (#441)
- Update `kubeletstats` metrics according to semantic conventions (#475)
- Updated `awsxray` receiver config to use udp (#497)
- Add `/pods` endpoint support in `kubeletstats` receiver to add extra labels (#569)
- Add metric translation options to `signalfx` exporter (#477, #501, #571, #573)

### 🧰 Bug fixes 🧰

- `azuremonitor` exporter: Mark spanToEnvelope errors as permanent (#500)

## v0.6.0

# 🎉 OpenTelemetry Collector Contrib v0.6.0 (Beta) 🎉

The OpenTelemetry Collector Contrib contains everything in the [opentelemetry-collector release](https://github.com/open-telemetry/opentelemetry-collector/releases/tag/v0.6.0) (be sure to check the release notes here as well!). Check out the [Getting Started Guide](https://opentelemetry.io/docs/collector/getting-started/) for deployment and configuration information.

### 🛑 Breaking changes 🛑

- Removed `jaegarlegacy` (#397) and `zipkinscribe` receivers (#410)
- `kubeletstats` receiver: Renamed `k8s.pod.namespace` pod label to `k8s.namespace.name` and `k8s.container.name` container label to `container.name`

### 🚀 New components 🚀

- Processors
  - `metricstransform` renames/aggregates within individual metrics (#376) and allow changing the data type between int and float (#402)

### 💡 Enhancements 💡

- `awsxray` exporter: Use `peer.service` as segment name when set. (#385)
- `splunk` exporter: Add trace exports support (#359, #399)
- Build and publish Windows MSI (#408) and DEB/RPM Linux packages (#405)

### 🧰 Bug fixes 🧰

- `kubeletstats` receiver:
  - Fixed NPE for newly created pods (#404)
  - Updated to latest change in the ReceiverFactoryOld interface (#401)
  - Fixed logging and self reported metrics (#357)
- `awsxray` exporter: Only convert SQL information for SQL databases. (#379)
- `resourcedetection` processor: Correctly obtain machine-type info from gce metadata (#395)
- `k8scluster` receiver: Fix container resource metrics (#416)

## v0.5.0

Released 01-07-2020

# 🎉 OpenTelemetry Collector Contrib v0.5.0 (Beta) 🎉

The OpenTelemetry Collector Contrib contains everything in the [opentelemetry-collector release](https://github.com/open-telemetry/opentelemetry-collector/releases/tag/v0.5.0) (be sure to check the release notes here as well!). Check out the [Getting Started Guide](https://opentelemetry.io/docs/collector/getting-started/) for deployment and configuration information.

### 🚀 New components 🚀

- Processors
  - `resourcedetection` to automatically detect the resource based on the configured set of detectors (#309)

### 💡 Enhancements 💡

- `kubeletstats` receiver: Support for ServiceAccount authentication (#324)
- `signalfx` exporter and receiver
  - Add SignalFx metric token passthrough and config option (#325)
  - Set default endpoint of `signalfx` receiver to `:9943` (#351)
- `awsxray` exporter: Support aws plugins EC2/ECS/Beanstalk (#343)
- `sapm` exporter and receiver: Add SAPM access token passthrough and config option (#349)
- `k8s` processor: Add metrics support (#358)
- `k8s` observer: Separate annotations from labels in discovered pods (#363)

### 🧰 Bug fixes 🧰

- `honeycomb` exporter: Remove shared use of libhoney from goroutines (#305)

## v0.4.0

Released 17-06-2020

# 🎉 OpenTelemetry Collector Contrib v0.4.0 (Beta) 🎉

The OpenTelemetry Collector Contrib contains everything in the [opentelemetry-collector release](https://github.com/open-telemetry/opentelemetry-collector/releases/tag/v0.4.0) (be sure to check the release notes here as well!). Check out the [Getting Started Guide](https://opentelemetry.io/docs/collector/getting-started/) for deployment and configuration information.

### 🛑 Breaking changes 🛑

  - `signalfx` exporter `url` parameter changed to `ingest_url` (no impact if only using `realm` setting)

### 🚀 New components 🚀

- Receivers
  - `receiver_creator` to create receivers at runtime (#145), add observer support to receiver_creator (#173), add rules support (#207), add dynamic configuration values (#235)
  - `kubeletstats` receiver (#237)
  - `prometheus_simple` receiver (#184)
  - `kubernetes-cluster` receiver (#175)
  - `redis` receiver (#138)
- Exporters
  - `alibabacloudlogservice` exporter (#259)
  - `SplunkHEC` metrics exporter (#246)
  - `elastic` APM exporter (#240)
  - `newrelic` exporter (#229)
- Extensions
  - `k8s` observer (#185)

### 💡 Enhancements 💡

- `awsxray` exporter
  - Use X-Ray convention of segment name == service name (#282)
  - Tweak xray export to improve rendering of traces and improve parity (#241)
  - Add handling for spans received with nil attributes (#212)
- `honeycomb` exporter
  - Use SendPresampled (#291)
  - Add span attributes as honeycomb event fields (#271)
  - Support resource labels in Honeycomb exporter (#20)
- `k8s` processor
  - Add support of Pod UID extraction to k8sprocessor (#219)
  - Use `k8s.pod.ip` to record resource IP instead of just `ip` (#183)
  - Support same authentication mechanism as other kubernetes components do (#307)
- `sapm` exporter: Add TLS for SAPM and SignalFx receiver (#215)
- `signalfx` exporter
  - Add metric metadata syncer to SignalFx exporter (#231)
  - Add TLS for SAPM and SignalFx receiver (#215)
- `stackdriver` exporter: Add support for resource mapping in config (#163)

### 🧰 Bug fixes 🧰

- `awsxray` exporter: Wrap bad request errors for proper handling by retry queue (#205)
- `lightstep` exporter: Ensure Lightstep exporter doesnt crash on nil node (#250)
- `sapm` exporter: Do not break Jaeger traces before sending downstream (#193)
- `k8s` processor: Ensure Jaeger spans work in passthrough mode (262)

## 🧩 Components 🧩

### Receivers

| Traces | Metrics |
|:-------:|:-------:|
| Jaeger Legacy | Carbon |
| SAPM (SignalFx APM) | Collectd |
| Zipkin Scribe | K8s Cluster |
| | Redis |
| |  SignalFx |
| | Simple Prometheus |
| | Wavefront |

### Processors

- K8s

### Exporters

| Commercial | Community |
|:------------:|:-----------:|
| Alibaba Cloud Log Service | Carbon |
| AWS X-ray | Elastic |
| Azure Monitor | Jaeger Thrift |
| Honeycomb | Kinesis |
| Lightstep |
| New Relic |
| SAPM (SignalFx APM) |
| SignalFx (Metrics) |
| Splunk HEC |
| Stackdriver (Google) |

### Extensions

- Observer
  - K8s

## v0.3.0 Beta

Released 2020-03-30

### Breaking changes

-  Make prometheus receiver config loading strict. #697
Prometheus receiver will now fail fast if the config contains unused keys in it.

### Changes and fixes

- Enable best effort serve by default of Prometheus Exporter (https://github.com/orijtech/prometheus-go-metrics-exporter/pull/6)
- Fix null pointer exception in the logging exporter #743
- Remove unnecessary condition to have at least one processor #744
- Updated Honeycomb exported to `honeycombio/opentelemetry-exporter-go v0.3.1`

### Features

Receivers / Exporters:

* AWS X-Ray
* Carbon
* CollectD
* Honeycomb
* Jaeger
* Kinesis
* LightStep
* OpenCensus
* OpenTelemetry
* SAPM
* SignalFx
* Stackdriver
* Wavefront
* Zipkin
* Zipkin Scribe


Processors:

* Attributes
* Batch
* Memory Limiter
* Queued Retry
* Resource
* Sampling
* Span
* Kubernetes

Extensions:

* Health Check
* Performance Profiler
* zPages


## v0.2.8

Released 2020-03-25

Alpha v0.2.8 of OpenTelemetry Collector Contrib.

- Implemented OTLP receiver and exporter.
- Added ability to pass config to the service programmatically (useful for custom builds).
- Improved own metrics / observability.


## v0.2.7

Released 2020-03-17

### Self-Observability
- New command-line switch to control legacy and new metrics. Users are encouraged
to experiment and migrate to the new metrics.
- Improved error handling on shutdown.


### Processors
- Fixed passthrough mode k8sprocessor.
- Added `HASH` action to attribute processor.

### Receivers and Exporters
- Added Honeycomb exporter.
- Added LightStep exporter.
- Added regular expression for Carbon receiver, allowing the metric name to be broken into proper label keys and values.
- Updated Stackdriver exporter to use a new batch API.


## v0.2.6 Alpha

Released 2020-02-18

### Self-Observability
- Updated metrics prefix to `otelcol` and expose command line argument to modify the prefix value.
- Batch dropped span now emits zero when no spans are dropped.

### Processors
- Extended Span processor to have include/exclude span logic.
- Ability to choose strict or regexp matching for include/exclude filters.

### Receivers and Exporters
- Added Carbon receiver and exporter.
- Added Wavefront receiver.


## v0.0.5 Alpha

Released 2020-01-30

- Regexp-based filtering of span names.
- Ability to extract attributes from span names and rename span.
- File exporter for debugging.
- Span processor is now enabled by default.

## v0.0.1 Alpha

Released 2020-01-11

First release of OpenTelemetry Collector Contrib.


[v0.3.0]: https://github.com/open-telemetry/opentelemetry-collector-contrib/compare/v0.2.8...v0.3.0
[v0.2.8]: https://github.com/open-telemetry/opentelemetry-collector-contrib/compare/v0.2.7...v0.2.8
[v0.2.7]: https://github.com/open-telemetry/opentelemetry-collector-contrib/compare/v0.2.6...v0.2.7
[v0.2.6]: https://github.com/open-telemetry/opentelemetry-collector-contrib/compare/v0.0.5...v0.2.6
[v0.0.5]: https://github.com/open-telemetry/opentelemetry-collector-contrib/compare/v0.0.1...v0.0.5
[v0.0.1]: https://github.com/open-telemetry/opentelemetry-collector-contrib/tree/v0.0.1<|MERGE_RESOLUTION|>--- conflicted
+++ resolved
@@ -34,11 +34,8 @@
 - `prometheusreceiver`: Fix the memory issue introduced in the 0.49.0 release (#9718)
 - `couchdbreceiver`: Fix issue where the receiver would not respect custom metric settings (#9598)
 - `nginxreceiver`: Include nginxreceiver in components (#9572)
-<<<<<<< HEAD
+- `pkg/translator/prometheusremotewrite`: Fix data race when used with other exporters (#9736)
 - `examples/demo`: fix baggage not work in trace demo app. (#9418)
-=======
-- `pkg/translator/prometheusremotewrite`: Fix data race when used with other exporters (#9736)
->>>>>>> 910f9c40
 
 ## v0.50.0
 
