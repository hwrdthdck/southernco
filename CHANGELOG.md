# Changelog

## Unreleased

### 🛑 Breaking changes 🛑

### 🚩 Deprecations 🚩

- `exporter/azuremonitor`: Deprecate use of LogRecord.Name as the log envelope category name. There is no replacement.

### 🚀 New components 🚀

- `schemaprocessor`: Starting the initial work to allow from translating from semantic convention to another (#8371)
- `saphanareceiver`: Added implementation of SAP HANA Metric Receiver (#8827)

### 💡 Enhancements 💡

- `k8sclusterreceiver`: Validate that k8s API supports a resource before setting up a watcher for it (#9523)
<<<<<<< HEAD
- `k8sattributesprocessor`: Support regex capture groups in tag_name (#9525)
=======
- `internal/stanza`: Add support for `remove` operator (#9524)
>>>>>>> c2a57043

### 🧰 Bug fixes 🧰

- `k8sclusterreceiver`: Fix the receiver to work with 1.19 and 1.20 k8s API versions (#9523)
- `azuremonitorexporter`: Fix log exporter bug related to incorrectly mapping SpanId (#9579)
- `mysqlreceiver`: Fix attribute values mismatch with its definition (#9688)
- `opencensusreceiver`: Do not report fatal error if err is server closed (#9559).
- `sqlserverreceiver`: Fix the receiver to have integer types on metrics where applicable (#9601)

## v0.50.0

### 🛑 Breaking changes 🛑

- `stackdriverexporter`: Remove the stackdriver exporter in favor of the identical googlecloud exporter (#9274)
- `filelog`, `journald`, `syslog`, `tcplog`, `udplog`: Remove `preserve_to` field from sub-parsers (#9331)
- `kafkametricsreceiver`: instrumentation name updated from `otelcol/kafkametrics` to `otelcol/kafkametricsreceiver` (#9406)
- `kubeletstatsreceiver`: instrumentation name updated from `kubeletstats` to `otelcol/kubeletstatsreceiver` (#9400)
- `datadogexporter`: Remove `GetHostTags` method from `TagsConfig` struct (#9423)
- `googlecloudexporter`: Graduate the `exporter.googlecloud.OTLPDirect` feature-gate to Beta.  This includes changes to the configuration structure, and many changes to default behavior. (#9471)

### 🚩 Deprecations 🚩

- `cumulativetodeltaprocessor`: Deprecated `metrics` configuration option in favor of `include` and `exclude` (#8952)
- `datadogexporter`: Deprecate `metrics::report_quantiles` in favor of `metrics::summaries::mode` (#8846)

### 🚀 New components 🚀

- `iisreceiver`: Add implementation of IIS Metric Receiver (#8832)
- `sqlserverreceiver`: Add implementation of SQL Server Metric Receiver (#8398)
- `activedirectorydsreceiver`: Add implementation of Active Directory Domain Services metric receiver (#9359)

### 💡 Enhancements 💡

- `pkg/translator/prometheusremotewrite`: Allow to disable sanitize metric labels (#8270)
- `basicauthextension`: Implement `configauth.ClientAuthenticator` so that the extension can also be used as HTTP client basic authenticator.(#8847)
- `azuremonitorexporter`, `lokiexporter`, `observiqexporter`: Update timestamp processing logic (#9130)
- `cumulativetodeltaprocessor`: add new include/exclude configuration options with regex support (#8952)
- `datadogexporter`: Update deprecation messages to reflect new deprecation plan (#9422)
- `cmd/mdatagen`: Update generated functions to have simple parse function to handle string parsing consistently and limit code duplication across receivers (#7574)
- `attributesprocessor`: Support filter by severity (#9132)
- `processor/transform`: Add transformation of logs (#9368)
- `datadogexporter`: Add `metrics::summaries::mode` to specify export mode for summaries (#8846)
- `prometheusreceiver`: Add resource attributes for kubernetes resource discovery labels (#9416)

### 🧰 Bug fixes 🧰

- `fluentforwardreceiver`: Release port on shutdown (#9111)
- `prometheusexporter`: Prometheus fails to generate logs when prometheus exporter produced a check exception occurs. (#8949)
- `resourcedetectionprocessor`: Wire docker detector (#9372)
- `kafkametricsreceiver`: The kafkametricsreceiver was changed to connect to kafka during scrape, rather than startup. If kafka is unavailable the receiver will attempt to connect during subsequent scrapes until succcessful (#8817).
- `datadogexporter`: Update Kubernetes example manifest to new executable name. (#9425).
- `riakreceiver`: Fix issue where user configured metric settings were ignored. (#9561)
- `sqlserverreceiver`: Update `sqlserver.transaction_log.growth.count` and `sqlserver.transaction_log.shrink.count` to be monotonic sums. (#9522)

## v0.49.0

### ⚠️ Warning  ⚠️

This release contains an issue in
[Prometheus receiver](https://github.com/open-telemetry/opentelemetry-collector-contrib/tree/main/receiver/prometheusreceiver)
causing 30% memory consumption increase when there is a lot of target churn. The issue is currently being 
investigated and will be fixed in one of the new releases. More details:
https://github.com/open-telemetry/opentelemetry-collector-contrib/issues/9278.

### 🛑 Breaking changes 🛑

- `filelogreceiver`, `journaldreceiver`, `syslogreceiver`, `tcplogreceiver`, `udplogreceiver`:
  - Updated data model to align with stable logs data model, which includes various breaking changes. (#9139, #8835)
    - A detailed [Upgrade Guide](https://github.com/open-telemetry/opentelemetry-log-collection/releases/tag/v0.28.0) is available in the log-collection v0.29.0 release notes.
- `datadogexporter`: Remove `OnlyMetadata` method from `Config` struct (#8980)
- `datadogexporter`: Remove `GetCensoredKey` method from `APIConfig` struct (#8980)
- `mongodbatlasreceiver`: Updated to uses newer metric builder which changed some metric and resource attributes (#9093)
- `dynatraceexporter`: Make `serialization` package `/internal` (#9097)
- `attributesprocessor`: Remove log names from filters (#9131)
- `k8sclusterreceiver`: The `receiver.k8sclusterreceiver.reportCpuMetricsAsDouble` feature gate is now enabled by default (#9367)
  - Users may have to update monitoring for a few Kubernetes cpu metrics, for 
    more details see [feature-gate-configurations](https://github.com/open-telemetry/opentelemetry-collector-contrib/tree/main/receiver/k8sclusterreceiver#feature-gate-configurations).

### 🚩 Deprecations 🚩

- `datadogexporter`: Deprecate `service` setting in favor of `service.name` semantic convention (#8784)
- `datadogexporter`: Deprecate `version` setting in favor of `service.version` semantic convention (#8784)
- `datadogexporter`: Deprecate `env` setting in favor of `deployment.environment` semantic convention (#9017)
- `datadogexporter`: Deprecate `GetHostTags` method from `TagsConfig` struct (#8975)
- `datadogexporter`: Deprecate `tags` setting in favor of `host_metadata::tags` (#9100)
- `datadogexporter`: Deprecate `send_metadata` setting in favor of `host_metadata::enabled` (#9100)
- `datadogexporter`: Deprecate `use_resource_metadata` setting in favor of `host_metadata::hostname_source` (#9100)
- `prometheusexecreceiver`: Deprecate prom_exec receiver (#9058)
- `fluentbitextension`: Deprecate Fluentbit extension (#9062)

### 🚀 New components 🚀

- `riakreceiver`: Riak Metric Receiver (#8548)

### 💡 Enhancements 💡
- `splunkhecexporter`: Add support for batching traces (#8995)
- `hostmetricsreceiver`: Migrate Processes scraper to the Metrics builder (#8855)
- `tanzuobservabilityexporter`: Use resourcetotelemetry helper (#8338)
- Add `make crosslink` target to ensure replace statements are included in `go.mod` for all transitive dependencies within repository (#8822)
- `filestorageextension`: Change bbolt DB settings for better performance (#9004)
- `jaegerremotesamplingextension`: Add local and remote sampling stores (#8818)
- `attributesprocessor`: Add support to filter on log body (#8996)
- `prometheusremotewriteexporter`: Translate resource attributes to the target info metric (#8493)
- `prometheusexporter`: Add `job` and `instance` labels to metrics so they can be scraped with `honor_labels: true` (#9115)
- `podmanreceiver`: Add API timeout configuration option (#9014)
- `cmd/mdatagen`: Add `sem_conv_version` field to metadata.yaml that is used to set metrics SchemaURL (#9010)
- `splunkheceporter`: Add an option to disable log or profiling data (#9065)
- `windowsperfcountersreceiver`: Move code into separate package for use in other windowsperfcounter receivers (#9108)
- `datadogexporter`: Add `host_metadata` configuration section to configure host metadata export (#9100)
- `cmd/mdatagen`: Update documentation generated for attributes to list enumerated values and show the "value" that will be visible on metrics when it is different from the attribute key in metadata.yaml (#8983)
- `routingprocessor`: add option to drop resource attribute used for routing (#8990)

### 🧰 Bug fixes 🧰

- `filestorageextension`: use correct bbolt options for compaction (#9134)
- `hostmetricsreceiver`: Use cpu times for time delta in cpu.utilization calculation (#8857)
- `dynatraceexporter`: Remove overly verbose stacktrace from certain logs (#8989)
- `googlecloudexporter`: fix the `exporter.googlecloud.OTLPDirect` fature-gate, which was not applied when the flag was provided (#9116)
- `signalfxexporter`: Fix bug to enable timeouts for correlating traces and metrics (#9101)
- `windowsperfcountersreceiver`: fix exported values being integers instead of doubles (#9138)
- `prometheusreceiver`: Fix issues with relabelling the `job` and `instance` labels. (#8780)
- `dynatraceexporter`: Continue processing data points after a serialization error. (#9330)

## v0.48.0

### 💡 Enhancements 💡

- `k8seventsreceiver`: Add Api_version and resource_version (#8539)
- `datadogexporter`: Add `metrics::sums::cumulative_monotonic_mode` to specify export mode for cumulative monotonic sums (#8490)
- `dynatraceexporter`: add multi-instance deployment note to README.md (#8848)
- `resourcedetectionprocessor`: Add attribute allowlist (#8547)
- `datadogexporter`:  Metrics payload data and Sketches payload data will be logged if collector is started in debug mode (#8929)
- `cmd/mdatagen`: Add resource attributes definition to metadata.yaml and move `pdata.Metrics` creation to the
  generated code (#8555)

### 🛑 Breaking changes 🛑

- `windowsperfcountersreceiver`: Added metrics configuration (#8376)
- `lokiexporter`: Remove deprecated LogRecord.name field (#8951)
- `splunkhecexporter`: Remove deprecated LogRecord.name field (#8951)

### 🚩 Deprecations 🚩

- `datadogexporter`: Deprecate `OnlyMetadata` method from `Config` struct (#8359)
- `datadogexporter`: Deprecate `GetCensoredKey` method from `APIConfig` struct (#8830)
- `datadogexporter`: Deprecate `metrics::send_monotonic_counter` in favor of `metrics::sums::cumulative_monotonic_mode` (#8490)

### 🚀 New components 🚀

- `sigv4authextension`: Enable component (#8518)

## v0.47.0

### 💡 Enhancements 💡

- `googlecloudexporter`: Add Validate method in config (#8559)
- `attributesprocessor`: Add convert action (#7930)
- `attributesprocessor`: Add metric support (#8111)
- `prometheusremotewriteexporter`: Write-Ahead Log support enabled (#7304)
- `hostreceiver/filesystemscraper`: Add filesystem utilization (#8027)
- `hostreceiver/pagingscraper`: Add paging.utilization (#6221)
- `googlecloudexporter`: [Alpha] Translate metrics directly from OTLP to gcm using the `exporter.googlecloud.OTLPDirect` feature-gate (#7177)
- `simpleprometheusreceiver`: Add support for static labels (#7908)
- `spanmetricsprocessor`: Dropping the condition to replace _ with key_ as __ label is reserved and _ is not (#8057)
- `podmanreceiver`: Add container.runtime attribute to container metrics (#8262)
- `dockerstatsreceiver`: Add container.runtime attribute to container metrics (#8261)
- `tanzuobservabilityexporter`: instrumentation Library and Dropped Counts to Span Tags (#8120)
- `clickhouseexporter`: Implement consume log logic. (#9705)
- `influxdbexporter`: Add support for cumulative, non-monotonic metrics. (#8348)
- `oauth2clientauthextension`: Add support for EndpointParams (#7307)
- Add `NewMetricData` function to `MetricsBuilder` to consistently set instrumentation library name (#8255)
- `googlecloudpubsubreceiver` Added implementation of Google Cloud Pubsub receiver. (#8391)
- `googlecloudpubsubexporter` Added implementation of Google Cloud Pubsub exporter. (#8391)
- `coralogixexporter` Allow exporter timeout to be configured (#7957)
- `prometheusremotewriteexporter` support adding trace id and span id attached to exemplars (#8380)
- `influxdbexporter`: accept histogram metric missing infinity bucket. (#8462)
- `skywalkingreceiver`: Added implementation of Skywalking receiver. (#8549)
- `prometheusreceiver`: Fix staleness bug for histograms and summaries (#8561)

### 🛑 Breaking changes 🛑

- `mongodbatlasreceiver`: rename mislabeled attribute `memory_state` to correct `disk_status` on partition disk metrics (#7747)
- `mongodbatlasreceiver`: Correctly set initial lookback for querying mongodb atlas api (#8246)
- `nginxreceiver`: instrumentation name updated from `otelcol/nginx` to `otelcol/nginxreceiver` (#8255)
- `postgresqlreceiver`: instrumentation name updated from `otelcol/postgresql` to `otelcol/postgresqlreceiver` (#8255)
- `redisreceiver`: instrumentation name updated from `otelcol/redis` to `otelcol/redisreceiver` (#8255)
- `apachereceiver`: instrumentation name updated from `otelcol/apache` to `otelcol/apachereceiver` ()
- `couchdbreceiver`: instrumentation name updated from `otelcol/couchdb` to `otelcol/couchdbreceiver` (#8366)
- `prometheusreceiver` Change resource attributes on metrics: `instance` -> `service.instance.id`, `host.name` -> `net.host.name`,  `port` -> `net.host.port`, `scheme` -> `http.scheme`, `job` removed (#8266)
- `prometheusremotewriteexporter` Use `service.*` resource attributes instead of `job` and `instance` resource attributes when adding job and instance labels to metrics (#8266)
- `mysqlreceiver`: instrumentation name updated from `otel/mysql` to `otelcol/mysqlreceiver` (#8387)
- `zookeeperreceiver`: instrumentation name updated from `otelcol/zookeeper` to `otelcol/zookeeperreceiver` (#8389)
- `coralogixexporter`: Create dynamic subsystem name (#7957)
  - Deprecate configuration changed. Dynamic subsystem name from traces service name property.
- `rabbitmqreceiver`: instrumentation name updated from `otelcol/rabbitmq` to `otelcol/rabbitmqreceiver` (#8400)

### 🧰 Bug fixes 🧰

- `zipkinexporter`: Set "error" tag value when status is set to error (#8187)
- `prometheusremotewriteexporter`: Correctly handle metric labels which collide after sanitization (#8378)
- `prometheusremotewriteexporter`: Drop labels when exemplar attributes exceed the max number of characters (#8379)
- `k8sclusterreceiver`: Add support to enable k8s node and container cpu metrics to be reported as double values (#8245)
  - Use "--feature-gates=receiver.k8sclusterreceiver.reportCpuMetricsAsDouble" to enable reporting node and container
    cpu metrics as a double values.
- `tanzuobservabilityexporter`: Fix a typo in Instrumentation Library name and version tags (#8384)
- `logreceivers`: Fix an issue where receiver would sometimes fail to build using Go 1.18 (#8521)
- `awsxrayreceiver`: Add defaults for optional stack frame parameters (#8790)

### 🚩 Deprecations 🚩

- `datadogexporter`: Deprecate automatic environment variable detection (#8397)

### 🚀 New components 🚀
- `sigv4authextension`: New Component: Sigv4 Authenticator Extension (#8263)

## v0.46.0

### 💡 Enhancements 💡

- `internal/stanza`: Export metrics from Stanza receivers (#8025)
- `hostreceiver/pagingscraper`: Migrate the scraper to the mdatagen metrics builder (#7139)
- Do not drop zero trace/span id spans in the jaeger conversion (#7946)
- Upgrade to use semantic conventions 1.6.1 (#7926)
- `dynatraceexporter`: Validate QueueSettings and perform config validation in Validate() instead (#8020)
- `sapmexporter`: Add validation for `sending_queue` setting (#8023)
- `signalfxexporter`: Add validation for `sending_queue` setting (#8026)
- `internal/stanza`: Add support for arbitrary attribute types (#8081)
- `resourcedetectionprocessor`: Add confighttp.HTTPClientSettings To Resource Detection Config Fixes (#7397)
- `hostmetricsreceiver`: Add cpu.utilization metrics to cpu scrapper (#7130)
- `honeycombexporter`: Add validation for `sending_queue` setting (#8113)
- `routingprocessor`: Expand error handling on failure to build exporters (#8125)
- `skywalkingreceiver`: Add new skywalking receiver component folder and structure (#8107)
- `groupbyattrsprocesor`: Allow empty keys, which allows to use the processor for compaction (#7793)
- `datadogexporter`: Add rbac to example k8s manifest file (#8186)
- `splunkhecexporter`: Add validation for `sending_queue` setting (#8256)

### 🛑 Breaking changes 🛑

- Remove deprecated functions from jaeger translator (#8032)
- `internal/stanza`: Remove `write_to` setting from input operators (#8081)
- `mongodbatlasreceiver`: rename `mongodb.atlas.*` attributes to `mongodb_atlas.*` adhering to naming guidelines. Adding 3 new attributes (#7960)

### 🧰 Bug fixes 🧰

- `prometheusreceiver`: Fix segfault that can occur after receiving stale metrics (#8056)
- `filelogreceiver`: Fix issue where logs could occasionally be duplicated (#8123)
- `prometheusremotewriteexporter`: Fix empty non-string resource attributes (#8116)

### 🚀 New components 🚀

## v0.45.1

### 💡 Enhancements 💡

- `sumologicexporter`: Move validation to Config (#7936)
- `elasticsearchexporter`: Fix crash with batch processor (#7953).
- `splunkhecexporter`: Batch metrics payloads (#7760)
- `tanzuobservabilityexporter`: Add internal SDK metric tag (#7826)
- `hostreceiver/processscraper`: Migrate the scraper to the mdatagen metrics builder (#7287)

### 🧰 Bug fixes 🧰

- `awsprometheusremotewriteexporter`: fix dependencies issue (#7963)

### 🚀 New components 🚀

- `awsfirehose` receiver: Add AWS Kinesis Data Firehose Receiver (#7918)

## v0.45.0

### 💡 Enhancements 💡

- `hostreceiver/filesystemscraper`: Migrate the scraper to the mdatagen metrics builder (#7772)
- `hostreceiver/memoryscraper`: Migrate the scraper to the mdatagen metrics builder (#7312)
- `lokiexporter`: Use record attributes as log labels (#7569)
- `routingprocessor`: Do not err on failure to build exporters (#7423)
- `apachereceiver`: Update to mdatagen v2 (#7573)
- `datadogexporter`: Don't send host metadata if hostname is empty (#7426)
- `datadogexporter`: Add insecure_skip_verify flag to configuration (#7422)
- `coralogixexporter`: Update readme (#7785)
- `awscloudwatchlogsexporter`: Remove name from aws cloudwatch logs exporter (#7554)
- `tanzuobservabilityexporter`: Update OTel Collector's Exporter to match WF Proxy Handling of source (#7929)
- `hostreceiver/memoryscraper`: Add memory.utilization (#6221)
- `awskinesisexporter`: Add Queue Config Validation AWS Kinesis Exporter (#7835)
- `elasticsearchexporter`: Remove usage of deprecated LogRecord.Name field (#7829).
- `loadbalancingexporter`: Allow non-exist hostname on startup (#7935)
- `datadogexporter`: Use exact sum, count and average on Datadog distributions (#7830)
- `storage/filestorage`: add optional compaction to filestorage (#7768)
- `tanzuobservabilityexporter`: Add attributes from the Resource to the resulting WF metric tags & set `source` value in WF metric (#8101)

### 🛑 Breaking changes 🛑

- Use go mod compat, drops support for reproducibility with go 1.16 (#7915)
- `apachereceiver`: Update instrumentation library name from `otel/apache` to `otelcol/apache` (#7754)
- `pkg/translator/prometheusremotewrite`: Cleanup prw translator public functions (#7776)
- `prometheusreceiver`: The OpenCensus-based metric conversion pipeline has
  been removed.
  - The `receiver.prometheus.OTLPDirect` feature gate has been removed as
    the direct pipeline is the only remaining pipeline.
- `translator/jaeger`: Cleanup jaeger translator function names (#7775)
  - Deprecate old funcs with Internal word.
- `mysqlreceiver`: Update data model and names for several metrics (#7924)
  - Change all metrics to Int values
  - Remove `mysql.buffer_pool_pages`. Replace with:
    - `mysql.buffer_pool.pages`
    - `mysql.buffer_pool.data_pages`
    - `mysql.buffer_pool.page_flushes`
  - Remove `mysql.buffer_pool_size`. Replace with:
    - `mysql.buffer_pool.limit`
    - `mysql.buffer_pool.usage`
  - Rename `mysql.buffer_pool_operations` to `mysql.buffer_pool.operations`

### 🚩 Deprecations 🚩

- Deprecated log_names setting from filter processor. (#7552)

### 🧰 Bug fixes 🧰

 - `tailsamplingprocessor`: "And" policy only works as a sub policy under a composite policy (#7590)
 - `prometheusreceiver`: Correctly map description and units when converting
  Prometheus metadata directly to pdata. (#7748)
 - `sumologicexporter`: fix exporter panics on malformed histogram (#7548)
- `awsecscontainermetrics`: CPU Reserved is now 1024/vCPU for ECS Container Insights (#6734)

### 🚀 New components 🚀

- `clickhouse` exporter: Add ClickHouse Exporter (#6907)
- `pkg/translator/signalfx`: Extract signalfx to metrics conversion in a separate package (#7778)
  - Extract FromMetrics to SignalFx translator package (#7823)

## v0.44.0

### 💡 Enhancements 💡

- `kafkaexporter`: Add compression and flush max messages options.
- `dynatraceexporter`: Write error logs using plugin logger (#7360)
- `dynatraceexporter`: Fix docs for TLS settings (#7568)
- `tanzuobservabilityexporter`: Turn on metrics exporter (#7281)
- `attributesprocessor` `resourceprocessor`: Add `from_context` value source
- `resourcedetectionprocessor`: check cluster config to verify resource is on aws for eks resources (#7186)
- `awscloudwatchlogsexporter`: enable awscloudwatchlogsexporter which accepts and exports log data (#7297)
- `translator/prometheusremotewrite`: add a new module to help translate data from OTLP to Prometheus Remote Write (#7240)
- `azuremonitorexporter`: In addition to traces, export logs to Azure Application Insights (#7403)
- `jmxreceiver`: Added `additional_jars` configuration option to launch JMX Metric Gatherer JAR with extended `CLASSPATH` (#7378)
- `awscontainerinsightreceiver`: add full pod name when configured to AWS Container Insights Receiver (#7415)
- `hostreceiver/loadscraper`: Migrate the scraper to the mdatagen metrics builder (#7288)
- `awsecscontainermetricsreceiver`: Rename attributes to follow semantic conventions (#7425)
- `datadogexporter`: Always map conventional attributes to tags (#7185)
- `mysqlreceiver`: Add golden files for integration test (#7303)
- `nginxreceiver`: Standardize integration test (#7515)
- `mysqlreceiver`: Update to use mdatagen v2 (#7507)
- `postgresqlreceiver`: Add integration tests (#7501)
- `apachereceiver`: Add integration test (#7517)
- `mysqlreceiver`: Use scrapererror to report errors (#7513)
- `postgresreceiver`: Update to mdatagen v2 (#7503)
- `nginxreceiver`: Update to mdatagen v2 (#7549)
- `datadogexporter`: Fix traces exporter's initialization log (#7564)
- `tailsamplingprocessor`: Add And sampling policy (#6910)
- `coralogixexporter`: Add Coralogix Exporter (#7383)
- `prometheusexecreceiver`: Add default value for `scrape_timeout` option (#7587)

### 🛑 Breaking changes 🛑

- `resourcedetectionprocessor`: Update `os.type` attribute values according to semantic conventions (#7544)
- `awsprometheusremotewriteexporter`: Deprecation notice; may be removed after v0.49.0
  - Switch to using the `prometheusremotewriteexporter` + `sigv4authextension` instead

### 🧰 Bug fixes 🧰

- `resourcedetectionprocessor`: fix `meta` allow list excluding keys with nil values (#7424)
- `postgresqlreceiver`: Fix issue where empty metrics could be returned after failed connection (#7502)
- `resourcetotelemetry`: Ensure resource attributes are added to summary
  and exponential histogram data points. (#7523)

### 🚩 Deprecations 🚩

- Deprecated otel_to_hec_fields.name setting from splunkhec exporter. (#7560)

## v0.43.0

### 💡 Enhancements 💡

- `coralogixexporter`: First implementation of Coralogix Exporter (#6816)
- `cloudfoundryreceiver`: Enable Cloud Foundry client (#7060)
- `elasticsearchexporter`: add elasticsearchexporter to the components exporter list (#6002)
- `elasticsearchreceiver`: Add metric metadata (#6892)
- `elasticsearchreceiver`: Use same metrics as JMX receiver for JVM metrics (#7160)
- `elasticsearchreceiver`: Implement scraping logic (#7174)
- `datadogexporter`: Add http.status_code tag to trace stats (#6889)
- `datadogexporter`: Add configuration option to use OTel span name into the Datatog resource name (#6611)
- `mongodbreceiver`: Add initial client code to the component (#7125)
- `tanzuobservabilityexporter`: Support delta histograms (#6897)
- `awscloudwatchlogsexporter`: Use cwlogs package to export logs (#7152)
- `mysqlreceiver`: Add the receiver to available components (#7078)
- `tanzuobservabilityexporter`: Documentation for the memory_limiter configuration (#7164)
- `dynatraceexporter`: Do not shut down exporter when metrics ingest module is temporarily unavailable (#7161)
- `mongodbreceiver`: Add metric metadata (#7163)
- `mongodbreceiver`: Add metric scraping (#7175)
- `postgresqlreceiver`: add the receiver to available components (#7079)
- `rabbitmqreceiver`: Add scraper logic (#7299)
- `tanzuobservability exporter`: Support summary metrics (#7121)
- `mongodbatlasreceiver`: Add retry and backoff to HTTP client (#6943)
- Use Jaeger gRPC instead of Thrift in the docker-compose example (#7243)
- `tanzuobservabilityexporter`: Support exponential histograms (#7127)
- `receiver_creator`: Log added and removed endpoint env structs (#7248)
- `prometheusreceiver`: Use the OTLP data conversion path by default. (#7282)
  - Use `--feature-gates=-receiver.prometheus.OTLPDirect` to re-enable the
    OpenCensus conversion path.
- `extension/observers`: Correctly set image and tag on container endpoints (#7279)
- `tanzuobservabilityexporter`: Document how to enable memory_limiter (#7286)
- `hostreceiver/networkscraper`: Migrate the scraper to the mdatagen metrics builder (#7048)
- `hostmetricsreceiver`: Add MuteProcessNameError config flag to mute specific error reading process executable (#7176)
- `scrapertest`: Improve comparison logic (#7305)
- `hostmetricsreceiver`: add `cpu_average` option for load scraper to report the average cpu load (#6999)
- `scrapertest`: Add comparison option to ignore specific attributes (#6519)
- `tracegen`: Add option to pass in custom headers to export calls via command line (#7308)
- `tracegen`: Provide official container images (#7179)
- `scrapertest`: Add comparison function for pdata.Metrics (#7400)
- `prometheusremotewriteexporter` : Dropping the condition to replace _ with key_ as __ label is reserved and _ is not (#7112)

### 🛑 Breaking changes 🛑

- `tanzuobservabilityexporter`: Remove status.code
- `tanzuobservabilityexporter`: Use semantic conventions for status.message (#7126)
- `k8sattributesprocessor`: Move `kube` and `observability` packages to `internal` folder (#7159)
- `k8sattributesprocessor`: Unexport processor `Option`s (#7311)
- `zookeeperreceiver`: Refactored metrics to have correct units, types, and combined some metrics via attributes. (#7280)
- `prometheusremotewriteexporter`: `PRWExporter` struct and `NewPRWExporter()`
  function are now unexported. (#TBD)
- `newrelicexporter` marked as deprecated (#7284)

### 🚀 New components 🚀

- `rabbitmqreceiver`: Establish codebase for RabbitMQ metrics receiver (#7239)
- Add `basicauth` extension (#7167)
- `k8seventsreceiver`: Implement core logic (#6885)

### 🧰 Bug fixes 🧰

- `k8sattributeprocessor`: Parse IP out of net.Addr to correctly tag k8s.pod.ip (#7077)
- `k8sattributeprocessor`: Process IP correctly for net.Addr instances that are not typed (#7133)
- `mdatagen`: Fix validation of `enabled` field in metadata.yaml (#7166)
- `elasticsearch`: Fix timestamp for each metric being startup time (#7255)
- `prometheusremotewriteexporter`: Fix index out of range panic caused by expiring metrics (#7149)
- `resourcedetection`: Log the error when checking for ec2metadata availability (#7296)

## v0.42.0

### 💡 Enhancements 💡

- `couchbasereceiver`: Add couchbase client (#7122)
- `couchdbreceiver`: Add couchdb scraper (#7131)
- `couchdbreceiver`: Add couchdb client (#6880)
- `elasticsearchreceiver`: Implement scraper client (#7019)
- `couchdbreceiver`: Add metadata metrics (#6878)
- `prometheusremotewriteexporter`: Handling Staleness flag from OTLP (#6679)
- `prometheusexporter`: Handling Staleness flag from OTLP (#6805)
- `prometheusreceiver`: Set OTLP no-data-present flag for stale scraped metrics. (#7043)
- `mysqlreceiver`: Add Integration test (#6916)
- `datadogexporter`: Add compatibility with ECS Fargate semantic conventions (#6670)
- `k8s_observer`: discover k8s.node endpoints (#6820)
- `redisreceiver`: Add missing description fields to keyspace metrics (#6940)
- `redisreceiver`: Set start timestamp uniformly for gauge and sum metrics (#6941)
- `kafkaexporter`: Allow controlling Kafka acknowledgment behaviour  (#6301)
- `lokiexporter`: Log the first part of the http body on failed pushes to loki (#6946)
- `resourcedetectionprocessor`: add the [consul](https://www.consul.io/) detector (#6382)
- `awsemfexporter`: refactor cw_client logic into separate `cwlogs` package (#7072)
- `prometheusexporter`: Dropping the condition to replace _ with key_ as __ label is reserved and _ is not (#7506)

### 🛑 Breaking changes 🛑

- `memcachedreceiver`: Update metric names (#6594)
- `memcachedreceiver`: Fix some metric units and value types (#6895)
- `sapm` receiver: Use Jaeger status values instead of OpenCensus (#6682)
- `jaeger` receiver/exporter: Parse/set Jaeger status with OTel spec values (#6682)
- `awsecscontainermetricsreceiver`: remove tag from `container.image.name` (#6436)
- `k8sclusterreceiver`: remove tag from `container.image.name` (#6436)

### 🚀 New components 🚀

- `ecs_task_observer`: Discover running containers in AWS ECS tasks (#6894)
- `mongodbreceiver`: Establish codebase for MongoDB metrics receiver (#6972)
- `couchbasereceiver`: Establish codebase for Couchbase metrics receiver (#7046)
- `dbstorage`: New experimental dbstorage extension (#7061)
- `redactionprocessor`: Remove sensitive data from traces (#6495)

### 🧰 Bug fixes 🧰

- `ecstaskobserver`: Fix "Incorrect conversion between integer types" security issue (#6939)
- Fix typo in "direction" metrics attribute description (#6949)
- `zookeeperreceiver`: Fix issue where receiver could panic during shutdown (#7020)
- `prometheusreceiver`: Fix metadata fetching when metrics differ by trimmable suffixes (#6932)
- Sanitize URLs being logged (#7021)
- `prometheusreceiver`: Fix start time tracking for long scrape intervals (#7053)
- `signalfxexporter`: Don't use syscall to avoid compilation errors on some platforms (#7062)
- `tailsamplingprocessor`: Add support for new policies as composite sub-policies (#6975)

### 💡 Enhancements 💡

- `lokiexporter`: add complete log record to body (#6619)
- `k8sclusterreceiver` add `container.image.tag` attribute (#6436)
- `spanmetricproccessor`: use an LRU cache for the cached Dimensions key-value pairs (#2179)
- `skywalkingexporter`: add skywalking metrics exporter (#6528)
- `deltatorateprocessor`: add int counter support (#6982)
- `filestorageextension`: document default values (#7022)
- `redisreceiver`: Migrate the scraper to the mdatagen metrics builder (#6938)

## v0.41.0

### 🛑 Breaking changes 🛑

- None

### 🚀 New components 🚀

- `asapauthextension` (#6627)
- `mongodbatlasreceiver` (#6367)

### 🧰 Bug fixes 🧰

- `filestorageextension`: fix panic when configured directory cannot be accessed (#6103)
- `hostmetricsreceiver`: fix set of attributes for system.cpu.time metric (#6422)
- `k8sobserver`: only record pod endpoints for running pods (#5878)
- `mongodbatlasreceiver`: fix attributes fields in metadata.yaml (#6440)
- `prometheusexecreceiver`: command line processing on Windows (#6145)
- `spanmetricsprocessor`: fix exemplars support (#6140)
-  Remap arm64 to aarch64 on rpm/deb packages (#6635)

### 💡 Enhancements 💡

- `datadogexporter`: do not use attribute localhost-like hostnames (#6477)
- `datadogexporter`: retry per network call (#6412)
- `datadogexporter`: take hostname into account for cache (#6223)
- `exporter/lokiexporter`: adding a feature for loki exporter to encode JSON for log entry (#5846)
- `googlecloudspannerreceiver`: added fallback to ADC for database connections. (#6629)
- `googlecloudspannerreceiver`: added parsing only distinct items for sample lock request label. (#6514)
- `googlecloudspannerreceiver`: added request tag label to metadata config for top query stats. (#6475)
- `googlecloudspannerreceiver`: added sample lock requests label to the top lock stats metrics. (#6466)
- `googlecloudspannerreceiver`: added transaction tag label to metadata config for top transaction stats. (#6433)
- `groupbyattrsprocessor`: added support for metrics signal (#6248)
- `hostmetricsreceiver`: ensure SchemaURL is set (#6482)
- `kubeletstatsreceiver`: add support for read-only kubelet endpoint (#6488)
- `mysqlreceiver`: enable native authentication (#6628)
- `mysqlreceiver`: remove requirement for password on MySQL (#6479)
- `receiver/prometheusreceiver`: do not add host.name to metrics from localhost/unspecified targets (#6476)
- `spanmetricsprocessor`: add setStatus operation (#5886)
- `splunkhecexporter`: remove duplication of host.name attribute (#6527)
- `tanzuobservabilityexporter`: add consumer for sum metrics. (#6385)
- Update log-collection library to v0.23.0 (#6593)

## v0.40.0

### 🛑 Breaking changes 🛑

- `tencentcloudlogserviceexporter`: change `Endpoint` to `Region` to simplify configuration (#6135)

### 🚀 New components 🚀

- Add `memcached` receiver (#5839)

### 🧰 Bug fixes 🧰

- Fix token passthrough for HEC (#5435)
- `datadogexporter`: Fix missing resource attributes default mapping when resource_attributes_as_tags: false (#6359)
- `tanzuobservabilityexporter`: Log and report missing metric values. (#5835)
- `mongodbatlasreceiver`: Fix metrics metadata (#6395)

### 💡 Enhancements 💡

- `awsprometheusremotewrite` exporter: Improve error message when failing to sign request
- `mongodbatlas`: add metrics (#5921)
- `healthcheckextension`: Add path option (#6111)
- Set unprivileged user to container image (#6380)
- `k8sclusterreceiver`: Add allocatable type of metrics (#6113)
- `observiqexporter`: Allow Dialer timeout to be configured (#5906)
- `routingprocessor`: remove broken debug log fields (#6373)
- `prometheusremotewriteexporter`: Add exemplars support (#5578)
- `fluentforwardreceiver`: Convert attributes with nil value to AttributeValueTypeEmpty (#6630)

## v0.39.0

### 🛑 Breaking changes 🛑

- `httpdreceiver` renamed to `apachereceiver` to match industry standards (#6207)
- `tencentcloudlogserviceexporter` change `Endpoint` to `Region` to simplify configuration (#6135)

### 🚀 New components 🚀

- Add `postgresqlreceiver` config and factory (#6153)
- Add TencentCloud LogService exporter `tencentcloudlogserviceexporter` (#5722)
- Restore `jaegerthrifthttpexporter` (#5666)
- Add `skywalkingexporter` (#5690, #6114)

### 🧰 Bug fixes 🧰

- `datadogexporter`: Improve cumulative metrics reset detection using `StartTimestamp` (#6120)
- `mysqlreceiver`: Address issues in shutdown function (#6239)
- `tailsamplingprocessor`: End go routines during shutdown (#5693)
- `googlecloudexporter`: Update google cloud exporter to correctly close the metric exporter (#5990)
- `statsdreceiver`: Fix the summary point calculation (#6155)
- `datadogexporter` Correct default value for `send_count_sum_metrics` (#6130)

### 💡 Enhancements 💡

- `datadogexporter`: Increase default timeout to 15 seconds (#6131)
- `googlecloudspannerreceiver`: Added metrics cardinality handling for Google Cloud Spanner receiver (#5981, #6148, #6229)
- `mysqlreceiver`: Mysql add support for different protocols (#6138)
- `bearertokenauthextension`: Added support of Bearer Auth for HTTP Exporters (#5962)
- `awsxrayexporter`: Fallback to rpc.method for segment operation when aws.operation missing (#6231)
- `healthcheckextension`: Add new health check feature for collector pipeline (#5643)
- `datadogexporter`: Always add current hostname (#5967)
- `k8sattributesprocessor`: Add code to fetch all annotations and labels by specifying key regex (#5780)
- `datadogexporter`: Do not rely on collector to resolve envvar when possible to resolve them (#6122)
- `datadogexporter`: Add container tags to attributes package (#6086)
- `datadogexporter`: Preserve original TraceID (#6158)
- `prometheusreceiver`: Enhance prometheus receiver logger to determine errors, test real e2e usage (#5870)
- `awsxrayexporter`: Added support for AWS AppRunner origin (#6141)

## v0.38.0

### 🛑 Breaking changes 🛑

- `datadogexporter` Make distributions the default histogram export option. (#5885)
- `redisreceiver` Update Redis receiver's metric names. (#5837)
- Remove `scraperhelper` from contrib, use the core version. (#5826)

### 🚀 New components 🚀

- `googlecloudspannerreceiver` Added implementation of Google Cloud Spanner receiver. (#5727)
- `awsxrayproxy` Wire up awsxrayproxy extension. (#5747)
- `awscontainerinsightreceiver` Enable AWS Container Insight receiver. (#5960)

### 🧰 Bug fixes 🧰

- `statsdreceiver`: fix start timestamp / temporality for counters. (#5714)
- Fix security issue related to github.com/tidwall/gjson. (#5936)
- `datadogexporter` Fix cumulative histogram handling in distributions mode (#5867)
- `datadogexporter` Skip nil sketches (#5925)

### 💡 Enhancements 💡

- Extend `kafkareceiver` configuration capabilities. (#5677)
- Convert `mongodbatlas` receiver to use scraperhelper. (#5827)
- Convert `dockerstats` receiver to use scraperhelper. (#5825)
- Convert `podman` receiver to use scraperhelper. (#5822)
- Convert `redisreceiver` to use scraperhelper. (#5796)
- Convert `kubeletstats` receiver to use scraperhelper. (#5821)
- `googlecloudspannerreceiver` Migrated Google Cloud Spanner receiver to scraper approach. (#5868)
- `datadogexporter` Use a `Consumer` interface for decoupling from zorkian's package. (#5315)
- `mdatagen` - Add support for extended metric descriptions (#5688)
- `signalfxexporter` Log datapoints option. (#5689)
- `cumulativetodeltaprocessor`: Update cumulative to delta. (#5772)
- Update configuration default values in log receivers docs. (#5840)
- `fluentforwardreceiver`: support more complex fluent-bit objects. (#5676)
- `datadogexporter` Remove spammy logging. (#5856)
- `datadogexporter` Remove obsolete report_buckets config. (#5858)
- Improve performance of metric expression matcher. (#5864)
- `tanzuobservabilityexporter` Introduce metricsConsumer and gaugeMetricConsumer. (#5426)
- `awsxrayexporter` rpc.system has priority to determine aws namespace. (#5833)
- `tailsamplingprocessor` Add support for composite sampling policy to the tailsampler. (#4958)
- `kafkaexporter` Add support for AWS_MSK_IAM SASL Auth (#5763)
- Refactor the client Authenticators  for the new "ClientAuthenticator" interfaces (#5905)
- `mongodbatlasreceiver` Add client wrapper for MongoDB Atlas support (#5386)
- `redisreceiver` Update Redis config options (#5861)
- `routingprocessor`: allow routing for all signals (#5869)
- `extension/observer/docker` add ListAndWatch to observer (#5851)

## v0.37.1

### 🧰 Bug fixes 🧰

- Fixes a problem with v0.37.0 which contained dependencies on v0.36.0 components. They should have been updated to v0.37.0.

## v0.37.0

### 🚀 New components 🚀

- [`journald` receiver](https://github.com/open-telemetry/opentelemetry-collector-contrib/tree/main/receiver/journaldreceiver) to parse Journald events from systemd journal using the [opentelemetry-log-collection](https://github.com/open-telemetry/opentelemetry-log-collection) library

### 🛑 Breaking changes 🛑

- Remove squash on configtls.TLSClientSetting for splunkhecexporter (#5541)
- Remove squash on configtls.TLSClientSetting for elastic components (#5539)
- Remove squash on configtls.TLSClientSetting for observiqexporter (#5540)
- Remove squash on configtls.TLSClientSetting for AWS components (#5454)
- Move `k8sprocessor` to `k8sattributesprocessor`.
- Rename `k8s_tagger` configuration `k8sattributes`.
- filelog receiver: use empty value for `SeverityText` field instead of `"Undefined"` (#5423)
- Rename `configparser.ConfigMap` to `config.Map`
- Rename `pdata.AggregationTemporality*` to `pdata.MetricAggregationTemporality*`
- Remove deprecated `batchpertrace` package/module (#5380)

### 💡 Enhancements 💡

- `k8sattributes` processor: add container metadata enrichment (#5467, #5572)
- `resourcedetection` processor: Add an option to force using hostname instead of FQDN (#5064)
- `dockerstats` receiver: Move docker client into new shared `internal/docker` (#4702)
- `spanmetrics` processor:
  - Add exemplars to metrics (#5263)
  - Support resource attributes in metrics dimensions (#4624)
- `filter` processor:
  - Add log filtering by `regexp` type filters (#5237)
  - Add record level log filtering (#5418)
- `dynatrace` exporter: Handle non-gauge data types (#5056)
- `datadog` exporter:
  - Add support for exporting histograms as sketches (#5082)
  - Scrub sensitive information from errors (#5575)
  - Add option to send instrumentation library metadata tags with metrics (#5431)
- `podman` receiver: Add `api_version`, `ssh_key`, and `ssh_passphrase` config options (#5430)
- `signalfx` exporter:
  - Add `max_connections` config option (#5432)
  - Add dimension name to log when value > 256 chars (#5258)
  - Discourage setting of endpoint path (#4851)
- `kubeletstats` receiver: Convert to pdata instead of using OpenCensus (#5458)
- `tailsampling` processor: Add `invert_match` config option to `string_attribute` policy (#4393)
- `awsemf` exporter: Add a feature flag in UserAgent for AWS backend to monitor the adoptions (#5178)
- `splunkhec` exporter: Handle explicitly NaN and Inf values (#5581)
- `hostmetrics` receiver:
  - Collect more process states in processes scraper (#4856)
  - Add device label to paging scraper (#4854)
- `awskinesis` exporter: Extend to allow for dynamic export types (#5440)

### 🧰 Bug fixes 🧰

- `datadog` exporter:
  - Fix tags on summary and bucket metrics (#5416)
  - Fix cache key generation for cumulative metrics (#5417)
- `resourcedetection` processor: Fix failure to start collector if at least one detector returns an error (#5242)
- `prometheus` exporter: Do not record obsreport calls (#5438)
- `prometheus` receiver: Metric type fixes to match Prometheus functionality (#4865)
- `sentry` exporter: Fix sentry tracing (#4320)
- `statsd` receiver: Set quantiles for metrics (#5647)

## v0.36.0

### 🛑 Breaking changes 🛑

- `filter` processor: The configs for `logs` filter processor have been changed to be consistent with the `metrics` filter processor. (#4895)
- `splunk_hec` receiver:
  - `source_key`, `sourcetype_key`, `host_key` and `index_key` have now moved under `hec_metadata_to_otel_attrs` (#4726)
  - `path` field on splunkhecreceiver configuration is removed: We removed the `path` attribute as any request going to the Splunk HEC receiver port should be accepted, and added the `raw_path` field to explicitly map the path accepting raw HEC data. (#4951)
- feat(dynatrace): tags is deprecated in favor of default_dimensions (#5055)

### 💡 Enhancements 💡

- `filter` processor: Add ability to `include` logs based on resource attributes in addition to excluding logs based on resource attributes for strict matching. (#4895)
- `kubelet` API: Add ability to create an empty CertPool when the system run environment is windows
- `JMX` receiver: Allow JMX receiver logging level to be configured (#4898)
- `datadog` exporter: Export histograms as in OpenMetrics Datadog check (#5065)
- `dockerstats` receiver: Set Schema URL (#5239)
- Rename memorylimiter -> memorylimiterprocessor (#5262)
- `awskinesis` exporter: Refactor AWS kinesis exporter to be synchronous  (#5248)

## v0.35.0

### 🛑 Breaking changes 🛑

- Rename configparser.Parser to configparser.ConfigMap (#5070)
- Rename TelemetryCreateSettings -> TelemetrySettings (#5169)

### 💡 Enhancements 💡

- chore: update influxdb exporter and receiver (#5058)
- chore(dynatrace): use payload limit from api constants (#5077)
- Add documentation for filelog's new force_flush_period parameter (#5066)
- Reuse the gzip reader with a sync.Pool (#5145)
- Add a trace observer when splunkhecreceiver is used for logs (#5063)
- Remove usage of deprecated pdata.AttributeValueMapToMap (#5174)
- Podman Stats Receiver: Receiver and Metrics implementation (#4577)

### 🧰 Bug fixes 🧰

- Use staleness markers generated by prometheus, rather than making our own (#5062)
- `datadogexporter` exporter: skip NaN and infinite values (#5053)

## v0.34.0

### 🚀 New components 🚀

- [`cumulativetodelta` processor](https://github.com/open-telemetry/opentelemetry-collector-contrib/tree/main/processor/cumulativetodeltaprocessor) to convert cumulative sum metrics to cumulative delta

- [`file` exporter](https://github.com/open-telemetry/opentelemetry-collector-contrib/tree/main/exporter/fileexporter) from core repository ([#3474](https://github.com/open-telemetry/opentelemetry-collector/issues/3474))
- [`jaeger` exporter](https://github.com/open-telemetry/opentelemetry-collector-contrib/tree/main/exporter/jaegerexporter) from core repository ([#3474](https://github.com/open-telemetry/opentelemetry-collector/issues/3474))
- [`kafka` exporter](https://github.com/open-telemetry/opentelemetry-collector-contrib/tree/main/exporter/kafkaexporter) from core repository ([#3474](https://github.com/open-telemetry/opentelemetry-collector/issues/3474))
- [`opencensus` exporter](https://github.com/open-telemetry/opentelemetry-collector-contrib/tree/main/exporter/opencensusexporter) from core repository ([#3474](https://github.com/open-telemetry/opentelemetry-collector/issues/3474))
- [`prometheus` exporter](https://github.com/open-telemetry/opentelemetry-collector-contrib/tree/main/exporter/prometheusexporter) from core repository ([#3474](https://github.com/open-telemetry/opentelemetry-collector/issues/3474))
- [`prometheusremotewrite` exporter](https://github.com/open-telemetry/opentelemetry-collector-contrib/tree/main/exporter/prometheusremotewriteexporter) from core repository ([#3474](https://github.com/open-telemetry/opentelemetry-collector/issues/3474))
- [`zipkin` exporter](https://github.com/open-telemetry/opentelemetry-collector-contrib/tree/main/exporter/zipkinexporter) from core repository ([#3474](https://github.com/open-telemetry/opentelemetry-collector/issues/3474))
- [`attribute` processor](https://github.com/open-telemetry/opentelemetry-collector-contrib/tree/main/processor/attributeprocessor) from core repository ([#3474](https://github.com/open-telemetry/opentelemetry-collector/issues/3474))
- [`filter` processor](https://github.com/open-telemetry/opentelemetry-collector-contrib/tree/main/processor/filterprocessor) from core repository ([#3474](https://github.com/open-telemetry/opentelemetry-collector/issues/3474))
- [`probabilisticsampler` processor](https://github.com/open-telemetry/opentelemetry-collector-contrib/tree/main/processor/probabilisticsamplerprocessor) from core repository ([#3474](https://github.com/open-telemetry/opentelemetry-collector/issues/3474))
- [`resource` processor](https://github.com/open-telemetry/opentelemetry-collector-contrib/tree/main/processor/resourceprocessor) from core repository ([#3474](https://github.com/open-telemetry/opentelemetry-collector/issues/3474))
- [`span` processor](https://github.com/open-telemetry/opentelemetry-collector-contrib/tree/main/processor/spanprocessor) from core repository ([#3474](https://github.com/open-telemetry/opentelemetry-collector/issues/3474))
- [`hostmetrics` receiver](https://github.com/open-telemetry/opentelemetry-collector-contrib/tree/main/receiver/hostmetricsreceiver) from core repository ([#3474](https://github.com/open-telemetry/opentelemetry-collector/issues/3474))
- [`jaeger` receiver](https://github.com/open-telemetry/opentelemetry-collector-contrib/tree/main/receiver/jaegerreceiver) from core repository ([#3474](https://github.com/open-telemetry/opentelemetry-collector/issues/3474))
- [`kafka` receiver](https://github.com/open-telemetry/opentelemetry-collector-contrib/tree/main/receiver/kafkareceiver) from core repository ([#3474](https://github.com/open-telemetry/opentelemetry-collector/issues/3474))
- [`opencensus` receiver](https://github.com/open-telemetry/opentelemetry-collector-contrib/tree/main/receiver/opencensusreceiver) from core repository ([#3474](https://github.com/open-telemetry/opentelemetry-collector/issues/3474))
- [`prometheus` receiver](https://github.com/open-telemetry/opentelemetry-collector-contrib/tree/main/receiver/prometheusreceiver) from core repository ([#3474](https://github.com/open-telemetry/opentelemetry-collector/issues/3474))
- [`zipkin` receiver](https://github.com/open-telemetry/opentelemetry-collector-contrib/tree/main/receiver/zipkinreceiver) from core repository ([#3474](https://github.com/open-telemetry/opentelemetry-collector/issues/3474))
- [`bearertokenauth` extension](https://github.com/open-telemetry/opentelemetry-collector-contrib/tree/main/extension/bearertokenauthextension) from core repository ([#3474](https://github.com/open-telemetry/opentelemetry-collector/issues/3474))
- [`healthcheck` extension](https://github.com/open-telemetry/opentelemetry-collector-contrib/tree/main/extension/healthcheckextension) from core repository ([#3474](https://github.com/open-telemetry/opentelemetry-collector/issues/3474))
- [`oidcauth` extension](https://github.com/open-telemetry/opentelemetry-collector-contrib/tree/main/extension/oidcauthextension) from core repository ([#3474](https://github.com/open-telemetry/opentelemetry-collector/issues/3474))
- [`pprof` extension](https://github.com/open-telemetry/opentelemetry-collector-contrib/tree/main/extension/pprofextension) from core repository ([#3474](https://github.com/open-telemetry/opentelemetry-collector/issues/3474))
- [`testbed`](https://github.com/open-telemetry/opentelemetry-collector-contrib/tree/main/testbed) from core repository ([#3474](https://github.com/open-telemetry/opentelemetry-collector/issues/3474))

### 💡 Enhancements 💡

- `tailsampling` processor: Add new policy `probabilistic` (#3876)

## v0.33.0

# 🎉 OpenTelemetry Collector Contrib v0.33.0 (Beta) 🎉

The OpenTelemetry Collector Contrib contains everything in the [opentelemetry-collector release](https://github.com/open-telemetry/opentelemetry-collector/releases/tag/v0.32.0) (be sure to check the release notes here as well!). Check out the [Getting Started Guide](https://opentelemetry.io/docs/collector/getting-started/) for deployment and configuration information.

### 🚀 New components 🚀

- [`cumulativetodelta` processor](https://github.com/open-telemetry/opentelemetry-collector-contrib/tree/main/processor/cumulativetodeltaprocessor) to convert cumulative sum metrics to cumulative delta

### 💡 Enhancements 💡

- Collector contrib has now full support for metrics proto v0.9.0.

## v0.32.0

# 🎉 OpenTelemetry Collector Contrib v0.32.0 (Beta) 🎉

This release is marked as "bad" since the metrics pipelines will produce bad data.

- See https://github.com/open-telemetry/opentelemetry-collector/issues/3824

The OpenTelemetry Collector Contrib contains everything in the [opentelemetry-collector release](https://github.com/open-telemetry/opentelemetry-collector/releases/tag/v0.32.0) (be sure to check the release notes here as well!). Check out the [Getting Started Guide](https://opentelemetry.io/docs/collector/getting-started/) for deployment and configuration information.

### 🛑 Breaking changes 🛑

- `splunk_hec` receiver/exporter: `com.splunk.source` field is mapped to `source` field in Splunk instead of `service.name` (#4596)
- `redis` receiver: Move interval runner package to `internal/interval` (#4600)
- `datadog` exporter: Export summary count and sum as monotonic counts (#4605)

### 💡 Enhancements 💡

- `logzio` exporter:
  - New implementation of an in-memory queue to store traces, data compression with gzip, and queue configuration options (#4395)
  - Make `Hclog2ZapLogger` struct and methods private for public go api review (#4431)
- `newrelic` exporter (#4392):
  - Marked unsupported metric as permanent error
  - Force the interval to be valid even if 0
- `awsxray` exporter: Add PHP stacktrace parsing support (#4454)
- `file_storage` extension: Implementation of batch storage API (#4145)
- `datadog` exporter:
  - Skip sum metrics with no aggregation temporality (#4597)
  - Export delta sums as counts (#4609)
- `elasticsearch` exporter: Add dedot support (#4579)
- `signalfx` exporter: Add process metric to translation rules (#4598)
- `splunk_hec` exporter: Add profiling logs support (#4464)
- `awsemf` exporter: Replace logGroup and logStream pattern with metric labels (#4466)

### 🧰 Bug fixes 🧰

- `awsxray` exporter: Fix the origin on ECS/EKS/EB on EC2 cases (#4391)
- `splunk_hec` exporter: Prevent re-sending logs that were successfully sent (#4467)
- `signalfx` exporter: Prefix temporary metric translations (#4394)

## v0.31.0

# 🎉 OpenTelemetry Collector Contrib v0.31.0 (Beta) 🎉

The OpenTelemetry Collector Contrib contains everything in the [opentelemetry-collector release](https://github.com/open-telemetry/opentelemetry-collector/releases/tag/v0.31.0) (be sure to check the release notes here as well!). Check out the [Getting Started Guide](https://opentelemetry.io/docs/collector/getting-started/) for deployment and configuration information.

### 🛑 Breaking changes 🛑

- `influxdb` receiver: Removed `metrics_schema` config option (#4277)

### 💡 Enhancements 💡

- Update to OTLP 0.8.0:
  - Remove use of `IntHistogram` (#4276)
  - Update exporters/receivers for `NumberDataPoint`
- Remove use of deprecated `pdata` slice `Resize()` (#4203, #4208, #4209)
- `awsemf` exporter: Added the option to have a user who is sending metrics from EKS Fargate Container Insights to reformat them to look the same as insights from ECS so that they can be ingested by CloudWatch (#4130)
- `k8scluster` receiver: Support OpenShift cluster quota metrics (#4342)
- `newrelic` exporter (#4278):
  - Requests are now retry-able via configuration option (defaults to retries enabled). Permanent errors are not retried.
  - The exporter monitoring metrics now include an untagged summary metric for ease of use.
  - Improved error logging to include URLs that fail to post messages to New Relic.
- `datadog` exporter: Upscale trace stats when global sampling rate is set (#4213)

### 🧰 Bug fixes 🧰

- `statsd` receiver: Add option to set Counter to be monotonic (#4154)
- Fix `internal/stanza` severity mappings (#4315)
- `awsxray` exporter: Fix the wrong AWS env resource setting (#4384)
- `newrelic` exporter (#4278):
  - Configuration unmarshalling did not allow timeout value to be set to 0 in the endpoint specific section.
  - Request cancellation was not propagated via context into the http request.
  - The queued retry logger is set to a zap.Nop logger as intended.

## v0.30.0

# 🎉 OpenTelemetry Collector Contrib v0.30.0 (Beta) 🎉

The OpenTelemetry Collector Contrib contains everything in the [opentelemetry-collector release](https://github.com/open-telemetry/opentelemetry-collector/releases/tag/v0.30.0) (be sure to check the release notes here as well!). Check out the [Getting Started Guide](https://opentelemetry.io/docs/collector/getting-started/) for deployment and configuration information.

### 🚀 New components 🚀
- `oauth2clientauth` extension: ported from core (#3848)
- `metrics-generation` processor: is now enabled and available (#4047)

### 🛑 Breaking changes 🛑

- Removed `jaegerthrifthttp` exporter (#4089)

### 💡 Enhancements 💡

- `tailsampling` processor:
  - Add new policy `status_code` (#3754)
  - Add new tail sampling processor policy: status_code (#3754)
- `awscontainerinsights` receiver:
  - Integrate components and fix bugs for EKS Container Insights (#3846)
  - Add Cgroup to collect ECS instance metrics for container insights receiver #3875
- `spanmetrics` processor: Support sub-millisecond latency buckets (#4091)
- `sentry` exporter: Add exception event capture in sentry (#3854)

## v0.29.0

# 🎉 OpenTelemetry Collector Contrib v0.29.0 (Beta) 🎉

The OpenTelemetry Collector Contrib contains everything in the [opentelemetry-collector release](https://github.com/open-telemetry/opentelemetry-collector/releases/tag/v0.29.0) (be sure to check the release notes here as well!). Check out the [Getting Started Guide](https://opentelemetry.io/docs/collector/getting-started/) for deployment and configuration information.

### 🛑 Breaking changes 🛑

- `redis` receiver (#3808)
  - removed configuration `service_name`. Use resource processor or `resource_attributes` setting if using `receivercreator`
  - removed `type` label and set instrumentation library name to `otelcol/redis` as other receivers do

### 💡 Enhancements 💡

- `tailsampling` processor:
  - Add new policy `latency` (#3750)
  - Add new policy `status_code` (#3754)
- `splunkhec` exporter: Include `trace_id` and `span_id` if set (#3850)
- `newrelic` exporter: Update instrumentation naming in accordance with otel spec (#3733)
- `sentry` exporter: Added support for insecure connection with Sentry (#3446)
- `k8s` processor:
  - Add namespace k8s tagger (#3384)
  - Add ignored pod names as config parameter (#3520)
- `awsemf` exporter: Add support for `TaskDefinitionFamily` placeholder on log stream name (#3755)
- `loki` exporter: Add resource attributes as Loki label (#3418)

### 🧰 Bug fixes 🧰

- `datadog` exporter:
  - Ensure top level spans are computed (#3786)
  - Update `env` clobbering behavior (#3851)
- `awsxray` exporter: Fixed filtered attribute translation (#3757)
- `splunkhec` exporter: Include trace and span id if set in log record (#3850)

## v0.28.0

# 🎉 OpenTelemetry Collector Contrib v0.28.0 (Beta) 🎉

The OpenTelemetry Collector Contrib contains everything in the [opentelemetry-collector release](https://github.com/open-telemetry/opentelemetry-collector/releases/tag/v0.28.0) (be sure to check the release notes here as well!). Check out the [Getting Started Guide](https://opentelemetry.io/docs/collector/getting-started/) for deployment and configuration information.

### 🚀 New components 🚀

- `humio` exporter to export data to Humio using JSON over the HTTP [Ingest API](https://docs.humio.com/reference/api/ingest/)
- `udplog` receiver to receives logs from udp using the [opentelemetry-log-collection](https://github.com/open-telemetry/opentelemetry-log-collection) library
- `tanzuobservability` exporter to send traces to [Tanzu Observability](https://tanzu.vmware.com/observability)

### 🛑 Breaking changes 🛑

- `f5cloud` exporter (#3509):
  - Renamed the config 'auth' field to 'f5cloud_auth'. This will prevent a config field name collision when [Support for Custom Exporter Authenticators as Extensions](https://github.com/open-telemetry/opentelemetry-collector/pull/3128) is ready to be integrated.

### 💡 Enhancements 💡

- Enabled Dependabot for Github Actions (#3543)
- Change obsreport helpers for receivers to use the new pattern created in Collector (#3439,#3443,#3449,#3504,#3521,#3548)
- `datadog` exporter:
  - Add logging for unknown or unsupported metric types (#3421)
  - Add collector version tag to internal health metrics (#3394)
  - Remove sublayer stats calc and mutex (#3531)
  - Deduplicate hosts for which we send running metrics (#3539)
  - Add support for summary datatype (#3660)
  - Add datadog span operation name remapping config option (#3444)
  - Update error formatting for error spans that are not exceptions (#3701)
- `nginx` receiver: Update the nginx metrics to more closely align with the conventions (#3420)
- `elasticsearch` exporter: Init JSON encoding support (#3101)
- `jmx` receiver:
  - Allow setting system properties (#3450)
  - Update tested JMX Metric Gatherer release (#3695)
- Refactor components for the Client Authentication Extensions (#3507)
- Remove redundant conversion calls (#3688)
- `storage` extension: Add a `Close` method to Client interface (#3506)
- `splunkhec` exporter: Add `metric_type` as key which maps to the type of the metric (#3696)
- `k8s` processor: Add semantic conventions to k8s-tagger for pod metadata (#3544)
- `kubeletstats` receiver: Refactor kubelet client to internal folder (#3698)
- `newrelic` exporter (#3690):
  - Updates the log level from error to debug when New Relic rate limiting occurs
  - Updates the sanitized api key that is reported via metrics
- `filestorage` extension: Add ability to specify name (#3703)
- `awsemf` exporter: Store the initial value for cumulative metrics (#3425)
- `awskinesis` exporter: Refactor to allow for extended types of encoding (#3655)
- `ecsobserver` extension:
  - Add task definition, ec2, and service fetcher (#3503)
  - Add exporter to convert task to target (#3333)

### 🧰 Bug fixes 🧰

- `awsemf` exporter: Remove delta adjustment from summaries by default (#3408)
- `alibabacloudlogservice` exporter: Sanitize labels for metrics (#3454)
- `statsd` receiver: Fix StatsD drop metrics tags when using summary as observer_type for timer/histogram (#3440)
- `awsxray` exporter: Restore setting of Throttle for HTTP throttle response (#3685)
- `awsxray` receiver: Fix quick start bug (#3653)
- `metricstransform` processor: Check all data points for matching metric label values (#3435)

## v0.27.0

# 🎉 OpenTelemetry Collector Contrib v0.27.0 (Beta) 🎉

The OpenTelemetry Collector Contrib contains everything in the [opentelemetry-collector release](https://github.com/open-telemetry/opentelemetry-collector/releases/tag/v0.27.0) (be sure to check the release notes here as well!). Check out the [Getting Started Guide](https://opentelemetry.io/docs/collector/getting-started/) for deployment and configuration information.

### 🚀 New components 🚀

- `tcplog` receiver to receive logs from tcp using the [opentelemetry-log-collection](https://github.com/open-telemetry/opentelemetry-log-collection) library
- `influxdb` receiver to accept metrics data as [InfluxDB Line Protocol](https://docs.influxdata.com/influxdb/v2.0/reference/syntax/line-protocol/)

### 💡 Enhancements 💡

- `splunkhec` exporter:
  - Include the response in returned 400 errors (#3338)
  - Map summary metrics to Splunk HEC metrics (#3344)
  - Add HEC telemetry (#3260)
- `newrelic` exporter: Include dropped attributes and events counts (#3187)
- `datadog` exporter:
  - Add Fargate task ARN to container tags (#3326)
  - Improve mappings for span kind dd span type (#3368)
- `signalfx` exporter: Add info log for host metadata properties update (#3343)
- `awsprometheusremotewrite` exporter: Add SDK and system information to User-Agent header (#3317)
- `metricstransform` processor: Add filtering capabilities matching metric label values for applying changes (#3201)
- `groupbytrace` processor: Added workers for queue processing (#2902)
- `resourcedetection` processor: Add docker detector (#2775)
- `tailsampling` processor: Support regex on span attribute filtering (#3335)

### 🧰 Bug fixes 🧰

- `datadog` exporter:
  - Update Datadog attributes to tags mapping (#3292)
  - Consistent `hostname` and default metrics behavior (#3286)
- `signalfx` exporter: Handle character limits on metric names and dimensions (#3328)
- `newrelic` exporter: Fix timestamp value for cumulative metrics (#3406)

## v0.26.0

# 🎉 OpenTelemetry Collector Contrib v0.26.0 (Beta) 🎉

The OpenTelemetry Collector Contrib contains everything in the [opentelemetry-collector release](https://github.com/open-telemetry/opentelemetry-collector/releases/tag/v0.26.0) (be sure to check the release notes here as well!). Check out the [Getting Started Guide](https://opentelemetry.io/docs/collector/getting-started/) for deployment and configuration information.

### 🚀 New components 🚀

- `influxdb` exporter to support sending tracing, metrics, and logging data to [InfluxDB](https://www.influxdata.com/products/)

### 🛑 Breaking changes 🛑

- `signalfx` exporter (#3207):
  - Additional metrics excluded by default by signalfx exporter
    - system.disk.io_time
    - system.disk.operation_time
    - system.disk.weighted_io_time
    - system.network.connections
    - system.processes.count
    - system.processes.created

### 💡 Enhancements 💡

- Add default config and systemd environment file support for DEB/RPM packages (#3123)
- Log errors on receiver start/stop failures (#3208)
- `newrelic` exporter: Update API key detection logic (#3212)
- `splunkhec` exporter:
  - Mark permanent errors to avoid futile retries (#3253)
  - Add TLS certs verification (#3204)
- `datadog` exporter:
  - Add env and tag name normalization to trace payloads (#3200)
  - add `ignore_resource`s configuration option (#3245)
- `jmx` receiver: Update for latest snapshot and header support (#3283)
- `awsxray` exporter: Added support for stack trace translation for .NET language (#3280)
- `statsd` receiver: Add timing/histogram for statsD receiver as OTLP summary (#3261)

### 🧰 Bug fixes 🧰

- `awsprometheusremotewrite` exporter:
  - Remove `sending_queue` (#3186)
  - Use the correct default for aws_auth.service (#3161)
  - Identify the Amazon Prometheus region from the endpoint (#3210)
  - Don't panic in case session can't be constructed (#3221)
- `datadog` exporter: Add max tag length (#3185)
- `sapm` exporter: Fix crash when passing the signalfx access token (#3294)
- `newrelic` exporter: Update error conditions (#3322)

## v0.25.0

# 🎉 OpenTelemetry Collector Contrib v0.25.0 (Beta) 🎉

The OpenTelemetry Collector Contrib contains everything in the [opentelemetry-collector release](https://github.com/open-telemetry/opentelemetry-collector/releases/tag/v0.25.0) (be sure to check the release notes here as well!). Check out the [Getting Started Guide](https://opentelemetry.io/docs/collector/getting-started/) for deployment and configuration information.

### 🚀 New components 🚀

- `kafkametricsreceiver` new receiver component for collecting metrics about a kafka cluster - primarily lag and offset. [configuration instructions](receiver/kafkametricsreceiver/README.md)
- `file_storage` extension to read and write data to the local file system (#3087)

### 🛑 Breaking changes 🛑

- `newrelic` exporter (#3091):
  - Removal of common attributes (use opentelemetry collector resource processor to add attributes)
  - Drop support for cumulative metrics being sent to New Relic via a collector

### 💡 Enhancements 💡

- Update `opentelemetry-log-collection` to v0.17.0 for log receivers (#3017)
- `datadog` exporter:
  - Add `peer.service` priority instead of `service.name` (#2817)
  - Improve support of semantic conventions for K8s, Azure and ECS (#2623)
- Improve and batch logs translation for stanza (#2892)
- `statsd` receiver: Add timing/histogram as OTLP gauge (#2973)
- `honeycomb` exporter: Add Retry and Queue settings (#2714)
- `resourcedetection` processor:
  - Add AKS resource detector (#3035)
  - Use conventions package constants for ECS detector (#3171)
- `sumologic` exporter: Add graphite format (#2695)
- Add trace attributes to the log entry for stanza (#3018)
- `splunk_hec` exporter: Send log record name as part of the HEC log event (#3119)
- `newrelic` exporter (#3091):
  - Add support for logs
  - Performance improvements
  - Optimizations to the New Relic payload to reduce payload size
  - Metrics generated for monitoring the exporter
  - Insert Key vs License keys are auto-detected in some cases
  - Collector version information is properly extracted via the application start info parameters

### 🧰 Bug fixes 🧰

- `splunk_hec` exporter: Fix sending log payload with missing the GZIP footer (#3032)
- `awsxray` exporter: Remove propagation of error on shutdown (#2999)
- `resourcedetection` processor:
  - Correctly report DRAGONFLYBSD value (#3100)
  - Fallback to `os.Hostname` when FQDN is not available (#3099)
- `httpforwarder` extension: Do not report ErrServerClosed when shutting down the service (#3173)
- `collectd` receiver: Do not report ErrServerClosed when shutting down the service (#3178)

## v0.24.0

# 🎉 OpenTelemetry Collector Contrib v0.24.0 (Beta) 🎉

The OpenTelemetry Collector Contrib contains everything in the [opentelemetry-collector release](https://github.com/open-telemetry/opentelemetry-collector/releases/tag/v0.24.0) (be sure to check the release notes here as well!). Check out the [Getting Started Guide](https://opentelemetry.io/docs/collector/getting-started/) for deployment and configuration information.

### 🚀 New components 🚀

- `fluentbit` extension and `fluentforward` receiver moved from opentelemetry-collector

### 💡 Enhancements 💡

- Check `NO_WINDOWS_SERVICE` environment variable to force interactive mode on Windows (#2819)
- `resourcedetection `processor:
  - Add task revision to ECS resource detector (#2814)
  - Add GKE detector (#2821)
  - Add Amazon EKS detector (#2820)
  - Add `VMScaleSetName` field to Azure detector (#2890)
- `awsemf` exporter:
  - Add `parse_json_encoded_attr_values` config option to decode json-encoded strings in attribute values (#2827)
  - Add `output_destination` config option to support AWS Lambda (#2720)
- `googlecloud` exporter: Handle `cloud.availability_zone` semantic convention (#2893)
- `newrelic` exporter: Add `instrumentation.provider` to default attributes (#2900)
- Set unprivileged user to container image (#2925)
- `splunkhec` exporter: Add `max_content_length_logs` config option to send log data in payloads less than max content length (#2524)
- `k8scluster` and `kubeletstats` receiver: Replace package constants in favor of constants from conventions in core (#2996)

### 🧰 Bug fixes 🧰

- `spanmetrics` processor:
  - Rename `calls` metric to `calls_total` and set `IsMonotonic` to true (#2837)
  - Validate duplicate dimensions at start (#2844)
- `awsemf` exporter: Calculate delta instead of rate for cumulative metrics (#2512)
- `signalfx` exporter:
  - Remove more unnecessary translation rules (#2889)
  - Implement summary type (#2998)
- `awsxray` exporter: Remove translation to HTTP status from OC status (#2978)
- `awsprometheusremotewrite` exporter: Close HTTP body after RoundTrip (#2955)
- `splunkhec` exporter: Add ResourceAttributes to Splunk Event (#2843)

## v0.23.0

# 🎉 OpenTelemetry Collector Contrib v0.23.0 (Beta) 🎉

The OpenTelemetry Collector Contrib contains everything in the [opentelemetry-collector release](https://github.com/open-telemetry/opentelemetry-collector/releases/tag/v0.23.0) (be sure to check the release notes here as well!). Check out the [Getting Started Guide](https://opentelemetry.io/docs/collector/getting-started/) for deployment and configuration information.

### 🚀 New components 🚀

- `groupbyattrs` processor to group the records by provided attributes
- `dotnetdiagnostics` receiver to read metrics from .NET processes

### 🛑 Breaking changes 🛑

- `stackdriver` exporter marked as deprecated and renamed to `googlecloud`
- Change the rule expression in receiver creator for matching endpoints types from `type.port`, `type.hostport` and `type.pod` to `type == "port"`, `type == "hostport"` and `type == "pod"` (#2661)

### 💡 Enhancements 💡

- `loadbalancing` exporter: Add support for logs (#2470)
- `sumologic` exporter: Add carbon formatter (#2562)
- `awsecscontainermetrics` receiver: Add new metric for stopped container (#2383)
- `awsemf` exporter:
  - Send EMF logs in batches (#2572)
  - Add prometheus type field for CloudWatch compatibility (#2689)
- `signalfx` exporter:
  - Add resource attributes to events (#2631)
  - Add translation rule to drop dimensions (#2660)
  - Remove temporary host translation workaround (#2652)
  - Remove unnecessary default translation rules (#2672)
  - Update `exclude_metrics` option so that the default exclude rules can be overridden by setting the option to `[]` (#2737)
- `awsprometheusremotewrite` exporter: Add support for given IAM roles (#2675)
- `statsd` receiver: Change to use OpenTelemetry type instead of OpenCensus type (#2733)
- `resourcedetection` processor: Add missing entries for `cloud.infrastructure_service` (#2777)

### 🧰 Bug fixes 🧰

- `dynatrace` exporter: Serialize each datapoint into separate line (#2618)
- `splunkhec` exporter: Retain all otel attributes (#2712)
- `newrelic` exporter: Fix default metric URL (#2739)
- `googlecloud` exporter: Add host.name label if hostname is present in node (#2711)

## v0.22.0

# 🎉 OpenTelemetry Collector Contrib v0.22.0 (Beta) 🎉

The OpenTelemetry Collector Contrib contains everything in the [opentelemetry-collector release](https://github.com/open-telemetry/opentelemetry-collector/releases/tag/v0.22.0) (be sure to check the release notes here as well!). Check out the [Getting Started Guide](https://opentelemetry.io/docs/collector/getting-started/) for deployment and configuration information.

### 🚀 New components 🚀

- `filelog` receiver to tail and parse logs from files using the [opentelemetry-log-collection](https://github.com/open-telemetry/opentelemetry-log-collection) library

### 💡 Enhancements 💡

- `dynatrace` exporter: Send metrics to Dynatrace in chunks of 1000 (#2468)
- `k8s` processor: Add ability to associate metadata tags using pod UID rather than just IP (#2199)
- `signalfx` exporter:
  - Add statusCode to logging field on dimension client (#2459)
  - Add translation rules for `cpu.utilization_per_core` (#2540)
  - Updates to metadata handling (#2531)
  - Calculate extra network I/O metrics (#2553)
  - Calculate extra disk I/O metrics (#2557)
- `statsd` receiver: Add metric type label and `enable_metric_type` option (#2466)
- `sumologic` exporter: Add support for carbon2 format (#2562)
- `resourcedetection` processor: Add Azure detector (#2372)
- `k8scluster` receiver: Use OTel conventions for metadata (#2530)
- `newrelic` exporter: Multi-tenant support for sending trace data and performance enhancements (#2481)
- `stackdriver` exporter: Enable `retry_on_failure` and `sending_queue` options (#2613)
- Use standard way to convert from time.Time to proto Timestamp (#2548)

### 🧰 Bug fixes 🧰

- `signalfx` exporter:
  - Fix calculation of `network.total` metric (#2551)
  - Correctly convert dimensions on metadata updates (#2552)
- `awsxray` exporter and receiver: Fix the type of content_length (#2539)
- `resourcedetection` processor: Use values in accordance to semantic conventions for AWS (#2556)
- `awsemf` exporter: Fix concurrency issue (#2571)

## v0.21.0

# 🎉 OpenTelemetry Collector Contrib v0.21.0 (Beta) 🎉

The OpenTelemetry Collector Contrib contains everything in the [opentelemetry-collector release](https://github.com/open-telemetry/opentelemetry-collector/releases/tag/v0.21.0) (be sure to check the release notes here as well!). Check out the [Getting Started Guide](https://opentelemetry.io/docs/collector/getting-started/) for deployment and configuration information.

### 🚀 New components 🚀

- `loki` exporter to export data via HTTP to Loki

### 🛑 Breaking changes 🛑

- `signalfx` exporter: Allow periods to be sent in dimension keys (#2456). Existing users who do not want to change this functionality can set `nonalphanumeric_dimension_chars` to `_-`

### 💡 Enhancements 💡

- `awsemf` exporter:
  - Support unit customization before sending logs to AWS CloudWatch (#2318)
  - Group exported metrics by labels (#2317)
- `datadog` exporter: Add basic span events support (#2338)
- `alibabacloudlogservice` exporter: Support new metrics interface (#2280)
- `sumologic` exporter:
  - Enable metrics pipeline (#2117)
  - Add support for all types of log body (#2380)
- `signalfx` exporter: Add `nonalphanumeric_dimension_chars` config option (#2442)

### 🧰 Bug fixes 🧰

- `resourcedetection` processor: Fix resource attribute environment variable (#2378)
- `k8scluster` receiver: Fix nil pointer bug (#2450)

## v0.20.0

# 🎉 OpenTelemetry Collector Contrib v0.20.0 (Beta) 🎉

The OpenTelemetry Collector Contrib contains everything in the [opentelemetry-collector release](https://github.com/open-telemetry/opentelemetry-collector/releases/tag/v0.20.0) (be sure to check the release notes here as well!). Check out the [Getting Started Guide](https://opentelemetry.io/docs/collector/getting-started/) for deployment and configuration information.

### 🚀 New components 🚀

- `spanmetrics` processor to aggregate Request, Error and Duration (R.E.D) metrics from span data
- `awsxray` receiver to accept spans in the X-Ray Segment format
- `groupbyattrs` processor to group the records by provided attributes

### 🛑 Breaking changes 🛑

- Rename `kinesis` exporter to `awskinesis` (#2234)
- `signalfx` exporter: Remove `send_compatible_metrics` option, use `translation_rules` instead (#2267)
- `datadog` exporter: Remove default prefix from user metrics (#2308)

### 💡 Enhancements 💡

- `signalfx` exporter: Add k8s metrics to default excludes (#2167)
- `stackdriver` exporter: Reduce QPS (#2191)
- `datadog` exporter:
  - Translate otel exceptions to DataDog errors (#2195)
  - Use resource attributes for metadata and generated metrics (#2023)
- `sapm` exporter: Enable queuing by default (#1224)
- `dynatrace` exporter: Allow underscores anywhere in metric or dimension names (#2219)
- `awsecscontainermetrics` receiver: Handle stopped container's metadata (#2229)
- `awsemf` exporter: Enhance metrics batching in AWS EMF logs (#2271)
- `f5cloud` exporter: Add User-Agent header with version to requests (#2292)

### 🧰 Bug fixes 🧰

- `signalfx` exporter: Reinstate network/filesystem translation rules (#2171)

## v0.19.0

# 🎉 OpenTelemetry Collector Contrib v0.19.0 (Beta) 🎉

The OpenTelemetry Collector Contrib contains everything in the [opentelemetry-collector release](https://github.com/open-telemetry/opentelemetry-collector/releases/tag/v0.19.0) (be sure to check the release notes here as well!). Check out the [Getting Started Guide](https://opentelemetry.io/docs/collector/getting-started/) for deployment and configuration information.

### 🚀 New components 🚀

- `f5cloud` exporter to export metric, trace, and log data to F5 Cloud
- `jmx` receiver to report metrics from a target MBean server in conjunction with the [JMX Metric Gatherer](https://github.com/open-telemetry/opentelemetry-java-contrib/blob/main/contrib/jmx-metrics/README.md)

### 🛑 Breaking changes 🛑

- `signalfx` exporter: The `exclude_metrics` option now takes slice of metric filters instead of just metric names (slice of strings) (#1951)

### 💡 Enhancements 💡

- `datadog` exporter: Sanitize datadog service names (#1982)
- `awsecscontainermetrics` receiver: Add more metadata (#2011)
- `azuremonitor` exporter: Favor RPC over HTTP spans (#2006)
- `awsemf` exporter: Always use float64 as calculated rate (#2019)
- `splunkhec` receiver: Make the HEC receiver path configurable, and use `/*` by default (#2137)
- `signalfx` exporter:
  - Drop non-default metrics and add `include_metrics` option to override (#2145, #2146, #2162)
  - Rename `system.network.dropped_packets` metric to `system.network.dropped` (#2160)
  - Do not filter cloud attributes from dimensions (#2020)
- `redis` receiver: Migrate to pdata metrics #1889

### 🧰 Bug fixes 🧰

- `datadog` exporter: Ensure that version tag is added to trace stats (#2010)
- `loadbalancing` exporter: Rolling update of collector can stop the periodical check of DNS updates (#1798)
- `awsecscontainermetrics` receiver: Change the type of `exit_code` from string to int and deal with the situation when there is no data (#2147)
- `groupbytrace` processor: Make onTraceReleased asynchronous to fix processor overload (#1808)
- Handle cases where the time field of Splunk HEC events is encoded as a String (#2159)

## v0.18.0

# 🎉 OpenTelemetry Collector Contrib v0.18.0 (Beta) 🎉

The OpenTelemetry Collector Contrib contains everything in the [opentelemetry-collector release](https://github.com/open-telemetry/opentelemetry-collector/releases/tag/v0.18.0) (be sure to check the release notes here as well!). Check out the [Getting Started Guide](https://opentelemetry.io/docs/collector/getting-started/) for deployment and configuration information.

### 🚀 New components 🚀

- `sumologic` exporter to send logs and metrics data to Sumo Logic
- `dynatrace` exporter to send metrics to Dynatrace

### 💡 Enhancements 💡

- `datadog` exporter:
  - Add resource attributes to tags conversion feature (#1782)
  - Add Kubernetes conventions for hostnames (#1919)
  - Add container tags to datadog export for container infra metrics in service view (#1895)
  - Update resource naming and span naming (#1861)
  - Add environment variables support for config options (#1897)
- `awsxray` exporter: Add parsing of JavaScript stack traces (#1888)
- `elastic` exporter: Translate exception span events (#1858)
- `signalfx` exporter: Add translation rules to aggregate per core CPU metrics in default translations (#1841)
- `resourcedetection` processor: Gather tags associated with the EC2 instance and add them as resource attributes (#1899)
- `simpleprometheus` receiver: Add support for passing params to the prometheus scrape config (#1949)
- `azuremonitor` exporter: Implement Span status code specification changes - gRPC (#1960)
- `metricstransform` processor: Add grouping option ($1887)
- `alibabacloudlogservice` exporter: Use producer to send data to improve performance (#1981)

### 🧰 Bug fixes 🧰

- `datadog` exporter: Handle monotonic metrics client-side (#1805)
- `awsxray` exporter: Log error when translating span (#1809)

## v0.17.0

# 🎉 OpenTelemetry Collector Contrib v0.17.0 (Beta) 🎉

The OpenTelemetry Collector Contrib contains everything in the [opentelemetry-collector release](https://github.com/open-telemetry/opentelemetry-collector/releases/tag/v0.17.0) (be sure to check the release notes here as well!). Check out the [Getting Started Guide](https://opentelemetry.io/docs/collector/getting-started/) for deployment and configuration information.

### 💡 Enhancements 💡

- `awsemf` exporter: Add collector version to EMF exporter user agent (#1778)
- `signalfx` exporter: Add configuration for trace correlation (#1795)
- `statsd` receiver: Add support for metric aggregation (#1670)
- `datadog` exporter: Improve logging of hostname detection (#1796)

### 🧰 Bug fixes 🧰

- `resourcedetection` processor: Fix ecs detector to not use the default golang logger (#1745)
- `signalfx` receiver: Return 200 when receiver succeed (#1785)
- `datadog` exporter: Use a singleton for sublayer calculation (#1759)
- `awsxray` and `awsemf` exporters: Change the User-Agent content order (#1791)

## v0.16.0

# 🎉 OpenTelemetry Collector Contrib v0.16.0 (Beta) 🎉

The OpenTelemetry Collector Contrib contains everything in the [opentelemetry-collector release](https://github.com/open-telemetry/opentelemetry-collector/releases/tag/v0.16.0) (be sure to check the release notes here as well!). Check out the [Getting Started Guide](https://opentelemetry.io/docs/collector/getting-started/) for deployment and configuration information.

### 🛑 Breaking changes 🛑

- `honeycomb` exporter: Update to use internal data format (#1689)

### 💡 Enhancements 💡

- `newrelic` exporter: Add support for span events (#1643)
- `awsemf` exporter:
  - Add placeholder support in `log_group_name` and `log_stream_name` config (#1623, #1661)
  - Add label matching filtering rule (#1619)
- `resourcedetection` processor: Add new resource detector for AWS Elastic Beanstalk environments (#1585)
- `loadbalancing` exporter:
  - Add sort of endpoints in static resolver (#1692)
  - Allow specifying port when using DNS resolver (#1650)
- Add `batchperresourceattr` helper library that splits an incoming data based on an attribute in the resource (#1694)
- `alibabacloudlogservice` exporter:
  - Add logs exporter (#1609)
  - Change trace type from opencensus to opentelemetry (#1713)
- `datadog` exporter:
  - Improve trace exporter performance (#1706, #1707)
  - Add option to only send metadata (#1723)
- `awsxray` exporter:
  - Add parsing of Python stack traces (#1676)
  - Add collector version to user agent (#1730)

### 🧰 Bug fixes 🧰

- `loadbalancing` exporter:
  - Fix retry queue for exporters (#1687)
  - Fix `periodicallyResolve` for DNS resolver checks (#1678)
- `datadog` exporter: Fix status code handling (#1691)
- `awsxray` exporter:
  - Fix empty traces in X-Ray console (#1709)
  - Stricter requirements for adding http request url (#1729)
  - Fix status code handling for errors/faults (#1740)
- `signalfx` exporter:
  - Split incoming data requests by access token before enqueuing (#1727)
  - Disable retry on 400 and 401, retry with backoff on 429 and 503 (#1672)
- `awsecscontainermetrics` receiver: Improve error handling to fix seg fault (#1738)

## v0.15.0

# 🎉 OpenTelemetry Collector Contrib v0.15.0 (Beta) 🎉

The OpenTelemetry Collector Contrib contains everything in the [opentelemetry-collector release](https://github.com/open-telemetry/opentelemetry-collector/releases/tag/v0.15.0) (be sure to check the release notes here as well!). Check out the [Getting Started Guide](https://opentelemetry.io/docs/collector/getting-started/) for deployment and configuration information.

### 🚀 New components 🚀

- `zookeeper` receiver: Collects metrics from a Zookeeper instance using the `mntr` command
- `loadbalacing` exporter: Consistently exports spans belonging to the same trace to the same backend
- `windowsperfcounters` receiver: Captures the configured system, application, or custom performance counter data from the Windows registry using the PDH interface
- `awsprometheusremotewrite` exporter:  Sends metrics data in Prometheus TimeSeries format to a Prometheus Remote Write Backend and signs each outgoing HTTP request following the AWS Signature Version 4 signing process

### 💡 Enhancements 💡

- `awsemf` exporter:
  - Add `metric_declarations` config option for metric filtering and dimensions (#1503)
  - Add SummaryDataType and remove Min/Max from Histogram (#1584)
- `signalfxcorrelation` exporter: Add ability to translate host dimension (#1561)
- `newrelic` exporter: Use pdata instead of the OpenCensus for traces (#1587)
- `metricstransform` processor:
  - Add `combine` action for matched metrics (#1506)
  - Add `submatch_case` config option to specify case of matched label values (#1640)
- `awsecscontainermetrics` receiver: Extract cluster name from ARN (#1626)
- `elastic` exporter: Improve handling of span status if the status code is unset (#1591)

### 🧰 Bug fixes 🧰

- `awsemf` exporter: Add check for unhandled metric data types (#1493)
- `groupbytrace` processor: Make buffered channel to avoid goroutines leak (#1505)
- `stackdriver` exporter: Set `options.UserAgent` so that the OpenCensus exporter does not override the UA ($1620)

## v0.14.0

# 🎉 OpenTelemetry Collector Contrib v0.14.0 (Beta) 🎉

The OpenTelemetry Collector Contrib contains everything in the [opentelemetry-collector release](https://github.com/open-telemetry/opentelemetry-collector/releases/tag/v0.14.0) (be sure to check the release notes here as well!). Check out the [Getting Started Guide](https://opentelemetry.io/docs/collector/getting-started/) for deployment and configuration information.

### 🚀 New components 🚀

- `datadog` exporter to send metric and trace data to Datadog (#1352)
- `tailsampling` processor moved from core to contrib (#1383)

### 🛑 Breaking changes 🛑

- `jmxmetricsextension` migrated to `jmxreceiver` (#1182, #1357)
- Move signalfx correlation code out of `sapm` to `signalfxcorrelation` exporter (#1376)
- Move Splunk specific utils outside of common (#1306)
- `stackdriver` exporter:
    - Config options `metric_prefix` & `skip_create_metric_descriptor` are now nested under `metric`, see [README](https://github.com/open-telemetry/opentelemetry-collector-contrib/blob/main/exporter/stackdriverexporter/README.md).
    - Trace status codes no longer reflect gRPC codes as per spec changes: open-telemetry/opentelemetry-specification#1067
- `datadog` exporter: Remove option to change the namespace prefix (#1483)

### 💡 Enhancements 💡

- `splunkhec` receiver: Add ability to ingest metrics (#1276)
- `signalfx` receiver: Improve pipeline error handling (#1329)
- `datadog` exporter:
  - Improve hostname resolution (#1285)
  - Add flushing/export of traces and trace-related statistics (#1266)
  - Enable traces on Windows (#1340)
  - Send otel.exporter running metric (#1354)
  - Add tag normalization util method (#1373)
  - Send host metadata (#1351)
  - Support resource conventions for hostnames (#1434)
  - Add version tag extract (#1449)
- Add `batchpertrace` library to split the incoming batch into several batches, one per trace (#1257)
- `statsd` receiver:
  - Add timer support (#1335)
  - Add sample rate support for counter, transfer gauge to double and transfer counter to int only (#1361)
- `awsemf` exporter: Restructure metric translator logic (#1353)
- `resourcedetection` processor:
  - Add EC2 hostname attribute (#1324)
  - Add ECS Resource detector (#1360)
- `sapm` exporter: Add queue settings (#1390)
- `metrictransform` processor: Add metric filter option (#1447)
- `awsxray` exporter: Improve ECS attribute and origin translation (#1428)
- `resourcedetection` processor: Initial system detector (#1405)

### 🧰 Bug fixes 🧰

- Remove duplicate definition of cloud providers with core conventions (#1288)
- `kubeletstats` receiver: Handle nil references from the kubelet API (#1326)
- `awsxray` receiver:
  - Add kind type to root span to fix the empty parentID problem (#1338)
  - Fix the race condition issue (#1490)
- `awsxray` exporter:
  - Setting the tlsconfig InsecureSkipVerify using NoVerifySSL (#1350)
  - Drop invalid xray trace id (#1366)
- `elastic` exporter: Ensure span name is limited (#1371)
- `splunkhec` exporter: Don't send 'zero' timestamps to Splunk HEC (#1157)
- `stackdriver` exporter: Skip processing empty metrics slice (#1494)

## v0.13.0

# 🎉 OpenTelemetry Collector Contrib v0.13.0 (Beta) 🎉

The OpenTelemetry Collector Contrib contains everything in the [opentelemetry-collector release](https://github.com/open-telemetry/opentelemetry-collector/releases/tag/v0.13.0) (be sure to check the release notes here as well!). Check out the [Getting Started Guide](https://opentelemetry.io/docs/collector/getting-started/) for deployment and configuration information.

### 💡 Enhancements 💡

- `sapm` exporter:
  - Enable queuing by default (#1224)
  - Add SignalFx APM correlation (#1205)
  - Make span source attribute and destination dimension names configurable (#1286)
- `signalfx` exporter:
  - Pass context to the http client requests (#1225)
  - Update `disk.summary_utilization` translation rule to accommodate new labels (#1258)
- `newrelic` exporter: Add `span.kind` attribute (#1263)
- `datadog` exporter:
  - Add Datadog trace translation helpers (#1208)
  - Add API key validation (#1216)
- `splunkhec` receiver: Add the ability to ingest logs (#1268)
- `awscontainermetrics` receiver: Report `CpuUtilized` metric in percentage (#1283)
- `awsemf` exporter: Only calculate metric rate for cumulative counter and avoid SingleDimensionRollup for metrics with only one dimension (#1280)

### 🧰 Bug fixes 🧰

- Make `signalfx` exporter a metadata exporter (#1252)
- `awsecscontainermetrics` receiver: Check for empty network rate stats and set zero (#1260)
- `awsemf` exporter: Remove InstrumentationLibrary dimension in CloudWatch EMF Logs if it is undefined (#1256)
- `awsxray` receiver: Fix trace/span id transfer (#1264)
- `datadog` exporter: Remove trace support for Windows for now (#1274)
- `sapm` exporter: Correlation enabled check inversed (#1278)

## v0.12.0

# 🎉 OpenTelemetry Collector Contrib v0.12.0 (Beta) 🎉

The OpenTelemetry Collector Contrib contains everything in the [opentelemetry-collector release](https://github.com/open-telemetry/opentelemetry-collector/releases/tag/v0.12.0) (be sure to check the release notes here as well!). Check out the [Getting Started Guide](https://opentelemetry.io/docs/collector/getting-started/) for deployment and configuration information.

### 🚀 New components 🚀

- `awsemf` exporter to support exporting metrics to AWS CloudWatch (#498, #1169)
- `http_forwarder` extension that forwards HTTP requests to a specified target (#979, #1014, #1150)
- `datadog` exporter that sends metric and trace data to Datadog (#1142, #1178, #1181, #1212)
- `awsecscontainermetrics` receiver to collect metrics from Amazon ECS Task Metadata Endpoint (#1089, #1148, #1160)

### 💡 Enhancements 💡

- `signalfx` exporter:
  - Add host metadata synchronization (#1039, #1118)
  - Add `copy_dimensions` translator option (#1126)
  - Update `k8s_cluster` metric translations (#1121)
  - Add option to exclude metrics (#1156)
  - Add `avg` aggregation method (#1151)
  - Fallback to host if cloud resource id not found (#1170)
  - Add backwards compatible translation rules for the `dockerstatsreceiver` (#1201)
  - Enable queuing and retries (#1223)
- `splunkhec` exporter:
  - Add log support (#875)
  - Enable queuing and retries (#1222)
- `k8scluster` receiver: Standardize metric names (#1119)
- `awsxray` exporter:
  - Support AWS EKS attributes (#1090)
  - Store resource attributes in X-Ray segments (#1174)
- `honeycomb` exporter:
  - Add span kind to the event sent to Honeycomb (#474)
  - Add option to adjust the sample rate using an attribute on the span (#1162)
- `jmxmetrics` extension: Add subprocess manager to manage child java processes (#1028)
- `elastic` exporter: Initial metrics support (#1173)
- `k8s` processor: Rename default attr names for label/annotation extraction (#1214)
- Add common SignalFx host id extraction (#1100)
- Allow MSI upgrades (#1165)

### 🧰 Bug fixes 🧰

- `awsxray` exporter: Don't set origin to EC2 when not on AWS (#1115)

## v0.11.0

# 🎉 OpenTelemetry Collector Contrib v0.11.0 (Beta) 🎉

The OpenTelemetry Collector Contrib contains everything in the [opentelemetry-collector release](https://github.com/open-telemetry/opentelemetry-collector/releases/tag/v0.11.0) (be sure to check the release notes here as well!). Check out the [Getting Started Guide](https://opentelemetry.io/docs/collector/getting-started/) for deployment and configuration information.

### 🚀 New components 🚀
- add `dockerstats` receiver as top level component (#1081)
- add `tracegen` utility (#956)

### 💡 Enhancements 💡
- `stackdriver` exporter: Allow overriding client options via config (#1010)
- `k8scluster` receiver: Ensure informer caches are synced before initial data sync (#842)
- `elastic` exporter: Translate `deployment.environment` resource attribute to Elastic APM's semantically equivalent `service.environment` (#1022)
- `k8s` processor: Add logs support (#1051)
- `awsxray` exporter: Log response error with zap (#1050)
- `signalfx` exporter
  - Add dimensions to renamed metrics (#1041)
  - Add translation rules for `disk_ops.total` and `disk_ops.pending` metrics (#1082)
  - Add event support (#1036)
- `kubeletstats` receiver: Cache detailed PVC labels to reduce API calls (#1052)
- `signalfx` receiver: Add event support (#1035)

## v0.10.0

# 🎉 OpenTelemetry Collector Contrib v0.10.0 (Beta) 🎉

The OpenTelemetry Collector Contrib contains everything in the [opentelemetry-collector release](https://github.com/open-telemetry/opentelemetry-collector/releases/tag/v0.10.0) (be sure to check the release notes here as well!). Check out the [Getting Started Guide](https://opentelemetry.io/docs/collector/getting-started/) for deployment and configuration information.

### 🚀 New components 🚀
- add initial docker stats receiver, without sourcing in top level components (#495)
- add initial jmx metrics extension structure, without sourcing in top level components (#740)
- `routing` processor for routing spans based on HTTP headers (#907)
- `splunkhec` receiver to receive Splunk HEC metrics, traces and logs (#840)
- Add skeleton for `http_forwarder` extension that forwards HTTP requests to a specified target (#979)

### 💡 Enhancements 💡
- `stackdriver` exporter
  - Add timeout parameter (#835)
  - Add option to configurably set UserAgent string (#758)
- `signalfx` exporter
  - Reduce memory allocations for big batches processing (#871)
  - Add AWSUniqueId and gcp_id generation (#829)
  - Calculate cpu.utilization compatibility metric (#839, #974, #954)
- `metricstransform` processor: Replace `{{version}}` in label values (#876)
- `resourcedetection` processor: Logs Support (#970)
- `statsd` receiver: Add parsing for labels and gauges (#903)

### 🧰 Bug fixes 🧰
- `k8s` processor
  - Wrap metrics before sending further down the pipeline (#837)
  - Fix setting attributes on metrics passed from agent (#836)
- `awsxray` exporter: Fix "pointer to empty string" is not omitted bug (#830)
- `azuremonitor` exporter: Treat UNSPECIFIED span kind as INTERNAL (#844)
- `signalfx` exporter: Remove misleading warnings (#869)
- `newrelic` exporter: Fix panic if service name is empty (#969)
- `honeycomb` exporter: Don't emit default proc id + starttime (#972)

## v0.9.0

# 🎉 OpenTelemetry Collector Contrib v0.9.0 (Beta) 🎉

The OpenTelemetry Collector Contrib contains everything in the [opentelemetry-collector release](https://github.com/open-telemetry/opentelemetry-collector/releases/tag/v0.9.0) (be sure to check the release notes here as well!). Check out the [Getting Started Guide](https://opentelemetry.io/docs/collector/getting-started/) for deployment and configuration information.

### 🛑 Breaking changes 🛑
- Remove deprecated `lightstep` exporter (#828)

### 🚀 New components 🚀
- `statsd` receiver for ingesting StatsD messages (#566)

### 💡 Enhancements 💡
- `signalfx` exporter
   - Add disk usage translations (#760)
   - Add disk utilization translations (#782)
   - Add translation rule to drop redundant metrics (#809)
- `kubeletstats` receiver
  - Sync available volume metadata from /pods endpoint (#690)
  - Add ability to collect detailed data from PVC (#743)
- `awsxray` exporter: Translate SDK name/version into xray model (#755)
- `elastic` exporter: Translate semantic conventions to Elastic destination fields (#671)
- `stackdriver` exporter: Add point count metric (#757)
- `awsxray` receiver
  - Ported the TCP proxy from the X-Ray daemon (#774)
  - Convert to OTEL trace format (#691)

### 🧰 Bug fixes 🧰
- `kubeletstats` receiver: Do not break down metrics batch (#754)
- `host` observer: Fix issue on darwin where ports listening on all interfaces are not correctly accounted for (#582)
- `newrelic` exporter: Fix panic on missing span status (#775)

## v0.8.0

# 🎉 OpenTelemetry Collector Contrib v0.8.0 (Beta) 🎉

The OpenTelemetry Collector Contrib contains everything in the [opentelemetry-collector release](https://github.com/open-telemetry/opentelemetry-collector/releases/tag/v0.8.0) (be sure to check the release notes here as well!). Check out the [Getting Started Guide](https://opentelemetry.io/docs/collector/getting-started/) for deployment and configuration information.

### 🚀 New components 🚀

- Receivers
  - `prometheusexec` subprocess manager (##499)

### 💡 Enhancements 💡

- `signalfx` exporter
  - Add/Update metric translations (#579, #584, #639, #640, #652, #662)
  - Add support for calculate new metric translator (#644)
  - Add renaming rules for load metrics (#664)
  - Update `container.name` to `k8s.container.name` in default translation rule (#683)
  - Rename working-set and page-fault metrics (#679)
- `awsxray` exporter
  - Translate exception event into xray exception (#577)
  - Add ingestion of X-Ray segments via UDP (#502)
  - Parse Java stacktrace and populate in xray cause (#687)
- `kubeletstats` receiver
  - Add metric_groups option (#648)
  - Set datapoint timestamp in receiver (#661)
  - Change `container.name` label to `k8s.container.name` (#680)
  - Add working-set and page-fault metrics (#666)
  - Add basic support for volume metrics (#667)
- `stackdriver` trace exporter: Move to new interface and pdata (#486)
- `metricstranform` processor: Keep timeseries and points in order after aggregation (#663)
- `k8scluster` receiver: Change `container.spec.name` label to `k8s.container.name` (#681)
- Migrate receiver creator to internal data model (#701)
- Add ec2 support to `resourcedetection` processor (#587)
- Enable timeout, sending queue and retry for SAPM exporter (#707)

### 🧰 Bug fixes 🧰

- `azuremonitor` exporter: Correct HTTP status code success mapping (#588)
- `k8scluster` receiver: Fix owner reference in metadata updates (#649)
- `awsxray` exporter: Fix handling of db system (#697)

### 🚀 New components 🚀

- Skeleton for AWS ECS container metrics receiver (#463)
- `prometheus_exec` receiver (#655)

## v0.7.0

# 🎉 OpenTelemetry Collector Contrib v0.7.0 (Beta) 🎉

The OpenTelemetry Collector Contrib contains everything in the [opentelemetry-collector release](https://github.com/open-telemetry/opentelemetry-collector/releases/tag/v0.7.0) (be sure to check the release notes here as well!). Check out the [Getting Started Guide](https://opentelemetry.io/docs/collector/getting-started/) for deployment and configuration information.

### 🛑 Breaking changes 🛑

- `awsxray` receiver updated to support udp: `tcp_endpoint` config option renamed to `endpoint` (#497)
- TLS config changed for `sapmreceiver` (#488) and `signalfxreceiver` receivers (#488)

### 🚀 New components 🚀

- Exporters
  - `sentry` adds tracing exporter for [Sentry](https://sentry.io/) (#565)
- Extensions
  - `endpoints` observer: adds generic endpoint watcher (#427)
  - `host` observer: looks for listening network endpoints on host (#432)

### 💡 Enhancements 💡

- Update `honeycomb` exporter for v0.8.0 compatibility
- Extend `metricstransform` processor to be able to add a label to an existing metric (#441)
- Update `kubeletstats` metrics according to semantic conventions (#475)
- Updated `awsxray` receiver config to use udp (#497)
- Add `/pods` endpoint support in `kubeletstats` receiver to add extra labels (#569)
- Add metric translation options to `signalfx` exporter (#477, #501, #571, #573)

### 🧰 Bug fixes 🧰

- `azuremonitor` exporter: Mark spanToEnvelope errors as permanent (#500)

## v0.6.0

# 🎉 OpenTelemetry Collector Contrib v0.6.0 (Beta) 🎉

The OpenTelemetry Collector Contrib contains everything in the [opentelemetry-collector release](https://github.com/open-telemetry/opentelemetry-collector/releases/tag/v0.6.0) (be sure to check the release notes here as well!). Check out the [Getting Started Guide](https://opentelemetry.io/docs/collector/getting-started/) for deployment and configuration information.

### 🛑 Breaking changes 🛑

- Removed `jaegarlegacy` (#397) and `zipkinscribe` receivers (#410)
- `kubeletstats` receiver: Renamed `k8s.pod.namespace` pod label to `k8s.namespace.name` and `k8s.container.name` container label to `container.name`

### 🚀 New components 🚀

- Processors
  - `metricstransform` renames/aggregates within individual metrics (#376) and allow changing the data type between int and float (#402)

### 💡 Enhancements 💡

- `awsxray` exporter: Use `peer.service` as segment name when set. (#385)
- `splunk` exporter: Add trace exports support (#359, #399)
- Build and publish Windows MSI (#408) and DEB/RPM Linux packages (#405)

### 🧰 Bug fixes 🧰

- `kubeletstats` receiver:
  - Fixed NPE for newly created pods (#404)
  - Updated to latest change in the ReceiverFactoryOld interface (#401)
  - Fixed logging and self reported metrics (#357)
- `awsxray` exporter: Only convert SQL information for SQL databases. (#379)
- `resourcedetection` processor: Correctly obtain machine-type info from gce metadata (#395)
- `k8scluster` receiver: Fix container resource metrics (#416)

## v0.5.0

Released 01-07-2020

# 🎉 OpenTelemetry Collector Contrib v0.5.0 (Beta) 🎉

The OpenTelemetry Collector Contrib contains everything in the [opentelemetry-collector release](https://github.com/open-telemetry/opentelemetry-collector/releases/tag/v0.5.0) (be sure to check the release notes here as well!). Check out the [Getting Started Guide](https://opentelemetry.io/docs/collector/getting-started/) for deployment and configuration information.

### 🚀 New components 🚀

- Processors
  - `resourcedetection` to automatically detect the resource based on the configured set of detectors (#309)

### 💡 Enhancements 💡

- `kubeletstats` receiver: Support for ServiceAccount authentication (#324)
- `signalfx` exporter and receiver
  - Add SignalFx metric token passthrough and config option (#325)
  - Set default endpoint of `signalfx` receiver to `:9943` (#351)
- `awsxray` exporter: Support aws plugins EC2/ECS/Beanstalk (#343)
- `sapm` exporter and receiver: Add SAPM access token passthrough and config option (#349)
- `k8s` processor: Add metrics support (#358)
- `k8s` observer: Separate annotations from labels in discovered pods (#363)

### 🧰 Bug fixes 🧰

- `honeycomb` exporter: Remove shared use of libhoney from goroutines (#305)

## v0.4.0

Released 17-06-2020

# 🎉 OpenTelemetry Collector Contrib v0.4.0 (Beta) 🎉

The OpenTelemetry Collector Contrib contains everything in the [opentelemetry-collector release](https://github.com/open-telemetry/opentelemetry-collector/releases/tag/v0.4.0) (be sure to check the release notes here as well!). Check out the [Getting Started Guide](https://opentelemetry.io/docs/collector/getting-started/) for deployment and configuration information.

### 🛑 Breaking changes 🛑

  - `signalfx` exporter `url` parameter changed to `ingest_url` (no impact if only using `realm` setting)

### 🚀 New components 🚀

- Receivers
  - `receiver_creator` to create receivers at runtime (#145), add observer support to receiver_creator (#173), add rules support (#207), add dynamic configuration values (#235)
  - `kubeletstats` receiver (#237)
  - `prometheus_simple` receiver (#184)
  - `kubernetes-cluster` receiver (#175)
  - `redis` receiver (#138)
- Exporters
  - `alibabacloudlogservice` exporter (#259)
  - `SplunkHEC` metrics exporter (#246)
  - `elastic` APM exporter (#240)
  - `newrelic` exporter (#229)
- Extensions
  - `k8s` observer (#185)

### 💡 Enhancements 💡

- `awsxray` exporter
  - Use X-Ray convention of segment name == service name (#282)
  - Tweak xray export to improve rendering of traces and improve parity (#241)
  - Add handling for spans received with nil attributes (#212)
- `honeycomb` exporter
  - Use SendPresampled (#291)
  - Add span attributes as honeycomb event fields (#271)
  - Support resource labels in Honeycomb exporter (#20)
- `k8s` processor
  - Add support of Pod UID extraction to k8sprocessor (#219)
  - Use `k8s.pod.ip` to record resource IP instead of just `ip` (#183)
  - Support same authentication mechanism as other kubernetes components do (#307)
- `sapm` exporter: Add TLS for SAPM and SignalFx receiver (#215)
- `signalfx` exporter
  - Add metric metadata syncer to SignalFx exporter (#231)
  - Add TLS for SAPM and SignalFx receiver (#215)
- `stackdriver` exporter: Add support for resource mapping in config (#163)

### 🧰 Bug fixes 🧰

- `awsxray` exporter: Wrap bad request errors for proper handling by retry queue (#205)
- `lightstep` exporter: Ensure Lightstep exporter doesnt crash on nil node (#250)
- `sapm` exporter: Do not break Jaeger traces before sending downstream (#193)
- `k8s` processor: Ensure Jaeger spans work in passthrough mode (262)

## 🧩 Components 🧩

### Receivers

| Traces | Metrics |
|:-------:|:-------:|
| Jaeger Legacy | Carbon |
| SAPM (SignalFx APM) | Collectd |
| Zipkin Scribe | K8s Cluster |
| | Redis |
| |  SignalFx |
| | Simple Prometheus |
| | Wavefront |

### Processors

- K8s

### Exporters

| Commercial | Community |
|:------------:|:-----------:|
| Alibaba Cloud Log Service | Carbon |
| AWS X-ray | Elastic |
| Azure Monitor | Jaeger Thrift |
| Honeycomb | Kinesis |
| Lightstep |
| New Relic |
| SAPM (SignalFx APM) |
| SignalFx (Metrics) |
| Splunk HEC |
| Stackdriver (Google) |

### Extensions

- Observer
  - K8s

## v0.3.0 Beta

Released 2020-03-30

### Breaking changes

-  Make prometheus receiver config loading strict. #697
Prometheus receiver will now fail fast if the config contains unused keys in it.

### Changes and fixes

- Enable best effort serve by default of Prometheus Exporter (https://github.com/orijtech/prometheus-go-metrics-exporter/pull/6)
- Fix null pointer exception in the logging exporter #743
- Remove unnecessary condition to have at least one processor #744
- Updated Honeycomb exported to `honeycombio/opentelemetry-exporter-go v0.3.1`

### Features

Receivers / Exporters:

* AWS X-Ray
* Carbon
* CollectD
* Honeycomb
* Jaeger
* Kinesis
* LightStep
* OpenCensus
* OpenTelemetry
* SAPM
* SignalFx
* Stackdriver
* Wavefront
* Zipkin
* Zipkin Scribe


Processors:

* Attributes
* Batch
* Memory Limiter
* Queued Retry
* Resource
* Sampling
* Span
* Kubernetes

Extensions:

* Health Check
* Performance Profiler
* zPages


## v0.2.8

Released 2020-03-25

Alpha v0.2.8 of OpenTelemetry Collector Contrib.

- Implemented OTLP receiver and exporter.
- Added ability to pass config to the service programmatically (useful for custom builds).
- Improved own metrics / observability.


## v0.2.7

Released 2020-03-17

### Self-Observability
- New command-line switch to control legacy and new metrics. Users are encouraged
to experiment and migrate to the new metrics.
- Improved error handling on shutdown.


### Processors
- Fixed passthrough mode k8sprocessor.
- Added `HASH` action to attribute processor.

### Receivers and Exporters
- Added Honeycomb exporter.
- Added LightStep exporter.
- Added regular expression for Carbon receiver, allowing the metric name to be broken into proper label keys and values.
- Updated Stackdriver exporter to use a new batch API.


## v0.2.6 Alpha

Released 2020-02-18

### Self-Observability
- Updated metrics prefix to `otelcol` and expose command line argument to modify the prefix value.
- Batch dropped span now emits zero when no spans are dropped.

### Processors
- Extended Span processor to have include/exclude span logic.
- Ability to choose strict or regexp matching for include/exclude filters.

### Receivers and Exporters
- Added Carbon receiver and exporter.
- Added Wavefront receiver.


## v0.0.5 Alpha

Released 2020-01-30

- Regexp-based filtering of span names.
- Ability to extract attributes from span names and rename span.
- File exporter for debugging.
- Span processor is now enabled by default.

## v0.0.1 Alpha

Released 2020-01-11

First release of OpenTelemetry Collector Contrib.


[v0.3.0]: https://github.com/open-telemetry/opentelemetry-collector-contrib/compare/v0.2.8...v0.3.0
[v0.2.8]: https://github.com/open-telemetry/opentelemetry-collector-contrib/compare/v0.2.7...v0.2.8
[v0.2.7]: https://github.com/open-telemetry/opentelemetry-collector-contrib/compare/v0.2.6...v0.2.7
[v0.2.6]: https://github.com/open-telemetry/opentelemetry-collector-contrib/compare/v0.0.5...v0.2.6
[v0.0.5]: https://github.com/open-telemetry/opentelemetry-collector-contrib/compare/v0.0.1...v0.0.5
[v0.0.1]: https://github.com/open-telemetry/opentelemetry-collector-contrib/tree/v0.0.1<|MERGE_RESOLUTION|>--- conflicted
+++ resolved
@@ -16,11 +16,8 @@
 ### 💡 Enhancements 💡
 
 - `k8sclusterreceiver`: Validate that k8s API supports a resource before setting up a watcher for it (#9523)
-<<<<<<< HEAD
+- `internal/stanza`: Add support for `remove` operator (#9524)
 - `k8sattributesprocessor`: Support regex capture groups in tag_name (#9525)
-=======
-- `internal/stanza`: Add support for `remove` operator (#9524)
->>>>>>> c2a57043
 
 ### 🧰 Bug fixes 🧰
 
