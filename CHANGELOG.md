--- conflicted
+++ resolved
@@ -9,6 +9,8 @@
 ### 🚀 New components 🚀
 
 ### 💡 Enhancements 💡
+
+- `coreinternal/attraction`: Supports pattern for delete and hash attractions (#10822)
 
 ### 🧰 Bug fixes 🧰
 
@@ -39,11 +41,7 @@
 - `transformprocessor`: Add functions for conversion of scalar metric types (`gauge_to_sum` and `sum_to_gauge`) (#10255)
 - `dynatraceexporter`: Use min and max when provided in a data point for histograms (#10815)
 - `dynatraceexporter`: Truncate unmarshalable responses to avoid long log lines (#10568)
-<<<<<<< HEAD
-- `coreinternal/attraction`: Supports pattern for delete and hash attractions (#10822)
-=======
 - `scrapertest`: Add `IgnoreResourceAttributeValue` option to metric comparison (#10828)
->>>>>>> da38ea31
 
 ### 🧰 Bug fixes 🧰
 
