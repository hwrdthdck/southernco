--- conflicted
+++ resolved
@@ -6,6 +6,7 @@
 
 - `elasticsearchexporter`: add elasticsearchexporter to the components exporter list (#6002)
 - `datadogexporter`: Add http.status_code tag to trace stats (#6889)
+- `tanzuobservabilityexporter`: Support delta histograms (#6897)
 
 ## v0.42.0
 
@@ -25,11 +26,7 @@
 - `redisreceiver`: Set start timestamp uniformly for gauge and sum metrics (#6941)
 - `kafkaexporter`: Allow controlling Kafka acknowledgment behaviour  (#6301)
 - `lokiexporter`: Log the first part of the http body on failed pushes to loki (#6946)
-<<<<<<< HEAD
-- `tanzuobservabilityexporter`: Support delta histograms (#6897)
-=======
 - `resourcedetectionprocessor`: add the [consul](https://www.consul.io/) detector (#6382)
->>>>>>> 15acbcb8
 
 ## 🛑 Breaking changes 🛑
 
