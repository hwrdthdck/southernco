--- conflicted
+++ resolved
@@ -123,13 +123,10 @@
 - `mezemoexporter`: Add user agent string to outgoing HTTP requests (#10470)
 - `prometheusreceiver`: Improve performance of metrics builder (#10546)
 - `transformprocessor`: Add functions for conversion of scalar metric types (`gauge_to_sum` and `sum_to_gauge`) (#10255)
-<<<<<<< HEAD
 - `podmanreceiver`: Fetch containers stats one by one and add container image as metric attribute (#10421)
-=======
 - `dynatraceexporter`: Use min and max when provided in a data point for histograms (#10815)
 - `dynatraceexporter`: Truncate unmarshalable responses to avoid long log lines (#10568)
 - `scrapertest`: Add `IgnoreResourceAttributeValue` option to metric comparison (#10828)
->>>>>>> 9467d251
 
 ### 🧰 Bug fixes 🧰
 
