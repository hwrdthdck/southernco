# Changelog

## Unreleased

### 💡 Enhancements 💡
- `splunkhecexporter`: Add support for batching traces (#8995)

- `hostmetricsreceiver`: Migrate Processes scraper to the Metrics builder (#8855)
- `tanzuobservabilityexporter`: Use resourcetotelemetry helper (#8338)
- Add `make crosslink` target to ensure replace statements are included in `go.mod` for all transitive dependencies within repository (#8822)
- `filestorageextension`: Change bbolt DB settings for better performance (#9004)
<<<<<<< HEAD
- `prometheusremotewriteexporter`: Translate resource attributes to the target info metric (#8493)
=======
- `jaegerremotesamplingextension`: Add local and remote sampling stores (#8818)
- `attributesprocessor`: Add support to filter on log body (#8996)
>>>>>>> a5bc9438

### 🛑 Breaking changes 🛑

- `filelogreceiver`, `journaldreceiver`, `syslogreceiver`, `tcplogreceiver`, `udplogreceiver`:
  - Updated data model to align with stable logs data model, which includes various breaking changes. (#8835)
    - A detailed [Upgrade Guide](https://github.com/open-telemetry/opentelemetry-log-collection/releases/tag/v0.28.0) is available in the log-collection v0.28.0 release notes. 
- `datadogexporter`: Remove `OnlyMetadata` method from `Config` struct (#8980)
- `datadogexporter`: Remove `GetCensoredKey` method from `APIConfig` struct (#8980)

### 🧰 Bug fixes 🧰

- `hostmetricsreceiver`: Use cpu times for time delta in cpu.utilization calculation (#8857)
- `dynatraceexporter`: Remove overly verbose stacktrace from certain logs (#8989)

### 🚩 Deprecations 🚩

- `datadogexporter`: Deprecate `service` setting in favor of `service.name` semantic convention (#8784)
- `datadogexporter`: Deprecate `version` setting in favor of `service.version` semantic convention (#8784)
- `datadogexporter`: Deprecate `GetHostTags` method from `TagsConfig` struct (#8975)
- `fluentbitextension`: Deprecate Fluentbit extension (#9062)

### 🚀 New components 🚀

### 🧰 Bug fixes 🧰

- `prometheusreceiver`: Fix issues with relabelling the `job` and `instance` labels. (#8780)

## v0.48.0

### 💡 Enhancements 💡

- `k8seventsreceiver`: Add Api_version and resource_version (#8539)
- `datadogexporter`: Add `metrics::sums::cumulative_monotonic_mode` to specify export mode for cumulative monotonic sums (#8490)
- `dynatraceexporter`: add multi-instance deployment note to README.md (#8848)
- `resourcedetectionprocessor`: Add attribute allowlist (#8547)
- `datadogexporter`:  Metrics payload data and Sketches payload data will be logged if collector is started in debug mode (#8929)
- `cmd/mdatagen`: Add resource attributes definition to metadata.yaml and move `pdata.Metrics` creation to the
  generated code (#8555)

### 🛑 Breaking changes 🛑

- `windowsperfcountersreceiver`: Added metrics configuration (#8376)
- `lokiexporter`: Remove deprecated LogRecord.name field (#8951)
- `splunkhecexporter`: Remove deprecated LogRecord.name field (#8951)

### 🚩 Deprecations 🚩

- `datadogexporter`: Deprecate `OnlyMetadata` method from `Config` struct (#8359)
- `datadogexporter`: Deprecate `GetCensoredKey` method from `APIConfig` struct (#8830)
- `datadogexporter`: Deprecate `metrics::send_monotonic_counter` in favor of `metrics::sums::cumulative_monotonic_mode` (#8490)

### 🚀 New components 🚀

- `sigv4authextension`: Enable component (#8518)

## v0.47.0

### 💡 Enhancements 💡

- `googlecloudexporter`: Add Validate method in config (#8559)
- `attributesprocessor`: Add convert action (#7930)
- `attributesprocessor`: Add metric support (#8111)
- `prometheusremotewriteexporter`: Write-Ahead Log support enabled (#7304)
- `hostreceiver/filesystemscraper`: Add filesystem utilization (#8027)
- `hostreceiver/pagingscraper`: Add paging.utilization (#6221)
- `googlecloudexporter`: [Alpha] Translate metrics directly from OTLP to gcm using the `exporter.googlecloud.OTLPDirect` feature-gate (#7177)
- `simpleprometheusreceiver`: Add support for static labels (#7908)
- `spanmetricsprocessor`: Dropping the condition to replace _ with key_ as __ label is reserved and _ is not (#8057)
- `podmanreceiver`: Add container.runtime attribute to container metrics (#8262)
- `dockerstatsreceiver`: Add container.runtime attribute to container metrics (#8261)
- `tanzuobservabilityexporter`: instrumentation Library and Dropped Counts to Span Tags (#8120)
- `clickhouseexporter`: Implement consume log logic. (#9705)
- `influxdbexporter`: Add support for cumulative, non-monotonic metrics. (#8348)
- `oauth2clientauthextension`: Add support for EndpointParams (#7307)
- Add `NewMetricData` function to `MetricsBuilder` to consistently set instrumentation library name (#8255)
- `googlecloudpubsubreceiver` Added implementation of Google Cloud Pubsub receiver. (#8391)
- `googlecloudpubsubexporter` Added implementation of Google Cloud Pubsub exporter. (#8391)
- `coralogixexporter` Allow exporter timeout to be configured (#7957)
- `prometheusremotewriteexporter` support adding trace id and span id attached to exemplars (#8380)
- `influxdbexporter`: accept histogram metric missing infinity bucket. (#8462)
- `skywalkingreceiver`: Added implementation of Skywalking receiver. (#8549)
- `prometheusreceiver`: Fix staleness bug for histograms and summaries (#8561)

### 🛑 Breaking changes 🛑

- `mongodbatlasreceiver`: rename mislabeled attribute `memory_state` to correct `disk_status` on partition disk metrics (#7747)
- `mongodbatlasreceiver`: Correctly set initial lookback for querying mongodb atlas api (#8246)
- `nginxreceiver`: instrumentation name updated from `otelcol/nginx` to `otelcol/nginxreceiver` (#8255)
- `postgresqlreceiver`: instrumentation name updated from `otelcol/postgresql` to `otelcol/postgresqlreceiver` (#8255)
- `redisreceiver`: instrumentation name updated from `otelcol/redis` to `otelcol/redisreceiver` (#8255)
- `apachereceiver`: instrumentation name updated from `otelcol/apache` to `otelcol/apachereceiver` ()
- `couchdbreceiver`: instrumentation name updated from `otelcol/couchdb` to `otelcol/couchdbreceiver` (#8366)
- `prometheusreceiver` Change resource attributes on metrics: `instance` -> `service.instance.id`, `host.name` -> `net.host.name`,  `port` -> `net.host.port`, `scheme` -> `http.scheme`, `job` removed (#8266)
- `prometheusremotewriteexporter` Use `service.*` resource attributes instead of `job` and `instance` resource attributes when adding job and instance labels to metrics (#8266)
- `mysqlreceiver`: instrumentation name updated from `otel/mysql` to `otelcol/mysqlreceiver` (#8387)
- `zookeeperreceiver`: instrumentation name updated from `otelcol/zookeeper` to `otelcol/zookeeperreceiver` (#8389)
- `coralogixexporter`: Create dynamic subsystem name (#7957)
  - Deprecate configuration changed. Dynamic subsystem name from traces service name property.
- `rabbitmqreceiver`: instrumentation name updated from `otelcol/rabbitmq` to `otelcol/rabbitmqreceiver` (#8400)

### 🧰 Bug fixes 🧰

- `zipkinexporter`: Set "error" tag value when status is set to error (#8187)
- `prometheusremotewriteexporter`: Correctly handle metric labels which collide after sanitization (#8378)
- `prometheusremotewriteexporter`: Drop labels when exemplar attributes exceed the max number of characters (#8379)
- `k8sclusterreceiver`: Add support to enable k8s node and container cpu metrics to be reported as double values (#8245)
  - Use "--feature-gates=receiver.k8sclusterreceiver.reportCpuMetricsAsDouble" to enable reporting node and container
    cpu metrics as a double values.
- `tanzuobservabilityexporter`: Fix a typo in Instrumentation Library name and version tags (#8384)
- `logreceivers`: Fix an issue where receiver would sometimes fail to build using Go 1.18 (#8521)
- `awsxrayreceiver`: Add defaults for optional stack frame parameters (#8790)

### 🚩 Deprecations 🚩

- `datadogexporter`: Deprecate automatic environment variable detection (#8397)

### 🚀 New components 🚀
- `sigv4authextension`: New Component: Sigv4 Authenticator Extension (#8263)

## v0.46.0

### 💡 Enhancements 💡

- `internal/stanza`: Export metrics from Stanza receivers (#8025)
- `hostreceiver/pagingscraper`: Migrate the scraper to the mdatagen metrics builder (#7139)
- Do not drop zero trace/span id spans in the jaeger conversion (#7946)
- Upgrade to use semantic conventions 1.6.1 (#7926)
- `dynatraceexporter`: Validate QueueSettings and perform config validation in Validate() instead (#8020)
- `sapmexporter`: Add validation for `sending_queue` setting (#8023)
- `signalfxexporter`: Add validation for `sending_queue` setting (#8026)
- `internal/stanza`: Add support for arbitrary attribute types (#8081)
- `resourcedetectionprocessor`: Add confighttp.HTTPClientSettings To Resource Detection Config Fixes (#7397)
- `hostmetricsreceiver`: Add cpu.utilization metrics to cpu scrapper (#7130)
- `honeycombexporter`: Add validation for `sending_queue` setting (#8113)
- `routingprocessor`: Expand error handling on failure to build exporters (#8125)
- `skywalkingreceiver`: Add new skywalking receiver component folder and structure (#8107)
- `groupbyattrsprocesor`: Allow empty keys, which allows to use the processor for compaction (#7793)
- `datadogexporter`: Add rbac to example k8s manifest file (#8186)
- `splunkhecexporter`: Add validation for `sending_queue` setting (#8256)

### 🛑 Breaking changes 🛑

- Remove deprecated functions from jaeger translator (#8032)
- `internal/stanza`: Remove `write_to` setting from input operators (#8081)
- `mongodbatlasreceiver`: rename `mongodb.atlas.*` attributes to `mongodb_atlas.*` adhering to naming guidelines. Adding 3 new attributes (#7960)

### 🧰 Bug fixes 🧰

- `prometheusreceiver`: Fix segfault that can occur after receiving stale metrics (#8056)
- `filelogreceiver`: Fix issue where logs could occasionally be duplicated (#8123)
- `prometheusremotewriteexporter`: Fix empty non-string resource attributes (#8116)

### 🚀 New components 🚀

## v0.45.1

### 💡 Enhancements 💡

- `sumologicexporter`: Move validation to Config (#7936)
- `elasticsearchexporter`: Fix crash with batch processor (#7953).
- `splunkhecexporter`: Batch metrics payloads (#7760)
- `tanzuobservabilityexporter`: Add internal SDK metric tag (#7826)
- `hostreceiver/processscraper`: Migrate the scraper to the mdatagen metrics builder (#7287)

### 🧰 Bug fixes 🧰

- `awsprometheusremotewriteexporter`: fix dependencies issue (#7963)

### 🚀 New components 🚀

- `awsfirehose` receiver: Add AWS Kinesis Data Firehose Receiver (#7918)

## v0.45.0

### 💡 Enhancements 💡

- `hostreceiver/filesystemscraper`: Migrate the scraper to the mdatagen metrics builder (#7772)
- `hostreceiver/memoryscraper`: Migrate the scraper to the mdatagen metrics builder (#7312)
- `lokiexporter`: Use record attributes as log labels (#7569)
- `routingprocessor`: Do not err on failure to build exporters (#7423)
- `apachereceiver`: Update to mdatagen v2 (#7573)
- `datadogexporter`: Don't send host metadata if hostname is empty (#7426)
- `datadogexporter`: Add insecure_skip_verify flag to configuration (#7422)
- `coralogixexporter`: Update readme (#7785)
- `awscloudwatchlogsexporter`: Remove name from aws cloudwatch logs exporter (#7554)
- `tanzuobservabilityexporter`: Update OTel Collector's Exporter to match WF Proxy Handling of source (#7929)
- `hostreceiver/memoryscraper`: Add memory.utilization (#6221)
- `awskinesisexporter`: Add Queue Config Validation AWS Kinesis Exporter (#7835)
- `elasticsearchexporter`: Remove usage of deprecated LogRecord.Name field (#7829).
- `loadbalancingexporter`: Allow non-exist hostname on startup (#7935)
- `datadogexporter`: Use exact sum, count and average on Datadog distributions (#7830)
- `storage/filestorage`: add optional compaction to filestorage (#7768)
- `tanzuobservabilityexporter`: Add attributes from the Resource to the resulting WF metric tags & set `source` value in WF metric (#8101)

### 🛑 Breaking changes 🛑

- Use go mod compat, drops support for reproducibility with go 1.16 (#7915)
- `apachereceiver`: Update instrumentation library name from `otel/apache` to `otelcol/apache` (#7754)
- `pkg/translator/prometheusremotewrite`: Cleanup prw translator public functions (#7776)
- `prometheusreceiver`: The OpenCensus-based metric conversion pipeline has 
  been removed.
  - The `receiver.prometheus.OTLPDirect` feature gate has been removed as 
    the direct pipeline is the only remaining pipeline.
- `translator/jaeger`: Cleanup jaeger translator function names (#7775)
  - Deprecate old funcs with Internal word.
- `mysqlreceiver`: Update data model and names for several metrics (#7924)
  - Change all metrics to Int values
  - Remove `mysql.buffer_pool_pages`. Replace with:
    - `mysql.buffer_pool.pages`
    - `mysql.buffer_pool.data_pages`
    - `mysql.buffer_pool.page_flushes`
  - Remove `mysql.buffer_pool_size`. Replace with:
    - `mysql.buffer_pool.limit`
    - `mysql.buffer_pool.usage`
  - Rename `mysql.buffer_pool_operations` to `mysql.buffer_pool.operations`

### 🚩 Deprecations 🚩

- Deprecated log_names setting from filter processor. (#7552)

### 🧰 Bug fixes 🧰

 - `tailsamplingprocessor`: "And" policy only works as a sub policy under a composite policy (#7590) 
 - `prometheusreceiver`: Correctly map description and units when converting
  Prometheus metadata directly to pdata. (#7748)
 - `sumologicexporter`: fix exporter panics on malformed histogram (#7548)
- `awsecscontainermetrics`: CPU Reserved is now 1024/vCPU for ECS Container Insights (#6734)

### 🚀 New components 🚀

- `clickhouse` exporter: Add ClickHouse Exporter (#6907)
- `pkg/translator/signalfx`: Extract signalfx to metrics conversion in a separate package (#7778)
  - Extract FromMetrics to SignalFx translator package (#7823)

## v0.44.0

### 💡 Enhancements 💡

- `kafkaexporter`: Add compression and flush max messages options.
- `dynatraceexporter`: Write error logs using plugin logger (#7360)
- `dynatraceexporter`: Fix docs for TLS settings (#7568)
- `tanzuobservabilityexporter`: Turn on metrics exporter (#7281)
- `attributesprocessor` `resourceprocessor`: Add `from_context` value source
- `resourcedetectionprocessor`: check cluster config to verify resource is on aws for eks resources (#7186)
- `awscloudwatchlogsexporter`: enable awscloudwatchlogsexporter which accepts and exports log data (#7297)
- `translator/prometheusremotewrite`: add a new module to help translate data from OTLP to Prometheus Remote Write (#7240)
- `azuremonitorexporter`: In addition to traces, export logs to Azure Application Insights (#7403)
- `jmxreceiver`: Added `additional_jars` configuration option to launch JMX Metric Gatherer JAR with extended `CLASSPATH` (#7378)
- `awscontainerinsightreceiver`: add full pod name when configured to AWS Container Insights Receiver (#7415)
- `hostreceiver/loadscraper`: Migrate the scraper to the mdatagen metrics builder (#7288)
- `awsecscontainermetricsreceiver`: Rename attributes to follow semantic conventions (#7425)
- `datadogexporter`: Always map conventional attributes to tags (#7185)
- `mysqlreceiver`: Add golden files for integration test (#7303)
- `nginxreceiver`: Standardize integration test (#7515)
- `mysqlreceiver`: Update to use mdatagen v2 (#7507)
- `postgresqlreceiver`: Add integration tests (#7501)
- `apachereceiver`: Add integration test (#7517)
- `mysqlreceiver`: Use scrapererror to report errors (#7513)
- `postgresreceiver`: Update to mdatagen v2 (#7503)
- `nginxreceiver`: Update to mdatagen v2 (#7549)
- `datadogexporter`: Fix traces exporter's initialization log (#7564)
- `tailsamplingprocessor`: Add And sampling policy (#6910)
- `coralogixexporter`: Add Coralogix Exporter (#7383)
- `prometheusexecreceiver`: Add default value for `scrape_timeout` option (#7587)

### 🛑 Breaking changes 🛑

- `resourcedetectionprocessor`: Update `os.type` attribute values according to semantic conventions (#7544)
- `awsprometheusremotewriteexporter`: Deprecation notice; may be removed after v0.49.0
  - Switch to using the `prometheusremotewriteexporter` + `sigv4authextension` instead

### 🧰 Bug fixes 🧰

- `resourcedetectionprocessor`: fix `meta` allow list excluding keys with nil values (#7424)
- `postgresqlreceiver`: Fix issue where empty metrics could be returned after failed connection (#7502)
- `resourcetotelemetry`: Ensure resource attributes are added to summary
  and exponential histogram data points. (#7523)

### 🚩 Deprecations 🚩

- Deprecated otel_to_hec_fields.name setting from splunkhec exporter. (#7560)

## v0.43.0

### 💡 Enhancements 💡

- `coralogixexporter`: First implementation of Coralogix Exporter (#6816)
- `cloudfoundryreceiver`: Enable Cloud Foundry client (#7060)
- `elasticsearchexporter`: add elasticsearchexporter to the components exporter list (#6002)
- `elasticsearchreceiver`: Add metric metadata (#6892)
- `elasticsearchreceiver`: Use same metrics as JMX receiver for JVM metrics (#7160)
- `elasticsearchreceiver`: Implement scraping logic (#7174)
- `datadogexporter`: Add http.status_code tag to trace stats (#6889)
- `datadogexporter`: Add configuration option to use OTel span name into the Datatog resource name (#6611)
- `mongodbreceiver`: Add initial client code to the component (#7125)
- `tanzuobservabilityexporter`: Support delta histograms (#6897)
- `awscloudwatchlogsexporter`: Use cwlogs package to export logs (#7152)
- `mysqlreceiver`: Add the receiver to available components (#7078)
- `tanzuobservabilityexporter`: Documentation for the memory_limiter configuration (#7164)
- `dynatraceexporter`: Do not shut down exporter when metrics ingest module is temporarily unavailable (#7161)
- `mongodbreceiver`: Add metric metadata (#7163)
- `mongodbreceiver`: Add metric scraping (#7175)
- `postgresqlreceiver`: add the receiver to available components (#7079)
- `rabbitmqreceiver`: Add scraper logic (#7299)
- `tanzuobservability exporter`: Support summary metrics (#7121)
- `mongodbatlasreceiver`: Add retry and backoff to HTTP client (#6943)
- Use Jaeger gRPC instead of Thrift in the docker-compose example (#7243)
- `tanzuobservabilityexporter`: Support exponential histograms (#7127)
- `receiver_creator`: Log added and removed endpoint env structs (#7248)
- `prometheusreceiver`: Use the OTLP data conversion path by default. (#7282)
  - Use `--feature-gates=-receiver.prometheus.OTLPDirect` to re-enable the 
    OpenCensus conversion path.
- `extension/observers`: Correctly set image and tag on container endpoints (#7279)
- `tanzuobservabilityexporter`: Document how to enable memory_limiter (#7286)
- `hostreceiver/networkscraper`: Migrate the scraper to the mdatagen metrics builder (#7048)
- `hostmetricsreceiver`: Add MuteProcessNameError config flag to mute specific error reading process executable (#7176)
- `scrapertest`: Improve comparison logic (#7305)
- `hostmetricsreceiver`: add `cpu_average` option for load scraper to report the average cpu load (#6999)
- `scrapertest`: Add comparison option to ignore specific attributes (#6519)
- `tracegen`: Add option to pass in custom headers to export calls via command line (#7308)
- `tracegen`: Provide official container images (#7179)
- `scrapertest`: Add comparison function for pdata.Metrics (#7400)
- `prometheusremotewriteexporter` : Dropping the condition to replace _ with key_ as __ label is reserved and _ is not (#7112)

### 🛑 Breaking changes 🛑

- `tanzuobservabilityexporter`: Remove status.code
- `tanzuobservabilityexporter`: Use semantic conventions for status.message (#7126) 
- `k8sattributesprocessor`: Move `kube` and `observability` packages to `internal` folder (#7159)
- `k8sattributesprocessor`: Unexport processor `Option`s (#7311)
- `zookeeperreceiver`: Refactored metrics to have correct units, types, and combined some metrics via attributes. (#7280)
- `prometheusremotewriteexporter`: `PRWExporter` struct and `NewPRWExporter()`
  function are now unexported. (#TBD)
- `newrelicexporter` marked as deprecated (#7284)

### 🚀 New components 🚀

- `rabbitmqreceiver`: Establish codebase for RabbitMQ metrics receiver (#7239)
- Add `basicauth` extension (#7167)
- `k8seventsreceiver`: Implement core logic (#6885)

### 🧰 Bug fixes 🧰

- `k8sattributeprocessor`: Parse IP out of net.Addr to correctly tag k8s.pod.ip (#7077)
- `k8sattributeprocessor`: Process IP correctly for net.Addr instances that are not typed (#7133)
- `mdatagen`: Fix validation of `enabled` field in metadata.yaml (#7166)
- `elasticsearch`: Fix timestamp for each metric being startup time (#7255)
- `prometheusremotewriteexporter`: Fix index out of range panic caused by expiring metrics (#7149)
- `resourcedetection`: Log the error when checking for ec2metadata availability (#7296) 

## v0.42.0

### 💡 Enhancements 💡

- `couchbasereceiver`: Add couchbase client (#7122)
- `couchdbreceiver`: Add couchdb scraper (#7131)
- `couchdbreceiver`: Add couchdb client (#6880)
- `elasticsearchreceiver`: Implement scraper client (#7019)
- `couchdbreceiver`: Add metadata metrics (#6878)
- `prometheusremotewriteexporter`: Handling Staleness flag from OTLP (#6679)
- `prometheusexporter`: Handling Staleness flag from OTLP (#6805)
- `prometheusreceiver`: Set OTLP no-data-present flag for stale scraped metrics. (#7043)
- `mysqlreceiver`: Add Integration test (#6916)
- `datadogexporter`: Add compatibility with ECS Fargate semantic conventions (#6670)
- `k8s_observer`: discover k8s.node endpoints (#6820)
- `redisreceiver`: Add missing description fields to keyspace metrics (#6940)
- `redisreceiver`: Set start timestamp uniformly for gauge and sum metrics (#6941)
- `kafkaexporter`: Allow controlling Kafka acknowledgment behaviour  (#6301)
- `lokiexporter`: Log the first part of the http body on failed pushes to loki (#6946)
- `resourcedetectionprocessor`: add the [consul](https://www.consul.io/) detector (#6382)
- `awsemfexporter`: refactor cw_client logic into separate `cwlogs` package (#7072)
- `prometheusexporter`: Dropping the condition to replace _ with key_ as __ label is reserved and _ is not (#7506)

### 🛑 Breaking changes 🛑

- `memcachedreceiver`: Update metric names (#6594)
- `memcachedreceiver`: Fix some metric units and value types (#6895)
- `sapm` receiver: Use Jaeger status values instead of OpenCensus (#6682)
- `jaeger` receiver/exporter: Parse/set Jaeger status with OTel spec values (#6682)
- `awsecscontainermetricsreceiver`: remove tag from `container.image.name` (#6436)
- `k8sclusterreceiver`: remove tag from `container.image.name` (#6436)

### 🚀 New components 🚀

- `ecs_task_observer`: Discover running containers in AWS ECS tasks (#6894)
- `mongodbreceiver`: Establish codebase for MongoDB metrics receiver (#6972)
- `couchbasereceiver`: Establish codebase for Couchbase metrics receiver (#7046)
- `dbstorage`: New experimental dbstorage extension (#7061)
- `redactionprocessor`: Remove sensitive data from traces (#6495)

### 🧰 Bug fixes 🧰

- `ecstaskobserver`: Fix "Incorrect conversion between integer types" security issue (#6939)
- Fix typo in "direction" metrics attribute description (#6949)
- `zookeeperreceiver`: Fix issue where receiver could panic during shutdown (#7020)
- `prometheusreceiver`: Fix metadata fetching when metrics differ by trimmable suffixes (#6932)
- Sanitize URLs being logged (#7021)
- `prometheusreceiver`: Fix start time tracking for long scrape intervals (#7053)
- `signalfxexporter`: Don't use syscall to avoid compilation errors on some platforms (#7062)
- `tailsamplingprocessor`: Add support for new policies as composite sub-policies (#6975)

### 💡 Enhancements 💡

- `lokiexporter`: add complete log record to body (#6619)
- `k8sclusterreceiver` add `container.image.tag` attribute (#6436)
- `spanmetricproccessor`: use an LRU cache for the cached Dimensions key-value pairs (#2179)
- `skywalkingexporter`: add skywalking metrics exporter (#6528)
- `deltatorateprocessor`: add int counter support (#6982)
- `filestorageextension`: document default values (#7022)
- `redisreceiver`: Migrate the scraper to the mdatagen metrics builder (#6938)  

## v0.41.0

### 🛑 Breaking changes 🛑

- None

### 🚀 New components 🚀

- `asapauthextension` (#6627)
- `mongodbatlasreceiver` (#6367)

### 🧰 Bug fixes 🧰

- `filestorageextension`: fix panic when configured directory cannot be accessed (#6103)
- `hostmetricsreceiver`: fix set of attributes for system.cpu.time metric (#6422)
- `k8sobserver`: only record pod endpoints for running pods (#5878)
- `mongodbatlasreceiver`: fix attributes fields in metadata.yaml (#6440)
- `prometheusexecreceiver`: command line processing on Windows (#6145)
- `spanmetricsprocessor`: fix exemplars support (#6140)
-  Remap arm64 to aarch64 on rpm/deb packages (#6635)

### 💡 Enhancements 💡

- `datadogexporter`: do not use attribute localhost-like hostnames (#6477)
- `datadogexporter`: retry per network call (#6412)
- `datadogexporter`: take hostname into account for cache (#6223)
- `exporter/lokiexporter`: adding a feature for loki exporter to encode JSON for log entry (#5846)
- `googlecloudspannerreceiver`: added fallback to ADC for database connections. (#6629)
- `googlecloudspannerreceiver`: added parsing only distinct items for sample lock request label. (#6514)
- `googlecloudspannerreceiver`: added request tag label to metadata config for top query stats. (#6475)
- `googlecloudspannerreceiver`: added sample lock requests label to the top lock stats metrics. (#6466)
- `googlecloudspannerreceiver`: added transaction tag label to metadata config for top transaction stats. (#6433)
- `groupbyattrsprocessor`: added support for metrics signal (#6248)
- `hostmetricsreceiver`: ensure SchemaURL is set (#6482)
- `kubeletstatsreceiver`: add support for read-only kubelet endpoint (#6488)
- `mysqlreceiver`: enable native authentication (#6628)
- `mysqlreceiver`: remove requirement for password on MySQL (#6479)
- `receiver/prometheusreceiver`: do not add host.name to metrics from localhost/unspecified targets (#6476)
- `spanmetricsprocessor`: add setStatus operation (#5886)
- `splunkhecexporter`: remove duplication of host.name attribute (#6527)
- `tanzuobservabilityexporter`: add consumer for sum metrics. (#6385)
- Update log-collection library to v0.23.0 (#6593)

## v0.40.0

### 🛑 Breaking changes 🛑

- `tencentcloudlogserviceexporter`: change `Endpoint` to `Region` to simplify configuration (#6135)

### 🚀 New components 🚀

- Add `memcached` receiver (#5839)

### 🧰 Bug fixes 🧰

- Fix token passthrough for HEC (#5435)
- `datadogexporter`: Fix missing resource attributes default mapping when resource_attributes_as_tags: false (#6359)
- `tanzuobservabilityexporter`: Log and report missing metric values. (#5835)
- `mongodbatlasreceiver`: Fix metrics metadata (#6395)

### 💡 Enhancements 💡

- `awsprometheusremotewrite` exporter: Improve error message when failing to sign request
- `mongodbatlas`: add metrics (#5921)
- `healthcheckextension`: Add path option (#6111)
- Set unprivileged user to container image (#6380)
- `k8sclusterreceiver`: Add allocatable type of metrics (#6113)
- `observiqexporter`: Allow Dialer timeout to be configured (#5906)
- `routingprocessor`: remove broken debug log fields (#6373)
- `prometheusremotewriteexporter`: Add exemplars support (#5578) 
- `fluentforwardreceiver`: Convert attributes with nil value to AttributeValueTypeEmpty (#6630)

## v0.39.0

### 🛑 Breaking changes 🛑

- `httpdreceiver` renamed to `apachereceiver` to match industry standards (#6207)
- `tencentcloudlogserviceexporter` change `Endpoint` to `Region` to simplify configuration (#6135)

### 🚀 New components 🚀

- Add `postgresqlreceiver` config and factory (#6153)
- Add TencentCloud LogService exporter `tencentcloudlogserviceexporter` (#5722)
- Restore `jaegerthrifthttpexporter` (#5666)
- Add `skywalkingexporter` (#5690, #6114)

### 🧰 Bug fixes 🧰

- `datadogexporter`: Improve cumulative metrics reset detection using `StartTimestamp` (#6120)
- `mysqlreceiver`: Address issues in shutdown function (#6239)
- `tailsamplingprocessor`: End go routines during shutdown (#5693)
- `googlecloudexporter`: Update google cloud exporter to correctly close the metric exporter (#5990)
- `statsdreceiver`: Fix the summary point calculation (#6155)
- `datadogexporter` Correct default value for `send_count_sum_metrics` (#6130)

### 💡 Enhancements 💡

- `datadogexporter`: Increase default timeout to 15 seconds (#6131)
- `googlecloudspannerreceiver`: Added metrics cardinality handling for Google Cloud Spanner receiver (#5981, #6148, #6229)
- `mysqlreceiver`: Mysql add support for different protocols (#6138)
- `bearertokenauthextension`: Added support of Bearer Auth for HTTP Exporters (#5962)
- `awsxrayexporter`: Fallback to rpc.method for segment operation when aws.operation missing (#6231)
- `healthcheckextension`: Add new health check feature for collector pipeline (#5643)
- `datadogexporter`: Always add current hostname (#5967)
- `k8sattributesprocessor`: Add code to fetch all annotations and labels by specifying key regex (#5780)
- `datadogexporter`: Do not rely on collector to resolve envvar when possible to resolve them (#6122)
- `datadogexporter`: Add container tags to attributes package (#6086)
- `datadogexporter`: Preserve original TraceID (#6158)
- `prometheusreceiver`: Enhance prometheus receiver logger to determine errors, test real e2e usage (#5870)
- `awsxrayexporter`: Added support for AWS AppRunner origin (#6141)

## v0.38.0

### 🛑 Breaking changes 🛑

- `datadogexporter` Make distributions the default histogram export option. (#5885)
- `redisreceiver` Update Redis receiver's metric names. (#5837)
- Remove `scraperhelper` from contrib, use the core version. (#5826)

### 🚀 New components 🚀

- `googlecloudspannerreceiver` Added implementation of Google Cloud Spanner receiver. (#5727)
- `awsxrayproxy` Wire up awsxrayproxy extension. (#5747)
- `awscontainerinsightreceiver` Enable AWS Container Insight receiver. (#5960)

### 🧰 Bug fixes 🧰

- `statsdreceiver`: fix start timestamp / temporality for counters. (#5714)
- Fix security issue related to github.com/tidwall/gjson. (#5936)
- `datadogexporter` Fix cumulative histogram handling in distributions mode (#5867)
- `datadogexporter` Skip nil sketches (#5925)

### 💡 Enhancements 💡

- Extend `kafkareceiver` configuration capabilities. (#5677)
- Convert `mongodbatlas` receiver to use scraperhelper. (#5827)
- Convert `dockerstats` receiver to use scraperhelper. (#5825)
- Convert `podman` receiver to use scraperhelper. (#5822)
- Convert `redisreceiver` to use scraperhelper. (#5796)
- Convert `kubeletstats` receiver to use scraperhelper. (#5821)
- `googlecloudspannerreceiver` Migrated Google Cloud Spanner receiver to scraper approach. (#5868)
- `datadogexporter` Use a `Consumer` interface for decoupling from zorkian's package. (#5315)
- `mdatagen` - Add support for extended metric descriptions (#5688)
- `signalfxexporter` Log datapoints option. (#5689)
- `cumulativetodeltaprocessor`: Update cumulative to delta. (#5772)
- Update configuration default values in log receivers docs. (#5840)
- `fluentforwardreceiver`: support more complex fluent-bit objects. (#5676)
- `datadogexporter` Remove spammy logging. (#5856)
- `datadogexporter` Remove obsolete report_buckets config. (#5858)
- Improve performance of metric expression matcher. (#5864)
- `tanzuobservabilityexporter` Introduce metricsConsumer and gaugeMetricConsumer. (#5426)
- `awsxrayexporter` rpc.system has priority to determine aws namespace. (#5833)
- `tailsamplingprocessor` Add support for composite sampling policy to the tailsampler. (#4958)
- `kafkaexporter` Add support for AWS_MSK_IAM SASL Auth (#5763)
- Refactor the client Authenticators  for the new "ClientAuthenticator" interfaces (#5905)
- `mongodbatlasreceiver` Add client wrapper for MongoDB Atlas support (#5386)
- `redisreceiver` Update Redis config options (#5861)
- `routingprocessor`: allow routing for all signals (#5869)
- `extension/observer/docker` add ListAndWatch to observer (#5851)

## v0.37.1

### 🧰 Bug fixes 🧰

- Fixes a problem with v0.37.0 which contained dependencies on v0.36.0 components. They should have been updated to v0.37.0.

## v0.37.0

### 🚀 New components 🚀

- [`journald` receiver](https://github.com/open-telemetry/opentelemetry-collector-contrib/tree/main/receiver/journaldreceiver) to parse Journald events from systemd journal using the [opentelemetry-log-collection](https://github.com/open-telemetry/opentelemetry-log-collection) library

### 🛑 Breaking changes 🛑

- Remove squash on configtls.TLSClientSetting for splunkhecexporter (#5541)
- Remove squash on configtls.TLSClientSetting for elastic components (#5539)
- Remove squash on configtls.TLSClientSetting for observiqexporter (#5540)
- Remove squash on configtls.TLSClientSetting for AWS components (#5454)
- Move `k8sprocessor` to `k8sattributesprocessor`.
- Rename `k8s_tagger` configuration `k8sattributes`.
- filelog receiver: use empty value for `SeverityText` field instead of `"Undefined"` (#5423)
- Rename `configparser.ConfigMap` to `config.Map`
- Rename `pdata.AggregationTemporality*` to `pdata.MetricAggregationTemporality*`
- Remove deprecated `batchpertrace` package/module (#5380)

### 💡 Enhancements 💡

- `k8sattributes` processor: add container metadata enrichment (#5467, #5572)
- `resourcedetection` processor: Add an option to force using hostname instead of FQDN (#5064)
- `dockerstats` receiver: Move docker client into new shared `internal/docker` (#4702)
- `spanmetrics` processor:
  - Add exemplars to metrics (#5263)
  - Support resource attributes in metrics dimensions (#4624)
- `filter` processor:
  - Add log filtering by `regexp` type filters (#5237)
  - Add record level log filtering (#5418)
- `dynatrace` exporter: Handle non-gauge data types (#5056)
- `datadog` exporter:
  - Add support for exporting histograms as sketches (#5082)
  - Scrub sensitive information from errors (#5575)
  - Add option to send instrumentation library metadata tags with metrics (#5431)
- `podman` receiver: Add `api_version`, `ssh_key`, and `ssh_passphrase` config options (#5430)
- `signalfx` exporter:
  - Add `max_connections` config option (#5432)
  - Add dimension name to log when value > 256 chars (#5258)
  - Discourage setting of endpoint path (#4851)
- `kubeletstats` receiver: Convert to pdata instead of using OpenCensus (#5458)
- `tailsampling` processor: Add `invert_match` config option to `string_attribute` policy (#4393)
- `awsemf` exporter: Add a feature flag in UserAgent for AWS backend to monitor the adoptions (#5178)
- `splunkhec` exporter: Handle explicitly NaN and Inf values (#5581)
- `hostmetrics` receiver:
  - Collect more process states in processes scraper (#4856)
  - Add device label to paging scraper (#4854)
- `awskinesis` exporter: Extend to allow for dynamic export types (#5440)

### 🧰 Bug fixes 🧰

- `datadog` exporter:
  - Fix tags on summary and bucket metrics (#5416)
  - Fix cache key generation for cumulative metrics (#5417)
- `resourcedetection` processor: Fix failure to start collector if at least one detector returns an error (#5242)
- `prometheus` exporter: Do not record obsreport calls (#5438)
- `prometheus` receiver: Metric type fixes to match Prometheus functionality (#4865)
- `sentry` exporter: Fix sentry tracing (#4320)
- `statsd` receiver: Set quantiles for metrics (#5647)

## v0.36.0

### 🛑 Breaking changes 🛑

- `filter` processor: The configs for `logs` filter processor have been changed to be consistent with the `metrics` filter processor. (#4895)
- `splunk_hec` receiver: 
  - `source_key`, `sourcetype_key`, `host_key` and `index_key` have now moved under `hec_metadata_to_otel_attrs` (#4726)
  - `path` field on splunkhecreceiver configuration is removed: We removed the `path` attribute as any request going to the Splunk HEC receiver port should be accepted, and added the `raw_path` field to explicitly map the path accepting raw HEC data. (#4951)
- feat(dynatrace): tags is deprecated in favor of default_dimensions (#5055)

### 💡 Enhancements 💡

- `filter` processor: Add ability to `include` logs based on resource attributes in addition to excluding logs based on resource attributes for strict matching. (#4895)
- `kubelet` API: Add ability to create an empty CertPool when the system run environment is windows
- `JMX` receiver: Allow JMX receiver logging level to be configured (#4898)
- `datadog` exporter: Export histograms as in OpenMetrics Datadog check (#5065)
- `dockerstats` receiver: Set Schema URL (#5239)
- Rename memorylimiter -> memorylimiterprocessor (#5262)
- `awskinesis` exporter: Refactor AWS kinesis exporter to be synchronous  (#5248)

## v0.35.0

### 🛑 Breaking changes 🛑

- Rename configparser.Parser to configparser.ConfigMap (#5070)
- Rename TelemetryCreateSettings -> TelemetrySettings (#5169)

### 💡 Enhancements 💡

- chore: update influxdb exporter and receiver (#5058)
- chore(dynatrace): use payload limit from api constants (#5077)
- Add documentation for filelog's new force_flush_period parameter (#5066)
- Reuse the gzip reader with a sync.Pool (#5145)
- Add a trace observer when splunkhecreceiver is used for logs (#5063)
- Remove usage of deprecated pdata.AttributeValueMapToMap (#5174)
- Podman Stats Receiver: Receiver and Metrics implementation (#4577)

### 🧰 Bug fixes 🧰

- Use staleness markers generated by prometheus, rather than making our own (#5062)
- `datadogexporter` exporter: skip NaN and infinite values (#5053)

## v0.34.0

### 🚀 New components 🚀

- [`cumulativetodelta` processor](https://github.com/open-telemetry/opentelemetry-collector-contrib/tree/main/processor/cumulativetodeltaprocessor) to convert cumulative sum metrics to cumulative delta

- [`file` exporter](https://github.com/open-telemetry/opentelemetry-collector-contrib/tree/main/exporter/fileexporter) from core repository ([#3474](https://github.com/open-telemetry/opentelemetry-collector/issues/3474))
- [`jaeger` exporter](https://github.com/open-telemetry/opentelemetry-collector-contrib/tree/main/exporter/jaegerexporter) from core repository ([#3474](https://github.com/open-telemetry/opentelemetry-collector/issues/3474))
- [`kafka` exporter](https://github.com/open-telemetry/opentelemetry-collector-contrib/tree/main/exporter/kafkaexporter) from core repository ([#3474](https://github.com/open-telemetry/opentelemetry-collector/issues/3474))
- [`opencensus` exporter](https://github.com/open-telemetry/opentelemetry-collector-contrib/tree/main/exporter/opencensusexporter) from core repository ([#3474](https://github.com/open-telemetry/opentelemetry-collector/issues/3474))
- [`prometheus` exporter](https://github.com/open-telemetry/opentelemetry-collector-contrib/tree/main/exporter/prometheusexporter) from core repository ([#3474](https://github.com/open-telemetry/opentelemetry-collector/issues/3474))
- [`prometheusremotewrite` exporter](https://github.com/open-telemetry/opentelemetry-collector-contrib/tree/main/exporter/prometheusremotewriteexporter) from core repository ([#3474](https://github.com/open-telemetry/opentelemetry-collector/issues/3474))
- [`zipkin` exporter](https://github.com/open-telemetry/opentelemetry-collector-contrib/tree/main/exporter/zipkinexporter) from core repository ([#3474](https://github.com/open-telemetry/opentelemetry-collector/issues/3474))
- [`attribute` processor](https://github.com/open-telemetry/opentelemetry-collector-contrib/tree/main/processor/attributeprocessor) from core repository ([#3474](https://github.com/open-telemetry/opentelemetry-collector/issues/3474))
- [`filter` processor](https://github.com/open-telemetry/opentelemetry-collector-contrib/tree/main/processor/filterprocessor) from core repository ([#3474](https://github.com/open-telemetry/opentelemetry-collector/issues/3474))
- [`probabilisticsampler` processor](https://github.com/open-telemetry/opentelemetry-collector-contrib/tree/main/processor/probabilisticsamplerprocessor) from core repository ([#3474](https://github.com/open-telemetry/opentelemetry-collector/issues/3474))
- [`resource` processor](https://github.com/open-telemetry/opentelemetry-collector-contrib/tree/main/processor/resourceprocessor) from core repository ([#3474](https://github.com/open-telemetry/opentelemetry-collector/issues/3474))
- [`span` processor](https://github.com/open-telemetry/opentelemetry-collector-contrib/tree/main/processor/spanprocessor) from core repository ([#3474](https://github.com/open-telemetry/opentelemetry-collector/issues/3474))
- [`hostmetrics` receiver](https://github.com/open-telemetry/opentelemetry-collector-contrib/tree/main/receiver/hostmetricsreceiver) from core repository ([#3474](https://github.com/open-telemetry/opentelemetry-collector/issues/3474))
- [`jaeger` receiver](https://github.com/open-telemetry/opentelemetry-collector-contrib/tree/main/receiver/jaegerreceiver) from core repository ([#3474](https://github.com/open-telemetry/opentelemetry-collector/issues/3474))
- [`kafka` receiver](https://github.com/open-telemetry/opentelemetry-collector-contrib/tree/main/receiver/kafkareceiver) from core repository ([#3474](https://github.com/open-telemetry/opentelemetry-collector/issues/3474))
- [`opencensus` receiver](https://github.com/open-telemetry/opentelemetry-collector-contrib/tree/main/receiver/opencensusreceiver) from core repository ([#3474](https://github.com/open-telemetry/opentelemetry-collector/issues/3474))
- [`prometheus` receiver](https://github.com/open-telemetry/opentelemetry-collector-contrib/tree/main/receiver/prometheusreceiver) from core repository ([#3474](https://github.com/open-telemetry/opentelemetry-collector/issues/3474))
- [`zipkin` receiver](https://github.com/open-telemetry/opentelemetry-collector-contrib/tree/main/receiver/zipkinreceiver) from core repository ([#3474](https://github.com/open-telemetry/opentelemetry-collector/issues/3474))
- [`bearertokenauth` extension](https://github.com/open-telemetry/opentelemetry-collector-contrib/tree/main/extension/bearertokenauthextension) from core repository ([#3474](https://github.com/open-telemetry/opentelemetry-collector/issues/3474))
- [`healthcheck` extension](https://github.com/open-telemetry/opentelemetry-collector-contrib/tree/main/extension/healthcheckextension) from core repository ([#3474](https://github.com/open-telemetry/opentelemetry-collector/issues/3474))
- [`oidcauth` extension](https://github.com/open-telemetry/opentelemetry-collector-contrib/tree/main/extension/oidcauthextension) from core repository ([#3474](https://github.com/open-telemetry/opentelemetry-collector/issues/3474))
- [`pprof` extension](https://github.com/open-telemetry/opentelemetry-collector-contrib/tree/main/extension/pprofextension) from core repository ([#3474](https://github.com/open-telemetry/opentelemetry-collector/issues/3474))
- [`testbed`](https://github.com/open-telemetry/opentelemetry-collector-contrib/tree/main/testbed) from core repository ([#3474](https://github.com/open-telemetry/opentelemetry-collector/issues/3474))

### 💡 Enhancements 💡

- `tailsampling` processor: Add new policy `probabilistic` (#3876)

## v0.33.0

# 🎉 OpenTelemetry Collector Contrib v0.33.0 (Beta) 🎉

The OpenTelemetry Collector Contrib contains everything in the [opentelemetry-collector release](https://github.com/open-telemetry/opentelemetry-collector/releases/tag/v0.32.0) (be sure to check the release notes here as well!). Check out the [Getting Started Guide](https://opentelemetry.io/docs/collector/getting-started/) for deployment and configuration information.

### 🚀 New components 🚀

- [`cumulativetodelta` processor](https://github.com/open-telemetry/opentelemetry-collector-contrib/tree/main/processor/cumulativetodeltaprocessor) to convert cumulative sum metrics to cumulative delta

### 💡 Enhancements 💡

- Collector contrib has now full support for metrics proto v0.9.0.

## v0.32.0

# 🎉 OpenTelemetry Collector Contrib v0.32.0 (Beta) 🎉

This release is marked as "bad" since the metrics pipelines will produce bad data.

- See https://github.com/open-telemetry/opentelemetry-collector/issues/3824

The OpenTelemetry Collector Contrib contains everything in the [opentelemetry-collector release](https://github.com/open-telemetry/opentelemetry-collector/releases/tag/v0.32.0) (be sure to check the release notes here as well!). Check out the [Getting Started Guide](https://opentelemetry.io/docs/collector/getting-started/) for deployment and configuration information.

### 🛑 Breaking changes 🛑

- `splunk_hec` receiver/exporter: `com.splunk.source` field is mapped to `source` field in Splunk instead of `service.name` (#4596)
- `redis` receiver: Move interval runner package to `internal/interval` (#4600)
- `datadog` exporter: Export summary count and sum as monotonic counts (#4605)

### 💡 Enhancements 💡

- `logzio` exporter:
  - New implementation of an in-memory queue to store traces, data compression with gzip, and queue configuration options (#4395)
  - Make `Hclog2ZapLogger` struct and methods private for public go api review (#4431)
- `newrelic` exporter (#4392):
  - Marked unsupported metric as permanent error
  - Force the interval to be valid even if 0
- `awsxray` exporter: Add PHP stacktrace parsing support (#4454)
- `file_storage` extension: Implementation of batch storage API (#4145)
- `datadog` exporter:
  - Skip sum metrics with no aggregation temporality (#4597)
  - Export delta sums as counts (#4609)
- `elasticsearch` exporter: Add dedot support (#4579)
- `signalfx` exporter: Add process metric to translation rules (#4598)
- `splunk_hec` exporter: Add profiling logs support (#4464)
- `awsemf` exporter: Replace logGroup and logStream pattern with metric labels (#4466)

### 🧰 Bug fixes 🧰

- `awsxray` exporter: Fix the origin on ECS/EKS/EB on EC2 cases (#4391)
- `splunk_hec` exporter: Prevent re-sending logs that were successfully sent (#4467)
- `signalfx` exporter: Prefix temporary metric translations (#4394)

## v0.31.0

# 🎉 OpenTelemetry Collector Contrib v0.31.0 (Beta) 🎉

The OpenTelemetry Collector Contrib contains everything in the [opentelemetry-collector release](https://github.com/open-telemetry/opentelemetry-collector/releases/tag/v0.31.0) (be sure to check the release notes here as well!). Check out the [Getting Started Guide](https://opentelemetry.io/docs/collector/getting-started/) for deployment and configuration information.

### 🛑 Breaking changes 🛑

- `influxdb` receiver: Removed `metrics_schema` config option (#4277)

### 💡 Enhancements 💡

- Update to OTLP 0.8.0:
  - Remove use of `IntHistogram` (#4276)
  - Update exporters/receivers for `NumberDataPoint`
- Remove use of deprecated `pdata` slice `Resize()` (#4203, #4208, #4209)
- `awsemf` exporter: Added the option to have a user who is sending metrics from EKS Fargate Container Insights to reformat them to look the same as insights from ECS so that they can be ingested by CloudWatch (#4130)
- `k8scluster` receiver: Support OpenShift cluster quota metrics (#4342)
- `newrelic` exporter (#4278):
  - Requests are now retry-able via configuration option (defaults to retries enabled). Permanent errors are not retried.
  - The exporter monitoring metrics now include an untagged summary metric for ease of use.
  - Improved error logging to include URLs that fail to post messages to New Relic.
- `datadog` exporter: Upscale trace stats when global sampling rate is set (#4213)

### 🧰 Bug fixes 🧰

- `statsd` receiver: Add option to set Counter to be monotonic (#4154)
- Fix `internal/stanza` severity mappings (#4315)
- `awsxray` exporter: Fix the wrong AWS env resource setting (#4384)
- `newrelic` exporter (#4278):
  - Configuration unmarshalling did not allow timeout value to be set to 0 in the endpoint specific section.
  - Request cancellation was not propagated via context into the http request.
  - The queued retry logger is set to a zap.Nop logger as intended.

## v0.30.0

# 🎉 OpenTelemetry Collector Contrib v0.30.0 (Beta) 🎉

The OpenTelemetry Collector Contrib contains everything in the [opentelemetry-collector release](https://github.com/open-telemetry/opentelemetry-collector/releases/tag/v0.30.0) (be sure to check the release notes here as well!). Check out the [Getting Started Guide](https://opentelemetry.io/docs/collector/getting-started/) for deployment and configuration information.

### 🚀 New components 🚀
- `oauth2clientauth` extension: ported from core (#3848)
- `metrics-generation` processor: is now enabled and available (#4047) 

### 🛑 Breaking changes 🛑

- Removed `jaegerthrifthttp` exporter (#4089) 

### 💡 Enhancements 💡

- `tailsampling` processor:
  - Add new policy `status_code` (#3754)
  - Add new tail sampling processor policy: status_code (#3754)
- `awscontainerinsights` receiver:
  - Integrate components and fix bugs for EKS Container Insights (#3846) 
  - Add Cgroup to collect ECS instance metrics for container insights receiver #3875
- `spanmetrics` processor: Support sub-millisecond latency buckets (#4091) 
- `sentry` exporter: Add exception event capture in sentry (#3854)

## v0.29.0

# 🎉 OpenTelemetry Collector Contrib v0.29.0 (Beta) 🎉

The OpenTelemetry Collector Contrib contains everything in the [opentelemetry-collector release](https://github.com/open-telemetry/opentelemetry-collector/releases/tag/v0.29.0) (be sure to check the release notes here as well!). Check out the [Getting Started Guide](https://opentelemetry.io/docs/collector/getting-started/) for deployment and configuration information.

### 🛑 Breaking changes 🛑

- `redis` receiver (#3808)
  - removed configuration `service_name`. Use resource processor or `resource_attributes` setting if using `receivercreator`
  - removed `type` label and set instrumentation library name to `otelcol/redis` as other receivers do

### 💡 Enhancements 💡

- `tailsampling` processor:
  - Add new policy `latency` (#3750)
  - Add new policy `status_code` (#3754)
- `splunkhec` exporter: Include `trace_id` and `span_id` if set (#3850)
- `newrelic` exporter: Update instrumentation naming in accordance with otel spec (#3733)
- `sentry` exporter: Added support for insecure connection with Sentry (#3446)
- `k8s` processor:
  - Add namespace k8s tagger (#3384)
  - Add ignored pod names as config parameter (#3520)
- `awsemf` exporter: Add support for `TaskDefinitionFamily` placeholder on log stream name (#3755)
- `loki` exporter: Add resource attributes as Loki label (#3418)

### 🧰 Bug fixes 🧰

- `datadog` exporter:
  - Ensure top level spans are computed (#3786)
  - Update `env` clobbering behavior (#3851)
- `awsxray` exporter: Fixed filtered attribute translation (#3757)
- `splunkhec` exporter: Include trace and span id if set in log record (#3850)

## v0.28.0

# 🎉 OpenTelemetry Collector Contrib v0.28.0 (Beta) 🎉

The OpenTelemetry Collector Contrib contains everything in the [opentelemetry-collector release](https://github.com/open-telemetry/opentelemetry-collector/releases/tag/v0.28.0) (be sure to check the release notes here as well!). Check out the [Getting Started Guide](https://opentelemetry.io/docs/collector/getting-started/) for deployment and configuration information.

### 🚀 New components 🚀

- `humio` exporter to export data to Humio using JSON over the HTTP [Ingest API](https://docs.humio.com/reference/api/ingest/)
- `udplog` receiver to receives logs from udp using the [opentelemetry-log-collection](https://github.com/open-telemetry/opentelemetry-log-collection) library
- `tanzuobservability` exporter to send traces to [Tanzu Observability](https://tanzu.vmware.com/observability)

### 🛑 Breaking changes 🛑

- `f5cloud` exporter (#3509):
  - Renamed the config 'auth' field to 'f5cloud_auth'. This will prevent a config field name collision when [Support for Custom Exporter Authenticators as Extensions](https://github.com/open-telemetry/opentelemetry-collector/pull/3128) is ready to be integrated.

### 💡 Enhancements 💡

- Enabled Dependabot for Github Actions (#3543)
- Change obsreport helpers for receivers to use the new pattern created in Collector (#3439,#3443,#3449,#3504,#3521,#3548)
- `datadog` exporter:
  - Add logging for unknown or unsupported metric types (#3421)
  - Add collector version tag to internal health metrics (#3394)
  - Remove sublayer stats calc and mutex (#3531)
  - Deduplicate hosts for which we send running metrics (#3539)
  - Add support for summary datatype (#3660)
  - Add datadog span operation name remapping config option (#3444)
  - Update error formatting for error spans that are not exceptions (#3701)
- `nginx` receiver: Update the nginx metrics to more closely align with the conventions (#3420)
- `elasticsearch` exporter: Init JSON encoding support (#3101)
- `jmx` receiver:
  - Allow setting system properties (#3450)
  - Update tested JMX Metric Gatherer release (#3695)
- Refactor components for the Client Authentication Extensions (#3507)
- Remove redundant conversion calls (#3688)
- `storage` extension: Add a `Close` method to Client interface (#3506)
- `splunkhec` exporter: Add `metric_type` as key which maps to the type of the metric (#3696)
- `k8s` processor: Add semantic conventions to k8s-tagger for pod metadata (#3544)
- `kubeletstats` receiver: Refactor kubelet client to internal folder (#3698)
- `newrelic` exporter (#3690):
  - Updates the log level from error to debug when New Relic rate limiting occurs
  - Updates the sanitized api key that is reported via metrics
- `filestorage` extension: Add ability to specify name (#3703)
- `awsemf` exporter: Store the initial value for cumulative metrics (#3425)
- `awskinesis` exporter: Refactor to allow for extended types of encoding (#3655)
- `ecsobserver` extension:
  - Add task definition, ec2, and service fetcher (#3503)
  - Add exporter to convert task to target (#3333)

### 🧰 Bug fixes 🧰

- `awsemf` exporter: Remove delta adjustment from summaries by default (#3408)
- `alibabacloudlogservice` exporter: Sanitize labels for metrics (#3454)
- `statsd` receiver: Fix StatsD drop metrics tags when using summary as observer_type for timer/histogram (#3440)
- `awsxray` exporter: Restore setting of Throttle for HTTP throttle response (#3685)
- `awsxray` receiver: Fix quick start bug (#3653)
- `metricstransform` processor: Check all data points for matching metric label values (#3435)

## v0.27.0

# 🎉 OpenTelemetry Collector Contrib v0.27.0 (Beta) 🎉

The OpenTelemetry Collector Contrib contains everything in the [opentelemetry-collector release](https://github.com/open-telemetry/opentelemetry-collector/releases/tag/v0.27.0) (be sure to check the release notes here as well!). Check out the [Getting Started Guide](https://opentelemetry.io/docs/collector/getting-started/) for deployment and configuration information.

### 🚀 New components 🚀

- `tcplog` receiver to receive logs from tcp using the [opentelemetry-log-collection](https://github.com/open-telemetry/opentelemetry-log-collection) library
- `influxdb` receiver to accept metrics data as [InfluxDB Line Protocol](https://docs.influxdata.com/influxdb/v2.0/reference/syntax/line-protocol/)

### 💡 Enhancements 💡

- `splunkhec` exporter:
  - Include the response in returned 400 errors (#3338)
  - Map summary metrics to Splunk HEC metrics (#3344)
  - Add HEC telemetry (#3260)
- `newrelic` exporter: Include dropped attributes and events counts (#3187)
- `datadog` exporter:
  - Add Fargate task ARN to container tags (#3326)
  - Improve mappings for span kind dd span type (#3368)
- `signalfx` exporter: Add info log for host metadata properties update (#3343)
- `awsprometheusremotewrite` exporter: Add SDK and system information to User-Agent header (#3317)
- `metricstransform` processor: Add filtering capabilities matching metric label values for applying changes (#3201)
- `groupbytrace` processor: Added workers for queue processing (#2902)
- `resourcedetection` processor: Add docker detector (#2775)
- `tailsampling` processor: Support regex on span attribute filtering (#3335)

### 🧰 Bug fixes 🧰

- `datadog` exporter:
  - Update Datadog attributes to tags mapping (#3292)
  - Consistent `hostname` and default metrics behavior (#3286)
- `signalfx` exporter: Handle character limits on metric names and dimensions (#3328)
- `newrelic` exporter: Fix timestamp value for cumulative metrics (#3406)

## v0.26.0

# 🎉 OpenTelemetry Collector Contrib v0.26.0 (Beta) 🎉

The OpenTelemetry Collector Contrib contains everything in the [opentelemetry-collector release](https://github.com/open-telemetry/opentelemetry-collector/releases/tag/v0.26.0) (be sure to check the release notes here as well!). Check out the [Getting Started Guide](https://opentelemetry.io/docs/collector/getting-started/) for deployment and configuration information.

### 🚀 New components 🚀

- `influxdb` exporter to support sending tracing, metrics, and logging data to [InfluxDB](https://www.influxdata.com/products/)

### 🛑 Breaking changes 🛑

- `signalfx` exporter (#3207):
  - Additional metrics excluded by default by signalfx exporter
    - system.disk.io_time
    - system.disk.operation_time
    - system.disk.weighted_io_time
    - system.network.connections
    - system.processes.count
    - system.processes.created

### 💡 Enhancements 💡

- Add default config and systemd environment file support for DEB/RPM packages (#3123)
- Log errors on receiver start/stop failures (#3208)
- `newrelic` exporter: Update API key detection logic (#3212)
- `splunkhec` exporter:
  - Mark permanent errors to avoid futile retries (#3253)
  - Add TLS certs verification (#3204)
- `datadog` exporter:
  - Add env and tag name normalization to trace payloads (#3200)
  - add `ignore_resource`s configuration option (#3245)
- `jmx` receiver: Update for latest snapshot and header support (#3283)
- `awsxray` exporter: Added support for stack trace translation for .NET language (#3280)
- `statsd` receiver: Add timing/histogram for statsD receiver as OTLP summary (#3261)

### 🧰 Bug fixes 🧰

- `awsprometheusremotewrite` exporter:
  - Remove `sending_queue` (#3186)
  - Use the correct default for aws_auth.service (#3161)
  - Identify the Amazon Prometheus region from the endpoint (#3210)
  - Don't panic in case session can't be constructed (#3221)
- `datadog` exporter: Add max tag length (#3185)
- `sapm` exporter: Fix crash when passing the signalfx access token (#3294)
- `newrelic` exporter: Update error conditions (#3322)

## v0.25.0

# 🎉 OpenTelemetry Collector Contrib v0.25.0 (Beta) 🎉

The OpenTelemetry Collector Contrib contains everything in the [opentelemetry-collector release](https://github.com/open-telemetry/opentelemetry-collector/releases/tag/v0.25.0) (be sure to check the release notes here as well!). Check out the [Getting Started Guide](https://opentelemetry.io/docs/collector/getting-started/) for deployment and configuration information.

### 🚀 New components 🚀

- `kafkametricsreceiver` new receiver component for collecting metrics about a kafka cluster - primarily lag and offset. [configuration instructions](receiver/kafkametricsreceiver/README.md)
- `file_storage` extension to read and write data to the local file system (#3087)

### 🛑 Breaking changes 🛑

- `newrelic` exporter (#3091):
  - Removal of common attributes (use opentelemetry collector resource processor to add attributes)
  - Drop support for cumulative metrics being sent to New Relic via a collector

### 💡 Enhancements 💡

- Update `opentelemetry-log-collection` to v0.17.0 for log receivers (#3017)
- `datadog` exporter:
  - Add `peer.service` priority instead of `service.name` (#2817)
  - Improve support of semantic conventions for K8s, Azure and ECS (#2623)
- Improve and batch logs translation for stanza (#2892)
- `statsd` receiver: Add timing/histogram as OTLP gauge (#2973)
- `honeycomb` exporter: Add Retry and Queue settings (#2714)
- `resourcedetection` processor:
  - Add AKS resource detector (#3035)
  - Use conventions package constants for ECS detector (#3171)
- `sumologic` exporter: Add graphite format (#2695)
- Add trace attributes to the log entry for stanza (#3018)
- `splunk_hec` exporter: Send log record name as part of the HEC log event (#3119)
- `newrelic` exporter (#3091):
  - Add support for logs
  - Performance improvements
  - Optimizations to the New Relic payload to reduce payload size
  - Metrics generated for monitoring the exporter
  - Insert Key vs License keys are auto-detected in some cases
  - Collector version information is properly extracted via the application start info parameters

### 🧰 Bug fixes 🧰

- `splunk_hec` exporter: Fix sending log payload with missing the GZIP footer (#3032)
- `awsxray` exporter: Remove propagation of error on shutdown (#2999)
- `resourcedetection` processor:
  - Correctly report DRAGONFLYBSD value (#3100)
  - Fallback to `os.Hostname` when FQDN is not available (#3099)
- `httpforwarder` extension: Do not report ErrServerClosed when shutting down the service (#3173)
- `collectd` receiver: Do not report ErrServerClosed when shutting down the service (#3178)

## v0.24.0

# 🎉 OpenTelemetry Collector Contrib v0.24.0 (Beta) 🎉

The OpenTelemetry Collector Contrib contains everything in the [opentelemetry-collector release](https://github.com/open-telemetry/opentelemetry-collector/releases/tag/v0.24.0) (be sure to check the release notes here as well!). Check out the [Getting Started Guide](https://opentelemetry.io/docs/collector/getting-started/) for deployment and configuration information.

### 🚀 New components 🚀

- `fluentbit` extension and `fluentforward` receiver moved from opentelemetry-collector

### 💡 Enhancements 💡

- Check `NO_WINDOWS_SERVICE` environment variable to force interactive mode on Windows (#2819)
- `resourcedetection `processor:
  - Add task revision to ECS resource detector (#2814)
  - Add GKE detector (#2821)
  - Add Amazon EKS detector (#2820)
  - Add `VMScaleSetName` field to Azure detector (#2890)
- `awsemf` exporter:
  - Add `parse_json_encoded_attr_values` config option to decode json-encoded strings in attribute values (#2827)
  - Add `output_destination` config option to support AWS Lambda (#2720)
- `googlecloud` exporter: Handle `cloud.availability_zone` semantic convention (#2893)
- `newrelic` exporter: Add `instrumentation.provider` to default attributes (#2900)
- Set unprivileged user to container image (#2925)
- `splunkhec` exporter: Add `max_content_length_logs` config option to send log data in payloads less than max content length (#2524)
- `k8scluster` and `kubeletstats` receiver: Replace package constants in favor of constants from conventions in core (#2996)

### 🧰 Bug fixes 🧰

- `spanmetrics` processor:
  - Rename `calls` metric to `calls_total` and set `IsMonotonic` to true (#2837)
  - Validate duplicate dimensions at start (#2844)
- `awsemf` exporter: Calculate delta instead of rate for cumulative metrics (#2512)
- `signalfx` exporter:
  - Remove more unnecessary translation rules (#2889)
  - Implement summary type (#2998)
- `awsxray` exporter: Remove translation to HTTP status from OC status (#2978)
- `awsprometheusremotewrite` exporter: Close HTTP body after RoundTrip (#2955)
- `splunkhec` exporter: Add ResourceAttributes to Splunk Event (#2843)

## v0.23.0

# 🎉 OpenTelemetry Collector Contrib v0.23.0 (Beta) 🎉

The OpenTelemetry Collector Contrib contains everything in the [opentelemetry-collector release](https://github.com/open-telemetry/opentelemetry-collector/releases/tag/v0.23.0) (be sure to check the release notes here as well!). Check out the [Getting Started Guide](https://opentelemetry.io/docs/collector/getting-started/) for deployment and configuration information.

### 🚀 New components 🚀

- `groupbyattrs` processor to group the records by provided attributes
- `dotnetdiagnostics` receiver to read metrics from .NET processes

### 🛑 Breaking changes 🛑

- `stackdriver` exporter marked as deprecated and renamed to `googlecloud`
- Change the rule expression in receiver creator for matching endpoints types from `type.port`, `type.hostport` and `type.pod` to `type == "port"`, `type == "hostport"` and `type == "pod"` (#2661)

### 💡 Enhancements 💡

- `loadbalancing` exporter: Add support for logs (#2470)
- `sumologic` exporter: Add carbon formatter (#2562)
- `awsecscontainermetrics` receiver: Add new metric for stopped container (#2383)
- `awsemf` exporter:
  - Send EMF logs in batches (#2572)
  - Add prometheus type field for CloudWatch compatibility (#2689)
- `signalfx` exporter:
  - Add resource attributes to events (#2631)
  - Add translation rule to drop dimensions (#2660)
  - Remove temporary host translation workaround (#2652)
  - Remove unnecessary default translation rules (#2672)
  - Update `exclude_metrics` option so that the default exclude rules can be overridden by setting the option to `[]` (#2737)
- `awsprometheusremotewrite` exporter: Add support for given IAM roles (#2675)
- `statsd` receiver: Change to use OpenTelemetry type instead of OpenCensus type (#2733)
- `resourcedetection` processor: Add missing entries for `cloud.infrastructure_service` (#2777)

### 🧰 Bug fixes 🧰

- `dynatrace` exporter: Serialize each datapoint into separate line (#2618)
- `splunkhec` exporter: Retain all otel attributes (#2712)
- `newrelic` exporter: Fix default metric URL (#2739)
- `googlecloud` exporter: Add host.name label if hostname is present in node (#2711)

## v0.22.0

# 🎉 OpenTelemetry Collector Contrib v0.22.0 (Beta) 🎉

The OpenTelemetry Collector Contrib contains everything in the [opentelemetry-collector release](https://github.com/open-telemetry/opentelemetry-collector/releases/tag/v0.22.0) (be sure to check the release notes here as well!). Check out the [Getting Started Guide](https://opentelemetry.io/docs/collector/getting-started/) for deployment and configuration information.

### 🚀 New components 🚀

- `filelog` receiver to tail and parse logs from files using the [opentelemetry-log-collection](https://github.com/open-telemetry/opentelemetry-log-collection) library

### 💡 Enhancements 💡

- `dynatrace` exporter: Send metrics to Dynatrace in chunks of 1000 (#2468)
- `k8s` processor: Add ability to associate metadata tags using pod UID rather than just IP (#2199)
- `signalfx` exporter:
  - Add statusCode to logging field on dimension client (#2459)
  - Add translation rules for `cpu.utilization_per_core` (#2540)
  - Updates to metadata handling (#2531)
  - Calculate extra network I/O metrics (#2553)
  - Calculate extra disk I/O metrics (#2557)
- `statsd` receiver: Add metric type label and `enable_metric_type` option (#2466)
- `sumologic` exporter: Add support for carbon2 format (#2562)
- `resourcedetection` processor: Add Azure detector (#2372)
- `k8scluster` receiver: Use OTel conventions for metadata (#2530)
- `newrelic` exporter: Multi-tenant support for sending trace data and performance enhancements (#2481)
- `stackdriver` exporter: Enable `retry_on_failure` and `sending_queue` options (#2613)
- Use standard way to convert from time.Time to proto Timestamp (#2548)

### 🧰 Bug fixes 🧰

- `signalfx` exporter:
  - Fix calculation of `network.total` metric (#2551)
  - Correctly convert dimensions on metadata updates (#2552)
- `awsxray` exporter and receiver: Fix the type of content_length (#2539)
- `resourcedetection` processor: Use values in accordance to semantic conventions for AWS (#2556)
- `awsemf` exporter: Fix concurrency issue (#2571)

## v0.21.0

# 🎉 OpenTelemetry Collector Contrib v0.21.0 (Beta) 🎉

The OpenTelemetry Collector Contrib contains everything in the [opentelemetry-collector release](https://github.com/open-telemetry/opentelemetry-collector/releases/tag/v0.21.0) (be sure to check the release notes here as well!). Check out the [Getting Started Guide](https://opentelemetry.io/docs/collector/getting-started/) for deployment and configuration information.

### 🚀 New components 🚀

- `loki` exporter to export data via HTTP to Loki

### 🛑 Breaking changes 🛑

- `signalfx` exporter: Allow periods to be sent in dimension keys (#2456). Existing users who do not want to change this functionality can set `nonalphanumeric_dimension_chars` to `_-`

### 💡 Enhancements 💡

- `awsemf` exporter:
  - Support unit customization before sending logs to AWS CloudWatch (#2318)
  - Group exported metrics by labels (#2317)
- `datadog` exporter: Add basic span events support (#2338)
- `alibabacloudlogservice` exporter: Support new metrics interface (#2280)
- `sumologic` exporter:
  - Enable metrics pipeline (#2117)
  - Add support for all types of log body (#2380)
- `signalfx` exporter: Add `nonalphanumeric_dimension_chars` config option (#2442)

### 🧰 Bug fixes 🧰

- `resourcedetection` processor: Fix resource attribute environment variable (#2378)
- `k8scluster` receiver: Fix nil pointer bug (#2450)

## v0.20.0

# 🎉 OpenTelemetry Collector Contrib v0.20.0 (Beta) 🎉

The OpenTelemetry Collector Contrib contains everything in the [opentelemetry-collector release](https://github.com/open-telemetry/opentelemetry-collector/releases/tag/v0.20.0) (be sure to check the release notes here as well!). Check out the [Getting Started Guide](https://opentelemetry.io/docs/collector/getting-started/) for deployment and configuration information.

### 🚀 New components 🚀

- `spanmetrics` processor to aggregate Request, Error and Duration (R.E.D) metrics from span data
- `awsxray` receiver to accept spans in the X-Ray Segment format
- `groupbyattrs` processor to group the records by provided attributes

### 🛑 Breaking changes 🛑

- Rename `kinesis` exporter to `awskinesis` (#2234)
- `signalfx` exporter: Remove `send_compatible_metrics` option, use `translation_rules` instead (#2267)
- `datadog` exporter: Remove default prefix from user metrics (#2308)

### 💡 Enhancements 💡

- `signalfx` exporter: Add k8s metrics to default excludes (#2167)
- `stackdriver` exporter: Reduce QPS (#2191)
- `datadog` exporter:
  - Translate otel exceptions to DataDog errors (#2195)
  - Use resource attributes for metadata and generated metrics (#2023)
- `sapm` exporter: Enable queuing by default (#1224)
- `dynatrace` exporter: Allow underscores anywhere in metric or dimension names (#2219)
- `awsecscontainermetrics` receiver: Handle stopped container's metadata (#2229)
- `awsemf` exporter: Enhance metrics batching in AWS EMF logs (#2271)
- `f5cloud` exporter: Add User-Agent header with version to requests (#2292)

### 🧰 Bug fixes 🧰

- `signalfx` exporter: Reinstate network/filesystem translation rules (#2171)

## v0.19.0

# 🎉 OpenTelemetry Collector Contrib v0.19.0 (Beta) 🎉

The OpenTelemetry Collector Contrib contains everything in the [opentelemetry-collector release](https://github.com/open-telemetry/opentelemetry-collector/releases/tag/v0.19.0) (be sure to check the release notes here as well!). Check out the [Getting Started Guide](https://opentelemetry.io/docs/collector/getting-started/) for deployment and configuration information.

### 🚀 New components 🚀

- `f5cloud` exporter to export metric, trace, and log data to F5 Cloud
- `jmx` receiver to report metrics from a target MBean server in conjunction with the [JMX Metric Gatherer](https://github.com/open-telemetry/opentelemetry-java-contrib/blob/main/contrib/jmx-metrics/README.md)

### 🛑 Breaking changes 🛑

- `signalfx` exporter: The `exclude_metrics` option now takes slice of metric filters instead of just metric names (slice of strings) (#1951)

### 💡 Enhancements 💡

- `datadog` exporter: Sanitize datadog service names (#1982)
- `awsecscontainermetrics` receiver: Add more metadata (#2011)
- `azuremonitor` exporter: Favor RPC over HTTP spans (#2006)
- `awsemf` exporter: Always use float64 as calculated rate (#2019)
- `splunkhec` receiver: Make the HEC receiver path configurable, and use `/*` by default (#2137)
- `signalfx` exporter:
  - Drop non-default metrics and add `include_metrics` option to override (#2145, #2146, #2162)
  - Rename `system.network.dropped_packets` metric to `system.network.dropped` (#2160)
  - Do not filter cloud attributes from dimensions (#2020)
- `redis` receiver: Migrate to pdata metrics #1889

### 🧰 Bug fixes 🧰

- `datadog` exporter: Ensure that version tag is added to trace stats (#2010)
- `loadbalancing` exporter: Rolling update of collector can stop the periodical check of DNS updates (#1798)
- `awsecscontainermetrics` receiver: Change the type of `exit_code` from string to int and deal with the situation when there is no data (#2147)
- `groupbytrace` processor: Make onTraceReleased asynchronous to fix processor overload (#1808)
- Handle cases where the time field of Splunk HEC events is encoded as a String (#2159)

## v0.18.0

# 🎉 OpenTelemetry Collector Contrib v0.18.0 (Beta) 🎉

The OpenTelemetry Collector Contrib contains everything in the [opentelemetry-collector release](https://github.com/open-telemetry/opentelemetry-collector/releases/tag/v0.18.0) (be sure to check the release notes here as well!). Check out the [Getting Started Guide](https://opentelemetry.io/docs/collector/getting-started/) for deployment and configuration information.

### 🚀 New components 🚀

- `sumologic` exporter to send logs and metrics data to Sumo Logic
- `dynatrace` exporter to send metrics to Dynatrace

### 💡 Enhancements 💡

- `datadog` exporter:
  - Add resource attributes to tags conversion feature (#1782)
  - Add Kubernetes conventions for hostnames (#1919)
  - Add container tags to datadog export for container infra metrics in service view (#1895)
  - Update resource naming and span naming (#1861)
  - Add environment variables support for config options (#1897)
- `awsxray` exporter: Add parsing of JavaScript stack traces (#1888)
- `elastic` exporter: Translate exception span events (#1858)
- `signalfx` exporter: Add translation rules to aggregate per core CPU metrics in default translations (#1841)
- `resourcedetection` processor: Gather tags associated with the EC2 instance and add them as resource attributes (#1899)
- `simpleprometheus` receiver: Add support for passing params to the prometheus scrape config (#1949)
- `azuremonitor` exporter: Implement Span status code specification changes - gRPC (#1960)
- `metricstransform` processor: Add grouping option ($1887)
- `alibabacloudlogservice` exporter: Use producer to send data to improve performance (#1981)

### 🧰 Bug fixes 🧰

- `datadog` exporter: Handle monotonic metrics client-side (#1805)
- `awsxray` exporter: Log error when translating span (#1809)

## v0.17.0

# 🎉 OpenTelemetry Collector Contrib v0.17.0 (Beta) 🎉

The OpenTelemetry Collector Contrib contains everything in the [opentelemetry-collector release](https://github.com/open-telemetry/opentelemetry-collector/releases/tag/v0.17.0) (be sure to check the release notes here as well!). Check out the [Getting Started Guide](https://opentelemetry.io/docs/collector/getting-started/) for deployment and configuration information.

### 💡 Enhancements 💡

- `awsemf` exporter: Add collector version to EMF exporter user agent (#1778)
- `signalfx` exporter: Add configuration for trace correlation (#1795)
- `statsd` receiver: Add support for metric aggregation (#1670)
- `datadog` exporter: Improve logging of hostname detection (#1796)

### 🧰 Bug fixes 🧰

- `resourcedetection` processor: Fix ecs detector to not use the default golang logger (#1745)
- `signalfx` receiver: Return 200 when receiver succeed (#1785)
- `datadog` exporter: Use a singleton for sublayer calculation (#1759)
- `awsxray` and `awsemf` exporters: Change the User-Agent content order (#1791)

## v0.16.0

# 🎉 OpenTelemetry Collector Contrib v0.16.0 (Beta) 🎉

The OpenTelemetry Collector Contrib contains everything in the [opentelemetry-collector release](https://github.com/open-telemetry/opentelemetry-collector/releases/tag/v0.16.0) (be sure to check the release notes here as well!). Check out the [Getting Started Guide](https://opentelemetry.io/docs/collector/getting-started/) for deployment and configuration information.

### 🛑 Breaking changes 🛑

- `honeycomb` exporter: Update to use internal data format (#1689)

### 💡 Enhancements 💡

- `newrelic` exporter: Add support for span events (#1643)
- `awsemf` exporter:
  - Add placeholder support in `log_group_name` and `log_stream_name` config (#1623, #1661)
  - Add label matching filtering rule (#1619)
- `resourcedetection` processor: Add new resource detector for AWS Elastic Beanstalk environments (#1585)
- `loadbalancing` exporter:
  - Add sort of endpoints in static resolver (#1692)
  - Allow specifying port when using DNS resolver (#1650)
- Add `batchperresourceattr` helper library that splits an incoming data based on an attribute in the resource (#1694)
- `alibabacloudlogservice` exporter:
  - Add logs exporter (#1609)
  - Change trace type from opencensus to opentelemetry (#1713)
- `datadog` exporter:
  - Improve trace exporter performance (#1706, #1707)
  - Add option to only send metadata (#1723)
- `awsxray` exporter:
  - Add parsing of Python stack traces (#1676)
  - Add collector version to user agent (#1730)

### 🧰 Bug fixes 🧰

- `loadbalancing` exporter:
  - Fix retry queue for exporters (#1687)
  - Fix `periodicallyResolve` for DNS resolver checks (#1678)
- `datadog` exporter: Fix status code handling (#1691)
- `awsxray` exporter:
  - Fix empty traces in X-Ray console (#1709)
  - Stricter requirements for adding http request url (#1729)
  - Fix status code handling for errors/faults (#1740)
- `signalfx` exporter:
  - Split incoming data requests by access token before enqueuing (#1727)
  - Disable retry on 400 and 401, retry with backoff on 429 and 503 (#1672)
- `awsecscontainermetrics` receiver: Improve error handling to fix seg fault (#1738)

## v0.15.0

# 🎉 OpenTelemetry Collector Contrib v0.15.0 (Beta) 🎉

The OpenTelemetry Collector Contrib contains everything in the [opentelemetry-collector release](https://github.com/open-telemetry/opentelemetry-collector/releases/tag/v0.15.0) (be sure to check the release notes here as well!). Check out the [Getting Started Guide](https://opentelemetry.io/docs/collector/getting-started/) for deployment and configuration information.

### 🚀 New components 🚀

- `zookeeper` receiver: Collects metrics from a Zookeeper instance using the `mntr` command
- `loadbalacing` exporter: Consistently exports spans belonging to the same trace to the same backend
- `windowsperfcounters` receiver: Captures the configured system, application, or custom performance counter data from the Windows registry using the PDH interface
- `awsprometheusremotewrite` exporter:  Sends metrics data in Prometheus TimeSeries format to a Prometheus Remote Write Backend and signs each outgoing HTTP request following the AWS Signature Version 4 signing process

### 💡 Enhancements 💡

- `awsemf` exporter:
  - Add `metric_declarations` config option for metric filtering and dimensions (#1503)
  - Add SummaryDataType and remove Min/Max from Histogram (#1584)
- `signalfxcorrelation` exporter: Add ability to translate host dimension (#1561)
- `newrelic` exporter: Use pdata instead of the OpenCensus for traces (#1587)
- `metricstransform` processor:
  - Add `combine` action for matched metrics (#1506)
  - Add `submatch_case` config option to specify case of matched label values (#1640)
- `awsecscontainermetrics` receiver: Extract cluster name from ARN (#1626)
- `elastic` exporter: Improve handling of span status if the status code is unset (#1591)

### 🧰 Bug fixes 🧰

- `awsemf` exporter: Add check for unhandled metric data types (#1493)
- `groupbytrace` processor: Make buffered channel to avoid goroutines leak (#1505)
- `stackdriver` exporter: Set `options.UserAgent` so that the OpenCensus exporter does not override the UA ($1620)

## v0.14.0

# 🎉 OpenTelemetry Collector Contrib v0.14.0 (Beta) 🎉

The OpenTelemetry Collector Contrib contains everything in the [opentelemetry-collector release](https://github.com/open-telemetry/opentelemetry-collector/releases/tag/v0.14.0) (be sure to check the release notes here as well!). Check out the [Getting Started Guide](https://opentelemetry.io/docs/collector/getting-started/) for deployment and configuration information.

### 🚀 New components 🚀

- `datadog` exporter to send metric and trace data to Datadog (#1352)
- `tailsampling` processor moved from core to contrib (#1383)

### 🛑 Breaking changes 🛑

- `jmxmetricsextension` migrated to `jmxreceiver` (#1182, #1357)
- Move signalfx correlation code out of `sapm` to `signalfxcorrelation` exporter (#1376)
- Move Splunk specific utils outside of common (#1306)
- `stackdriver` exporter:
    - Config options `metric_prefix` & `skip_create_metric_descriptor` are now nested under `metric`, see [README](https://github.com/open-telemetry/opentelemetry-collector-contrib/blob/main/exporter/stackdriverexporter/README.md).
    - Trace status codes no longer reflect gRPC codes as per spec changes: open-telemetry/opentelemetry-specification#1067
- `datadog` exporter: Remove option to change the namespace prefix (#1483)

### 💡 Enhancements 💡

- `splunkhec` receiver: Add ability to ingest metrics (#1276)
- `signalfx` receiver: Improve pipeline error handling (#1329)
- `datadog` exporter:
  - Improve hostname resolution (#1285)
  - Add flushing/export of traces and trace-related statistics (#1266)
  - Enable traces on Windows (#1340)
  - Send otel.exporter running metric (#1354)
  - Add tag normalization util method (#1373)
  - Send host metadata (#1351)
  - Support resource conventions for hostnames (#1434)
  - Add version tag extract (#1449)
- Add `batchpertrace` library to split the incoming batch into several batches, one per trace (#1257)
- `statsd` receiver:
  - Add timer support (#1335)
  - Add sample rate support for counter, transfer gauge to double and transfer counter to int only (#1361)
- `awsemf` exporter: Restructure metric translator logic (#1353)
- `resourcedetection` processor:
  - Add EC2 hostname attribute (#1324)
  - Add ECS Resource detector (#1360)
- `sapm` exporter: Add queue settings (#1390)
- `metrictransform` processor: Add metric filter option (#1447)
- `awsxray` exporter: Improve ECS attribute and origin translation (#1428)
- `resourcedetection` processor: Initial system detector (#1405)

### 🧰 Bug fixes 🧰

- Remove duplicate definition of cloud providers with core conventions (#1288)
- `kubeletstats` receiver: Handle nil references from the kubelet API (#1326)
- `awsxray` receiver:
  - Add kind type to root span to fix the empty parentID problem (#1338)
  - Fix the race condition issue (#1490)
- `awsxray` exporter:
  - Setting the tlsconfig InsecureSkipVerify using NoVerifySSL (#1350)
  - Drop invalid xray trace id (#1366)
- `elastic` exporter: Ensure span name is limited (#1371)
- `splunkhec` exporter: Don't send 'zero' timestamps to Splunk HEC (#1157)
- `stackdriver` exporter: Skip processing empty metrics slice (#1494)

## v0.13.0

# 🎉 OpenTelemetry Collector Contrib v0.13.0 (Beta) 🎉

The OpenTelemetry Collector Contrib contains everything in the [opentelemetry-collector release](https://github.com/open-telemetry/opentelemetry-collector/releases/tag/v0.13.0) (be sure to check the release notes here as well!). Check out the [Getting Started Guide](https://opentelemetry.io/docs/collector/getting-started/) for deployment and configuration information.

### 💡 Enhancements 💡

- `sapm` exporter:
  - Enable queuing by default (#1224)
  - Add SignalFx APM correlation (#1205)
  - Make span source attribute and destination dimension names configurable (#1286)
- `signalfx` exporter:
  - Pass context to the http client requests (#1225)
  - Update `disk.summary_utilization` translation rule to accommodate new labels (#1258)
- `newrelic` exporter: Add `span.kind` attribute (#1263)
- `datadog` exporter:
  - Add Datadog trace translation helpers (#1208)
  - Add API key validation (#1216)
- `splunkhec` receiver: Add the ability to ingest logs (#1268)
- `awscontainermetrics` receiver: Report `CpuUtilized` metric in percentage (#1283)
- `awsemf` exporter: Only calculate metric rate for cumulative counter and avoid SingleDimensionRollup for metrics with only one dimension (#1280)

### 🧰 Bug fixes 🧰

- Make `signalfx` exporter a metadata exporter (#1252)
- `awsecscontainermetrics` receiver: Check for empty network rate stats and set zero (#1260)
- `awsemf` exporter: Remove InstrumentationLibrary dimension in CloudWatch EMF Logs if it is undefined (#1256)
- `awsxray` receiver: Fix trace/span id transfer (#1264)
- `datadog` exporter: Remove trace support for Windows for now (#1274)
- `sapm` exporter: Correlation enabled check inversed (#1278)

## v0.12.0

# 🎉 OpenTelemetry Collector Contrib v0.12.0 (Beta) 🎉

The OpenTelemetry Collector Contrib contains everything in the [opentelemetry-collector release](https://github.com/open-telemetry/opentelemetry-collector/releases/tag/v0.12.0) (be sure to check the release notes here as well!). Check out the [Getting Started Guide](https://opentelemetry.io/docs/collector/getting-started/) for deployment and configuration information.

### 🚀 New components 🚀

- `awsemf` exporter to support exporting metrics to AWS CloudWatch (#498, #1169)
- `http_forwarder` extension that forwards HTTP requests to a specified target (#979, #1014, #1150)
- `datadog` exporter that sends metric and trace data to Datadog (#1142, #1178, #1181, #1212)
- `awsecscontainermetrics` receiver to collect metrics from Amazon ECS Task Metadata Endpoint (#1089, #1148, #1160)

### 💡 Enhancements 💡

- `signalfx` exporter:
  - Add host metadata synchronization (#1039, #1118)
  - Add `copy_dimensions` translator option (#1126)
  - Update `k8s_cluster` metric translations (#1121)
  - Add option to exclude metrics (#1156)
  - Add `avg` aggregation method (#1151)
  - Fallback to host if cloud resource id not found (#1170)
  - Add backwards compatible translation rules for the `dockerstatsreceiver` (#1201)
  - Enable queuing and retries (#1223)
- `splunkhec` exporter:
  - Add log support (#875)
  - Enable queuing and retries (#1222)
- `k8scluster` receiver: Standardize metric names (#1119)
- `awsxray` exporter:
  - Support AWS EKS attributes (#1090)
  - Store resource attributes in X-Ray segments (#1174)
- `honeycomb` exporter:
  - Add span kind to the event sent to Honeycomb (#474)
  - Add option to adjust the sample rate using an attribute on the span (#1162)
- `jmxmetrics` extension: Add subprocess manager to manage child java processes (#1028)
- `elastic` exporter: Initial metrics support (#1173)
- `k8s` processor: Rename default attr names for label/annotation extraction (#1214)
- Add common SignalFx host id extraction (#1100)
- Allow MSI upgrades (#1165)

### 🧰 Bug fixes 🧰

- `awsxray` exporter: Don't set origin to EC2 when not on AWS (#1115)

## v0.11.0

# 🎉 OpenTelemetry Collector Contrib v0.11.0 (Beta) 🎉

The OpenTelemetry Collector Contrib contains everything in the [opentelemetry-collector release](https://github.com/open-telemetry/opentelemetry-collector/releases/tag/v0.11.0) (be sure to check the release notes here as well!). Check out the [Getting Started Guide](https://opentelemetry.io/docs/collector/getting-started/) for deployment and configuration information.

### 🚀 New components 🚀
- add `dockerstats` receiver as top level component (#1081)
- add `tracegen` utility (#956)

### 💡 Enhancements 💡
- `stackdriver` exporter: Allow overriding client options via config (#1010)
- `k8scluster` receiver: Ensure informer caches are synced before initial data sync (#842)
- `elastic` exporter: Translate `deployment.environment` resource attribute to Elastic APM's semantically equivalent `service.environment` (#1022)
- `k8s` processor: Add logs support (#1051)
- `awsxray` exporter: Log response error with zap (#1050)
- `signalfx` exporter
  - Add dimensions to renamed metrics (#1041)
  - Add translation rules for `disk_ops.total` and `disk_ops.pending` metrics (#1082)
  - Add event support (#1036)
- `kubeletstats` receiver: Cache detailed PVC labels to reduce API calls (#1052)
- `signalfx` receiver: Add event support (#1035)

## v0.10.0

# 🎉 OpenTelemetry Collector Contrib v0.10.0 (Beta) 🎉

The OpenTelemetry Collector Contrib contains everything in the [opentelemetry-collector release](https://github.com/open-telemetry/opentelemetry-collector/releases/tag/v0.10.0) (be sure to check the release notes here as well!). Check out the [Getting Started Guide](https://opentelemetry.io/docs/collector/getting-started/) for deployment and configuration information.

### 🚀 New components 🚀
- add initial docker stats receiver, without sourcing in top level components (#495)
- add initial jmx metrics extension structure, without sourcing in top level components (#740)
- `routing` processor for routing spans based on HTTP headers (#907)
- `splunkhec` receiver to receive Splunk HEC metrics, traces and logs (#840)
- Add skeleton for `http_forwarder` extension that forwards HTTP requests to a specified target (#979)

### 💡 Enhancements 💡
- `stackdriver` exporter
  - Add timeout parameter (#835)
  - Add option to configurably set UserAgent string (#758)
- `signalfx` exporter
  - Reduce memory allocations for big batches processing (#871)
  - Add AWSUniqueId and gcp_id generation (#829)
  - Calculate cpu.utilization compatibility metric (#839, #974, #954)
- `metricstransform` processor: Replace `{{version}}` in label values (#876)
- `resourcedetection` processor: Logs Support (#970)
- `statsd` receiver: Add parsing for labels and gauges (#903)

### 🧰 Bug fixes 🧰
- `k8s` processor
  - Wrap metrics before sending further down the pipeline (#837)
  - Fix setting attributes on metrics passed from agent (#836)
- `awsxray` exporter: Fix "pointer to empty string" is not omitted bug (#830)
- `azuremonitor` exporter: Treat UNSPECIFIED span kind as INTERNAL (#844)
- `signalfx` exporter: Remove misleading warnings (#869)
- `newrelic` exporter: Fix panic if service name is empty (#969)
- `honeycomb` exporter: Don't emit default proc id + starttime (#972)

## v0.9.0

# 🎉 OpenTelemetry Collector Contrib v0.9.0 (Beta) 🎉

The OpenTelemetry Collector Contrib contains everything in the [opentelemetry-collector release](https://github.com/open-telemetry/opentelemetry-collector/releases/tag/v0.9.0) (be sure to check the release notes here as well!). Check out the [Getting Started Guide](https://opentelemetry.io/docs/collector/getting-started/) for deployment and configuration information.

### 🛑 Breaking changes 🛑
- Remove deprecated `lightstep` exporter (#828)

### 🚀 New components 🚀
- `statsd` receiver for ingesting StatsD messages (#566)

### 💡 Enhancements 💡
- `signalfx` exporter
   - Add disk usage translations (#760)
   - Add disk utilization translations (#782)
   - Add translation rule to drop redundant metrics (#809)
- `kubeletstats` receiver
  - Sync available volume metadata from /pods endpoint (#690)
  - Add ability to collect detailed data from PVC (#743)
- `awsxray` exporter: Translate SDK name/version into xray model (#755)
- `elastic` exporter: Translate semantic conventions to Elastic destination fields (#671)
- `stackdriver` exporter: Add point count metric (#757)
- `awsxray` receiver
  - Ported the TCP proxy from the X-Ray daemon (#774)
  - Convert to OTEL trace format (#691)

### 🧰 Bug fixes 🧰
- `kubeletstats` receiver: Do not break down metrics batch (#754)
- `host` observer: Fix issue on darwin where ports listening on all interfaces are not correctly accounted for (#582)
- `newrelic` exporter: Fix panic on missing span status (#775)

## v0.8.0

# 🎉 OpenTelemetry Collector Contrib v0.8.0 (Beta) 🎉

The OpenTelemetry Collector Contrib contains everything in the [opentelemetry-collector release](https://github.com/open-telemetry/opentelemetry-collector/releases/tag/v0.8.0) (be sure to check the release notes here as well!). Check out the [Getting Started Guide](https://opentelemetry.io/docs/collector/getting-started/) for deployment and configuration information.

### 🚀 New components 🚀

- Receivers
  - `prometheusexec` subprocess manager (##499)

### 💡 Enhancements 💡

- `signalfx` exporter
  - Add/Update metric translations (#579, #584, #639, #640, #652, #662)
  - Add support for calculate new metric translator (#644)
  - Add renaming rules for load metrics (#664)
  - Update `container.name` to `k8s.container.name` in default translation rule (#683)
  - Rename working-set and page-fault metrics (#679)
- `awsxray` exporter
  - Translate exception event into xray exception (#577)
  - Add ingestion of X-Ray segments via UDP (#502)
  - Parse Java stacktrace and populate in xray cause (#687)
- `kubeletstats` receiver
  - Add metric_groups option (#648)
  - Set datapoint timestamp in receiver (#661)
  - Change `container.name` label to `k8s.container.name` (#680)
  - Add working-set and page-fault metrics (#666)
  - Add basic support for volume metrics (#667)
- `stackdriver` trace exporter: Move to new interface and pdata (#486)
- `metricstranform` processor: Keep timeseries and points in order after aggregation (#663)
- `k8scluster` receiver: Change `container.spec.name` label to `k8s.container.name` (#681)
- Migrate receiver creator to internal data model (#701)
- Add ec2 support to `resourcedetection` processor (#587)
- Enable timeout, sending queue and retry for SAPM exporter (#707)

### 🧰 Bug fixes 🧰

- `azuremonitor` exporter: Correct HTTP status code success mapping (#588)
- `k8scluster` receiver: Fix owner reference in metadata updates (#649)
- `awsxray` exporter: Fix handling of db system (#697)

### 🚀 New components 🚀

- Skeleton for AWS ECS container metrics receiver (#463)
- `prometheus_exec` receiver (#655)

## v0.7.0

# 🎉 OpenTelemetry Collector Contrib v0.7.0 (Beta) 🎉

The OpenTelemetry Collector Contrib contains everything in the [opentelemetry-collector release](https://github.com/open-telemetry/opentelemetry-collector/releases/tag/v0.7.0) (be sure to check the release notes here as well!). Check out the [Getting Started Guide](https://opentelemetry.io/docs/collector/getting-started/) for deployment and configuration information.

### 🛑 Breaking changes 🛑

- `awsxray` receiver updated to support udp: `tcp_endpoint` config option renamed to `endpoint` (#497)
- TLS config changed for `sapmreceiver` (#488) and `signalfxreceiver` receivers (#488)

### 🚀 New components 🚀

- Exporters
  - `sentry` adds tracing exporter for [Sentry](https://sentry.io/) (#565)
- Extensions
  - `endpoints` observer: adds generic endpoint watcher (#427)
  - `host` observer: looks for listening network endpoints on host (#432)

### 💡 Enhancements 💡

- Update `honeycomb` exporter for v0.8.0 compatibility
- Extend `metricstransform` processor to be able to add a label to an existing metric (#441)
- Update `kubeletstats` metrics according to semantic conventions (#475)
- Updated `awsxray` receiver config to use udp (#497)
- Add `/pods` endpoint support in `kubeletstats` receiver to add extra labels (#569)
- Add metric translation options to `signalfx` exporter (#477, #501, #571, #573)

### 🧰 Bug fixes 🧰

- `azuremonitor` exporter: Mark spanToEnvelope errors as permanent (#500)

## v0.6.0

# 🎉 OpenTelemetry Collector Contrib v0.6.0 (Beta) 🎉

The OpenTelemetry Collector Contrib contains everything in the [opentelemetry-collector release](https://github.com/open-telemetry/opentelemetry-collector/releases/tag/v0.6.0) (be sure to check the release notes here as well!). Check out the [Getting Started Guide](https://opentelemetry.io/docs/collector/getting-started/) for deployment and configuration information.

### 🛑 Breaking changes 🛑

- Removed `jaegarlegacy` (#397) and `zipkinscribe` receivers (#410)
- `kubeletstats` receiver: Renamed `k8s.pod.namespace` pod label to `k8s.namespace.name` and `k8s.container.name` container label to `container.name`

### 🚀 New components 🚀

- Processors
  - `metricstransform` renames/aggregates within individual metrics (#376) and allow changing the data type between int and float (#402)

### 💡 Enhancements 💡

- `awsxray` exporter: Use `peer.service` as segment name when set. (#385)
- `splunk` exporter: Add trace exports support (#359, #399)
- Build and publish Windows MSI (#408) and DEB/RPM Linux packages (#405)

### 🧰 Bug fixes 🧰

- `kubeletstats` receiver:
  - Fixed NPE for newly created pods (#404)
  - Updated to latest change in the ReceiverFactoryOld interface (#401)
  - Fixed logging and self reported metrics (#357)
- `awsxray` exporter: Only convert SQL information for SQL databases. (#379)
- `resourcedetection` processor: Correctly obtain machine-type info from gce metadata (#395)
- `k8scluster` receiver: Fix container resource metrics (#416)

## v0.5.0

Released 01-07-2020

# 🎉 OpenTelemetry Collector Contrib v0.5.0 (Beta) 🎉

The OpenTelemetry Collector Contrib contains everything in the [opentelemetry-collector release](https://github.com/open-telemetry/opentelemetry-collector/releases/tag/v0.5.0) (be sure to check the release notes here as well!). Check out the [Getting Started Guide](https://opentelemetry.io/docs/collector/getting-started/) for deployment and configuration information.

### 🚀 New components 🚀

- Processors
  - `resourcedetection` to automatically detect the resource based on the configured set of detectors (#309)

### 💡 Enhancements 💡

- `kubeletstats` receiver: Support for ServiceAccount authentication (#324)
- `signalfx` exporter and receiver
  - Add SignalFx metric token passthrough and config option (#325)
  - Set default endpoint of `signalfx` receiver to `:9943` (#351)
- `awsxray` exporter: Support aws plugins EC2/ECS/Beanstalk (#343)
- `sapm` exporter and receiver: Add SAPM access token passthrough and config option (#349)
- `k8s` processor: Add metrics support (#358)
- `k8s` observer: Separate annotations from labels in discovered pods (#363)

### 🧰 Bug fixes 🧰

- `honeycomb` exporter: Remove shared use of libhoney from goroutines (#305)

## v0.4.0

Released 17-06-2020

# 🎉 OpenTelemetry Collector Contrib v0.4.0 (Beta) 🎉

The OpenTelemetry Collector Contrib contains everything in the [opentelemetry-collector release](https://github.com/open-telemetry/opentelemetry-collector/releases/tag/v0.4.0) (be sure to check the release notes here as well!). Check out the [Getting Started Guide](https://opentelemetry.io/docs/collector/getting-started/) for deployment and configuration information.

### 🛑 Breaking changes 🛑

  - `signalfx` exporter `url` parameter changed to `ingest_url` (no impact if only using `realm` setting)

### 🚀 New components 🚀

- Receivers
  - `receiver_creator` to create receivers at runtime (#145), add observer support to receiver_creator (#173), add rules support (#207), add dynamic configuration values (#235) 
  - `kubeletstats` receiver (#237) 
  - `prometheus_simple` receiver (#184) 
  - `kubernetes-cluster` receiver (#175) 
  - `redis` receiver (#138)
- Exporters
  - `alibabacloudlogservice` exporter (#259) 
  - `SplunkHEC` metrics exporter (#246)
  - `elastic` APM exporter (#240)
  - `newrelic` exporter (#229) 
- Extensions
  - `k8s` observer (#185) 

### 💡 Enhancements 💡

- `awsxray` exporter
  - Use X-Ray convention of segment name == service name (#282)
  - Tweak xray export to improve rendering of traces and improve parity (#241)
  - Add handling for spans received with nil attributes (#212)
- `honeycomb` exporter
  - Use SendPresampled (#291)
  - Add span attributes as honeycomb event fields (#271)
  - Support resource labels in Honeycomb exporter (#20)
- `k8s` processor
  - Add support of Pod UID extraction to k8sprocessor (#219)
  - Use `k8s.pod.ip` to record resource IP instead of just `ip` (#183)
  - Support same authentication mechanism as other kubernetes components do (#307)
- `sapm` exporter: Add TLS for SAPM and SignalFx receiver (#215)
- `signalfx` exporter
  - Add metric metadata syncer to SignalFx exporter (#231)
  - Add TLS for SAPM and SignalFx receiver (#215)
- `stackdriver` exporter: Add support for resource mapping in config (#163)

### 🧰 Bug fixes 🧰

- `awsxray` exporter: Wrap bad request errors for proper handling by retry queue (#205)
- `lightstep` exporter: Ensure Lightstep exporter doesnt crash on nil node (#250)
- `sapm` exporter: Do not break Jaeger traces before sending downstream (#193)
- `k8s` processor: Ensure Jaeger spans work in passthrough mode (262)

## 🧩 Components 🧩

### Receivers

| Traces | Metrics |
|:-------:|:-------:|
| Jaeger Legacy | Carbon |
| SAPM (SignalFx APM) | Collectd | 
| Zipkin Scribe | K8s Cluster |
| | Redis |
| |  SignalFx | 
| | Simple Prometheus |
| | Wavefront |

### Processors

- K8s

### Exporters

| Commercial | Community |
|:------------:|:-----------:|
| Alibaba Cloud Log Service | Carbon |
| AWS X-ray | Elastic |
| Azure Monitor | Jaeger Thrift |
| Honeycomb | Kinesis |
| Lightstep |
| New Relic |
| SAPM (SignalFx APM) | 
| SignalFx (Metrics) |
| Splunk HEC |
| Stackdriver (Google) |

### Extensions

- Observer
  - K8s

## v0.3.0 Beta

Released 2020-03-30

### Breaking changes

-  Make prometheus receiver config loading strict. #697 
Prometheus receiver will now fail fast if the config contains unused keys in it.

### Changes and fixes

- Enable best effort serve by default of Prometheus Exporter (https://github.com/orijtech/prometheus-go-metrics-exporter/pull/6)
- Fix null pointer exception in the logging exporter #743 
- Remove unnecessary condition to have at least one processor #744 
- Updated Honeycomb exported to `honeycombio/opentelemetry-exporter-go v0.3.1`

### Features

Receivers / Exporters:

* AWS X-Ray
* Carbon
* CollectD
* Honeycomb
* Jaeger
* Kinesis
* LightStep
* OpenCensus
* OpenTelemetry
* SAPM
* SignalFx
* Stackdriver
* Wavefront
* Zipkin
* Zipkin Scribe


Processors:

* Attributes
* Batch
* Memory Limiter
* Queued Retry
* Resource
* Sampling
* Span
* Kubernetes

Extensions:

* Health Check
* Performance Profiler
* zPages


## v0.2.8

Released 2020-03-25

Alpha v0.2.8 of OpenTelemetry Collector Contrib.

- Implemented OTLP receiver and exporter.
- Added ability to pass config to the service programmatically (useful for custom builds).
- Improved own metrics / observability.


## v0.2.7

Released 2020-03-17

### Self-Observability
- New command-line switch to control legacy and new metrics. Users are encouraged
to experiment and migrate to the new metrics.
- Improved error handling on shutdown.


### Processors
- Fixed passthrough mode k8sprocessor.
- Added `HASH` action to attribute processor.

### Receivers and Exporters
- Added Honeycomb exporter.
- Added LightStep exporter.
- Added regular expression for Carbon receiver, allowing the metric name to be broken into proper label keys and values.
- Updated Stackdriver exporter to use a new batch API.


## v0.2.6 Alpha

Released 2020-02-18

### Self-Observability
- Updated metrics prefix to `otelcol` and expose command line argument to modify the prefix value.
- Batch dropped span now emits zero when no spans are dropped.

### Processors
- Extended Span processor to have include/exclude span logic.
- Ability to choose strict or regexp matching for include/exclude filters.

### Receivers and Exporters
- Added Carbon receiver and exporter.
- Added Wavefront receiver.


## v0.0.5 Alpha

Released 2020-01-30

- Regexp-based filtering of span names.
- Ability to extract attributes from span names and rename span.
- File exporter for debugging.
- Span processor is now enabled by default.

## v0.0.1 Alpha

Released 2020-01-11

First release of OpenTelemetry Collector Contrib.


[v0.3.0]: https://github.com/open-telemetry/opentelemetry-collector-contrib/compare/v0.2.8...v0.3.0
[v0.2.8]: https://github.com/open-telemetry/opentelemetry-collector-contrib/compare/v0.2.7...v0.2.8
[v0.2.7]: https://github.com/open-telemetry/opentelemetry-collector-contrib/compare/v0.2.6...v0.2.7
[v0.2.6]: https://github.com/open-telemetry/opentelemetry-collector-contrib/compare/v0.0.5...v0.2.6
[v0.0.5]: https://github.com/open-telemetry/opentelemetry-collector-contrib/compare/v0.0.1...v0.0.5
[v0.0.1]: https://github.com/open-telemetry/opentelemetry-collector-contrib/tree/v0.0.1<|MERGE_RESOLUTION|>--- conflicted
+++ resolved
@@ -9,12 +9,9 @@
 - `tanzuobservabilityexporter`: Use resourcetotelemetry helper (#8338)
 - Add `make crosslink` target to ensure replace statements are included in `go.mod` for all transitive dependencies within repository (#8822)
 - `filestorageextension`: Change bbolt DB settings for better performance (#9004)
-<<<<<<< HEAD
-- `prometheusremotewriteexporter`: Translate resource attributes to the target info metric (#8493)
-=======
 - `jaegerremotesamplingextension`: Add local and remote sampling stores (#8818)
 - `attributesprocessor`: Add support to filter on log body (#8996)
->>>>>>> a5bc9438
+- `prometheusremotewriteexporter`: Translate resource attributes to the target info metric (#8493)
 
 ### 🛑 Breaking changes 🛑
 
