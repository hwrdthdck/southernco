--- conflicted
+++ resolved
@@ -13,11 +13,8 @@
 - `podmanreceiver`: Add container.runtime attribute to container metrics (#8262)
 - `dockerstatsreceiver`: Add container.runtime attribute to container metrics (#8261)
 - `clickhouseexporter`: Implement consume log logic. (#9705)
-<<<<<<< HEAD
+- `influxdbexporter`: Add support for cumulative, non-monotonic metrics. (#8348)
 - `oauth2clientauthextension`: Add support for EndpointParams (#7307)
-=======
-- `influxdbexporter`: Add support for cumulative, non-monotonic metrics. (#8348)
->>>>>>> 488e7017
 
 ### 🛑 Breaking changes 🛑
 
