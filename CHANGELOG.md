# Changelog

## Unreleased

## 🛑 Breaking changes 🛑

### 🚩 Deprecations 🚩

### 🚀 New components 🚀
- `windowseventlogreceiver` Added implementation of Windows Event Log Receiver (#9228)
- `vcenterreceiver`: Add metrics receiver for new vcenterreceiver component (#9224)

### 💡 Enhancements 💡

- `tailsamplingprocessor`: Add support for string invert matching to `and` policy (#9553)

### 🧰 Bug fixes 🧰

<<<<<<< HEAD
- `prometheusexporter`: Converting monotonic Delta to Cumulative sums (#9919)
- `statsdreceiver`: Update the lastIntervalTime for Counter metrics (#9919)
=======
- `tanzuobservabilityexporter`: Improve how negative values in exponential histograms are handled. (#10135)
>>>>>>> 143cafc3

## v0.52.0

### 🛑 Breaking changes 🛑

- `jmxreceiver`: Remove properties & groovyscript parameters from JMX Receiver. Add ResourceAttributes & LogLevel parameter to supply some of the removed functionality with reduced attack surface (#9685)

### 🚀 New components 🚀

- `bigipreceiver`: Add implementation of F5 Big-IP Metric Receiver (#9680)
- `expvarreceiver`: Initial work for a receiver designed to scrape `memstats` from Golang applications. (#9747)
- `mezmoexporter`: Add implementation of Mezmo Log exporter (#9743)
- `nsxtreceiver`: Added implementation of NSX-T Metric Receiver (#9568)
- `expvarreceiver`: Add implementation of new receiver. (#10183)

### 💡 Enhancements 💡

- `transformprocessor`: Add transformation of metrics (#10100)
- `transformprocessor`: Include transform processor in components (#10134)
- `kubeletstatsreceiver`: Update receiver to use new Metrics Builder. All emitted metrics remain the same. (#9744)
- `transformprocessor`: Add new `replace_match` and `replace_all_matches` functions (#10132)
- `resourcedetectionprocessor`: Add "cname" and "lookup" hostname sources
- `jmxreceiver`: Communicate with JMX metrics gatherer subprocess via properties file (#9685)

### 🧰 Bug fixes 🧰

- `datadogexporter`: add error checks for datadog exporter (#9964)
- `datadogexporter`: Fix host aliases not being properly sent to the Datadog backend (#9748)
- `groupbyattrsprocessor`: copied aggregationtemporality when grouping metrics. (#9088)
- `jaeger`: Update OTLP-Jaeger translation of span events according to the OTel Spec: use `event` log field instead
  of `message` to represent OTel Span Event Name (#10273)
- `mongodbreceiver`: Fix issue where receiver startup could hang (#10111)
- `transformprocessor`: Fix issue where metric.aggregation_temporality and metric.is_monotic were not actually gettable or settable (#10197)
- `signalfxexporter`: Emit prometheus compatible histogram/summary to signalfx #10299
  - This behavior can be reverted using the `exporter.signalfxexporter.PrometheusCompatible` featuregate.
- `podmanreceiver`: Container Stats Error structure (#9397)
- `pkg/stanza`: pipeline.Operators() will return a consistently ordered list of operators whenever possible (#9761)
- `tanzuobservabilityexporter`: add  error checks for tanzuobservability exporter (#10188)

## v0.51.0

### 🛑 Breaking changes 🛑

- `datadogexporter`: Replace HistogramMode defined as string with enum. (#9589)
- `pkg/translator/signalfx`: Change signalfx translator to expose To/From translator structs. (#9740)
- `transformprocessor`: Add parameter validation to `truncate_all` and `limit` functions.  The `limit` parameter can no longer be negative. (#9783)
- `newrelicexporter` deleted. Use New Relic [native OTLP ingest](https://docs.newrelic.com/docs/more-integrations/open-source-telemetry-integrations/opentelemetry/opentelemetry-setup/) instead. (#9894)
- `k8sclusterreceiver`: Removing `ClusterName` as per https://github.com/kubernetes/apimachinery/commit/430b920312ca0fa10eca95967764ff08f34083a3. (#9885)

### 🚩 Deprecations 🚩

- `exporter/azuremonitor`: Deprecate use of LogRecord.Name as the log envelope category name. There is no replacement. (#9258)
- `processor/k8sattributes`: Deprecate use of k8s.cluster.name metadata parameter (obsolete) (#9968)

### 🚀 New components 🚀

- `schemaprocessor`: Starting the initial work to allow from translating from semantic convention to another (#8371)
- `saphanareceiver`: Added implementation of SAP HANA Metric Receiver (#8827)
- `logstransformprocessor`: Add implementation of Logs Transform Processor (#9335)

### 💡 Enhancements 💡

- `cmd/mdatagen`: Replace enum attributes values with typed constants (#9683)
- `elasticsearchreceiver`: Update metrics scope name from `otelcol/elasticsearch`
  to `otelcol/elasticsearchreceiver` (#9757)
- `k8sclusterreceiver`: Validate that k8s API supports a resource before setting up a watcher for it (#9523)
- `internal/stanza`: Add support for `remove` operator (#9524)
- `k8sattributesprocessor`: Support regex capture groups in tag_name (#9525)
- `mongoreceiver`: Update metrics scope name from `otelcol/mongodb` to `otelcol/mongodbreceiver` (#9759)
- `transformprocessor`: Add new `truncation` function to allow truncating string values in maps such as `attributes` or `resource.attributes` (#9546)
- `datadogexporter`: Add `api.fail_on_invalid_key` to fail fast if api key is invalid (#9426)
- `transformprocessor`: Add support for functions to validate parameters (#9563)
- `googlecloudexporter`: Add GCP cloud logging exporter (#9679)
- `transformprocessor`: Add new `limit` function to allow limiting the number of items in a map, such as the number of attributes in `attributes` or `resource.attributes` (#9552)
- `processor/attributes`: Support attributes set by server authenticator (#9420)
- `datadogexporter`: Experimental support for Exponential Histograms with delta aggregation temporality (#8350)

### 🧰 Bug fixes 🧰

- `k8sclusterreceiver`: Fix the receiver to work with 1.19 and 1.20 k8s API versions (#9523)
- `azuremonitorexporter`: Fix log exporter bug related to incorrectly mapping SpanId (#9579)
- `mysqlreceiver`: Fix attribute values mismatch with its definition (#9688)
- `opencensusreceiver`: Do not report fatal error if err is server closed (#9559).
- `sqlserverreceiver`: Fix the receiver to have integer types on metrics where applicable (#9601)
- `prometheusreceiver`: Fix the memory issue introduced in the 0.49.0 release (#9718)
- `couchdbreceiver`: Fix issue where the receiver would not respect custom metric settings (#9598)
- `nginxreceiver`: Include nginxreceiver in components (#9572)
- `pkg/translator/prometheusremotewrite`: Fix data race when used with other exporters (#9736)
- `examples/demo`: fix baggage not work in trace demo app. (#9418)
- `prometheusreceiver`: Handle the condition where `up` metric value is NaN (#9253)
- `tanzuobservabilityexporter`: Make metrics stanza in config be optional (#9098)
- `filelogreceiver`: Update Kubernetes examples to fix native OTel logs collection issue where 0 length logs cause errors (#9754)
- `logstransformprocessor`: Resolve node ordering to fix intermittent failures (#9761)
- `awsinsightreceiver`: Migrate from `ConfigMapsResourceLock` to `ConfigMapsLeasesResourceLock` as per https://github.com/kubernetes/client-go/commit/276ea3ed979947d7cdd4b3d708862245ddcd8883 (#9885)
- `filelog`, `journald`, `syslog`, `tcplog`, `udplog`: Add support for []string type for converting log record entries (#9887)

## v0.50.0

### 🛑 Breaking changes 🛑

- `stackdriverexporter`: Remove the stackdriver exporter in favor of the identical googlecloud exporter (#9274)
- `filelog`, `journald`, `syslog`, `tcplog`, `udplog`: Remove `preserve_to` field from sub-parsers (#9331)
- `kafkametricsreceiver`: instrumentation name updated from `otelcol/kafkametrics` to `otelcol/kafkametricsreceiver` (#9406)
- `kubeletstatsreceiver`: instrumentation name updated from `kubeletstats` to `otelcol/kubeletstatsreceiver` (#9400)
- `datadogexporter`: Remove `GetHostTags` method from `TagsConfig` struct (#9423)
- `googlecloudexporter`: Graduate the `exporter.googlecloud.OTLPDirect` feature-gate to Beta.  This includes changes to the configuration structure, and many changes to default behavior. (#9471)

### 🚩 Deprecations 🚩

- `cumulativetodeltaprocessor`: Deprecated `metrics` configuration option in favor of `include` and `exclude` (#8952)
- `datadogexporter`: Deprecate `metrics::report_quantiles` in favor of `metrics::summaries::mode` (#8846)
- `datadogexporter`: Deprecate `traces.sample_rate` setting. It was never used anywhere. (#9771)

### 🚀 New components 🚀

- `iisreceiver`: Add implementation of IIS Metric Receiver (#8832)
- `sqlserverreceiver`: Add implementation of SQL Server Metric Receiver (#8398)
- `activedirectorydsreceiver`: Add implementation of Active Directory Domain Services metric receiver (#9359)

### 💡 Enhancements 💡

- `pkg/translator/prometheusremotewrite`: Allow to disable sanitize metric labels (#8270)
- `basicauthextension`: Implement `configauth.ClientAuthenticator` so that the extension can also be used as HTTP client basic authenticator.(#8847)
- `azuremonitorexporter`, `lokiexporter`, `observiqexporter`: Update timestamp processing logic (#9130)
- `cumulativetodeltaprocessor`: add new include/exclude configuration options with regex support (#8952)
- `datadogexporter`: Update deprecation messages to reflect new deprecation plan (#9422)
- `cmd/mdatagen`: Update generated functions to have simple parse function to handle string parsing consistently and limit code duplication across receivers (#7574)
- `attributesprocessor`: Support filter by severity (#9132)
- `transformprocessor`: Add transformation of logs (#9368)
- `datadogexporter`: Add `metrics::summaries::mode` to specify export mode for summaries (#8846)
- `prometheusreceiver`: Add resource attributes for kubernetes resource discovery labels (#9416)

### 🧰 Bug fixes 🧰

- `fluentforwardreceiver`: Release port on shutdown (#9111)
- `prometheusexporter`: Prometheus fails to generate logs when prometheus exporter produced a check exception occurs. (#8949)
- `resourcedetectionprocessor`: Wire docker detector (#9372)
- `kafkametricsreceiver`: The kafkametricsreceiver was changed to connect to kafka during scrape, rather than startup. If kafka is unavailable the receiver will attempt to connect during subsequent scrapes until succcessful (#8817).
- `datadogexporter`: Update Kubernetes example manifest to new executable name. (#9425).
- `riakreceiver`: Fix issue where user configured metric settings were ignored. (#9561)
- `sqlserverreceiver`: Update `sqlserver.transaction_log.growth.count` and `sqlserver.transaction_log.shrink.count` to be monotonic sums. (#9522)

## v0.49.0

### ⚠️ Warning  ⚠️

This release contains an issue in
[Prometheus receiver](https://github.com/open-telemetry/opentelemetry-collector-contrib/tree/main/receiver/prometheusreceiver)
causing 30% memory consumption increase when there is a lot of target churn. The issue is currently being
investigated and will be fixed in one of the new releases. More details:
https://github.com/open-telemetry/opentelemetry-collector-contrib/issues/9278.

### 🛑 Breaking changes 🛑

- `filelogreceiver`, `journaldreceiver`, `syslogreceiver`, `tcplogreceiver`, `udplogreceiver`:
  - Updated data model to align with stable logs data model, which includes various breaking changes. (#9139, #8835)
    - A detailed [Upgrade Guide](https://github.com/open-telemetry/opentelemetry-log-collection/releases/tag/v0.28.0) is available in the log-collection v0.29.0 release notes.
- `datadogexporter`: Remove `OnlyMetadata` method from `Config` struct (#8980)
- `datadogexporter`: Remove `GetCensoredKey` method from `APIConfig` struct (#8980)
- `mongodbatlasreceiver`: Updated to uses newer metric builder which changed some metric and resource attributes (#9093)
- `dynatraceexporter`: Make `serialization` package `/internal` (#9097)
- `attributesprocessor`: Remove log names from filters (#9131)
- `k8sclusterreceiver`: The `receiver.k8sclusterreceiver.reportCpuMetricsAsDouble` feature gate is now enabled by default (#9367)
  - Users may have to update monitoring for a few Kubernetes cpu metrics, for
    more details see [feature-gate-configurations](https://github.com/open-telemetry/opentelemetry-collector-contrib/tree/main/receiver/k8sclusterreceiver#feature-gate-configurations).

### 🚩 Deprecations 🚩

- `datadogexporter`: Deprecate `service` setting in favor of `service.name` semantic convention (#8784)
- `datadogexporter`: Deprecate `version` setting in favor of `service.version` semantic convention (#8784)
- `datadogexporter`: Deprecate `env` setting in favor of `deployment.environment` semantic convention (#9017)
- `datadogexporter`: Deprecate `GetHostTags` method from `TagsConfig` struct (#8975)
- `datadogexporter`: Deprecate `tags` setting in favor of `host_metadata::tags` (#9100)
- `datadogexporter`: Deprecate `send_metadata` setting in favor of `host_metadata::enabled` (#9100)
- `datadogexporter`: Deprecate `use_resource_metadata` setting in favor of `host_metadata::hostname_source` (#9100)
- `prometheusexecreceiver`: Deprecate prom_exec receiver (#9058)
- `fluentbitextension`: Deprecate Fluentbit extension (#9062)

### 🚀 New components 🚀

- `riakreceiver`: Riak Metric Receiver (#8548)

### 💡 Enhancements 💡
- `splunkhecexporter`: Add support for batching traces (#8995)
- `hostmetricsreceiver`: Migrate Processes scraper to the Metrics builder (#8855)
- `tanzuobservabilityexporter`: Use resourcetotelemetry helper (#8338)
- Add `make crosslink` target to ensure replace statements are included in `go.mod` for all transitive dependencies within repository (#8822)
- `filestorageextension`: Change bbolt DB settings for better performance (#9004)
- `jaegerremotesamplingextension`: Add local and remote sampling stores (#8818)
- `attributesprocessor`: Add support to filter on log body (#8996)
- `prometheusremotewriteexporter`: Translate resource attributes to the target info metric (#8493)
- `prometheusexporter`: Add `job` and `instance` labels to metrics so they can be scraped with `honor_labels: true` (#9115)
- `podmanreceiver`: Add API timeout configuration option (#9014)
- `cmd/mdatagen`: Add `sem_conv_version` field to metadata.yaml that is used to set metrics SchemaURL (#9010)
- `splunkheceporter`: Add an option to disable log or profiling data (#9065)
- `windowsperfcountersreceiver`: Move code into separate package for use in other windowsperfcounter receivers (#9108)
- `datadogexporter`: Add `host_metadata` configuration section to configure host metadata export (#9100)
- `cmd/mdatagen`: Update documentation generated for attributes to list enumerated values and show the "value" that will be visible on metrics when it is different from the attribute key in metadata.yaml (#8983)
- `routingprocessor`: add option to drop resource attribute used for routing (#8990)

### 🧰 Bug fixes 🧰

- `filestorageextension`: use correct bbolt options for compaction (#9134)
- `hostmetricsreceiver`: Use cpu times for time delta in cpu.utilization calculation (#8857)
- `dynatraceexporter`: Remove overly verbose stacktrace from certain logs (#8989)
- `googlecloudexporter`: fix the `exporter.googlecloud.OTLPDirect` fature-gate, which was not applied when the flag was provided (#9116)
- `signalfxexporter`: Fix bug to enable timeouts for correlating traces and metrics (#9101)
- `windowsperfcountersreceiver`: fix exported values being integers instead of doubles (#9138)
- `prometheusreceiver`: Fix issues with relabelling the `job` and `instance` labels. (#8780)
- `dynatraceexporter`: Continue processing data points after a serialization error. (#9330)

## v0.48.0

### 💡 Enhancements 💡

- `k8seventsreceiver`: Add Api_version and resource_version (#8539)
- `datadogexporter`: Add `metrics::sums::cumulative_monotonic_mode` to specify export mode for cumulative monotonic sums (#8490)
- `dynatraceexporter`: add multi-instance deployment note to README.md (#8848)
- `resourcedetectionprocessor`: Add attribute allowlist (#8547)
- `datadogexporter`:  Metrics payload data and Sketches payload data will be logged if collector is started in debug mode (#8929)
- `cmd/mdatagen`: Add resource attributes definition to metadata.yaml and move `pdata.Metrics` creation to the
  generated code (#8555)

### 🛑 Breaking changes 🛑

- `windowsperfcountersreceiver`: Added metrics configuration (#8376)
- `lokiexporter`: Remove deprecated LogRecord.name field (#8951)
- `splunkhecexporter`: Remove deprecated LogRecord.name field (#8951)

### 🚩 Deprecations 🚩

- `datadogexporter`: Deprecate `OnlyMetadata` method from `Config` struct (#8359)
- `datadogexporter`: Deprecate `GetCensoredKey` method from `APIConfig` struct (#8830)
- `datadogexporter`: Deprecate `metrics::send_monotonic_counter` in favor of `metrics::sums::cumulative_monotonic_mode` (#8490)

### 🚀 New components 🚀

- `sigv4authextension`: Enable component (#8518)

## v0.47.0

### 💡 Enhancements 💡

- `googlecloudexporter`: Add Validate method in config (#8559)
- `attributesprocessor`: Add convert action (#7930)
- `attributesprocessor`: Add metric support (#8111)
- `prometheusremotewriteexporter`: Write-Ahead Log support enabled (#7304)
- `hostreceiver/filesystemscraper`: Add filesystem utilization (#8027)
- `hostreceiver/pagingscraper`: Add paging.utilization (#6221)
- `googlecloudexporter`: [Alpha] Translate metrics directly from OTLP to gcm using the `exporter.googlecloud.OTLPDirect` feature-gate (#7177)
- `simpleprometheusreceiver`: Add support for static labels (#7908)
- `spanmetricsprocessor`: Dropping the condition to replace _ with key_ as __ label is reserved and _ is not (#8057)
- `podmanreceiver`: Add container.runtime attribute to container metrics (#8262)
- `dockerstatsreceiver`: Add container.runtime attribute to container metrics (#8261)
- `tanzuobservabilityexporter`: instrumentation Library and Dropped Counts to Span Tags (#8120)
- `clickhouseexporter`: Implement consume log logic. (#9705)
- `influxdbexporter`: Add support for cumulative, non-monotonic metrics. (#8348)
- `oauth2clientauthextension`: Add support for EndpointParams (#7307)
- Add `NewMetricData` function to `MetricsBuilder` to consistently set instrumentation library name (#8255)
- `googlecloudpubsubreceiver` Added implementation of Google Cloud Pubsub receiver. (#8391)
- `googlecloudpubsubexporter` Added implementation of Google Cloud Pubsub exporter. (#8391)
- `coralogixexporter` Allow exporter timeout to be configured (#7957)
- `prometheusremotewriteexporter` support adding trace id and span id attached to exemplars (#8380)
- `influxdbexporter`: accept histogram metric missing infinity bucket. (#8462)
- `skywalkingreceiver`: Added implementation of Skywalking receiver. (#8549)
- `prometheusreceiver`: Fix staleness bug for histograms and summaries (#8561)

### 🛑 Breaking changes 🛑

- `mongodbatlasreceiver`: rename mislabeled attribute `memory_state` to correct `disk_status` on partition disk metrics (#7747)
- `mongodbatlasreceiver`: Correctly set initial lookback for querying mongodb atlas api (#8246)
- `nginxreceiver`: instrumentation name updated from `otelcol/nginx` to `otelcol/nginxreceiver` (#8255)
- `postgresqlreceiver`: instrumentation name updated from `otelcol/postgresql` to `otelcol/postgresqlreceiver` (#8255)
- `redisreceiver`: instrumentation name updated from `otelcol/redis` to `otelcol/redisreceiver` (#8255)
- `apachereceiver`: instrumentation name updated from `otelcol/apache` to `otelcol/apachereceiver` ()
- `couchdbreceiver`: instrumentation name updated from `otelcol/couchdb` to `otelcol/couchdbreceiver` (#8366)
- `prometheusreceiver` Change resource attributes on metrics: `instance` -> `service.instance.id`, `host.name` -> `net.host.name`,  `port` -> `net.host.port`, `scheme` -> `http.scheme`, `job` removed (#8266)
- `prometheusremotewriteexporter` Use `service.*` resource attributes instead of `job` and `instance` resource attributes when adding job and instance labels to metrics (#8266)
- `mysqlreceiver`: instrumentation name updated from `otel/mysql` to `otelcol/mysqlreceiver` (#8387)
- `zookeeperreceiver`: instrumentation name updated from `otelcol/zookeeper` to `otelcol/zookeeperreceiver` (#8389)
- `coralogixexporter`: Create dynamic subsystem name (#7957)
  - Deprecate configuration changed. Dynamic subsystem name from traces service name property.
- `rabbitmqreceiver`: instrumentation name updated from `otelcol/rabbitmq` to `otelcol/rabbitmqreceiver` (#8400)

### 🧰 Bug fixes 🧰

- `zipkinexporter`: Set "error" tag value when status is set to error (#8187)
- `prometheusremotewriteexporter`: Correctly handle metric labels which collide after sanitization (#8378)
- `prometheusremotewriteexporter`: Drop labels when exemplar attributes exceed the max number of characters (#8379)
- `k8sclusterreceiver`: Add support to enable k8s node and container cpu metrics to be reported as double values (#8245)
  - Use "--feature-gates=receiver.k8sclusterreceiver.reportCpuMetricsAsDouble" to enable reporting node and container
    cpu metrics as a double values.
- `tanzuobservabilityexporter`: Fix a typo in Instrumentation Library name and version tags (#8384)
- `logreceivers`: Fix an issue where receiver would sometimes fail to build using Go 1.18 (#8521)
- `awsxrayreceiver`: Add defaults for optional stack frame parameters (#8790)

### 🚩 Deprecations 🚩

- `datadogexporter`: Deprecate automatic environment variable detection (#8397)

### 🚀 New components 🚀
- `sigv4authextension`: New Component: Sigv4 Authenticator Extension (#8263)

## v0.46.0

### 💡 Enhancements 💡

- `internal/stanza`: Export metrics from Stanza receivers (#8025)
- `hostreceiver/pagingscraper`: Migrate the scraper to the mdatagen metrics builder (#7139)
- Do not drop zero trace/span id spans in the jaeger conversion (#7946)
- Upgrade to use semantic conventions 1.6.1 (#7926)
- `dynatraceexporter`: Validate QueueSettings and perform config validation in Validate() instead (#8020)
- `sapmexporter`: Add validation for `sending_queue` setting (#8023)
- `signalfxexporter`: Add validation for `sending_queue` setting (#8026)
- `internal/stanza`: Add support for arbitrary attribute types (#8081)
- `resourcedetectionprocessor`: Add confighttp.HTTPClientSettings To Resource Detection Config Fixes (#7397)
- `hostmetricsreceiver`: Add cpu.utilization metrics to cpu scrapper (#7130)
- `honeycombexporter`: Add validation for `sending_queue` setting (#8113)
- `routingprocessor`: Expand error handling on failure to build exporters (#8125)
- `skywalkingreceiver`: Add new skywalking receiver component folder and structure (#8107)
- `groupbyattrsprocesor`: Allow empty keys, which allows to use the processor for compaction (#7793)
- `datadogexporter`: Add rbac to example k8s manifest file (#8186)
- `splunkhecexporter`: Add validation for `sending_queue` setting (#8256)

### 🛑 Breaking changes 🛑

- Remove deprecated functions from jaeger translator (#8032)
- `internal/stanza`: Remove `write_to` setting from input operators (#8081)
- `mongodbatlasreceiver`: rename `mongodb.atlas.*` attributes to `mongodb_atlas.*` adhering to naming guidelines. Adding 3 new attributes (#7960)

### 🧰 Bug fixes 🧰

- `prometheusreceiver`: Fix segfault that can occur after receiving stale metrics (#8056)
- `filelogreceiver`: Fix issue where logs could occasionally be duplicated (#8123)
- `prometheusremotewriteexporter`: Fix empty non-string resource attributes (#8116)

### 🚀 New components 🚀

## v0.45.1

### 💡 Enhancements 💡

- `sumologicexporter`: Move validation to Config (#7936)
- `elasticsearchexporter`: Fix crash with batch processor (#7953).
- `splunkhecexporter`: Batch metrics payloads (#7760)
- `tanzuobservabilityexporter`: Add internal SDK metric tag (#7826)
- `hostreceiver/processscraper`: Migrate the scraper to the mdatagen metrics builder (#7287)

### 🧰 Bug fixes 🧰

- `awsprometheusremotewriteexporter`: fix dependencies issue (#7963)

### 🚀 New components 🚀

- `awsfirehose` receiver: Add AWS Kinesis Data Firehose Receiver (#7918)

## v0.45.0

### 💡 Enhancements 💡

- `hostreceiver/filesystemscraper`: Migrate the scraper to the mdatagen metrics builder (#7772)
- `hostreceiver/memoryscraper`: Migrate the scraper to the mdatagen metrics builder (#7312)
- `lokiexporter`: Use record attributes as log labels (#7569)
- `routingprocessor`: Do not err on failure to build exporters (#7423)
- `apachereceiver`: Update to mdatagen v2 (#7573)
- `datadogexporter`: Don't send host metadata if hostname is empty (#7426)
- `datadogexporter`: Add insecure_skip_verify flag to configuration (#7422)
- `coralogixexporter`: Update readme (#7785)
- `awscloudwatchlogsexporter`: Remove name from aws cloudwatch logs exporter (#7554)
- `tanzuobservabilityexporter`: Update OTel Collector's Exporter to match WF Proxy Handling of source (#7929)
- `hostreceiver/memoryscraper`: Add memory.utilization (#6221)
- `awskinesisexporter`: Add Queue Config Validation AWS Kinesis Exporter (#7835)
- `elasticsearchexporter`: Remove usage of deprecated LogRecord.Name field (#7829).
- `loadbalancingexporter`: Allow non-exist hostname on startup (#7935)
- `datadogexporter`: Use exact sum, count and average on Datadog distributions (#7830)
- `storage/filestorage`: add optional compaction to filestorage (#7768)
- `tanzuobservabilityexporter`: Add attributes from the Resource to the resulting WF metric tags & set `source` value in WF metric (#8101)

### 🛑 Breaking changes 🛑

- Use go mod compat, drops support for reproducibility with go 1.16 (#7915)
- `apachereceiver`: Update instrumentation library name from `otel/apache` to `otelcol/apache` (#7754)
- `pkg/translator/prometheusremotewrite`: Cleanup prw translator public functions (#7776)
- `prometheusreceiver`: The OpenCensus-based metric conversion pipeline has
  been removed.
  - The `receiver.prometheus.OTLPDirect` feature gate has been removed as
    the direct pipeline is the only remaining pipeline.
- `translator/jaeger`: Cleanup jaeger translator function names (#7775)
  - Deprecate old funcs with Internal word.
- `mysqlreceiver`: Update data model and names for several metrics (#7924)
  - Change all metrics to Int values
  - Remove `mysql.buffer_pool_pages`. Replace with:
    - `mysql.buffer_pool.pages`
    - `mysql.buffer_pool.data_pages`
    - `mysql.buffer_pool.page_flushes`
  - Remove `mysql.buffer_pool_size`. Replace with:
    - `mysql.buffer_pool.limit`
    - `mysql.buffer_pool.usage`
  - Rename `mysql.buffer_pool_operations` to `mysql.buffer_pool.operations`

### 🚩 Deprecations 🚩

- Deprecated log_names setting from filter processor. (#7552)

### 🧰 Bug fixes 🧰

 - `tailsamplingprocessor`: "And" policy only works as a sub policy under a composite policy (#7590)
 - `prometheusreceiver`: Correctly map description and units when converting
  Prometheus metadata directly to pdata. (#7748)
 - `sumologicexporter`: fix exporter panics on malformed histogram (#7548)
- `awsecscontainermetrics`: CPU Reserved is now 1024/vCPU for ECS Container Insights (#6734)

### 🚀 New components 🚀

- `clickhouse` exporter: Add ClickHouse Exporter (#6907)
- `pkg/translator/signalfx`: Extract signalfx to metrics conversion in a separate package (#7778)
  - Extract FromMetrics to SignalFx translator package (#7823)

## v0.44.0

### 💡 Enhancements 💡

- `kafkaexporter`: Add compression and flush max messages options.
- `dynatraceexporter`: Write error logs using plugin logger (#7360)
- `dynatraceexporter`: Fix docs for TLS settings (#7568)
- `tanzuobservabilityexporter`: Turn on metrics exporter (#7281)
- `attributesprocessor` `resourceprocessor`: Add `from_context` value source
- `resourcedetectionprocessor`: check cluster config to verify resource is on aws for eks resources (#7186)
- `awscloudwatchlogsexporter`: enable awscloudwatchlogsexporter which accepts and exports log data (#7297)
- `translator/prometheusremotewrite`: add a new module to help translate data from OTLP to Prometheus Remote Write (#7240)
- `azuremonitorexporter`: In addition to traces, export logs to Azure Application Insights (#7403)
- `jmxreceiver`: Added `additional_jars` configuration option to launch JMX Metric Gatherer JAR with extended `CLASSPATH` (#7378)
- `awscontainerinsightreceiver`: add full pod name when configured to AWS Container Insights Receiver (#7415)
- `hostreceiver/loadscraper`: Migrate the scraper to the mdatagen metrics builder (#7288)
- `awsecscontainermetricsreceiver`: Rename attributes to follow semantic conventions (#7425)
- `datadogexporter`: Always map conventional attributes to tags (#7185)
- `mysqlreceiver`: Add golden files for integration test (#7303)
- `nginxreceiver`: Standardize integration test (#7515)
- `mysqlreceiver`: Update to use mdatagen v2 (#7507)
- `postgresqlreceiver`: Add integration tests (#7501)
- `apachereceiver`: Add integration test (#7517)
- `mysqlreceiver`: Use scrapererror to report errors (#7513)
- `postgresreceiver`: Update to mdatagen v2 (#7503)
- `nginxreceiver`: Update to mdatagen v2 (#7549)
- `datadogexporter`: Fix traces exporter's initialization log (#7564)
- `tailsamplingprocessor`: Add And sampling policy (#6910)
- `coralogixexporter`: Add Coralogix Exporter (#7383)
- `prometheusexecreceiver`: Add default value for `scrape_timeout` option (#7587)

### 🛑 Breaking changes 🛑

- `resourcedetectionprocessor`: Update `os.type` attribute values according to semantic conventions (#7544)
- `awsprometheusremotewriteexporter`: Deprecation notice; may be removed after v0.49.0
  - Switch to using the `prometheusremotewriteexporter` + `sigv4authextension` instead

### 🧰 Bug fixes 🧰

- `resourcedetectionprocessor`: fix `meta` allow list excluding keys with nil values (#7424)
- `postgresqlreceiver`: Fix issue where empty metrics could be returned after failed connection (#7502)
- `resourcetotelemetry`: Ensure resource attributes are added to summary
  and exponential histogram data points. (#7523)

### 🚩 Deprecations 🚩

- Deprecated otel_to_hec_fields.name setting from splunkhec exporter. (#7560)

## v0.43.0

### 💡 Enhancements 💡

- `coralogixexporter`: First implementation of Coralogix Exporter (#6816)
- `cloudfoundryreceiver`: Enable Cloud Foundry client (#7060)
- `elasticsearchexporter`: add elasticsearchexporter to the components exporter list (#6002)
- `elasticsearchreceiver`: Add metric metadata (#6892)
- `elasticsearchreceiver`: Use same metrics as JMX receiver for JVM metrics (#7160)
- `elasticsearchreceiver`: Implement scraping logic (#7174)
- `datadogexporter`: Add http.status_code tag to trace stats (#6889)
- `datadogexporter`: Add configuration option to use OTel span name into the Datatog resource name (#6611)
- `mongodbreceiver`: Add initial client code to the component (#7125)
- `tanzuobservabilityexporter`: Support delta histograms (#6897)
- `awscloudwatchlogsexporter`: Use cwlogs package to export logs (#7152)
- `mysqlreceiver`: Add the receiver to available components (#7078)
- `tanzuobservabilityexporter`: Documentation for the memory_limiter configuration (#7164)
- `dynatraceexporter`: Do not shut down exporter when metrics ingest module is temporarily unavailable (#7161)
- `mongodbreceiver`: Add metric metadata (#7163)
- `mongodbreceiver`: Add metric scraping (#7175)
- `postgresqlreceiver`: add the receiver to available components (#7079)
- `rabbitmqreceiver`: Add scraper logic (#7299)
- `tanzuobservability exporter`: Support summary metrics (#7121)
- `mongodbatlasreceiver`: Add retry and backoff to HTTP client (#6943)
- Use Jaeger gRPC instead of Thrift in the docker-compose example (#7243)
- `tanzuobservabilityexporter`: Support exponential histograms (#7127)
- `receiver_creator`: Log added and removed endpoint env structs (#7248)
- `prometheusreceiver`: Use the OTLP data conversion path by default. (#7282)
  - Use `--feature-gates=-receiver.prometheus.OTLPDirect` to re-enable the
    OpenCensus conversion path.
- `extension/observers`: Correctly set image and tag on container endpoints (#7279)
- `tanzuobservabilityexporter`: Document how to enable memory_limiter (#7286)
- `hostreceiver/networkscraper`: Migrate the scraper to the mdatagen metrics builder (#7048)
- `hostmetricsreceiver`: Add MuteProcessNameError config flag to mute specific error reading process executable (#7176)
- `scrapertest`: Improve comparison logic (#7305)
- `hostmetricsreceiver`: add `cpu_average` option for load scraper to report the average cpu load (#6999)
- `scrapertest`: Add comparison option to ignore specific attributes (#6519)
- `tracegen`: Add option to pass in custom headers to export calls via command line (#7308)
- `tracegen`: Provide official container images (#7179)
- `scrapertest`: Add comparison function for pdata.Metrics (#7400)
- `prometheusremotewriteexporter` : Dropping the condition to replace _ with key_ as __ label is reserved and _ is not (#7112)

### 🛑 Breaking changes 🛑

- `tanzuobservabilityexporter`: Remove status.code
- `tanzuobservabilityexporter`: Use semantic conventions for status.message (#7126)
- `k8sattributesprocessor`: Move `kube` and `observability` packages to `internal` folder (#7159)
- `k8sattributesprocessor`: Unexport processor `Option`s (#7311)
- `zookeeperreceiver`: Refactored metrics to have correct units, types, and combined some metrics via attributes. (#7280)
- `prometheusremotewriteexporter`: `PRWExporter` struct and `NewPRWExporter()`
  function are now unexported. (#TBD)
- `newrelicexporter` marked as deprecated (#7284)

### 🚀 New components 🚀

- `rabbitmqreceiver`: Establish codebase for RabbitMQ metrics receiver (#7239)
- Add `basicauth` extension (#7167)
- `k8seventsreceiver`: Implement core logic (#6885)

### 🧰 Bug fixes 🧰

- `k8sattributeprocessor`: Parse IP out of net.Addr to correctly tag k8s.pod.ip (#7077)
- `k8sattributeprocessor`: Process IP correctly for net.Addr instances that are not typed (#7133)
- `mdatagen`: Fix validation of `enabled` field in metadata.yaml (#7166)
- `elasticsearch`: Fix timestamp for each metric being startup time (#7255)
- `prometheusremotewriteexporter`: Fix index out of range panic caused by expiring metrics (#7149)
- `resourcedetection`: Log the error when checking for ec2metadata availability (#7296)

## v0.42.0

### 💡 Enhancements 💡

- `couchbasereceiver`: Add couchbase client (#7122)
- `couchdbreceiver`: Add couchdb scraper (#7131)
- `couchdbreceiver`: Add couchdb client (#6880)
- `elasticsearchreceiver`: Implement scraper client (#7019)
- `couchdbreceiver`: Add metadata metrics (#6878)
- `prometheusremotewriteexporter`: Handling Staleness flag from OTLP (#6679)
- `prometheusexporter`: Handling Staleness flag from OTLP (#6805)
- `prometheusreceiver`: Set OTLP no-data-present flag for stale scraped metrics. (#7043)
- `mysqlreceiver`: Add Integration test (#6916)
- `datadogexporter`: Add compatibility with ECS Fargate semantic conventions (#6670)
- `k8s_observer`: discover k8s.node endpoints (#6820)
- `redisreceiver`: Add missing description fields to keyspace metrics (#6940)
- `redisreceiver`: Set start timestamp uniformly for gauge and sum metrics (#6941)
- `kafkaexporter`: Allow controlling Kafka acknowledgment behaviour  (#6301)
- `lokiexporter`: Log the first part of the http body on failed pushes to loki (#6946)
- `resourcedetectionprocessor`: add the [consul](https://www.consul.io/) detector (#6382)
- `awsemfexporter`: refactor cw_client logic into separate `cwlogs` package (#7072)
- `prometheusexporter`: Dropping the condition to replace _ with key_ as __ label is reserved and _ is not (#7506)

### 🛑 Breaking changes 🛑

- `memcachedreceiver`: Update metric names (#6594)
- `memcachedreceiver`: Fix some metric units and value types (#6895)
- `sapm` receiver: Use Jaeger status values instead of OpenCensus (#6682)
- `jaeger` receiver/exporter: Parse/set Jaeger status with OTel spec values (#6682)
- `awsecscontainermetricsreceiver`: remove tag from `container.image.name` (#6436)
- `k8sclusterreceiver`: remove tag from `container.image.name` (#6436)

### 🚀 New components 🚀

- `ecs_task_observer`: Discover running containers in AWS ECS tasks (#6894)
- `mongodbreceiver`: Establish codebase for MongoDB metrics receiver (#6972)
- `couchbasereceiver`: Establish codebase for Couchbase metrics receiver (#7046)
- `dbstorage`: New experimental dbstorage extension (#7061)
- `redactionprocessor`: Remove sensitive data from traces (#6495)

### 🧰 Bug fixes 🧰

- `ecstaskobserver`: Fix "Incorrect conversion between integer types" security issue (#6939)
- Fix typo in "direction" metrics attribute description (#6949)
- `zookeeperreceiver`: Fix issue where receiver could panic during shutdown (#7020)
- `prometheusreceiver`: Fix metadata fetching when metrics differ by trimmable suffixes (#6932)
- Sanitize URLs being logged (#7021)
- `prometheusreceiver`: Fix start time tracking for long scrape intervals (#7053)
- `signalfxexporter`: Don't use syscall to avoid compilation errors on some platforms (#7062)
- `tailsamplingprocessor`: Add support for new policies as composite sub-policies (#6975)

### 💡 Enhancements 💡

- `lokiexporter`: add complete log record to body (#6619)
- `k8sclusterreceiver` add `container.image.tag` attribute (#6436)
- `spanmetricproccessor`: use an LRU cache for the cached Dimensions key-value pairs (#2179)
- `skywalkingexporter`: add skywalking metrics exporter (#6528)
- `deltatorateprocessor`: add int counter support (#6982)
- `filestorageextension`: document default values (#7022)
- `redisreceiver`: Migrate the scraper to the mdatagen metrics builder (#6938)

## v0.41.0

### 🛑 Breaking changes 🛑

- None

### 🚀 New components 🚀

- `asapauthextension` (#6627)
- `mongodbatlasreceiver` (#6367)

### 🧰 Bug fixes 🧰

- `filestorageextension`: fix panic when configured directory cannot be accessed (#6103)
- `hostmetricsreceiver`: fix set of attributes for system.cpu.time metric (#6422)
- `k8sobserver`: only record pod endpoints for running pods (#5878)
- `mongodbatlasreceiver`: fix attributes fields in metadata.yaml (#6440)
- `prometheusexecreceiver`: command line processing on Windows (#6145)
- `spanmetricsprocessor`: fix exemplars support (#6140)
-  Remap arm64 to aarch64 on rpm/deb packages (#6635)

### 💡 Enhancements 💡

- `datadogexporter`: do not use attribute localhost-like hostnames (#6477)
- `datadogexporter`: retry per network call (#6412)
- `datadogexporter`: take hostname into account for cache (#6223)
- `exporter/lokiexporter`: adding a feature for loki exporter to encode JSON for log entry (#5846)
- `googlecloudspannerreceiver`: added fallback to ADC for database connections. (#6629)
- `googlecloudspannerreceiver`: added parsing only distinct items for sample lock request label. (#6514)
- `googlecloudspannerreceiver`: added request tag label to metadata config for top query stats. (#6475)
- `googlecloudspannerreceiver`: added sample lock requests label to the top lock stats metrics. (#6466)
- `googlecloudspannerreceiver`: added transaction tag label to metadata config for top transaction stats. (#6433)
- `groupbyattrsprocessor`: added support for metrics signal (#6248)
- `hostmetricsreceiver`: ensure SchemaURL is set (#6482)
- `kubeletstatsreceiver`: add support for read-only kubelet endpoint (#6488)
- `mysqlreceiver`: enable native authentication (#6628)
- `mysqlreceiver`: remove requirement for password on MySQL (#6479)
- `receiver/prometheusreceiver`: do not add host.name to metrics from localhost/unspecified targets (#6476)
- `spanmetricsprocessor`: add setStatus operation (#5886)
- `splunkhecexporter`: remove duplication of host.name attribute (#6527)
- `tanzuobservabilityexporter`: add consumer for sum metrics. (#6385)
- Update log-collection library to v0.23.0 (#6593)

## v0.40.0

### 🛑 Breaking changes 🛑

- `tencentcloudlogserviceexporter`: change `Endpoint` to `Region` to simplify configuration (#6135)

### 🚀 New components 🚀

- Add `memcached` receiver (#5839)

### 🧰 Bug fixes 🧰

- Fix token passthrough for HEC (#5435)
- `datadogexporter`: Fix missing resource attributes default mapping when resource_attributes_as_tags: false (#6359)
- `tanzuobservabilityexporter`: Log and report missing metric values. (#5835)
- `mongodbatlasreceiver`: Fix metrics metadata (#6395)

### 💡 Enhancements 💡

- `awsprometheusremotewrite` exporter: Improve error message when failing to sign request
- `mongodbatlas`: add metrics (#5921)
- `healthcheckextension`: Add path option (#6111)
- Set unprivileged user to container image (#6380)
- `k8sclusterreceiver`: Add allocatable type of metrics (#6113)
- `observiqexporter`: Allow Dialer timeout to be configured (#5906)
- `routingprocessor`: remove broken debug log fields (#6373)
- `prometheusremotewriteexporter`: Add exemplars support (#5578)
- `fluentforwardreceiver`: Convert attributes with nil value to AttributeValueTypeEmpty (#6630)

## v0.39.0

### 🛑 Breaking changes 🛑

- `httpdreceiver` renamed to `apachereceiver` to match industry standards (#6207)
- `tencentcloudlogserviceexporter` change `Endpoint` to `Region` to simplify configuration (#6135)

### 🚀 New components 🚀

- Add `postgresqlreceiver` config and factory (#6153)
- Add TencentCloud LogService exporter `tencentcloudlogserviceexporter` (#5722)
- Restore `jaegerthrifthttpexporter` (#5666)
- Add `skywalkingexporter` (#5690, #6114)

### 🧰 Bug fixes 🧰

- `datadogexporter`: Improve cumulative metrics reset detection using `StartTimestamp` (#6120)
- `mysqlreceiver`: Address issues in shutdown function (#6239)
- `tailsamplingprocessor`: End go routines during shutdown (#5693)
- `googlecloudexporter`: Update google cloud exporter to correctly close the metric exporter (#5990)
- `statsdreceiver`: Fix the summary point calculation (#6155)
- `datadogexporter` Correct default value for `send_count_sum_metrics` (#6130)

### 💡 Enhancements 💡

- `datadogexporter`: Increase default timeout to 15 seconds (#6131)
- `googlecloudspannerreceiver`: Added metrics cardinality handling for Google Cloud Spanner receiver (#5981, #6148, #6229)
- `mysqlreceiver`: Mysql add support for different protocols (#6138)
- `bearertokenauthextension`: Added support of Bearer Auth for HTTP Exporters (#5962)
- `awsxrayexporter`: Fallback to rpc.method for segment operation when aws.operation missing (#6231)
- `healthcheckextension`: Add new health check feature for collector pipeline (#5643)
- `datadogexporter`: Always add current hostname (#5967)
- `k8sattributesprocessor`: Add code to fetch all annotations and labels by specifying key regex (#5780)
- `datadogexporter`: Do not rely on collector to resolve envvar when possible to resolve them (#6122)
- `datadogexporter`: Add container tags to attributes package (#6086)
- `datadogexporter`: Preserve original TraceID (#6158)
- `prometheusreceiver`: Enhance prometheus receiver logger to determine errors, test real e2e usage (#5870)
- `awsxrayexporter`: Added support for AWS AppRunner origin (#6141)

## v0.38.0

### 🛑 Breaking changes 🛑

- `datadogexporter` Make distributions the default histogram export option. (#5885)
- `redisreceiver` Update Redis receiver's metric names. (#5837)
- Remove `scraperhelper` from contrib, use the core version. (#5826)

### 🚀 New components 🚀

- `googlecloudspannerreceiver` Added implementation of Google Cloud Spanner receiver. (#5727)
- `awsxrayproxy` Wire up awsxrayproxy extension. (#5747)
- `awscontainerinsightreceiver` Enable AWS Container Insight receiver. (#5960)

### 🧰 Bug fixes 🧰

- `statsdreceiver`: fix start timestamp / temporality for counters. (#5714)
- Fix security issue related to github.com/tidwall/gjson. (#5936)
- `datadogexporter` Fix cumulative histogram handling in distributions mode (#5867)
- `datadogexporter` Skip nil sketches (#5925)

### 💡 Enhancements 💡

- Extend `kafkareceiver` configuration capabilities. (#5677)
- Convert `mongodbatlas` receiver to use scraperhelper. (#5827)
- Convert `dockerstats` receiver to use scraperhelper. (#5825)
- Convert `podman` receiver to use scraperhelper. (#5822)
- Convert `redisreceiver` to use scraperhelper. (#5796)
- Convert `kubeletstats` receiver to use scraperhelper. (#5821)
- `googlecloudspannerreceiver` Migrated Google Cloud Spanner receiver to scraper approach. (#5868)
- `datadogexporter` Use a `Consumer` interface for decoupling from zorkian's package. (#5315)
- `mdatagen` - Add support for extended metric descriptions (#5688)
- `signalfxexporter` Log datapoints option. (#5689)
- `cumulativetodeltaprocessor`: Update cumulative to delta. (#5772)
- Update configuration default values in log receivers docs. (#5840)
- `fluentforwardreceiver`: support more complex fluent-bit objects. (#5676)
- `datadogexporter` Remove spammy logging. (#5856)
- `datadogexporter` Remove obsolete report_buckets config. (#5858)
- Improve performance of metric expression matcher. (#5864)
- `tanzuobservabilityexporter` Introduce metricsConsumer and gaugeMetricConsumer. (#5426)
- `awsxrayexporter` rpc.system has priority to determine aws namespace. (#5833)
- `tailsamplingprocessor` Add support for composite sampling policy to the tailsampler. (#4958)
- `kafkaexporter` Add support for AWS_MSK_IAM SASL Auth (#5763)
- Refactor the client Authenticators  for the new "ClientAuthenticator" interfaces (#5905)
- `mongodbatlasreceiver` Add client wrapper for MongoDB Atlas support (#5386)
- `redisreceiver` Update Redis config options (#5861)
- `routingprocessor`: allow routing for all signals (#5869)
- `extension/observer/docker` add ListAndWatch to observer (#5851)

## v0.37.1

### 🧰 Bug fixes 🧰

- Fixes a problem with v0.37.0 which contained dependencies on v0.36.0 components. They should have been updated to v0.37.0.

## v0.37.0

### 🚀 New components 🚀

- [`journald` receiver](https://github.com/open-telemetry/opentelemetry-collector-contrib/tree/main/receiver/journaldreceiver) to parse Journald events from systemd journal using the [opentelemetry-log-collection](https://github.com/open-telemetry/opentelemetry-log-collection) library

### 🛑 Breaking changes 🛑

- Remove squash on configtls.TLSClientSetting for splunkhecexporter (#5541)
- Remove squash on configtls.TLSClientSetting for elastic components (#5539)
- Remove squash on configtls.TLSClientSetting for observiqexporter (#5540)
- Remove squash on configtls.TLSClientSetting for AWS components (#5454)
- Move `k8sprocessor` to `k8sattributesprocessor`.
- Rename `k8s_tagger` configuration `k8sattributes`.
- filelog receiver: use empty value for `SeverityText` field instead of `"Undefined"` (#5423)
- Rename `configparser.ConfigMap` to `config.Map`
- Rename `pdata.AggregationTemporality*` to `pdata.MetricAggregationTemporality*`
- Remove deprecated `batchpertrace` package/module (#5380)

### 💡 Enhancements 💡

- `k8sattributes` processor: add container metadata enrichment (#5467, #5572)
- `resourcedetection` processor: Add an option to force using hostname instead of FQDN (#5064)
- `dockerstats` receiver: Move docker client into new shared `internal/docker` (#4702)
- `spanmetrics` processor:
  - Add exemplars to metrics (#5263)
  - Support resource attributes in metrics dimensions (#4624)
- `filter` processor:
  - Add log filtering by `regexp` type filters (#5237)
  - Add record level log filtering (#5418)
- `dynatrace` exporter: Handle non-gauge data types (#5056)
- `datadog` exporter:
  - Add support for exporting histograms as sketches (#5082)
  - Scrub sensitive information from errors (#5575)
  - Add option to send instrumentation library metadata tags with metrics (#5431)
- `podman` receiver: Add `api_version`, `ssh_key`, and `ssh_passphrase` config options (#5430)
- `signalfx` exporter:
  - Add `max_connections` config option (#5432)
  - Add dimension name to log when value > 256 chars (#5258)
  - Discourage setting of endpoint path (#4851)
- `kubeletstats` receiver: Convert to pdata instead of using OpenCensus (#5458)
- `tailsampling` processor: Add `invert_match` config option to `string_attribute` policy (#4393)
- `awsemf` exporter: Add a feature flag in UserAgent for AWS backend to monitor the adoptions (#5178)
- `splunkhec` exporter: Handle explicitly NaN and Inf values (#5581)
- `hostmetrics` receiver:
  - Collect more process states in processes scraper (#4856)
  - Add device label to paging scraper (#4854)
- `awskinesis` exporter: Extend to allow for dynamic export types (#5440)

### 🧰 Bug fixes 🧰

- `datadog` exporter:
  - Fix tags on summary and bucket metrics (#5416)
  - Fix cache key generation for cumulative metrics (#5417)
- `resourcedetection` processor: Fix failure to start collector if at least one detector returns an error (#5242)
- `prometheus` exporter: Do not record obsreport calls (#5438)
- `prometheus` receiver: Metric type fixes to match Prometheus functionality (#4865)
- `sentry` exporter: Fix sentry tracing (#4320)
- `statsd` receiver: Set quantiles for metrics (#5647)

## v0.36.0

### 🛑 Breaking changes 🛑

- `filter` processor: The configs for `logs` filter processor have been changed to be consistent with the `metrics` filter processor. (#4895)
- `splunk_hec` receiver:
  - `source_key`, `sourcetype_key`, `host_key` and `index_key` have now moved under `hec_metadata_to_otel_attrs` (#4726)
  - `path` field on splunkhecreceiver configuration is removed: We removed the `path` attribute as any request going to the Splunk HEC receiver port should be accepted, and added the `raw_path` field to explicitly map the path accepting raw HEC data. (#4951)
- feat(dynatrace): tags is deprecated in favor of default_dimensions (#5055)

### 💡 Enhancements 💡

- `filter` processor: Add ability to `include` logs based on resource attributes in addition to excluding logs based on resource attributes for strict matching. (#4895)
- `kubelet` API: Add ability to create an empty CertPool when the system run environment is windows
- `JMX` receiver: Allow JMX receiver logging level to be configured (#4898)
- `datadog` exporter: Export histograms as in OpenMetrics Datadog check (#5065)
- `dockerstats` receiver: Set Schema URL (#5239)
- Rename memorylimiter -> memorylimiterprocessor (#5262)
- `awskinesis` exporter: Refactor AWS kinesis exporter to be synchronous  (#5248)

## v0.35.0

### 🛑 Breaking changes 🛑

- Rename configparser.Parser to configparser.ConfigMap (#5070)
- Rename TelemetryCreateSettings -> TelemetrySettings (#5169)

### 💡 Enhancements 💡

- chore: update influxdb exporter and receiver (#5058)
- chore(dynatrace): use payload limit from api constants (#5077)
- Add documentation for filelog's new force_flush_period parameter (#5066)
- Reuse the gzip reader with a sync.Pool (#5145)
- Add a trace observer when splunkhecreceiver is used for logs (#5063)
- Remove usage of deprecated pdata.AttributeValueMapToMap (#5174)
- Podman Stats Receiver: Receiver and Metrics implementation (#4577)

### 🧰 Bug fixes 🧰

- Use staleness markers generated by prometheus, rather than making our own (#5062)
- `datadogexporter` exporter: skip NaN and infinite values (#5053)

## v0.34.0

### 🚀 New components 🚀

- [`cumulativetodelta` processor](https://github.com/open-telemetry/opentelemetry-collector-contrib/tree/main/processor/cumulativetodeltaprocessor) to convert cumulative sum metrics to cumulative delta

- [`file` exporter](https://github.com/open-telemetry/opentelemetry-collector-contrib/tree/main/exporter/fileexporter) from core repository ([#3474](https://github.com/open-telemetry/opentelemetry-collector/issues/3474))
- [`jaeger` exporter](https://github.com/open-telemetry/opentelemetry-collector-contrib/tree/main/exporter/jaegerexporter) from core repository ([#3474](https://github.com/open-telemetry/opentelemetry-collector/issues/3474))
- [`kafka` exporter](https://github.com/open-telemetry/opentelemetry-collector-contrib/tree/main/exporter/kafkaexporter) from core repository ([#3474](https://github.com/open-telemetry/opentelemetry-collector/issues/3474))
- [`opencensus` exporter](https://github.com/open-telemetry/opentelemetry-collector-contrib/tree/main/exporter/opencensusexporter) from core repository ([#3474](https://github.com/open-telemetry/opentelemetry-collector/issues/3474))
- [`prometheus` exporter](https://github.com/open-telemetry/opentelemetry-collector-contrib/tree/main/exporter/prometheusexporter) from core repository ([#3474](https://github.com/open-telemetry/opentelemetry-collector/issues/3474))
- [`prometheusremotewrite` exporter](https://github.com/open-telemetry/opentelemetry-collector-contrib/tree/main/exporter/prometheusremotewriteexporter) from core repository ([#3474](https://github.com/open-telemetry/opentelemetry-collector/issues/3474))
- [`zipkin` exporter](https://github.com/open-telemetry/opentelemetry-collector-contrib/tree/main/exporter/zipkinexporter) from core repository ([#3474](https://github.com/open-telemetry/opentelemetry-collector/issues/3474))
- [`attribute` processor](https://github.com/open-telemetry/opentelemetry-collector-contrib/tree/main/processor/attributesprocessor) from core repository ([#3474](https://github.com/open-telemetry/opentelemetry-collector/issues/3474))
- [`filter` processor](https://github.com/open-telemetry/opentelemetry-collector-contrib/tree/main/processor/filterprocessor) from core repository ([#3474](https://github.com/open-telemetry/opentelemetry-collector/issues/3474))
- [`probabilisticsampler` processor](https://github.com/open-telemetry/opentelemetry-collector-contrib/tree/main/processor/probabilisticsamplerprocessor) from core repository ([#3474](https://github.com/open-telemetry/opentelemetry-collector/issues/3474))
- [`resource` processor](https://github.com/open-telemetry/opentelemetry-collector-contrib/tree/main/processor/resourceprocessor) from core repository ([#3474](https://github.com/open-telemetry/opentelemetry-collector/issues/3474))
- [`span` processor](https://github.com/open-telemetry/opentelemetry-collector-contrib/tree/main/processor/spanprocessor) from core repository ([#3474](https://github.com/open-telemetry/opentelemetry-collector/issues/3474))
- [`hostmetrics` receiver](https://github.com/open-telemetry/opentelemetry-collector-contrib/tree/main/receiver/hostmetricsreceiver) from core repository ([#3474](https://github.com/open-telemetry/opentelemetry-collector/issues/3474))
- [`jaeger` receiver](https://github.com/open-telemetry/opentelemetry-collector-contrib/tree/main/receiver/jaegerreceiver) from core repository ([#3474](https://github.com/open-telemetry/opentelemetry-collector/issues/3474))
- [`kafka` receiver](https://github.com/open-telemetry/opentelemetry-collector-contrib/tree/main/receiver/kafkareceiver) from core repository ([#3474](https://github.com/open-telemetry/opentelemetry-collector/issues/3474))
- [`opencensus` receiver](https://github.com/open-telemetry/opentelemetry-collector-contrib/tree/main/receiver/opencensusreceiver) from core repository ([#3474](https://github.com/open-telemetry/opentelemetry-collector/issues/3474))
- [`prometheus` receiver](https://github.com/open-telemetry/opentelemetry-collector-contrib/tree/main/receiver/prometheusreceiver) from core repository ([#3474](https://github.com/open-telemetry/opentelemetry-collector/issues/3474))
- [`zipkin` receiver](https://github.com/open-telemetry/opentelemetry-collector-contrib/tree/main/receiver/zipkinreceiver) from core repository ([#3474](https://github.com/open-telemetry/opentelemetry-collector/issues/3474))
- [`bearertokenauth` extension](https://github.com/open-telemetry/opentelemetry-collector-contrib/tree/main/extension/bearertokenauthextension) from core repository ([#3474](https://github.com/open-telemetry/opentelemetry-collector/issues/3474))
- [`healthcheck` extension](https://github.com/open-telemetry/opentelemetry-collector-contrib/tree/main/extension/healthcheckextension) from core repository ([#3474](https://github.com/open-telemetry/opentelemetry-collector/issues/3474))
- [`oidcauth` extension](https://github.com/open-telemetry/opentelemetry-collector-contrib/tree/main/extension/oidcauthextension) from core repository ([#3474](https://github.com/open-telemetry/opentelemetry-collector/issues/3474))
- [`pprof` extension](https://github.com/open-telemetry/opentelemetry-collector-contrib/tree/main/extension/pprofextension) from core repository ([#3474](https://github.com/open-telemetry/opentelemetry-collector/issues/3474))
- [`testbed`](https://github.com/open-telemetry/opentelemetry-collector-contrib/tree/main/testbed) from core repository ([#3474](https://github.com/open-telemetry/opentelemetry-collector/issues/3474))

### 💡 Enhancements 💡

- `tailsampling` processor: Add new policy `probabilistic` (#3876)

## v0.33.0

# 🎉 OpenTelemetry Collector Contrib v0.33.0 (Beta) 🎉

The OpenTelemetry Collector Contrib contains everything in the [opentelemetry-collector release](https://github.com/open-telemetry/opentelemetry-collector/releases/tag/v0.32.0) (be sure to check the release notes here as well!). Check out the [Getting Started Guide](https://opentelemetry.io/docs/collector/getting-started/) for deployment and configuration information.

### 🚀 New components 🚀

- [`cumulativetodelta` processor](https://github.com/open-telemetry/opentelemetry-collector-contrib/tree/main/processor/cumulativetodeltaprocessor) to convert cumulative sum metrics to cumulative delta

### 💡 Enhancements 💡

- Collector contrib has now full support for metrics proto v0.9.0.

## v0.32.0

# 🎉 OpenTelemetry Collector Contrib v0.32.0 (Beta) 🎉

This release is marked as "bad" since the metrics pipelines will produce bad data.

- See https://github.com/open-telemetry/opentelemetry-collector/issues/3824

The OpenTelemetry Collector Contrib contains everything in the [opentelemetry-collector release](https://github.com/open-telemetry/opentelemetry-collector/releases/tag/v0.32.0) (be sure to check the release notes here as well!). Check out the [Getting Started Guide](https://opentelemetry.io/docs/collector/getting-started/) for deployment and configuration information.

### 🛑 Breaking changes 🛑

- `splunk_hec` receiver/exporter: `com.splunk.source` field is mapped to `source` field in Splunk instead of `service.name` (#4596)
- `redis` receiver: Move interval runner package to `internal/interval` (#4600)
- `datadog` exporter: Export summary count and sum as monotonic counts (#4605)

### 💡 Enhancements 💡

- `logzio` exporter:
  - New implementation of an in-memory queue to store traces, data compression with gzip, and queue configuration options (#4395)
  - Make `Hclog2ZapLogger` struct and methods private for public go api review (#4431)
- `newrelic` exporter (#4392):
  - Marked unsupported metric as permanent error
  - Force the interval to be valid even if 0
- `awsxray` exporter: Add PHP stacktrace parsing support (#4454)
- `file_storage` extension: Implementation of batch storage API (#4145)
- `datadog` exporter:
  - Skip sum metrics with no aggregation temporality (#4597)
  - Export delta sums as counts (#4609)
- `elasticsearch` exporter: Add dedot support (#4579)
- `signalfx` exporter: Add process metric to translation rules (#4598)
- `splunk_hec` exporter: Add profiling logs support (#4464)
- `awsemf` exporter: Replace logGroup and logStream pattern with metric labels (#4466)

### 🧰 Bug fixes 🧰

- `awsxray` exporter: Fix the origin on ECS/EKS/EB on EC2 cases (#4391)
- `splunk_hec` exporter: Prevent re-sending logs that were successfully sent (#4467)
- `signalfx` exporter: Prefix temporary metric translations (#4394)

## v0.31.0

# 🎉 OpenTelemetry Collector Contrib v0.31.0 (Beta) 🎉

The OpenTelemetry Collector Contrib contains everything in the [opentelemetry-collector release](https://github.com/open-telemetry/opentelemetry-collector/releases/tag/v0.31.0) (be sure to check the release notes here as well!). Check out the [Getting Started Guide](https://opentelemetry.io/docs/collector/getting-started/) for deployment and configuration information.

### 🛑 Breaking changes 🛑

- `influxdb` receiver: Removed `metrics_schema` config option (#4277)

### 💡 Enhancements 💡

- Update to OTLP 0.8.0:
  - Remove use of `IntHistogram` (#4276)
  - Update exporters/receivers for `NumberDataPoint`
- Remove use of deprecated `pdata` slice `Resize()` (#4203, #4208, #4209)
- `awsemf` exporter: Added the option to have a user who is sending metrics from EKS Fargate Container Insights to reformat them to look the same as insights from ECS so that they can be ingested by CloudWatch (#4130)
- `k8scluster` receiver: Support OpenShift cluster quota metrics (#4342)
- `newrelic` exporter (#4278):
  - Requests are now retry-able via configuration option (defaults to retries enabled). Permanent errors are not retried.
  - The exporter monitoring metrics now include an untagged summary metric for ease of use.
  - Improved error logging to include URLs that fail to post messages to New Relic.
- `datadog` exporter: Upscale trace stats when global sampling rate is set (#4213)

### 🧰 Bug fixes 🧰

- `statsd` receiver: Add option to set Counter to be monotonic (#4154)
- Fix `internal/stanza` severity mappings (#4315)
- `awsxray` exporter: Fix the wrong AWS env resource setting (#4384)
- `newrelic` exporter (#4278):
  - Configuration unmarshalling did not allow timeout value to be set to 0 in the endpoint specific section.
  - Request cancellation was not propagated via context into the http request.
  - The queued retry logger is set to a zap.Nop logger as intended.

## v0.30.0

# 🎉 OpenTelemetry Collector Contrib v0.30.0 (Beta) 🎉

The OpenTelemetry Collector Contrib contains everything in the [opentelemetry-collector release](https://github.com/open-telemetry/opentelemetry-collector/releases/tag/v0.30.0) (be sure to check the release notes here as well!). Check out the [Getting Started Guide](https://opentelemetry.io/docs/collector/getting-started/) for deployment and configuration information.

### 🚀 New components 🚀
- `oauth2clientauth` extension: ported from core (#3848)
- `metrics-generation` processor: is now enabled and available (#4047)

### 🛑 Breaking changes 🛑

- Removed `jaegerthrifthttp` exporter (#4089)

### 💡 Enhancements 💡

- `tailsampling` processor:
  - Add new policy `status_code` (#3754)
  - Add new tail sampling processor policy: status_code (#3754)
- `awscontainerinsights` receiver:
  - Integrate components and fix bugs for EKS Container Insights (#3846)
  - Add Cgroup to collect ECS instance metrics for container insights receiver #3875
- `spanmetrics` processor: Support sub-millisecond latency buckets (#4091)
- `sentry` exporter: Add exception event capture in sentry (#3854)

## v0.29.0

# 🎉 OpenTelemetry Collector Contrib v0.29.0 (Beta) 🎉

The OpenTelemetry Collector Contrib contains everything in the [opentelemetry-collector release](https://github.com/open-telemetry/opentelemetry-collector/releases/tag/v0.29.0) (be sure to check the release notes here as well!). Check out the [Getting Started Guide](https://opentelemetry.io/docs/collector/getting-started/) for deployment and configuration information.

### 🛑 Breaking changes 🛑

- `redis` receiver (#3808)
  - removed configuration `service_name`. Use resource processor or `resource_attributes` setting if using `receivercreator`
  - removed `type` label and set instrumentation library name to `otelcol/redis` as other receivers do

### 💡 Enhancements 💡

- `tailsampling` processor:
  - Add new policy `latency` (#3750)
  - Add new policy `status_code` (#3754)
- `splunkhec` exporter: Include `trace_id` and `span_id` if set (#3850)
- `newrelic` exporter: Update instrumentation naming in accordance with otel spec (#3733)
- `sentry` exporter: Added support for insecure connection with Sentry (#3446)
- `k8s` processor:
  - Add namespace k8s tagger (#3384)
  - Add ignored pod names as config parameter (#3520)
- `awsemf` exporter: Add support for `TaskDefinitionFamily` placeholder on log stream name (#3755)
- `loki` exporter: Add resource attributes as Loki label (#3418)

### 🧰 Bug fixes 🧰

- `datadog` exporter:
  - Ensure top level spans are computed (#3786)
  - Update `env` clobbering behavior (#3851)
- `awsxray` exporter: Fixed filtered attribute translation (#3757)
- `splunkhec` exporter: Include trace and span id if set in log record (#3850)

## v0.28.0

# 🎉 OpenTelemetry Collector Contrib v0.28.0 (Beta) 🎉

The OpenTelemetry Collector Contrib contains everything in the [opentelemetry-collector release](https://github.com/open-telemetry/opentelemetry-collector/releases/tag/v0.28.0) (be sure to check the release notes here as well!). Check out the [Getting Started Guide](https://opentelemetry.io/docs/collector/getting-started/) for deployment and configuration information.

### 🚀 New components 🚀

- `humio` exporter to export data to Humio using JSON over the HTTP [Ingest API](https://docs.humio.com/reference/api/ingest/)
- `udplog` receiver to receives logs from udp using the [opentelemetry-log-collection](https://github.com/open-telemetry/opentelemetry-log-collection) library
- `tanzuobservability` exporter to send traces to [Tanzu Observability](https://tanzu.vmware.com/observability)

### 🛑 Breaking changes 🛑

- `f5cloud` exporter (#3509):
  - Renamed the config 'auth' field to 'f5cloud_auth'. This will prevent a config field name collision when [Support for Custom Exporter Authenticators as Extensions](https://github.com/open-telemetry/opentelemetry-collector/pull/3128) is ready to be integrated.

### 💡 Enhancements 💡

- Enabled Dependabot for Github Actions (#3543)
- Change obsreport helpers for receivers to use the new pattern created in Collector (#3439,#3443,#3449,#3504,#3521,#3548)
- `datadog` exporter:
  - Add logging for unknown or unsupported metric types (#3421)
  - Add collector version tag to internal health metrics (#3394)
  - Remove sublayer stats calc and mutex (#3531)
  - Deduplicate hosts for which we send running metrics (#3539)
  - Add support for summary datatype (#3660)
  - Add datadog span operation name remapping config option (#3444)
  - Update error formatting for error spans that are not exceptions (#3701)
- `nginx` receiver: Update the nginx metrics to more closely align with the conventions (#3420)
- `elasticsearch` exporter: Init JSON encoding support (#3101)
- `jmx` receiver:
  - Allow setting system properties (#3450)
  - Update tested JMX Metric Gatherer release (#3695)
- Refactor components for the Client Authentication Extensions (#3507)
- Remove redundant conversion calls (#3688)
- `storage` extension: Add a `Close` method to Client interface (#3506)
- `splunkhec` exporter: Add `metric_type` as key which maps to the type of the metric (#3696)
- `k8s` processor: Add semantic conventions to k8s-tagger for pod metadata (#3544)
- `kubeletstats` receiver: Refactor kubelet client to internal folder (#3698)
- `newrelic` exporter (#3690):
  - Updates the log level from error to debug when New Relic rate limiting occurs
  - Updates the sanitized api key that is reported via metrics
- `filestorage` extension: Add ability to specify name (#3703)
- `awsemf` exporter: Store the initial value for cumulative metrics (#3425)
- `awskinesis` exporter: Refactor to allow for extended types of encoding (#3655)
- `ecsobserver` extension:
  - Add task definition, ec2, and service fetcher (#3503)
  - Add exporter to convert task to target (#3333)

### 🧰 Bug fixes 🧰

- `awsemf` exporter: Remove delta adjustment from summaries by default (#3408)
- `alibabacloudlogservice` exporter: Sanitize labels for metrics (#3454)
- `statsd` receiver: Fix StatsD drop metrics tags when using summary as observer_type for timer/histogram (#3440)
- `awsxray` exporter: Restore setting of Throttle for HTTP throttle response (#3685)
- `awsxray` receiver: Fix quick start bug (#3653)
- `metricstransform` processor: Check all data points for matching metric label values (#3435)

## v0.27.0

# 🎉 OpenTelemetry Collector Contrib v0.27.0 (Beta) 🎉

The OpenTelemetry Collector Contrib contains everything in the [opentelemetry-collector release](https://github.com/open-telemetry/opentelemetry-collector/releases/tag/v0.27.0) (be sure to check the release notes here as well!). Check out the [Getting Started Guide](https://opentelemetry.io/docs/collector/getting-started/) for deployment and configuration information.

### 🚀 New components 🚀

- `tcplog` receiver to receive logs from tcp using the [opentelemetry-log-collection](https://github.com/open-telemetry/opentelemetry-log-collection) library
- `influxdb` receiver to accept metrics data as [InfluxDB Line Protocol](https://docs.influxdata.com/influxdb/v2.0/reference/syntax/line-protocol/)

### 💡 Enhancements 💡

- `splunkhec` exporter:
  - Include the response in returned 400 errors (#3338)
  - Map summary metrics to Splunk HEC metrics (#3344)
  - Add HEC telemetry (#3260)
- `newrelic` exporter: Include dropped attributes and events counts (#3187)
- `datadog` exporter:
  - Add Fargate task ARN to container tags (#3326)
  - Improve mappings for span kind dd span type (#3368)
- `signalfx` exporter: Add info log for host metadata properties update (#3343)
- `awsprometheusremotewrite` exporter: Add SDK and system information to User-Agent header (#3317)
- `metricstransform` processor: Add filtering capabilities matching metric label values for applying changes (#3201)
- `groupbytrace` processor: Added workers for queue processing (#2902)
- `resourcedetection` processor: Add docker detector (#2775)
- `tailsampling` processor: Support regex on span attribute filtering (#3335)

### 🧰 Bug fixes 🧰

- `datadog` exporter:
  - Update Datadog attributes to tags mapping (#3292)
  - Consistent `hostname` and default metrics behavior (#3286)
- `signalfx` exporter: Handle character limits on metric names and dimensions (#3328)
- `newrelic` exporter: Fix timestamp value for cumulative metrics (#3406)

## v0.26.0

# 🎉 OpenTelemetry Collector Contrib v0.26.0 (Beta) 🎉

The OpenTelemetry Collector Contrib contains everything in the [opentelemetry-collector release](https://github.com/open-telemetry/opentelemetry-collector/releases/tag/v0.26.0) (be sure to check the release notes here as well!). Check out the [Getting Started Guide](https://opentelemetry.io/docs/collector/getting-started/) for deployment and configuration information.

### 🚀 New components 🚀

- `influxdb` exporter to support sending tracing, metrics, and logging data to [InfluxDB](https://www.influxdata.com/products/)

### 🛑 Breaking changes 🛑

- `signalfx` exporter (#3207):
  - Additional metrics excluded by default by signalfx exporter
    - system.disk.io_time
    - system.disk.operation_time
    - system.disk.weighted_io_time
    - system.network.connections
    - system.processes.count
    - system.processes.created

### 💡 Enhancements 💡

- Add default config and systemd environment file support for DEB/RPM packages (#3123)
- Log errors on receiver start/stop failures (#3208)
- `newrelic` exporter: Update API key detection logic (#3212)
- `splunkhec` exporter:
  - Mark permanent errors to avoid futile retries (#3253)
  - Add TLS certs verification (#3204)
- `datadog` exporter:
  - Add env and tag name normalization to trace payloads (#3200)
  - add `ignore_resource`s configuration option (#3245)
- `jmx` receiver: Update for latest snapshot and header support (#3283)
- `awsxray` exporter: Added support for stack trace translation for .NET language (#3280)
- `statsd` receiver: Add timing/histogram for statsD receiver as OTLP summary (#3261)

### 🧰 Bug fixes 🧰

- `awsprometheusremotewrite` exporter:
  - Remove `sending_queue` (#3186)
  - Use the correct default for aws_auth.service (#3161)
  - Identify the Amazon Prometheus region from the endpoint (#3210)
  - Don't panic in case session can't be constructed (#3221)
- `datadog` exporter: Add max tag length (#3185)
- `sapm` exporter: Fix crash when passing the signalfx access token (#3294)
- `newrelic` exporter: Update error conditions (#3322)

## v0.25.0

# 🎉 OpenTelemetry Collector Contrib v0.25.0 (Beta) 🎉

The OpenTelemetry Collector Contrib contains everything in the [opentelemetry-collector release](https://github.com/open-telemetry/opentelemetry-collector/releases/tag/v0.25.0) (be sure to check the release notes here as well!). Check out the [Getting Started Guide](https://opentelemetry.io/docs/collector/getting-started/) for deployment and configuration information.

### 🚀 New components 🚀

- `kafkametricsreceiver` new receiver component for collecting metrics about a kafka cluster - primarily lag and offset. [configuration instructions](receiver/kafkametricsreceiver/README.md)
- `file_storage` extension to read and write data to the local file system (#3087)

### 🛑 Breaking changes 🛑

- `newrelic` exporter (#3091):
  - Removal of common attributes (use opentelemetry collector resource processor to add attributes)
  - Drop support for cumulative metrics being sent to New Relic via a collector

### 💡 Enhancements 💡

- Update `opentelemetry-log-collection` to v0.17.0 for log receivers (#3017)
- `datadog` exporter:
  - Add `peer.service` priority instead of `service.name` (#2817)
  - Improve support of semantic conventions for K8s, Azure and ECS (#2623)
- Improve and batch logs translation for stanza (#2892)
- `statsd` receiver: Add timing/histogram as OTLP gauge (#2973)
- `honeycomb` exporter: Add Retry and Queue settings (#2714)
- `resourcedetection` processor:
  - Add AKS resource detector (#3035)
  - Use conventions package constants for ECS detector (#3171)
- `sumologic` exporter: Add graphite format (#2695)
- Add trace attributes to the log entry for stanza (#3018)
- `splunk_hec` exporter: Send log record name as part of the HEC log event (#3119)
- `newrelic` exporter (#3091):
  - Add support for logs
  - Performance improvements
  - Optimizations to the New Relic payload to reduce payload size
  - Metrics generated for monitoring the exporter
  - Insert Key vs License keys are auto-detected in some cases
  - Collector version information is properly extracted via the application start info parameters

### 🧰 Bug fixes 🧰

- `splunk_hec` exporter: Fix sending log payload with missing the GZIP footer (#3032)
- `awsxray` exporter: Remove propagation of error on shutdown (#2999)
- `resourcedetection` processor:
  - Correctly report DRAGONFLYBSD value (#3100)
  - Fallback to `os.Hostname` when FQDN is not available (#3099)
- `httpforwarder` extension: Do not report ErrServerClosed when shutting down the service (#3173)
- `collectd` receiver: Do not report ErrServerClosed when shutting down the service (#3178)

## v0.24.0

# 🎉 OpenTelemetry Collector Contrib v0.24.0 (Beta) 🎉

The OpenTelemetry Collector Contrib contains everything in the [opentelemetry-collector release](https://github.com/open-telemetry/opentelemetry-collector/releases/tag/v0.24.0) (be sure to check the release notes here as well!). Check out the [Getting Started Guide](https://opentelemetry.io/docs/collector/getting-started/) for deployment and configuration information.

### 🚀 New components 🚀

- `fluentbit` extension and `fluentforward` receiver moved from opentelemetry-collector

### 💡 Enhancements 💡

- Check `NO_WINDOWS_SERVICE` environment variable to force interactive mode on Windows (#2819)
- `resourcedetection `processor:
  - Add task revision to ECS resource detector (#2814)
  - Add GKE detector (#2821)
  - Add Amazon EKS detector (#2820)
  - Add `VMScaleSetName` field to Azure detector (#2890)
- `awsemf` exporter:
  - Add `parse_json_encoded_attr_values` config option to decode json-encoded strings in attribute values (#2827)
  - Add `output_destination` config option to support AWS Lambda (#2720)
- `googlecloud` exporter: Handle `cloud.availability_zone` semantic convention (#2893)
- `newrelic` exporter: Add `instrumentation.provider` to default attributes (#2900)
- Set unprivileged user to container image (#2925)
- `splunkhec` exporter: Add `max_content_length_logs` config option to send log data in payloads less than max content length (#2524)
- `k8scluster` and `kubeletstats` receiver: Replace package constants in favor of constants from conventions in core (#2996)

### 🧰 Bug fixes 🧰

- `spanmetrics` processor:
  - Rename `calls` metric to `calls_total` and set `IsMonotonic` to true (#2837)
  - Validate duplicate dimensions at start (#2844)
- `awsemf` exporter: Calculate delta instead of rate for cumulative metrics (#2512)
- `signalfx` exporter:
  - Remove more unnecessary translation rules (#2889)
  - Implement summary type (#2998)
- `awsxray` exporter: Remove translation to HTTP status from OC status (#2978)
- `awsprometheusremotewrite` exporter: Close HTTP body after RoundTrip (#2955)
- `splunkhec` exporter: Add ResourceAttributes to Splunk Event (#2843)

## v0.23.0

# 🎉 OpenTelemetry Collector Contrib v0.23.0 (Beta) 🎉

The OpenTelemetry Collector Contrib contains everything in the [opentelemetry-collector release](https://github.com/open-telemetry/opentelemetry-collector/releases/tag/v0.23.0) (be sure to check the release notes here as well!). Check out the [Getting Started Guide](https://opentelemetry.io/docs/collector/getting-started/) for deployment and configuration information.

### 🚀 New components 🚀

- `groupbyattrs` processor to group the records by provided attributes
- `dotnetdiagnostics` receiver to read metrics from .NET processes

### 🛑 Breaking changes 🛑

- `stackdriver` exporter marked as deprecated and renamed to `googlecloud`
- Change the rule expression in receiver creator for matching endpoints types from `type.port`, `type.hostport` and `type.pod` to `type == "port"`, `type == "hostport"` and `type == "pod"` (#2661)

### 💡 Enhancements 💡

- `loadbalancing` exporter: Add support for logs (#2470)
- `sumologic` exporter: Add carbon formatter (#2562)
- `awsecscontainermetrics` receiver: Add new metric for stopped container (#2383)
- `awsemf` exporter:
  - Send EMF logs in batches (#2572)
  - Add prometheus type field for CloudWatch compatibility (#2689)
- `signalfx` exporter:
  - Add resource attributes to events (#2631)
  - Add translation rule to drop dimensions (#2660)
  - Remove temporary host translation workaround (#2652)
  - Remove unnecessary default translation rules (#2672)
  - Update `exclude_metrics` option so that the default exclude rules can be overridden by setting the option to `[]` (#2737)
- `awsprometheusremotewrite` exporter: Add support for given IAM roles (#2675)
- `statsd` receiver: Change to use OpenTelemetry type instead of OpenCensus type (#2733)
- `resourcedetection` processor: Add missing entries for `cloud.infrastructure_service` (#2777)

### 🧰 Bug fixes 🧰

- `dynatrace` exporter: Serialize each datapoint into separate line (#2618)
- `splunkhec` exporter: Retain all otel attributes (#2712)
- `newrelic` exporter: Fix default metric URL (#2739)
- `googlecloud` exporter: Add host.name label if hostname is present in node (#2711)

## v0.22.0

# 🎉 OpenTelemetry Collector Contrib v0.22.0 (Beta) 🎉

The OpenTelemetry Collector Contrib contains everything in the [opentelemetry-collector release](https://github.com/open-telemetry/opentelemetry-collector/releases/tag/v0.22.0) (be sure to check the release notes here as well!). Check out the [Getting Started Guide](https://opentelemetry.io/docs/collector/getting-started/) for deployment and configuration information.

### 🚀 New components 🚀

- `filelog` receiver to tail and parse logs from files using the [opentelemetry-log-collection](https://github.com/open-telemetry/opentelemetry-log-collection) library

### 💡 Enhancements 💡

- `dynatrace` exporter: Send metrics to Dynatrace in chunks of 1000 (#2468)
- `k8s` processor: Add ability to associate metadata tags using pod UID rather than just IP (#2199)
- `signalfx` exporter:
  - Add statusCode to logging field on dimension client (#2459)
  - Add translation rules for `cpu.utilization_per_core` (#2540)
  - Updates to metadata handling (#2531)
  - Calculate extra network I/O metrics (#2553)
  - Calculate extra disk I/O metrics (#2557)
- `statsd` receiver: Add metric type label and `enable_metric_type` option (#2466)
- `sumologic` exporter: Add support for carbon2 format (#2562)
- `resourcedetection` processor: Add Azure detector (#2372)
- `k8scluster` receiver: Use OTel conventions for metadata (#2530)
- `newrelic` exporter: Multi-tenant support for sending trace data and performance enhancements (#2481)
- `stackdriver` exporter: Enable `retry_on_failure` and `sending_queue` options (#2613)
- Use standard way to convert from time.Time to proto Timestamp (#2548)

### 🧰 Bug fixes 🧰

- `signalfx` exporter:
  - Fix calculation of `network.total` metric (#2551)
  - Correctly convert dimensions on metadata updates (#2552)
- `awsxray` exporter and receiver: Fix the type of content_length (#2539)
- `resourcedetection` processor: Use values in accordance to semantic conventions for AWS (#2556)
- `awsemf` exporter: Fix concurrency issue (#2571)

## v0.21.0

# 🎉 OpenTelemetry Collector Contrib v0.21.0 (Beta) 🎉

The OpenTelemetry Collector Contrib contains everything in the [opentelemetry-collector release](https://github.com/open-telemetry/opentelemetry-collector/releases/tag/v0.21.0) (be sure to check the release notes here as well!). Check out the [Getting Started Guide](https://opentelemetry.io/docs/collector/getting-started/) for deployment and configuration information.

### 🚀 New components 🚀

- `loki` exporter to export data via HTTP to Loki

### 🛑 Breaking changes 🛑

- `signalfx` exporter: Allow periods to be sent in dimension keys (#2456). Existing users who do not want to change this functionality can set `nonalphanumeric_dimension_chars` to `_-`

### 💡 Enhancements 💡

- `awsemf` exporter:
  - Support unit customization before sending logs to AWS CloudWatch (#2318)
  - Group exported metrics by labels (#2317)
- `datadog` exporter: Add basic span events support (#2338)
- `alibabacloudlogservice` exporter: Support new metrics interface (#2280)
- `sumologic` exporter:
  - Enable metrics pipeline (#2117)
  - Add support for all types of log body (#2380)
- `signalfx` exporter: Add `nonalphanumeric_dimension_chars` config option (#2442)

### 🧰 Bug fixes 🧰

- `resourcedetection` processor: Fix resource attribute environment variable (#2378)
- `k8scluster` receiver: Fix nil pointer bug (#2450)

## v0.20.0

# 🎉 OpenTelemetry Collector Contrib v0.20.0 (Beta) 🎉

The OpenTelemetry Collector Contrib contains everything in the [opentelemetry-collector release](https://github.com/open-telemetry/opentelemetry-collector/releases/tag/v0.20.0) (be sure to check the release notes here as well!). Check out the [Getting Started Guide](https://opentelemetry.io/docs/collector/getting-started/) for deployment and configuration information.

### 🚀 New components 🚀

- `spanmetrics` processor to aggregate Request, Error and Duration (R.E.D) metrics from span data
- `awsxray` receiver to accept spans in the X-Ray Segment format
- `groupbyattrs` processor to group the records by provided attributes

### 🛑 Breaking changes 🛑

- Rename `kinesis` exporter to `awskinesis` (#2234)
- `signalfx` exporter: Remove `send_compatible_metrics` option, use `translation_rules` instead (#2267)
- `datadog` exporter: Remove default prefix from user metrics (#2308)

### 💡 Enhancements 💡

- `signalfx` exporter: Add k8s metrics to default excludes (#2167)
- `stackdriver` exporter: Reduce QPS (#2191)
- `datadog` exporter:
  - Translate otel exceptions to DataDog errors (#2195)
  - Use resource attributes for metadata and generated metrics (#2023)
- `sapm` exporter: Enable queuing by default (#1224)
- `dynatrace` exporter: Allow underscores anywhere in metric or dimension names (#2219)
- `awsecscontainermetrics` receiver: Handle stopped container's metadata (#2229)
- `awsemf` exporter: Enhance metrics batching in AWS EMF logs (#2271)
- `f5cloud` exporter: Add User-Agent header with version to requests (#2292)

### 🧰 Bug fixes 🧰

- `signalfx` exporter: Reinstate network/filesystem translation rules (#2171)

## v0.19.0

# 🎉 OpenTelemetry Collector Contrib v0.19.0 (Beta) 🎉

The OpenTelemetry Collector Contrib contains everything in the [opentelemetry-collector release](https://github.com/open-telemetry/opentelemetry-collector/releases/tag/v0.19.0) (be sure to check the release notes here as well!). Check out the [Getting Started Guide](https://opentelemetry.io/docs/collector/getting-started/) for deployment and configuration information.

### 🚀 New components 🚀

- `f5cloud` exporter to export metric, trace, and log data to F5 Cloud
- `jmx` receiver to report metrics from a target MBean server in conjunction with the [JMX Metric Gatherer](https://github.com/open-telemetry/opentelemetry-java-contrib/blob/v1.0.0-alpha/contrib/jmx-metrics/README.md)

### 🛑 Breaking changes 🛑

- `signalfx` exporter: The `exclude_metrics` option now takes slice of metric filters instead of just metric names (slice of strings) (#1951)

### 💡 Enhancements 💡

- `datadog` exporter: Sanitize datadog service names (#1982)
- `awsecscontainermetrics` receiver: Add more metadata (#2011)
- `azuremonitor` exporter: Favor RPC over HTTP spans (#2006)
- `awsemf` exporter: Always use float64 as calculated rate (#2019)
- `splunkhec` receiver: Make the HEC receiver path configurable, and use `/*` by default (#2137)
- `signalfx` exporter:
  - Drop non-default metrics and add `include_metrics` option to override (#2145, #2146, #2162)
  - Rename `system.network.dropped_packets` metric to `system.network.dropped` (#2160)
  - Do not filter cloud attributes from dimensions (#2020)
- `redis` receiver: Migrate to pdata metrics #1889

### 🧰 Bug fixes 🧰

- `datadog` exporter: Ensure that version tag is added to trace stats (#2010)
- `loadbalancing` exporter: Rolling update of collector can stop the periodical check of DNS updates (#1798)
- `awsecscontainermetrics` receiver: Change the type of `exit_code` from string to int and deal with the situation when there is no data (#2147)
- `groupbytrace` processor: Make onTraceReleased asynchronous to fix processor overload (#1808)
- Handle cases where the time field of Splunk HEC events is encoded as a String (#2159)

## v0.18.0

# 🎉 OpenTelemetry Collector Contrib v0.18.0 (Beta) 🎉

The OpenTelemetry Collector Contrib contains everything in the [opentelemetry-collector release](https://github.com/open-telemetry/opentelemetry-collector/releases/tag/v0.18.0) (be sure to check the release notes here as well!). Check out the [Getting Started Guide](https://opentelemetry.io/docs/collector/getting-started/) for deployment and configuration information.

### 🚀 New components 🚀

- `sumologic` exporter to send logs and metrics data to Sumo Logic
- `dynatrace` exporter to send metrics to Dynatrace

### 💡 Enhancements 💡

- `datadog` exporter:
  - Add resource attributes to tags conversion feature (#1782)
  - Add Kubernetes conventions for hostnames (#1919)
  - Add container tags to datadog export for container infra metrics in service view (#1895)
  - Update resource naming and span naming (#1861)
  - Add environment variables support for config options (#1897)
- `awsxray` exporter: Add parsing of JavaScript stack traces (#1888)
- `elastic` exporter: Translate exception span events (#1858)
- `signalfx` exporter: Add translation rules to aggregate per core CPU metrics in default translations (#1841)
- `resourcedetection` processor: Gather tags associated with the EC2 instance and add them as resource attributes (#1899)
- `simpleprometheus` receiver: Add support for passing params to the prometheus scrape config (#1949)
- `azuremonitor` exporter: Implement Span status code specification changes - gRPC (#1960)
- `metricstransform` processor: Add grouping option ($1887)
- `alibabacloudlogservice` exporter: Use producer to send data to improve performance (#1981)

### 🧰 Bug fixes 🧰

- `datadog` exporter: Handle monotonic metrics client-side (#1805)
- `awsxray` exporter: Log error when translating span (#1809)

## v0.17.0

# 🎉 OpenTelemetry Collector Contrib v0.17.0 (Beta) 🎉

The OpenTelemetry Collector Contrib contains everything in the [opentelemetry-collector release](https://github.com/open-telemetry/opentelemetry-collector/releases/tag/v0.17.0) (be sure to check the release notes here as well!). Check out the [Getting Started Guide](https://opentelemetry.io/docs/collector/getting-started/) for deployment and configuration information.

### 💡 Enhancements 💡

- `awsemf` exporter: Add collector version to EMF exporter user agent (#1778)
- `signalfx` exporter: Add configuration for trace correlation (#1795)
- `statsd` receiver: Add support for metric aggregation (#1670)
- `datadog` exporter: Improve logging of hostname detection (#1796)

### 🧰 Bug fixes 🧰

- `resourcedetection` processor: Fix ecs detector to not use the default golang logger (#1745)
- `signalfx` receiver: Return 200 when receiver succeed (#1785)
- `datadog` exporter: Use a singleton for sublayer calculation (#1759)
- `awsxray` and `awsemf` exporters: Change the User-Agent content order (#1791)

## v0.16.0

# 🎉 OpenTelemetry Collector Contrib v0.16.0 (Beta) 🎉

The OpenTelemetry Collector Contrib contains everything in the [opentelemetry-collector release](https://github.com/open-telemetry/opentelemetry-collector/releases/tag/v0.16.0) (be sure to check the release notes here as well!). Check out the [Getting Started Guide](https://opentelemetry.io/docs/collector/getting-started/) for deployment and configuration information.

### 🛑 Breaking changes 🛑

- `honeycomb` exporter: Update to use internal data format (#1689)

### 💡 Enhancements 💡

- `newrelic` exporter: Add support for span events (#1643)
- `awsemf` exporter:
  - Add placeholder support in `log_group_name` and `log_stream_name` config (#1623, #1661)
  - Add label matching filtering rule (#1619)
- `resourcedetection` processor: Add new resource detector for AWS Elastic Beanstalk environments (#1585)
- `loadbalancing` exporter:
  - Add sort of endpoints in static resolver (#1692)
  - Allow specifying port when using DNS resolver (#1650)
- Add `batchperresourceattr` helper library that splits an incoming data based on an attribute in the resource (#1694)
- `alibabacloudlogservice` exporter:
  - Add logs exporter (#1609)
  - Change trace type from opencensus to opentelemetry (#1713)
- `datadog` exporter:
  - Improve trace exporter performance (#1706, #1707)
  - Add option to only send metadata (#1723)
- `awsxray` exporter:
  - Add parsing of Python stack traces (#1676)
  - Add collector version to user agent (#1730)

### 🧰 Bug fixes 🧰

- `loadbalancing` exporter:
  - Fix retry queue for exporters (#1687)
  - Fix `periodicallyResolve` for DNS resolver checks (#1678)
- `datadog` exporter: Fix status code handling (#1691)
- `awsxray` exporter:
  - Fix empty traces in X-Ray console (#1709)
  - Stricter requirements for adding http request url (#1729)
  - Fix status code handling for errors/faults (#1740)
- `signalfx` exporter:
  - Split incoming data requests by access token before enqueuing (#1727)
  - Disable retry on 400 and 401, retry with backoff on 429 and 503 (#1672)
- `awsecscontainermetrics` receiver: Improve error handling to fix seg fault (#1738)

## v0.15.0

# 🎉 OpenTelemetry Collector Contrib v0.15.0 (Beta) 🎉

The OpenTelemetry Collector Contrib contains everything in the [opentelemetry-collector release](https://github.com/open-telemetry/opentelemetry-collector/releases/tag/v0.15.0) (be sure to check the release notes here as well!). Check out the [Getting Started Guide](https://opentelemetry.io/docs/collector/getting-started/) for deployment and configuration information.

### 🚀 New components 🚀

- `zookeeper` receiver: Collects metrics from a Zookeeper instance using the `mntr` command
- `loadbalacing` exporter: Consistently exports spans belonging to the same trace to the same backend
- `windowsperfcounters` receiver: Captures the configured system, application, or custom performance counter data from the Windows registry using the PDH interface
- `awsprometheusremotewrite` exporter:  Sends metrics data in Prometheus TimeSeries format to a Prometheus Remote Write Backend and signs each outgoing HTTP request following the AWS Signature Version 4 signing process

### 💡 Enhancements 💡

- `awsemf` exporter:
  - Add `metric_declarations` config option for metric filtering and dimensions (#1503)
  - Add SummaryDataType and remove Min/Max from Histogram (#1584)
- `signalfxcorrelation` exporter: Add ability to translate host dimension (#1561)
- `newrelic` exporter: Use pdata instead of the OpenCensus for traces (#1587)
- `metricstransform` processor:
  - Add `combine` action for matched metrics (#1506)
  - Add `submatch_case` config option to specify case of matched label values (#1640)
- `awsecscontainermetrics` receiver: Extract cluster name from ARN (#1626)
- `elastic` exporter: Improve handling of span status if the status code is unset (#1591)

### 🧰 Bug fixes 🧰

- `awsemf` exporter: Add check for unhandled metric data types (#1493)
- `groupbytrace` processor: Make buffered channel to avoid goroutines leak (#1505)
- `stackdriver` exporter: Set `options.UserAgent` so that the OpenCensus exporter does not override the UA ($1620)

## v0.14.0

# 🎉 OpenTelemetry Collector Contrib v0.14.0 (Beta) 🎉

The OpenTelemetry Collector Contrib contains everything in the [opentelemetry-collector release](https://github.com/open-telemetry/opentelemetry-collector/releases/tag/v0.14.0) (be sure to check the release notes here as well!). Check out the [Getting Started Guide](https://opentelemetry.io/docs/collector/getting-started/) for deployment and configuration information.

### 🚀 New components 🚀

- `datadog` exporter to send metric and trace data to Datadog (#1352)
- `tailsampling` processor moved from core to contrib (#1383)

### 🛑 Breaking changes 🛑

- `jmxmetricsextension` migrated to `jmxreceiver` (#1182, #1357)
- Move signalfx correlation code out of `sapm` to `signalfxcorrelation` exporter (#1376)
- Move Splunk specific utils outside of common (#1306)
- `stackdriver` exporter:
    - Config options `metric_prefix` & `skip_create_metric_descriptor` are now nested under `metric`, see [README](https://github.com/open-telemetry/opentelemetry-collector-contrib/blob/v0.14.0/exporter/stackdriverexporter/README.md).
    - Trace status codes no longer reflect gRPC codes as per spec changes: open-telemetry/opentelemetry-specification#1067
- `datadog` exporter: Remove option to change the namespace prefix (#1483)

### 💡 Enhancements 💡

- `splunkhec` receiver: Add ability to ingest metrics (#1276)
- `signalfx` receiver: Improve pipeline error handling (#1329)
- `datadog` exporter:
  - Improve hostname resolution (#1285)
  - Add flushing/export of traces and trace-related statistics (#1266)
  - Enable traces on Windows (#1340)
  - Send otel.exporter running metric (#1354)
  - Add tag normalization util method (#1373)
  - Send host metadata (#1351)
  - Support resource conventions for hostnames (#1434)
  - Add version tag extract (#1449)
- Add `batchpertrace` library to split the incoming batch into several batches, one per trace (#1257)
- `statsd` receiver:
  - Add timer support (#1335)
  - Add sample rate support for counter, transfer gauge to double and transfer counter to int only (#1361)
- `awsemf` exporter: Restructure metric translator logic (#1353)
- `resourcedetection` processor:
  - Add EC2 hostname attribute (#1324)
  - Add ECS Resource detector (#1360)
- `sapm` exporter: Add queue settings (#1390)
- `metrictransform` processor: Add metric filter option (#1447)
- `awsxray` exporter: Improve ECS attribute and origin translation (#1428)
- `resourcedetection` processor: Initial system detector (#1405)

### 🧰 Bug fixes 🧰

- Remove duplicate definition of cloud providers with core conventions (#1288)
- `kubeletstats` receiver: Handle nil references from the kubelet API (#1326)
- `awsxray` receiver:
  - Add kind type to root span to fix the empty parentID problem (#1338)
  - Fix the race condition issue (#1490)
- `awsxray` exporter:
  - Setting the tlsconfig InsecureSkipVerify using NoVerifySSL (#1350)
  - Drop invalid xray trace id (#1366)
- `elastic` exporter: Ensure span name is limited (#1371)
- `splunkhec` exporter: Don't send 'zero' timestamps to Splunk HEC (#1157)
- `stackdriver` exporter: Skip processing empty metrics slice (#1494)

## v0.13.0

# 🎉 OpenTelemetry Collector Contrib v0.13.0 (Beta) 🎉

The OpenTelemetry Collector Contrib contains everything in the [opentelemetry-collector release](https://github.com/open-telemetry/opentelemetry-collector/releases/tag/v0.13.0) (be sure to check the release notes here as well!). Check out the [Getting Started Guide](https://opentelemetry.io/docs/collector/getting-started/) for deployment and configuration information.

### 💡 Enhancements 💡

- `sapm` exporter:
  - Enable queuing by default (#1224)
  - Add SignalFx APM correlation (#1205)
  - Make span source attribute and destination dimension names configurable (#1286)
- `signalfx` exporter:
  - Pass context to the http client requests (#1225)
  - Update `disk.summary_utilization` translation rule to accommodate new labels (#1258)
- `newrelic` exporter: Add `span.kind` attribute (#1263)
- `datadog` exporter:
  - Add Datadog trace translation helpers (#1208)
  - Add API key validation (#1216)
- `splunkhec` receiver: Add the ability to ingest logs (#1268)
- `awscontainermetrics` receiver: Report `CpuUtilized` metric in percentage (#1283)
- `awsemf` exporter: Only calculate metric rate for cumulative counter and avoid SingleDimensionRollup for metrics with only one dimension (#1280)

### 🧰 Bug fixes 🧰

- Make `signalfx` exporter a metadata exporter (#1252)
- `awsecscontainermetrics` receiver: Check for empty network rate stats and set zero (#1260)
- `awsemf` exporter: Remove InstrumentationLibrary dimension in CloudWatch EMF Logs if it is undefined (#1256)
- `awsxray` receiver: Fix trace/span id transfer (#1264)
- `datadog` exporter: Remove trace support for Windows for now (#1274)
- `sapm` exporter: Correlation enabled check inversed (#1278)

## v0.12.0

# 🎉 OpenTelemetry Collector Contrib v0.12.0 (Beta) 🎉

The OpenTelemetry Collector Contrib contains everything in the [opentelemetry-collector release](https://github.com/open-telemetry/opentelemetry-collector/releases/tag/v0.12.0) (be sure to check the release notes here as well!). Check out the [Getting Started Guide](https://opentelemetry.io/docs/collector/getting-started/) for deployment and configuration information.

### 🚀 New components 🚀

- `awsemf` exporter to support exporting metrics to AWS CloudWatch (#498, #1169)
- `http_forwarder` extension that forwards HTTP requests to a specified target (#979, #1014, #1150)
- `datadog` exporter that sends metric and trace data to Datadog (#1142, #1178, #1181, #1212)
- `awsecscontainermetrics` receiver to collect metrics from Amazon ECS Task Metadata Endpoint (#1089, #1148, #1160)

### 💡 Enhancements 💡

- `signalfx` exporter:
  - Add host metadata synchronization (#1039, #1118)
  - Add `copy_dimensions` translator option (#1126)
  - Update `k8s_cluster` metric translations (#1121)
  - Add option to exclude metrics (#1156)
  - Add `avg` aggregation method (#1151)
  - Fallback to host if cloud resource id not found (#1170)
  - Add backwards compatible translation rules for the `dockerstatsreceiver` (#1201)
  - Enable queuing and retries (#1223)
- `splunkhec` exporter:
  - Add log support (#875)
  - Enable queuing and retries (#1222)
- `k8scluster` receiver: Standardize metric names (#1119)
- `awsxray` exporter:
  - Support AWS EKS attributes (#1090)
  - Store resource attributes in X-Ray segments (#1174)
- `honeycomb` exporter:
  - Add span kind to the event sent to Honeycomb (#474)
  - Add option to adjust the sample rate using an attribute on the span (#1162)
- `jmxmetrics` extension: Add subprocess manager to manage child java processes (#1028)
- `elastic` exporter: Initial metrics support (#1173)
- `k8s` processor: Rename default attr names for label/annotation extraction (#1214)
- Add common SignalFx host id extraction (#1100)
- Allow MSI upgrades (#1165)

### 🧰 Bug fixes 🧰

- `awsxray` exporter: Don't set origin to EC2 when not on AWS (#1115)

## v0.11.0

# 🎉 OpenTelemetry Collector Contrib v0.11.0 (Beta) 🎉

The OpenTelemetry Collector Contrib contains everything in the [opentelemetry-collector release](https://github.com/open-telemetry/opentelemetry-collector/releases/tag/v0.11.0) (be sure to check the release notes here as well!). Check out the [Getting Started Guide](https://opentelemetry.io/docs/collector/getting-started/) for deployment and configuration information.

### 🚀 New components 🚀
- add `dockerstats` receiver as top level component (#1081)
- add `tracegen` utility (#956)

### 💡 Enhancements 💡
- `stackdriver` exporter: Allow overriding client options via config (#1010)
- `k8scluster` receiver: Ensure informer caches are synced before initial data sync (#842)
- `elastic` exporter: Translate `deployment.environment` resource attribute to Elastic APM's semantically equivalent `service.environment` (#1022)
- `k8s` processor: Add logs support (#1051)
- `awsxray` exporter: Log response error with zap (#1050)
- `signalfx` exporter
  - Add dimensions to renamed metrics (#1041)
  - Add translation rules for `disk_ops.total` and `disk_ops.pending` metrics (#1082)
  - Add event support (#1036)
- `kubeletstats` receiver: Cache detailed PVC labels to reduce API calls (#1052)
- `signalfx` receiver: Add event support (#1035)

## v0.10.0

# 🎉 OpenTelemetry Collector Contrib v0.10.0 (Beta) 🎉

The OpenTelemetry Collector Contrib contains everything in the [opentelemetry-collector release](https://github.com/open-telemetry/opentelemetry-collector/releases/tag/v0.10.0) (be sure to check the release notes here as well!). Check out the [Getting Started Guide](https://opentelemetry.io/docs/collector/getting-started/) for deployment and configuration information.

### 🚀 New components 🚀
- add initial docker stats receiver, without sourcing in top level components (#495)
- add initial jmx metrics extension structure, without sourcing in top level components (#740)
- `routing` processor for routing spans based on HTTP headers (#907)
- `splunkhec` receiver to receive Splunk HEC metrics, traces and logs (#840)
- Add skeleton for `http_forwarder` extension that forwards HTTP requests to a specified target (#979)

### 💡 Enhancements 💡
- `stackdriver` exporter
  - Add timeout parameter (#835)
  - Add option to configurably set UserAgent string (#758)
- `signalfx` exporter
  - Reduce memory allocations for big batches processing (#871)
  - Add AWSUniqueId and gcp_id generation (#829)
  - Calculate cpu.utilization compatibility metric (#839, #974, #954)
- `metricstransform` processor: Replace `{{version}}` in label values (#876)
- `resourcedetection` processor: Logs Support (#970)
- `statsd` receiver: Add parsing for labels and gauges (#903)

### 🧰 Bug fixes 🧰
- `k8s` processor
  - Wrap metrics before sending further down the pipeline (#837)
  - Fix setting attributes on metrics passed from agent (#836)
- `awsxray` exporter: Fix "pointer to empty string" is not omitted bug (#830)
- `azuremonitor` exporter: Treat UNSPECIFIED span kind as INTERNAL (#844)
- `signalfx` exporter: Remove misleading warnings (#869)
- `newrelic` exporter: Fix panic if service name is empty (#969)
- `honeycomb` exporter: Don't emit default proc id + starttime (#972)

## v0.9.0

# 🎉 OpenTelemetry Collector Contrib v0.9.0 (Beta) 🎉

The OpenTelemetry Collector Contrib contains everything in the [opentelemetry-collector release](https://github.com/open-telemetry/opentelemetry-collector/releases/tag/v0.9.0) (be sure to check the release notes here as well!). Check out the [Getting Started Guide](https://opentelemetry.io/docs/collector/getting-started/) for deployment and configuration information.

### 🛑 Breaking changes 🛑
- Remove deprecated `lightstep` exporter (#828)

### 🚀 New components 🚀
- `statsd` receiver for ingesting StatsD messages (#566)

### 💡 Enhancements 💡
- `signalfx` exporter
   - Add disk usage translations (#760)
   - Add disk utilization translations (#782)
   - Add translation rule to drop redundant metrics (#809)
- `kubeletstats` receiver
  - Sync available volume metadata from /pods endpoint (#690)
  - Add ability to collect detailed data from PVC (#743)
- `awsxray` exporter: Translate SDK name/version into xray model (#755)
- `elastic` exporter: Translate semantic conventions to Elastic destination fields (#671)
- `stackdriver` exporter: Add point count metric (#757)
- `awsxray` receiver
  - Ported the TCP proxy from the X-Ray daemon (#774)
  - Convert to OTEL trace format (#691)

### 🧰 Bug fixes 🧰
- `kubeletstats` receiver: Do not break down metrics batch (#754)
- `host` observer: Fix issue on darwin where ports listening on all interfaces are not correctly accounted for (#582)
- `newrelic` exporter: Fix panic on missing span status (#775)

## v0.8.0

# 🎉 OpenTelemetry Collector Contrib v0.8.0 (Beta) 🎉

The OpenTelemetry Collector Contrib contains everything in the [opentelemetry-collector release](https://github.com/open-telemetry/opentelemetry-collector/releases/tag/v0.8.0) (be sure to check the release notes here as well!). Check out the [Getting Started Guide](https://opentelemetry.io/docs/collector/getting-started/) for deployment and configuration information.

### 🚀 New components 🚀

- Receivers
  - `prometheusexec` subprocess manager (##499)

### 💡 Enhancements 💡

- `signalfx` exporter
  - Add/Update metric translations (#579, #584, #639, #640, #652, #662)
  - Add support for calculate new metric translator (#644)
  - Add renaming rules for load metrics (#664)
  - Update `container.name` to `k8s.container.name` in default translation rule (#683)
  - Rename working-set and page-fault metrics (#679)
- `awsxray` exporter
  - Translate exception event into xray exception (#577)
  - Add ingestion of X-Ray segments via UDP (#502)
  - Parse Java stacktrace and populate in xray cause (#687)
- `kubeletstats` receiver
  - Add metric_groups option (#648)
  - Set datapoint timestamp in receiver (#661)
  - Change `container.name` label to `k8s.container.name` (#680)
  - Add working-set and page-fault metrics (#666)
  - Add basic support for volume metrics (#667)
- `stackdriver` trace exporter: Move to new interface and pdata (#486)
- `metricstranform` processor: Keep timeseries and points in order after aggregation (#663)
- `k8scluster` receiver: Change `container.spec.name` label to `k8s.container.name` (#681)
- Migrate receiver creator to internal data model (#701)
- Add ec2 support to `resourcedetection` processor (#587)
- Enable timeout, sending queue and retry for SAPM exporter (#707)

### 🧰 Bug fixes 🧰

- `azuremonitor` exporter: Correct HTTP status code success mapping (#588)
- `k8scluster` receiver: Fix owner reference in metadata updates (#649)
- `awsxray` exporter: Fix handling of db system (#697)

### 🚀 New components 🚀

- Skeleton for AWS ECS container metrics receiver (#463)
- `prometheus_exec` receiver (#655)

## v0.7.0

# 🎉 OpenTelemetry Collector Contrib v0.7.0 (Beta) 🎉

The OpenTelemetry Collector Contrib contains everything in the [opentelemetry-collector release](https://github.com/open-telemetry/opentelemetry-collector/releases/tag/v0.7.0) (be sure to check the release notes here as well!). Check out the [Getting Started Guide](https://opentelemetry.io/docs/collector/getting-started/) for deployment and configuration information.

### 🛑 Breaking changes 🛑

- `awsxray` receiver updated to support udp: `tcp_endpoint` config option renamed to `endpoint` (#497)
- TLS config changed for `sapmreceiver` (#488) and `signalfxreceiver` receivers (#488)

### 🚀 New components 🚀

- Exporters
  - `sentry` adds tracing exporter for [Sentry](https://sentry.io/) (#565)
- Extensions
  - `endpoints` observer: adds generic endpoint watcher (#427)
  - `host` observer: looks for listening network endpoints on host (#432)

### 💡 Enhancements 💡

- Update `honeycomb` exporter for v0.8.0 compatibility
- Extend `metricstransform` processor to be able to add a label to an existing metric (#441)
- Update `kubeletstats` metrics according to semantic conventions (#475)
- Updated `awsxray` receiver config to use udp (#497)
- Add `/pods` endpoint support in `kubeletstats` receiver to add extra labels (#569)
- Add metric translation options to `signalfx` exporter (#477, #501, #571, #573)

### 🧰 Bug fixes 🧰

- `azuremonitor` exporter: Mark spanToEnvelope errors as permanent (#500)

## v0.6.0

# 🎉 OpenTelemetry Collector Contrib v0.6.0 (Beta) 🎉

The OpenTelemetry Collector Contrib contains everything in the [opentelemetry-collector release](https://github.com/open-telemetry/opentelemetry-collector/releases/tag/v0.6.0) (be sure to check the release notes here as well!). Check out the [Getting Started Guide](https://opentelemetry.io/docs/collector/getting-started/) for deployment and configuration information.

### 🛑 Breaking changes 🛑

- Removed `jaegarlegacy` (#397) and `zipkinscribe` receivers (#410)
- `kubeletstats` receiver: Renamed `k8s.pod.namespace` pod label to `k8s.namespace.name` and `k8s.container.name` container label to `container.name`

### 🚀 New components 🚀

- Processors
  - `metricstransform` renames/aggregates within individual metrics (#376) and allow changing the data type between int and float (#402)

### 💡 Enhancements 💡

- `awsxray` exporter: Use `peer.service` as segment name when set. (#385)
- `splunk` exporter: Add trace exports support (#359, #399)
- Build and publish Windows MSI (#408) and DEB/RPM Linux packages (#405)

### 🧰 Bug fixes 🧰

- `kubeletstats` receiver:
  - Fixed NPE for newly created pods (#404)
  - Updated to latest change in the ReceiverFactoryOld interface (#401)
  - Fixed logging and self reported metrics (#357)
- `awsxray` exporter: Only convert SQL information for SQL databases. (#379)
- `resourcedetection` processor: Correctly obtain machine-type info from gce metadata (#395)
- `k8scluster` receiver: Fix container resource metrics (#416)

## v0.5.0

Released 01-07-2020

# 🎉 OpenTelemetry Collector Contrib v0.5.0 (Beta) 🎉

The OpenTelemetry Collector Contrib contains everything in the [opentelemetry-collector release](https://github.com/open-telemetry/opentelemetry-collector/releases/tag/v0.5.0) (be sure to check the release notes here as well!). Check out the [Getting Started Guide](https://opentelemetry.io/docs/collector/getting-started/) for deployment and configuration information.

### 🚀 New components 🚀

- Processors
  - `resourcedetection` to automatically detect the resource based on the configured set of detectors (#309)

### 💡 Enhancements 💡

- `kubeletstats` receiver: Support for ServiceAccount authentication (#324)
- `signalfx` exporter and receiver
  - Add SignalFx metric token passthrough and config option (#325)
  - Set default endpoint of `signalfx` receiver to `:9943` (#351)
- `awsxray` exporter: Support aws plugins EC2/ECS/Beanstalk (#343)
- `sapm` exporter and receiver: Add SAPM access token passthrough and config option (#349)
- `k8s` processor: Add metrics support (#358)
- `k8s` observer: Separate annotations from labels in discovered pods (#363)

### 🧰 Bug fixes 🧰

- `honeycomb` exporter: Remove shared use of libhoney from goroutines (#305)

## v0.4.0

Released 17-06-2020

# 🎉 OpenTelemetry Collector Contrib v0.4.0 (Beta) 🎉

The OpenTelemetry Collector Contrib contains everything in the [opentelemetry-collector release](https://github.com/open-telemetry/opentelemetry-collector/releases/tag/v0.4.0) (be sure to check the release notes here as well!). Check out the [Getting Started Guide](https://opentelemetry.io/docs/collector/getting-started/) for deployment and configuration information.

### 🛑 Breaking changes 🛑

  - `signalfx` exporter `url` parameter changed to `ingest_url` (no impact if only using `realm` setting)

### 🚀 New components 🚀

- Receivers
  - `receiver_creator` to create receivers at runtime (#145), add observer support to receiver_creator (#173), add rules support (#207), add dynamic configuration values (#235)
  - `kubeletstats` receiver (#237)
  - `prometheus_simple` receiver (#184)
  - `kubernetes-cluster` receiver (#175)
  - `redis` receiver (#138)
- Exporters
  - `alibabacloudlogservice` exporter (#259)
  - `SplunkHEC` metrics exporter (#246)
  - `elastic` APM exporter (#240)
  - `newrelic` exporter (#229)
- Extensions
  - `k8s` observer (#185)

### 💡 Enhancements 💡

- `awsxray` exporter
  - Use X-Ray convention of segment name == service name (#282)
  - Tweak xray export to improve rendering of traces and improve parity (#241)
  - Add handling for spans received with nil attributes (#212)
- `honeycomb` exporter
  - Use SendPresampled (#291)
  - Add span attributes as honeycomb event fields (#271)
  - Support resource labels in Honeycomb exporter (#20)
- `k8s` processor
  - Add support of Pod UID extraction to k8sprocessor (#219)
  - Use `k8s.pod.ip` to record resource IP instead of just `ip` (#183)
  - Support same authentication mechanism as other kubernetes components do (#307)
- `sapm` exporter: Add TLS for SAPM and SignalFx receiver (#215)
- `signalfx` exporter
  - Add metric metadata syncer to SignalFx exporter (#231)
  - Add TLS for SAPM and SignalFx receiver (#215)
- `stackdriver` exporter: Add support for resource mapping in config (#163)

### 🧰 Bug fixes 🧰

- `awsxray` exporter: Wrap bad request errors for proper handling by retry queue (#205)
- `lightstep` exporter: Ensure Lightstep exporter doesnt crash on nil node (#250)
- `sapm` exporter: Do not break Jaeger traces before sending downstream (#193)
- `k8s` processor: Ensure Jaeger spans work in passthrough mode (262)

## 🧩 Components 🧩

### Receivers

| Traces | Metrics |
|:-------:|:-------:|
| Jaeger Legacy | Carbon |
| SAPM (SignalFx APM) | Collectd |
| Zipkin Scribe | K8s Cluster |
| | Redis |
| |  SignalFx |
| | Simple Prometheus |
| | Wavefront |

### Processors

- K8s

### Exporters

| Commercial | Community |
|:------------:|:-----------:|
| Alibaba Cloud Log Service | Carbon |
| AWS X-ray | Elastic |
| Azure Monitor | Jaeger Thrift |
| Honeycomb | Kinesis |
| Lightstep |
| New Relic |
| SAPM (SignalFx APM) |
| SignalFx (Metrics) |
| Splunk HEC |
| Stackdriver (Google) |

### Extensions

- Observer
  - K8s

## v0.3.0 Beta

Released 2020-03-30

### Breaking changes

-  Make prometheus receiver config loading strict. #697
Prometheus receiver will now fail fast if the config contains unused keys in it.

### Changes and fixes

- Enable best effort serve by default of Prometheus Exporter (https://github.com/orijtech/prometheus-go-metrics-exporter/pull/6)
- Fix null pointer exception in the logging exporter #743
- Remove unnecessary condition to have at least one processor #744
- Updated Honeycomb exported to `honeycombio/opentelemetry-exporter-go v0.3.1`

### Features

Receivers / Exporters:

* AWS X-Ray
* Carbon
* CollectD
* Honeycomb
* Jaeger
* Kinesis
* LightStep
* OpenCensus
* OpenTelemetry
* SAPM
* SignalFx
* Stackdriver
* Wavefront
* Zipkin
* Zipkin Scribe


Processors:

* Attributes
* Batch
* Memory Limiter
* Queued Retry
* Resource
* Sampling
* Span
* Kubernetes

Extensions:

* Health Check
* Performance Profiler
* zPages


## v0.2.8

Released 2020-03-25

Alpha v0.2.8 of OpenTelemetry Collector Contrib.

- Implemented OTLP receiver and exporter.
- Added ability to pass config to the service programmatically (useful for custom builds).
- Improved own metrics / observability.


## v0.2.7

Released 2020-03-17

### Self-Observability
- New command-line switch to control legacy and new metrics. Users are encouraged
to experiment and migrate to the new metrics.
- Improved error handling on shutdown.


### Processors
- Fixed passthrough mode k8sprocessor.
- Added `HASH` action to attribute processor.

### Receivers and Exporters
- Added Honeycomb exporter.
- Added LightStep exporter.
- Added regular expression for Carbon receiver, allowing the metric name to be broken into proper label keys and values.
- Updated Stackdriver exporter to use a new batch API.


## v0.2.6 Alpha

Released 2020-02-18

### Self-Observability
- Updated metrics prefix to `otelcol` and expose command line argument to modify the prefix value.
- Batch dropped span now emits zero when no spans are dropped.

### Processors
- Extended Span processor to have include/exclude span logic.
- Ability to choose strict or regexp matching for include/exclude filters.

### Receivers and Exporters
- Added Carbon receiver and exporter.
- Added Wavefront receiver.


## v0.0.5 Alpha

Released 2020-01-30

- Regexp-based filtering of span names.
- Ability to extract attributes from span names and rename span.
- File exporter for debugging.
- Span processor is now enabled by default.

## v0.0.1 Alpha

Released 2020-01-11

First release of OpenTelemetry Collector Contrib.


[v0.3.0]: https://github.com/open-telemetry/opentelemetry-collector-contrib/compare/v0.2.8...v0.3.0
[v0.2.8]: https://github.com/open-telemetry/opentelemetry-collector-contrib/compare/v0.2.7...v0.2.8
[v0.2.7]: https://github.com/open-telemetry/opentelemetry-collector-contrib/compare/v0.2.6...v0.2.7
[v0.2.6]: https://github.com/open-telemetry/opentelemetry-collector-contrib/compare/v0.0.5...v0.2.6
[v0.0.5]: https://github.com/open-telemetry/opentelemetry-collector-contrib/compare/v0.0.1...v0.0.5
[v0.0.1]: https://github.com/open-telemetry/opentelemetry-collector-contrib/tree/v0.0.1<|MERGE_RESOLUTION|>--- conflicted
+++ resolved
@@ -16,12 +16,9 @@
 
 ### 🧰 Bug fixes 🧰
 
-<<<<<<< HEAD
+- `tanzuobservabilityexporter`: Improve how negative values in exponential histograms are handled. (#10135)
 - `prometheusexporter`: Converting monotonic Delta to Cumulative sums (#9919)
 - `statsdreceiver`: Update the lastIntervalTime for Counter metrics (#9919)
-=======
-- `tanzuobservabilityexporter`: Improve how negative values in exponential histograms are handled. (#10135)
->>>>>>> 143cafc3
 
 ## v0.52.0
 
