# Changelog

## Unreleased

### 🛑 Breaking changes 🛑

### 🚩 Deprecations 🚩

- `exporter/azuremonitor`: Deprecate use of LogRecord.Name as the log envelope category name. There is no replacement.

### 🚀 New components 🚀

### 💡 Enhancements 💡

- `k8sclusterreceiver`: Validate that k8s API supports a resource before setting up a watcher for it (#9523)

### 🧰 Bug fixes 🧰

- `k8sclusterreceiver`: Fix the receiver to work with 1.19 and 1.20 k8s API versions (#9523)

## v0.50.0

### 🛑 Breaking changes 🛑

- `stackdriverexporter`: Remove the stackdriver exporter in favor of the identical googlecloud exporter (#9274)
- `filelog`, `journald`, `syslog`, `tcplog`, `udplog`: Remove `preserve_to` field from sub-parsers (#9331)
- `kafkametricsreceiver`: instrumentation name updated from `otelcol/kafkametrics` to `otelcol/kafkametricsreceiver` (#9406)
- `kubeletstatsreceiver`: instrumentation name updated from `kubeletstats` to `otelcol/kubeletstatsreceiver` (#9400)
- `datadogexporter`: Remove `GetHostTags` method from `TagsConfig` struct (#9423)

### 🚩 Deprecations 🚩

- `cumulativetodeltaprocessor`: Deprecated `metrics` configuration option in favor of `include` and `exclude` (#8952)
- `datadogexporter`: Deprecate `metrics::report_quantiles` in favor of `metrics::summaries::mode` (#8846)
- `datadogexporter`: Deprecate `Sanitize` method of `Config` struct (#8829)

### 🚀 New components 🚀

- `iisreceiver`: Add implementation of IIS Metric Receiver (#8832)
- `sqlserverreceiver`: Add implementation of SQL Server Metric Receiver (#8398)
- `activedirectorydsreceiver`: Add implementation of Active Directory Domain Services metric receiver (#9359)

### 💡 Enhancements 💡

- `pkg/translator/prometheusremotewrite`: Allow to disable sanitize metric labels (#8270)
- `basicauthextension`: Implement `configauth.ClientAuthenticator` so that the extension can also be used as HTTP client basic authenticator.(#8847)
- `azuremonitorexporter`, `lokiexporter`, `observiqexporter`: Update timestamp processing logic (#9130)
- `cumulativetodeltaprocessor`: add new include/exclude configuration options with regex support (#8952)
- `datadogexporter`: Update deprecation messages to reflect new deprecation plan (#9422)
- `cmd/mdatagen`: Update generated functions to have simple parse function to handle string parsing consistently and limit code duplication across receivers (#7574)
- `attributesprocessor`: Support filter by severity (#9132)
- `processor/transform`: Add transformation of logs (#9368)
- `datadogexporter`: Add `metrics::summaries::mode` to specify export mode for summaries (#8846)
<<<<<<< HEAD
- `datadogexporter`: Some config validation and unmarshaling steps are now done on `Validate` and `Unmarshal` instead of `Sanitize` (#8829)
=======
- `prometheusreceiver`: Add resource attributes for kubernetes resource discovery labels (#9416)
>>>>>>> 814c3a9e

### 🧰 Bug fixes 🧰

- `fluentforwardreceiver`: Release port on shutdown (#9111)
- `prometheusexporter`: Prometheus fails to generate logs when prometheus exporter produced a check exception occurs. (#8949)
- `resourcedetectionprocessor`: Wire docker detector (#9372)
- `kafkametricsreceiver`: The kafkametricsreceiver was changed to connect to kafka during scrape, rather than startup. If kafka is unavailable the receiver will attempt to connect during subsequent scrapes until succcessful (#8817).
- `datadogexporter`: Update Kubernetes example manifest to new executable name. (#9425).

## v0.49.0

### ⚠️ Warning  ⚠️

This release contains an issue in
[Prometheus receiver](https://github.com/open-telemetry/opentelemetry-collector-contrib/tree/main/receiver/prometheusreceiver)
causing 30% memory consumption increase when there is a lot of target churn. The issue is currently being 
investigated and will be fixed in one of the new releases. More details:
https://github.com/open-telemetry/opentelemetry-collector-contrib/issues/9278.

### 🛑 Breaking changes 🛑

- `filelogreceiver`, `journaldreceiver`, `syslogreceiver`, `tcplogreceiver`, `udplogreceiver`:
  - Updated data model to align with stable logs data model, which includes various breaking changes. (#9139, #8835)
    - A detailed [Upgrade Guide](https://github.com/open-telemetry/opentelemetry-log-collection/releases/tag/v0.28.0) is available in the log-collection v0.29.0 release notes.
- `datadogexporter`: Remove `OnlyMetadata` method from `Config` struct (#8980)
- `datadogexporter`: Remove `GetCensoredKey` method from `APIConfig` struct (#8980)
- `mongodbatlasreceiver`: Updated to uses newer metric builder which changed some metric and resource attributes (#9093)
- `dynatraceexporter`: Make `serialization` package `/internal` (#9097)
- `attributesprocessor`: Remove log names from filters (#9131)
- `k8sclusterreceiver`: The `receiver.k8sclusterreceiver.reportCpuMetricsAsDouble` feature gate is now enabled by default (#9367)
  - Users may have to update monitoring for a few Kubernetes cpu metrics, for 
    more details see [feature-gate-configurations](https://github.com/open-telemetry/opentelemetry-collector-contrib/tree/main/receiver/k8sclusterreceiver#feature-gate-configurations).

### 🚩 Deprecations 🚩

- `datadogexporter`: Deprecate `service` setting in favor of `service.name` semantic convention (#8784)
- `datadogexporter`: Deprecate `version` setting in favor of `service.version` semantic convention (#8784)
- `datadogexporter`: Deprecate `env` setting in favor of `deployment.environment` semantic convention (#9017)
- `datadogexporter`: Deprecate `GetHostTags` method from `TagsConfig` struct (#8975)
- `datadogexporter`: Deprecate `tags` setting in favor of `host_metadata::tags` (#9100)
- `datadogexporter`: Deprecate `send_metadata` setting in favor of `host_metadata::enabled` (#9100)
- `datadogexporter`: Deprecate `use_resource_metadata` setting in favor of `host_metadata::hostname_source` (#9100)
- `prometheusexecreceiver`: Deprecate prom_exec receiver (#9058)
- `fluentbitextension`: Deprecate Fluentbit extension (#9062)

### 🚀 New components 🚀

- `riakreceiver`: Riak Metric Receiver (#8548)

### 💡 Enhancements 💡
- `splunkhecexporter`: Add support for batching traces (#8995)
- `hostmetricsreceiver`: Migrate Processes scraper to the Metrics builder (#8855)
- `tanzuobservabilityexporter`: Use resourcetotelemetry helper (#8338)
- Add `make crosslink` target to ensure replace statements are included in `go.mod` for all transitive dependencies within repository (#8822)
- `filestorageextension`: Change bbolt DB settings for better performance (#9004)
- `jaegerremotesamplingextension`: Add local and remote sampling stores (#8818)
- `attributesprocessor`: Add support to filter on log body (#8996)
- `prometheusremotewriteexporter`: Translate resource attributes to the target info metric (#8493)
- `prometheusexporter`: Add `job` and `instance` labels to metrics so they can be scraped with `honor_labels: true` (#9115)
- `podmanreceiver`: Add API timeout configuration option (#9014)
- `cmd/mdatagen`: Add `sem_conv_version` field to metadata.yaml that is used to set metrics SchemaURL (#9010)
- `splunkheceporter`: Add an option to disable log or profiling data (#9065)
- `windowsperfcountersreceiver`: Move code into separate package for use in other windowsperfcounter receivers (#9108)
- `datadogexporter`: Add `host_metadata` configuration section to configure host metadata export (#9100)
- `cmd/mdatagen`: Update documentation generated for attributes to list enumerated values and show the "value" that will be visible on metrics when it is different from the attribute key in metadata.yaml (#8983)
- `routingprocessor`: add option to drop resource attribute used for routing (#8990)

### 🧰 Bug fixes 🧰

- `filestorageextension`: use correct bbolt options for compaction (#9134)
- `hostmetricsreceiver`: Use cpu times for time delta in cpu.utilization calculation (#8857)
- `dynatraceexporter`: Remove overly verbose stacktrace from certain logs (#8989)
- `googlecloudexporter`: fix the `exporter.googlecloud.OTLPDirect` fature-gate, which was not applied when the flag was provided (#9116)
- `signalfxexporter`: Fix bug to enable timeouts for correlating traces and metrics (#9101)
- `windowsperfcountersreceiver`: fix exported values being integers instead of doubles (#9138)
- `prometheusreceiver`: Fix issues with relabelling the `job` and `instance` labels. (#8780)
- `dynatraceexporter`: Continue processing data points after a serialization error. (#9330)

## v0.48.0

### 💡 Enhancements 💡

- `k8seventsreceiver`: Add Api_version and resource_version (#8539)
- `datadogexporter`: Add `metrics::sums::cumulative_monotonic_mode` to specify export mode for cumulative monotonic sums (#8490)
- `dynatraceexporter`: add multi-instance deployment note to README.md (#8848)
- `resourcedetectionprocessor`: Add attribute allowlist (#8547)
- `datadogexporter`:  Metrics payload data and Sketches payload data will be logged if collector is started in debug mode (#8929)
- `cmd/mdatagen`: Add resource attributes definition to metadata.yaml and move `pdata.Metrics` creation to the
  generated code (#8555)

### 🛑 Breaking changes 🛑

- `windowsperfcountersreceiver`: Added metrics configuration (#8376)
- `lokiexporter`: Remove deprecated LogRecord.name field (#8951)
- `splunkhecexporter`: Remove deprecated LogRecord.name field (#8951)

### 🚩 Deprecations 🚩

- `datadogexporter`: Deprecate `OnlyMetadata` method from `Config` struct (#8359)
- `datadogexporter`: Deprecate `GetCensoredKey` method from `APIConfig` struct (#8830)
- `datadogexporter`: Deprecate `metrics::send_monotonic_counter` in favor of `metrics::sums::cumulative_monotonic_mode` (#8490)

### 🚀 New components 🚀

- `sigv4authextension`: Enable component (#8518)

## v0.47.0

### 💡 Enhancements 💡

- `googlecloudexporter`: Add Validate method in config (#8559)
- `attributesprocessor`: Add convert action (#7930)
- `attributesprocessor`: Add metric support (#8111)
- `prometheusremotewriteexporter`: Write-Ahead Log support enabled (#7304)
- `hostreceiver/filesystemscraper`: Add filesystem utilization (#8027)
- `hostreceiver/pagingscraper`: Add paging.utilization (#6221)
- `googlecloudexporter`: [Alpha] Translate metrics directly from OTLP to gcm using the `exporter.googlecloud.OTLPDirect` feature-gate (#7177)
- `simpleprometheusreceiver`: Add support for static labels (#7908)
- `spanmetricsprocessor`: Dropping the condition to replace _ with key_ as __ label is reserved and _ is not (#8057)
- `podmanreceiver`: Add container.runtime attribute to container metrics (#8262)
- `dockerstatsreceiver`: Add container.runtime attribute to container metrics (#8261)
- `tanzuobservabilityexporter`: instrumentation Library and Dropped Counts to Span Tags (#8120)
- `clickhouseexporter`: Implement consume log logic. (#9705)
- `influxdbexporter`: Add support for cumulative, non-monotonic metrics. (#8348)
- `oauth2clientauthextension`: Add support for EndpointParams (#7307)
- Add `NewMetricData` function to `MetricsBuilder` to consistently set instrumentation library name (#8255)
- `googlecloudpubsubreceiver` Added implementation of Google Cloud Pubsub receiver. (#8391)
- `googlecloudpubsubexporter` Added implementation of Google Cloud Pubsub exporter. (#8391)
- `coralogixexporter` Allow exporter timeout to be configured (#7957)
- `prometheusremotewriteexporter` support adding trace id and span id attached to exemplars (#8380)
- `influxdbexporter`: accept histogram metric missing infinity bucket. (#8462)
- `skywalkingreceiver`: Added implementation of Skywalking receiver. (#8549)
- `prometheusreceiver`: Fix staleness bug for histograms and summaries (#8561)

### 🛑 Breaking changes 🛑

- `mongodbatlasreceiver`: rename mislabeled attribute `memory_state` to correct `disk_status` on partition disk metrics (#7747)
- `mongodbatlasreceiver`: Correctly set initial lookback for querying mongodb atlas api (#8246)
- `nginxreceiver`: instrumentation name updated from `otelcol/nginx` to `otelcol/nginxreceiver` (#8255)
- `postgresqlreceiver`: instrumentation name updated from `otelcol/postgresql` to `otelcol/postgresqlreceiver` (#8255)
- `redisreceiver`: instrumentation name updated from `otelcol/redis` to `otelcol/redisreceiver` (#8255)
- `apachereceiver`: instrumentation name updated from `otelcol/apache` to `otelcol/apachereceiver` ()
- `couchdbreceiver`: instrumentation name updated from `otelcol/couchdb` to `otelcol/couchdbreceiver` (#8366)
- `prometheusreceiver` Change resource attributes on metrics: `instance` -> `service.instance.id`, `host.name` -> `net.host.name`,  `port` -> `net.host.port`, `scheme` -> `http.scheme`, `job` removed (#8266)
- `prometheusremotewriteexporter` Use `service.*` resource attributes instead of `job` and `instance` resource attributes when adding job and instance labels to metrics (#8266)
- `mysqlreceiver`: instrumentation name updated from `otel/mysql` to `otelcol/mysqlreceiver` (#8387)
- `zookeeperreceiver`: instrumentation name updated from `otelcol/zookeeper` to `otelcol/zookeeperreceiver` (#8389)
- `coralogixexporter`: Create dynamic subsystem name (#7957)
  - Deprecate configuration changed. Dynamic subsystem name from traces service name property.
- `rabbitmqreceiver`: instrumentation name updated from `otelcol/rabbitmq` to `otelcol/rabbitmqreceiver` (#8400)

### 🧰 Bug fixes 🧰

- `zipkinexporter`: Set "error" tag value when status is set to error (#8187)
- `prometheusremotewriteexporter`: Correctly handle metric labels which collide after sanitization (#8378)
- `prometheusremotewriteexporter`: Drop labels when exemplar attributes exceed the max number of characters (#8379)
- `k8sclusterreceiver`: Add support to enable k8s node and container cpu metrics to be reported as double values (#8245)
  - Use "--feature-gates=receiver.k8sclusterreceiver.reportCpuMetricsAsDouble" to enable reporting node and container
    cpu metrics as a double values.
- `tanzuobservabilityexporter`: Fix a typo in Instrumentation Library name and version tags (#8384)
- `logreceivers`: Fix an issue where receiver would sometimes fail to build using Go 1.18 (#8521)
- `awsxrayreceiver`: Add defaults for optional stack frame parameters (#8790)

### 🚩 Deprecations 🚩

- `datadogexporter`: Deprecate automatic environment variable detection (#8397)

### 🚀 New components 🚀
- `sigv4authextension`: New Component: Sigv4 Authenticator Extension (#8263)

## v0.46.0

### 💡 Enhancements 💡

- `internal/stanza`: Export metrics from Stanza receivers (#8025)
- `hostreceiver/pagingscraper`: Migrate the scraper to the mdatagen metrics builder (#7139)
- Do not drop zero trace/span id spans in the jaeger conversion (#7946)
- Upgrade to use semantic conventions 1.6.1 (#7926)
- `dynatraceexporter`: Validate QueueSettings and perform config validation in Validate() instead (#8020)
- `sapmexporter`: Add validation for `sending_queue` setting (#8023)
- `signalfxexporter`: Add validation for `sending_queue` setting (#8026)
- `internal/stanza`: Add support for arbitrary attribute types (#8081)
- `resourcedetectionprocessor`: Add confighttp.HTTPClientSettings To Resource Detection Config Fixes (#7397)
- `hostmetricsreceiver`: Add cpu.utilization metrics to cpu scrapper (#7130)
- `honeycombexporter`: Add validation for `sending_queue` setting (#8113)
- `routingprocessor`: Expand error handling on failure to build exporters (#8125)
- `skywalkingreceiver`: Add new skywalking receiver component folder and structure (#8107)
- `groupbyattrsprocesor`: Allow empty keys, which allows to use the processor for compaction (#7793)
- `datadogexporter`: Add rbac to example k8s manifest file (#8186)
- `splunkhecexporter`: Add validation for `sending_queue` setting (#8256)

### 🛑 Breaking changes 🛑

- Remove deprecated functions from jaeger translator (#8032)
- `internal/stanza`: Remove `write_to` setting from input operators (#8081)
- `mongodbatlasreceiver`: rename `mongodb.atlas.*` attributes to `mongodb_atlas.*` adhering to naming guidelines. Adding 3 new attributes (#7960)

### 🧰 Bug fixes 🧰

- `prometheusreceiver`: Fix segfault that can occur after receiving stale metrics (#8056)
- `filelogreceiver`: Fix issue where logs could occasionally be duplicated (#8123)
- `prometheusremotewriteexporter`: Fix empty non-string resource attributes (#8116)

### 🚀 New components 🚀

## v0.45.1

### 💡 Enhancements 💡

- `sumologicexporter`: Move validation to Config (#7936)
- `elasticsearchexporter`: Fix crash with batch processor (#7953).
- `splunkhecexporter`: Batch metrics payloads (#7760)
- `tanzuobservabilityexporter`: Add internal SDK metric tag (#7826)
- `hostreceiver/processscraper`: Migrate the scraper to the mdatagen metrics builder (#7287)

### 🧰 Bug fixes 🧰

- `awsprometheusremotewriteexporter`: fix dependencies issue (#7963)

### 🚀 New components 🚀

- `awsfirehose` receiver: Add AWS Kinesis Data Firehose Receiver (#7918)

## v0.45.0

### 💡 Enhancements 💡

- `hostreceiver/filesystemscraper`: Migrate the scraper to the mdatagen metrics builder (#7772)
- `hostreceiver/memoryscraper`: Migrate the scraper to the mdatagen metrics builder (#7312)
- `lokiexporter`: Use record attributes as log labels (#7569)
- `routingprocessor`: Do not err on failure to build exporters (#7423)
- `apachereceiver`: Update to mdatagen v2 (#7573)
- `datadogexporter`: Don't send host metadata if hostname is empty (#7426)
- `datadogexporter`: Add insecure_skip_verify flag to configuration (#7422)
- `coralogixexporter`: Update readme (#7785)
- `awscloudwatchlogsexporter`: Remove name from aws cloudwatch logs exporter (#7554)
- `tanzuobservabilityexporter`: Update OTel Collector's Exporter to match WF Proxy Handling of source (#7929)
- `hostreceiver/memoryscraper`: Add memory.utilization (#6221)
- `awskinesisexporter`: Add Queue Config Validation AWS Kinesis Exporter (#7835)
- `elasticsearchexporter`: Remove usage of deprecated LogRecord.Name field (#7829).
- `loadbalancingexporter`: Allow non-exist hostname on startup (#7935)
- `datadogexporter`: Use exact sum, count and average on Datadog distributions (#7830)
- `storage/filestorage`: add optional compaction to filestorage (#7768)
- `tanzuobservabilityexporter`: Add attributes from the Resource to the resulting WF metric tags & set `source` value in WF metric (#8101)

### 🛑 Breaking changes 🛑

- Use go mod compat, drops support for reproducibility with go 1.16 (#7915)
- `apachereceiver`: Update instrumentation library name from `otel/apache` to `otelcol/apache` (#7754)
- `pkg/translator/prometheusremotewrite`: Cleanup prw translator public functions (#7776)
- `prometheusreceiver`: The OpenCensus-based metric conversion pipeline has
  been removed.
  - The `receiver.prometheus.OTLPDirect` feature gate has been removed as
    the direct pipeline is the only remaining pipeline.
- `translator/jaeger`: Cleanup jaeger translator function names (#7775)
  - Deprecate old funcs with Internal word.
- `mysqlreceiver`: Update data model and names for several metrics (#7924)
  - Change all metrics to Int values
  - Remove `mysql.buffer_pool_pages`. Replace with:
    - `mysql.buffer_pool.pages`
    - `mysql.buffer_pool.data_pages`
    - `mysql.buffer_pool.page_flushes`
  - Remove `mysql.buffer_pool_size`. Replace with:
    - `mysql.buffer_pool.limit`
    - `mysql.buffer_pool.usage`
  - Rename `mysql.buffer_pool_operations` to `mysql.buffer_pool.operations`

### 🚩 Deprecations 🚩

- Deprecated log_names setting from filter processor. (#7552)

### 🧰 Bug fixes 🧰

 - `tailsamplingprocessor`: "And" policy only works as a sub policy under a composite policy (#7590)
 - `prometheusreceiver`: Correctly map description and units when converting
  Prometheus metadata directly to pdata. (#7748)
 - `sumologicexporter`: fix exporter panics on malformed histogram (#7548)
- `awsecscontainermetrics`: CPU Reserved is now 1024/vCPU for ECS Container Insights (#6734)

### 🚀 New components 🚀

- `clickhouse` exporter: Add ClickHouse Exporter (#6907)
- `pkg/translator/signalfx`: Extract signalfx to metrics conversion in a separate package (#7778)
  - Extract FromMetrics to SignalFx translator package (#7823)

## v0.44.0

### 💡 Enhancements 💡

- `kafkaexporter`: Add compression and flush max messages options.
- `dynatraceexporter`: Write error logs using plugin logger (#7360)
- `dynatraceexporter`: Fix docs for TLS settings (#7568)
- `tanzuobservabilityexporter`: Turn on metrics exporter (#7281)
- `attributesprocessor` `resourceprocessor`: Add `from_context` value source
- `resourcedetectionprocessor`: check cluster config to verify resource is on aws for eks resources (#7186)
- `awscloudwatchlogsexporter`: enable awscloudwatchlogsexporter which accepts and exports log data (#7297)
- `translator/prometheusremotewrite`: add a new module to help translate data from OTLP to Prometheus Remote Write (#7240)
- `azuremonitorexporter`: In addition to traces, export logs to Azure Application Insights (#7403)
- `jmxreceiver`: Added `additional_jars` configuration option to launch JMX Metric Gatherer JAR with extended `CLASSPATH` (#7378)
- `awscontainerinsightreceiver`: add full pod name when configured to AWS Container Insights Receiver (#7415)
- `hostreceiver/loadscraper`: Migrate the scraper to the mdatagen metrics builder (#7288)
- `awsecscontainermetricsreceiver`: Rename attributes to follow semantic conventions (#7425)
- `datadogexporter`: Always map conventional attributes to tags (#7185)
- `mysqlreceiver`: Add golden files for integration test (#7303)
- `nginxreceiver`: Standardize integration test (#7515)
- `mysqlreceiver`: Update to use mdatagen v2 (#7507)
- `postgresqlreceiver`: Add integration tests (#7501)
- `apachereceiver`: Add integration test (#7517)
- `mysqlreceiver`: Use scrapererror to report errors (#7513)
- `postgresreceiver`: Update to mdatagen v2 (#7503)
- `nginxreceiver`: Update to mdatagen v2 (#7549)
- `datadogexporter`: Fix traces exporter's initialization log (#7564)
- `tailsamplingprocessor`: Add And sampling policy (#6910)
- `coralogixexporter`: Add Coralogix Exporter (#7383)
- `prometheusexecreceiver`: Add default value for `scrape_timeout` option (#7587)

### 🛑 Breaking changes 🛑

- `resourcedetectionprocessor`: Update `os.type` attribute values according to semantic conventions (#7544)
- `awsprometheusremotewriteexporter`: Deprecation notice; may be removed after v0.49.0
  - Switch to using the `prometheusremotewriteexporter` + `sigv4authextension` instead

### 🧰 Bug fixes 🧰

- `resourcedetectionprocessor`: fix `meta` allow list excluding keys with nil values (#7424)
- `postgresqlreceiver`: Fix issue where empty metrics could be returned after failed connection (#7502)
- `resourcetotelemetry`: Ensure resource attributes are added to summary
  and exponential histogram data points. (#7523)

### 🚩 Deprecations 🚩

- Deprecated otel_to_hec_fields.name setting from splunkhec exporter. (#7560)

## v0.43.0

### 💡 Enhancements 💡

- `coralogixexporter`: First implementation of Coralogix Exporter (#6816)
- `cloudfoundryreceiver`: Enable Cloud Foundry client (#7060)
- `elasticsearchexporter`: add elasticsearchexporter to the components exporter list (#6002)
- `elasticsearchreceiver`: Add metric metadata (#6892)
- `elasticsearchreceiver`: Use same metrics as JMX receiver for JVM metrics (#7160)
- `elasticsearchreceiver`: Implement scraping logic (#7174)
- `datadogexporter`: Add http.status_code tag to trace stats (#6889)
- `datadogexporter`: Add configuration option to use OTel span name into the Datatog resource name (#6611)
- `mongodbreceiver`: Add initial client code to the component (#7125)
- `tanzuobservabilityexporter`: Support delta histograms (#6897)
- `awscloudwatchlogsexporter`: Use cwlogs package to export logs (#7152)
- `mysqlreceiver`: Add the receiver to available components (#7078)
- `tanzuobservabilityexporter`: Documentation for the memory_limiter configuration (#7164)
- `dynatraceexporter`: Do not shut down exporter when metrics ingest module is temporarily unavailable (#7161)
- `mongodbreceiver`: Add metric metadata (#7163)
- `mongodbreceiver`: Add metric scraping (#7175)
- `postgresqlreceiver`: add the receiver to available components (#7079)
- `rabbitmqreceiver`: Add scraper logic (#7299)
- `tanzuobservability exporter`: Support summary metrics (#7121)
- `mongodbatlasreceiver`: Add retry and backoff to HTTP client (#6943)
- Use Jaeger gRPC instead of Thrift in the docker-compose example (#7243)
- `tanzuobservabilityexporter`: Support exponential histograms (#7127)
- `receiver_creator`: Log added and removed endpoint env structs (#7248)
- `prometheusreceiver`: Use the OTLP data conversion path by default. (#7282)
  - Use `--feature-gates=-receiver.prometheus.OTLPDirect` to re-enable the
    OpenCensus conversion path.
- `extension/observers`: Correctly set image and tag on container endpoints (#7279)
- `tanzuobservabilityexporter`: Document how to enable memory_limiter (#7286)
- `hostreceiver/networkscraper`: Migrate the scraper to the mdatagen metrics builder (#7048)
- `hostmetricsreceiver`: Add MuteProcessNameError config flag to mute specific error reading process executable (#7176)
- `scrapertest`: Improve comparison logic (#7305)
- `hostmetricsreceiver`: add `cpu_average` option for load scraper to report the average cpu load (#6999)
- `scrapertest`: Add comparison option to ignore specific attributes (#6519)
- `tracegen`: Add option to pass in custom headers to export calls via command line (#7308)
- `tracegen`: Provide official container images (#7179)
- `scrapertest`: Add comparison function for pdata.Metrics (#7400)
- `prometheusremotewriteexporter` : Dropping the condition to replace _ with key_ as __ label is reserved and _ is not (#7112)

### 🛑 Breaking changes 🛑

- `tanzuobservabilityexporter`: Remove status.code
- `tanzuobservabilityexporter`: Use semantic conventions for status.message (#7126)
- `k8sattributesprocessor`: Move `kube` and `observability` packages to `internal` folder (#7159)
- `k8sattributesprocessor`: Unexport processor `Option`s (#7311)
- `zookeeperreceiver`: Refactored metrics to have correct units, types, and combined some metrics via attributes. (#7280)
- `prometheusremotewriteexporter`: `PRWExporter` struct and `NewPRWExporter()`
  function are now unexported. (#TBD)
- `newrelicexporter` marked as deprecated (#7284)

### 🚀 New components 🚀

- `rabbitmqreceiver`: Establish codebase for RabbitMQ metrics receiver (#7239)
- Add `basicauth` extension (#7167)
- `k8seventsreceiver`: Implement core logic (#6885)

### 🧰 Bug fixes 🧰

- `k8sattributeprocessor`: Parse IP out of net.Addr to correctly tag k8s.pod.ip (#7077)
- `k8sattributeprocessor`: Process IP correctly for net.Addr instances that are not typed (#7133)
- `mdatagen`: Fix validation of `enabled` field in metadata.yaml (#7166)
- `elasticsearch`: Fix timestamp for each metric being startup time (#7255)
- `prometheusremotewriteexporter`: Fix index out of range panic caused by expiring metrics (#7149)
- `resourcedetection`: Log the error when checking for ec2metadata availability (#7296)

## v0.42.0

### 💡 Enhancements 💡

- `couchbasereceiver`: Add couchbase client (#7122)
- `couchdbreceiver`: Add couchdb scraper (#7131)
- `couchdbreceiver`: Add couchdb client (#6880)
- `elasticsearchreceiver`: Implement scraper client (#7019)
- `couchdbreceiver`: Add metadata metrics (#6878)
- `prometheusremotewriteexporter`: Handling Staleness flag from OTLP (#6679)
- `prometheusexporter`: Handling Staleness flag from OTLP (#6805)
- `prometheusreceiver`: Set OTLP no-data-present flag for stale scraped metrics. (#7043)
- `mysqlreceiver`: Add Integration test (#6916)
- `datadogexporter`: Add compatibility with ECS Fargate semantic conventions (#6670)
- `k8s_observer`: discover k8s.node endpoints (#6820)
- `redisreceiver`: Add missing description fields to keyspace metrics (#6940)
- `redisreceiver`: Set start timestamp uniformly for gauge and sum metrics (#6941)
- `kafkaexporter`: Allow controlling Kafka acknowledgment behaviour  (#6301)
- `lokiexporter`: Log the first part of the http body on failed pushes to loki (#6946)
- `resourcedetectionprocessor`: add the [consul](https://www.consul.io/) detector (#6382)
- `awsemfexporter`: refactor cw_client logic into separate `cwlogs` package (#7072)
- `prometheusexporter`: Dropping the condition to replace _ with key_ as __ label is reserved and _ is not (#7506)

### 🛑 Breaking changes 🛑

- `memcachedreceiver`: Update metric names (#6594)
- `memcachedreceiver`: Fix some metric units and value types (#6895)
- `sapm` receiver: Use Jaeger status values instead of OpenCensus (#6682)
- `jaeger` receiver/exporter: Parse/set Jaeger status with OTel spec values (#6682)
- `awsecscontainermetricsreceiver`: remove tag from `container.image.name` (#6436)
- `k8sclusterreceiver`: remove tag from `container.image.name` (#6436)

### 🚀 New components 🚀

- `ecs_task_observer`: Discover running containers in AWS ECS tasks (#6894)
- `mongodbreceiver`: Establish codebase for MongoDB metrics receiver (#6972)
- `couchbasereceiver`: Establish codebase for Couchbase metrics receiver (#7046)
- `dbstorage`: New experimental dbstorage extension (#7061)
- `redactionprocessor`: Remove sensitive data from traces (#6495)

### 🧰 Bug fixes 🧰

- `ecstaskobserver`: Fix "Incorrect conversion between integer types" security issue (#6939)
- Fix typo in "direction" metrics attribute description (#6949)
- `zookeeperreceiver`: Fix issue where receiver could panic during shutdown (#7020)
- `prometheusreceiver`: Fix metadata fetching when metrics differ by trimmable suffixes (#6932)
- Sanitize URLs being logged (#7021)
- `prometheusreceiver`: Fix start time tracking for long scrape intervals (#7053)
- `signalfxexporter`: Don't use syscall to avoid compilation errors on some platforms (#7062)
- `tailsamplingprocessor`: Add support for new policies as composite sub-policies (#6975)

### 💡 Enhancements 💡

- `lokiexporter`: add complete log record to body (#6619)
- `k8sclusterreceiver` add `container.image.tag` attribute (#6436)
- `spanmetricproccessor`: use an LRU cache for the cached Dimensions key-value pairs (#2179)
- `skywalkingexporter`: add skywalking metrics exporter (#6528)
- `deltatorateprocessor`: add int counter support (#6982)
- `filestorageextension`: document default values (#7022)
- `redisreceiver`: Migrate the scraper to the mdatagen metrics builder (#6938)

## v0.41.0

### 🛑 Breaking changes 🛑

- None

### 🚀 New components 🚀

- `asapauthextension` (#6627)
- `mongodbatlasreceiver` (#6367)

### 🧰 Bug fixes 🧰

- `filestorageextension`: fix panic when configured directory cannot be accessed (#6103)
- `hostmetricsreceiver`: fix set of attributes for system.cpu.time metric (#6422)
- `k8sobserver`: only record pod endpoints for running pods (#5878)
- `mongodbatlasreceiver`: fix attributes fields in metadata.yaml (#6440)
- `prometheusexecreceiver`: command line processing on Windows (#6145)
- `spanmetricsprocessor`: fix exemplars support (#6140)
-  Remap arm64 to aarch64 on rpm/deb packages (#6635)

### 💡 Enhancements 💡

- `datadogexporter`: do not use attribute localhost-like hostnames (#6477)
- `datadogexporter`: retry per network call (#6412)
- `datadogexporter`: take hostname into account for cache (#6223)
- `exporter/lokiexporter`: adding a feature for loki exporter to encode JSON for log entry (#5846)
- `googlecloudspannerreceiver`: added fallback to ADC for database connections. (#6629)
- `googlecloudspannerreceiver`: added parsing only distinct items for sample lock request label. (#6514)
- `googlecloudspannerreceiver`: added request tag label to metadata config for top query stats. (#6475)
- `googlecloudspannerreceiver`: added sample lock requests label to the top lock stats metrics. (#6466)
- `googlecloudspannerreceiver`: added transaction tag label to metadata config for top transaction stats. (#6433)
- `groupbyattrsprocessor`: added support for metrics signal (#6248)
- `hostmetricsreceiver`: ensure SchemaURL is set (#6482)
- `kubeletstatsreceiver`: add support for read-only kubelet endpoint (#6488)
- `mysqlreceiver`: enable native authentication (#6628)
- `mysqlreceiver`: remove requirement for password on MySQL (#6479)
- `receiver/prometheusreceiver`: do not add host.name to metrics from localhost/unspecified targets (#6476)
- `spanmetricsprocessor`: add setStatus operation (#5886)
- `splunkhecexporter`: remove duplication of host.name attribute (#6527)
- `tanzuobservabilityexporter`: add consumer for sum metrics. (#6385)
- Update log-collection library to v0.23.0 (#6593)

## v0.40.0

### 🛑 Breaking changes 🛑

- `tencentcloudlogserviceexporter`: change `Endpoint` to `Region` to simplify configuration (#6135)

### 🚀 New components 🚀

- Add `memcached` receiver (#5839)

### 🧰 Bug fixes 🧰

- Fix token passthrough for HEC (#5435)
- `datadogexporter`: Fix missing resource attributes default mapping when resource_attributes_as_tags: false (#6359)
- `tanzuobservabilityexporter`: Log and report missing metric values. (#5835)
- `mongodbatlasreceiver`: Fix metrics metadata (#6395)

### 💡 Enhancements 💡

- `awsprometheusremotewrite` exporter: Improve error message when failing to sign request
- `mongodbatlas`: add metrics (#5921)
- `healthcheckextension`: Add path option (#6111)
- Set unprivileged user to container image (#6380)
- `k8sclusterreceiver`: Add allocatable type of metrics (#6113)
- `observiqexporter`: Allow Dialer timeout to be configured (#5906)
- `routingprocessor`: remove broken debug log fields (#6373)
- `prometheusremotewriteexporter`: Add exemplars support (#5578)
- `fluentforwardreceiver`: Convert attributes with nil value to AttributeValueTypeEmpty (#6630)

## v0.39.0

### 🛑 Breaking changes 🛑

- `httpdreceiver` renamed to `apachereceiver` to match industry standards (#6207)
- `tencentcloudlogserviceexporter` change `Endpoint` to `Region` to simplify configuration (#6135)

### 🚀 New components 🚀

- Add `postgresqlreceiver` config and factory (#6153)
- Add TencentCloud LogService exporter `tencentcloudlogserviceexporter` (#5722)
- Restore `jaegerthrifthttpexporter` (#5666)
- Add `skywalkingexporter` (#5690, #6114)

### 🧰 Bug fixes 🧰

- `datadogexporter`: Improve cumulative metrics reset detection using `StartTimestamp` (#6120)
- `mysqlreceiver`: Address issues in shutdown function (#6239)
- `tailsamplingprocessor`: End go routines during shutdown (#5693)
- `googlecloudexporter`: Update google cloud exporter to correctly close the metric exporter (#5990)
- `statsdreceiver`: Fix the summary point calculation (#6155)
- `datadogexporter` Correct default value for `send_count_sum_metrics` (#6130)

### 💡 Enhancements 💡

- `datadogexporter`: Increase default timeout to 15 seconds (#6131)
- `googlecloudspannerreceiver`: Added metrics cardinality handling for Google Cloud Spanner receiver (#5981, #6148, #6229)
- `mysqlreceiver`: Mysql add support for different protocols (#6138)
- `bearertokenauthextension`: Added support of Bearer Auth for HTTP Exporters (#5962)
- `awsxrayexporter`: Fallback to rpc.method for segment operation when aws.operation missing (#6231)
- `healthcheckextension`: Add new health check feature for collector pipeline (#5643)
- `datadogexporter`: Always add current hostname (#5967)
- `k8sattributesprocessor`: Add code to fetch all annotations and labels by specifying key regex (#5780)
- `datadogexporter`: Do not rely on collector to resolve envvar when possible to resolve them (#6122)
- `datadogexporter`: Add container tags to attributes package (#6086)
- `datadogexporter`: Preserve original TraceID (#6158)
- `prometheusreceiver`: Enhance prometheus receiver logger to determine errors, test real e2e usage (#5870)
- `awsxrayexporter`: Added support for AWS AppRunner origin (#6141)

## v0.38.0

### 🛑 Breaking changes 🛑

- `datadogexporter` Make distributions the default histogram export option. (#5885)
- `redisreceiver` Update Redis receiver's metric names. (#5837)
- Remove `scraperhelper` from contrib, use the core version. (#5826)

### 🚀 New components 🚀

- `googlecloudspannerreceiver` Added implementation of Google Cloud Spanner receiver. (#5727)
- `awsxrayproxy` Wire up awsxrayproxy extension. (#5747)
- `awscontainerinsightreceiver` Enable AWS Container Insight receiver. (#5960)

### 🧰 Bug fixes 🧰

- `statsdreceiver`: fix start timestamp / temporality for counters. (#5714)
- Fix security issue related to github.com/tidwall/gjson. (#5936)
- `datadogexporter` Fix cumulative histogram handling in distributions mode (#5867)
- `datadogexporter` Skip nil sketches (#5925)

### 💡 Enhancements 💡

- Extend `kafkareceiver` configuration capabilities. (#5677)
- Convert `mongodbatlas` receiver to use scraperhelper. (#5827)
- Convert `dockerstats` receiver to use scraperhelper. (#5825)
- Convert `podman` receiver to use scraperhelper. (#5822)
- Convert `redisreceiver` to use scraperhelper. (#5796)
- Convert `kubeletstats` receiver to use scraperhelper. (#5821)
- `googlecloudspannerreceiver` Migrated Google Cloud Spanner receiver to scraper approach. (#5868)
- `datadogexporter` Use a `Consumer` interface for decoupling from zorkian's package. (#5315)
- `mdatagen` - Add support for extended metric descriptions (#5688)
- `signalfxexporter` Log datapoints option. (#5689)
- `cumulativetodeltaprocessor`: Update cumulative to delta. (#5772)
- Update configuration default values in log receivers docs. (#5840)
- `fluentforwardreceiver`: support more complex fluent-bit objects. (#5676)
- `datadogexporter` Remove spammy logging. (#5856)
- `datadogexporter` Remove obsolete report_buckets config. (#5858)
- Improve performance of metric expression matcher. (#5864)
- `tanzuobservabilityexporter` Introduce metricsConsumer and gaugeMetricConsumer. (#5426)
- `awsxrayexporter` rpc.system has priority to determine aws namespace. (#5833)
- `tailsamplingprocessor` Add support for composite sampling policy to the tailsampler. (#4958)
- `kafkaexporter` Add support for AWS_MSK_IAM SASL Auth (#5763)
- Refactor the client Authenticators  for the new "ClientAuthenticator" interfaces (#5905)
- `mongodbatlasreceiver` Add client wrapper for MongoDB Atlas support (#5386)
- `redisreceiver` Update Redis config options (#5861)
- `routingprocessor`: allow routing for all signals (#5869)
- `extension/observer/docker` add ListAndWatch to observer (#5851)

## v0.37.1

### 🧰 Bug fixes 🧰

- Fixes a problem with v0.37.0 which contained dependencies on v0.36.0 components. They should have been updated to v0.37.0.

## v0.37.0

### 🚀 New components 🚀

- [`journald` receiver](https://github.com/open-telemetry/opentelemetry-collector-contrib/tree/main/receiver/journaldreceiver) to parse Journald events from systemd journal using the [opentelemetry-log-collection](https://github.com/open-telemetry/opentelemetry-log-collection) library

### 🛑 Breaking changes 🛑

- Remove squash on configtls.TLSClientSetting for splunkhecexporter (#5541)
- Remove squash on configtls.TLSClientSetting for elastic components (#5539)
- Remove squash on configtls.TLSClientSetting for observiqexporter (#5540)
- Remove squash on configtls.TLSClientSetting for AWS components (#5454)
- Move `k8sprocessor` to `k8sattributesprocessor`.
- Rename `k8s_tagger` configuration `k8sattributes`.
- filelog receiver: use empty value for `SeverityText` field instead of `"Undefined"` (#5423)
- Rename `configparser.ConfigMap` to `config.Map`
- Rename `pdata.AggregationTemporality*` to `pdata.MetricAggregationTemporality*`
- Remove deprecated `batchpertrace` package/module (#5380)

### 💡 Enhancements 💡

- `k8sattributes` processor: add container metadata enrichment (#5467, #5572)
- `resourcedetection` processor: Add an option to force using hostname instead of FQDN (#5064)
- `dockerstats` receiver: Move docker client into new shared `internal/docker` (#4702)
- `spanmetrics` processor:
  - Add exemplars to metrics (#5263)
  - Support resource attributes in metrics dimensions (#4624)
- `filter` processor:
  - Add log filtering by `regexp` type filters (#5237)
  - Add record level log filtering (#5418)
- `dynatrace` exporter: Handle non-gauge data types (#5056)
- `datadog` exporter:
  - Add support for exporting histograms as sketches (#5082)
  - Scrub sensitive information from errors (#5575)
  - Add option to send instrumentation library metadata tags with metrics (#5431)
- `podman` receiver: Add `api_version`, `ssh_key`, and `ssh_passphrase` config options (#5430)
- `signalfx` exporter:
  - Add `max_connections` config option (#5432)
  - Add dimension name to log when value > 256 chars (#5258)
  - Discourage setting of endpoint path (#4851)
- `kubeletstats` receiver: Convert to pdata instead of using OpenCensus (#5458)
- `tailsampling` processor: Add `invert_match` config option to `string_attribute` policy (#4393)
- `awsemf` exporter: Add a feature flag in UserAgent for AWS backend to monitor the adoptions (#5178)
- `splunkhec` exporter: Handle explicitly NaN and Inf values (#5581)
- `hostmetrics` receiver:
  - Collect more process states in processes scraper (#4856)
  - Add device label to paging scraper (#4854)
- `awskinesis` exporter: Extend to allow for dynamic export types (#5440)

### 🧰 Bug fixes 🧰

- `datadog` exporter:
  - Fix tags on summary and bucket metrics (#5416)
  - Fix cache key generation for cumulative metrics (#5417)
- `resourcedetection` processor: Fix failure to start collector if at least one detector returns an error (#5242)
- `prometheus` exporter: Do not record obsreport calls (#5438)
- `prometheus` receiver: Metric type fixes to match Prometheus functionality (#4865)
- `sentry` exporter: Fix sentry tracing (#4320)
- `statsd` receiver: Set quantiles for metrics (#5647)

## v0.36.0

### 🛑 Breaking changes 🛑

- `filter` processor: The configs for `logs` filter processor have been changed to be consistent with the `metrics` filter processor. (#4895)
- `splunk_hec` receiver:
  - `source_key`, `sourcetype_key`, `host_key` and `index_key` have now moved under `hec_metadata_to_otel_attrs` (#4726)
  - `path` field on splunkhecreceiver configuration is removed: We removed the `path` attribute as any request going to the Splunk HEC receiver port should be accepted, and added the `raw_path` field to explicitly map the path accepting raw HEC data. (#4951)
- feat(dynatrace): tags is deprecated in favor of default_dimensions (#5055)

### 💡 Enhancements 💡

- `filter` processor: Add ability to `include` logs based on resource attributes in addition to excluding logs based on resource attributes for strict matching. (#4895)
- `kubelet` API: Add ability to create an empty CertPool when the system run environment is windows
- `JMX` receiver: Allow JMX receiver logging level to be configured (#4898)
- `datadog` exporter: Export histograms as in OpenMetrics Datadog check (#5065)
- `dockerstats` receiver: Set Schema URL (#5239)
- Rename memorylimiter -> memorylimiterprocessor (#5262)
- `awskinesis` exporter: Refactor AWS kinesis exporter to be synchronous  (#5248)

## v0.35.0

### 🛑 Breaking changes 🛑

- Rename configparser.Parser to configparser.ConfigMap (#5070)
- Rename TelemetryCreateSettings -> TelemetrySettings (#5169)

### 💡 Enhancements 💡

- chore: update influxdb exporter and receiver (#5058)
- chore(dynatrace): use payload limit from api constants (#5077)
- Add documentation for filelog's new force_flush_period parameter (#5066)
- Reuse the gzip reader with a sync.Pool (#5145)
- Add a trace observer when splunkhecreceiver is used for logs (#5063)
- Remove usage of deprecated pdata.AttributeValueMapToMap (#5174)
- Podman Stats Receiver: Receiver and Metrics implementation (#4577)

### 🧰 Bug fixes 🧰

- Use staleness markers generated by prometheus, rather than making our own (#5062)
- `datadogexporter` exporter: skip NaN and infinite values (#5053)

## v0.34.0

### 🚀 New components 🚀

- [`cumulativetodelta` processor](https://github.com/open-telemetry/opentelemetry-collector-contrib/tree/main/processor/cumulativetodeltaprocessor) to convert cumulative sum metrics to cumulative delta

- [`file` exporter](https://github.com/open-telemetry/opentelemetry-collector-contrib/tree/main/exporter/fileexporter) from core repository ([#3474](https://github.com/open-telemetry/opentelemetry-collector/issues/3474))
- [`jaeger` exporter](https://github.com/open-telemetry/opentelemetry-collector-contrib/tree/main/exporter/jaegerexporter) from core repository ([#3474](https://github.com/open-telemetry/opentelemetry-collector/issues/3474))
- [`kafka` exporter](https://github.com/open-telemetry/opentelemetry-collector-contrib/tree/main/exporter/kafkaexporter) from core repository ([#3474](https://github.com/open-telemetry/opentelemetry-collector/issues/3474))
- [`opencensus` exporter](https://github.com/open-telemetry/opentelemetry-collector-contrib/tree/main/exporter/opencensusexporter) from core repository ([#3474](https://github.com/open-telemetry/opentelemetry-collector/issues/3474))
- [`prometheus` exporter](https://github.com/open-telemetry/opentelemetry-collector-contrib/tree/main/exporter/prometheusexporter) from core repository ([#3474](https://github.com/open-telemetry/opentelemetry-collector/issues/3474))
- [`prometheusremotewrite` exporter](https://github.com/open-telemetry/opentelemetry-collector-contrib/tree/main/exporter/prometheusremotewriteexporter) from core repository ([#3474](https://github.com/open-telemetry/opentelemetry-collector/issues/3474))
- [`zipkin` exporter](https://github.com/open-telemetry/opentelemetry-collector-contrib/tree/main/exporter/zipkinexporter) from core repository ([#3474](https://github.com/open-telemetry/opentelemetry-collector/issues/3474))
- [`attribute` processor](https://github.com/open-telemetry/opentelemetry-collector-contrib/tree/main/processor/attributeprocessor) from core repository ([#3474](https://github.com/open-telemetry/opentelemetry-collector/issues/3474))
- [`filter` processor](https://github.com/open-telemetry/opentelemetry-collector-contrib/tree/main/processor/filterprocessor) from core repository ([#3474](https://github.com/open-telemetry/opentelemetry-collector/issues/3474))
- [`probabilisticsampler` processor](https://github.com/open-telemetry/opentelemetry-collector-contrib/tree/main/processor/probabilisticsamplerprocessor) from core repository ([#3474](https://github.com/open-telemetry/opentelemetry-collector/issues/3474))
- [`resource` processor](https://github.com/open-telemetry/opentelemetry-collector-contrib/tree/main/processor/resourceprocessor) from core repository ([#3474](https://github.com/open-telemetry/opentelemetry-collector/issues/3474))
- [`span` processor](https://github.com/open-telemetry/opentelemetry-collector-contrib/tree/main/processor/spanprocessor) from core repository ([#3474](https://github.com/open-telemetry/opentelemetry-collector/issues/3474))
- [`hostmetrics` receiver](https://github.com/open-telemetry/opentelemetry-collector-contrib/tree/main/receiver/hostmetricsreceiver) from core repository ([#3474](https://github.com/open-telemetry/opentelemetry-collector/issues/3474))
- [`jaeger` receiver](https://github.com/open-telemetry/opentelemetry-collector-contrib/tree/main/receiver/jaegerreceiver) from core repository ([#3474](https://github.com/open-telemetry/opentelemetry-collector/issues/3474))
- [`kafka` receiver](https://github.com/open-telemetry/opentelemetry-collector-contrib/tree/main/receiver/kafkareceiver) from core repository ([#3474](https://github.com/open-telemetry/opentelemetry-collector/issues/3474))
- [`opencensus` receiver](https://github.com/open-telemetry/opentelemetry-collector-contrib/tree/main/receiver/opencensusreceiver) from core repository ([#3474](https://github.com/open-telemetry/opentelemetry-collector/issues/3474))
- [`prometheus` receiver](https://github.com/open-telemetry/opentelemetry-collector-contrib/tree/main/receiver/prometheusreceiver) from core repository ([#3474](https://github.com/open-telemetry/opentelemetry-collector/issues/3474))
- [`zipkin` receiver](https://github.com/open-telemetry/opentelemetry-collector-contrib/tree/main/receiver/zipkinreceiver) from core repository ([#3474](https://github.com/open-telemetry/opentelemetry-collector/issues/3474))
- [`bearertokenauth` extension](https://github.com/open-telemetry/opentelemetry-collector-contrib/tree/main/extension/bearertokenauthextension) from core repository ([#3474](https://github.com/open-telemetry/opentelemetry-collector/issues/3474))
- [`healthcheck` extension](https://github.com/open-telemetry/opentelemetry-collector-contrib/tree/main/extension/healthcheckextension) from core repository ([#3474](https://github.com/open-telemetry/opentelemetry-collector/issues/3474))
- [`oidcauth` extension](https://github.com/open-telemetry/opentelemetry-collector-contrib/tree/main/extension/oidcauthextension) from core repository ([#3474](https://github.com/open-telemetry/opentelemetry-collector/issues/3474))
- [`pprof` extension](https://github.com/open-telemetry/opentelemetry-collector-contrib/tree/main/extension/pprofextension) from core repository ([#3474](https://github.com/open-telemetry/opentelemetry-collector/issues/3474))
- [`testbed`](https://github.com/open-telemetry/opentelemetry-collector-contrib/tree/main/testbed) from core repository ([#3474](https://github.com/open-telemetry/opentelemetry-collector/issues/3474))

### 💡 Enhancements 💡

- `tailsampling` processor: Add new policy `probabilistic` (#3876)

## v0.33.0

# 🎉 OpenTelemetry Collector Contrib v0.33.0 (Beta) 🎉

The OpenTelemetry Collector Contrib contains everything in the [opentelemetry-collector release](https://github.com/open-telemetry/opentelemetry-collector/releases/tag/v0.32.0) (be sure to check the release notes here as well!). Check out the [Getting Started Guide](https://opentelemetry.io/docs/collector/getting-started/) for deployment and configuration information.

### 🚀 New components 🚀

- [`cumulativetodelta` processor](https://github.com/open-telemetry/opentelemetry-collector-contrib/tree/main/processor/cumulativetodeltaprocessor) to convert cumulative sum metrics to cumulative delta

### 💡 Enhancements 💡

- Collector contrib has now full support for metrics proto v0.9.0.

## v0.32.0

# 🎉 OpenTelemetry Collector Contrib v0.32.0 (Beta) 🎉

This release is marked as "bad" since the metrics pipelines will produce bad data.

- See https://github.com/open-telemetry/opentelemetry-collector/issues/3824

The OpenTelemetry Collector Contrib contains everything in the [opentelemetry-collector release](https://github.com/open-telemetry/opentelemetry-collector/releases/tag/v0.32.0) (be sure to check the release notes here as well!). Check out the [Getting Started Guide](https://opentelemetry.io/docs/collector/getting-started/) for deployment and configuration information.

### 🛑 Breaking changes 🛑

- `splunk_hec` receiver/exporter: `com.splunk.source` field is mapped to `source` field in Splunk instead of `service.name` (#4596)
- `redis` receiver: Move interval runner package to `internal/interval` (#4600)
- `datadog` exporter: Export summary count and sum as monotonic counts (#4605)

### 💡 Enhancements 💡

- `logzio` exporter:
  - New implementation of an in-memory queue to store traces, data compression with gzip, and queue configuration options (#4395)
  - Make `Hclog2ZapLogger` struct and methods private for public go api review (#4431)
- `newrelic` exporter (#4392):
  - Marked unsupported metric as permanent error
  - Force the interval to be valid even if 0
- `awsxray` exporter: Add PHP stacktrace parsing support (#4454)
- `file_storage` extension: Implementation of batch storage API (#4145)
- `datadog` exporter:
  - Skip sum metrics with no aggregation temporality (#4597)
  - Export delta sums as counts (#4609)
- `elasticsearch` exporter: Add dedot support (#4579)
- `signalfx` exporter: Add process metric to translation rules (#4598)
- `splunk_hec` exporter: Add profiling logs support (#4464)
- `awsemf` exporter: Replace logGroup and logStream pattern with metric labels (#4466)

### 🧰 Bug fixes 🧰

- `awsxray` exporter: Fix the origin on ECS/EKS/EB on EC2 cases (#4391)
- `splunk_hec` exporter: Prevent re-sending logs that were successfully sent (#4467)
- `signalfx` exporter: Prefix temporary metric translations (#4394)

## v0.31.0

# 🎉 OpenTelemetry Collector Contrib v0.31.0 (Beta) 🎉

The OpenTelemetry Collector Contrib contains everything in the [opentelemetry-collector release](https://github.com/open-telemetry/opentelemetry-collector/releases/tag/v0.31.0) (be sure to check the release notes here as well!). Check out the [Getting Started Guide](https://opentelemetry.io/docs/collector/getting-started/) for deployment and configuration information.

### 🛑 Breaking changes 🛑

- `influxdb` receiver: Removed `metrics_schema` config option (#4277)

### 💡 Enhancements 💡

- Update to OTLP 0.8.0:
  - Remove use of `IntHistogram` (#4276)
  - Update exporters/receivers for `NumberDataPoint`
- Remove use of deprecated `pdata` slice `Resize()` (#4203, #4208, #4209)
- `awsemf` exporter: Added the option to have a user who is sending metrics from EKS Fargate Container Insights to reformat them to look the same as insights from ECS so that they can be ingested by CloudWatch (#4130)
- `k8scluster` receiver: Support OpenShift cluster quota metrics (#4342)
- `newrelic` exporter (#4278):
  - Requests are now retry-able via configuration option (defaults to retries enabled). Permanent errors are not retried.
  - The exporter monitoring metrics now include an untagged summary metric for ease of use.
  - Improved error logging to include URLs that fail to post messages to New Relic.
- `datadog` exporter: Upscale trace stats when global sampling rate is set (#4213)

### 🧰 Bug fixes 🧰

- `statsd` receiver: Add option to set Counter to be monotonic (#4154)
- Fix `internal/stanza` severity mappings (#4315)
- `awsxray` exporter: Fix the wrong AWS env resource setting (#4384)
- `newrelic` exporter (#4278):
  - Configuration unmarshalling did not allow timeout value to be set to 0 in the endpoint specific section.
  - Request cancellation was not propagated via context into the http request.
  - The queued retry logger is set to a zap.Nop logger as intended.

## v0.30.0

# 🎉 OpenTelemetry Collector Contrib v0.30.0 (Beta) 🎉

The OpenTelemetry Collector Contrib contains everything in the [opentelemetry-collector release](https://github.com/open-telemetry/opentelemetry-collector/releases/tag/v0.30.0) (be sure to check the release notes here as well!). Check out the [Getting Started Guide](https://opentelemetry.io/docs/collector/getting-started/) for deployment and configuration information.

### 🚀 New components 🚀
- `oauth2clientauth` extension: ported from core (#3848)
- `metrics-generation` processor: is now enabled and available (#4047)

### 🛑 Breaking changes 🛑

- Removed `jaegerthrifthttp` exporter (#4089)

### 💡 Enhancements 💡

- `tailsampling` processor:
  - Add new policy `status_code` (#3754)
  - Add new tail sampling processor policy: status_code (#3754)
- `awscontainerinsights` receiver:
  - Integrate components and fix bugs for EKS Container Insights (#3846)
  - Add Cgroup to collect ECS instance metrics for container insights receiver #3875
- `spanmetrics` processor: Support sub-millisecond latency buckets (#4091)
- `sentry` exporter: Add exception event capture in sentry (#3854)

## v0.29.0

# 🎉 OpenTelemetry Collector Contrib v0.29.0 (Beta) 🎉

The OpenTelemetry Collector Contrib contains everything in the [opentelemetry-collector release](https://github.com/open-telemetry/opentelemetry-collector/releases/tag/v0.29.0) (be sure to check the release notes here as well!). Check out the [Getting Started Guide](https://opentelemetry.io/docs/collector/getting-started/) for deployment and configuration information.

### 🛑 Breaking changes 🛑

- `redis` receiver (#3808)
  - removed configuration `service_name`. Use resource processor or `resource_attributes` setting if using `receivercreator`
  - removed `type` label and set instrumentation library name to `otelcol/redis` as other receivers do

### 💡 Enhancements 💡

- `tailsampling` processor:
  - Add new policy `latency` (#3750)
  - Add new policy `status_code` (#3754)
- `splunkhec` exporter: Include `trace_id` and `span_id` if set (#3850)
- `newrelic` exporter: Update instrumentation naming in accordance with otel spec (#3733)
- `sentry` exporter: Added support for insecure connection with Sentry (#3446)
- `k8s` processor:
  - Add namespace k8s tagger (#3384)
  - Add ignored pod names as config parameter (#3520)
- `awsemf` exporter: Add support for `TaskDefinitionFamily` placeholder on log stream name (#3755)
- `loki` exporter: Add resource attributes as Loki label (#3418)

### 🧰 Bug fixes 🧰

- `datadog` exporter:
  - Ensure top level spans are computed (#3786)
  - Update `env` clobbering behavior (#3851)
- `awsxray` exporter: Fixed filtered attribute translation (#3757)
- `splunkhec` exporter: Include trace and span id if set in log record (#3850)

## v0.28.0

# 🎉 OpenTelemetry Collector Contrib v0.28.0 (Beta) 🎉

The OpenTelemetry Collector Contrib contains everything in the [opentelemetry-collector release](https://github.com/open-telemetry/opentelemetry-collector/releases/tag/v0.28.0) (be sure to check the release notes here as well!). Check out the [Getting Started Guide](https://opentelemetry.io/docs/collector/getting-started/) for deployment and configuration information.

### 🚀 New components 🚀

- `humio` exporter to export data to Humio using JSON over the HTTP [Ingest API](https://docs.humio.com/reference/api/ingest/)
- `udplog` receiver to receives logs from udp using the [opentelemetry-log-collection](https://github.com/open-telemetry/opentelemetry-log-collection) library
- `tanzuobservability` exporter to send traces to [Tanzu Observability](https://tanzu.vmware.com/observability)

### 🛑 Breaking changes 🛑

- `f5cloud` exporter (#3509):
  - Renamed the config 'auth' field to 'f5cloud_auth'. This will prevent a config field name collision when [Support for Custom Exporter Authenticators as Extensions](https://github.com/open-telemetry/opentelemetry-collector/pull/3128) is ready to be integrated.

### 💡 Enhancements 💡

- Enabled Dependabot for Github Actions (#3543)
- Change obsreport helpers for receivers to use the new pattern created in Collector (#3439,#3443,#3449,#3504,#3521,#3548)
- `datadog` exporter:
  - Add logging for unknown or unsupported metric types (#3421)
  - Add collector version tag to internal health metrics (#3394)
  - Remove sublayer stats calc and mutex (#3531)
  - Deduplicate hosts for which we send running metrics (#3539)
  - Add support for summary datatype (#3660)
  - Add datadog span operation name remapping config option (#3444)
  - Update error formatting for error spans that are not exceptions (#3701)
- `nginx` receiver: Update the nginx metrics to more closely align with the conventions (#3420)
- `elasticsearch` exporter: Init JSON encoding support (#3101)
- `jmx` receiver:
  - Allow setting system properties (#3450)
  - Update tested JMX Metric Gatherer release (#3695)
- Refactor components for the Client Authentication Extensions (#3507)
- Remove redundant conversion calls (#3688)
- `storage` extension: Add a `Close` method to Client interface (#3506)
- `splunkhec` exporter: Add `metric_type` as key which maps to the type of the metric (#3696)
- `k8s` processor: Add semantic conventions to k8s-tagger for pod metadata (#3544)
- `kubeletstats` receiver: Refactor kubelet client to internal folder (#3698)
- `newrelic` exporter (#3690):
  - Updates the log level from error to debug when New Relic rate limiting occurs
  - Updates the sanitized api key that is reported via metrics
- `filestorage` extension: Add ability to specify name (#3703)
- `awsemf` exporter: Store the initial value for cumulative metrics (#3425)
- `awskinesis` exporter: Refactor to allow for extended types of encoding (#3655)
- `ecsobserver` extension:
  - Add task definition, ec2, and service fetcher (#3503)
  - Add exporter to convert task to target (#3333)

### 🧰 Bug fixes 🧰

- `awsemf` exporter: Remove delta adjustment from summaries by default (#3408)
- `alibabacloudlogservice` exporter: Sanitize labels for metrics (#3454)
- `statsd` receiver: Fix StatsD drop metrics tags when using summary as observer_type for timer/histogram (#3440)
- `awsxray` exporter: Restore setting of Throttle for HTTP throttle response (#3685)
- `awsxray` receiver: Fix quick start bug (#3653)
- `metricstransform` processor: Check all data points for matching metric label values (#3435)

## v0.27.0

# 🎉 OpenTelemetry Collector Contrib v0.27.0 (Beta) 🎉

The OpenTelemetry Collector Contrib contains everything in the [opentelemetry-collector release](https://github.com/open-telemetry/opentelemetry-collector/releases/tag/v0.27.0) (be sure to check the release notes here as well!). Check out the [Getting Started Guide](https://opentelemetry.io/docs/collector/getting-started/) for deployment and configuration information.

### 🚀 New components 🚀

- `tcplog` receiver to receive logs from tcp using the [opentelemetry-log-collection](https://github.com/open-telemetry/opentelemetry-log-collection) library
- `influxdb` receiver to accept metrics data as [InfluxDB Line Protocol](https://docs.influxdata.com/influxdb/v2.0/reference/syntax/line-protocol/)

### 💡 Enhancements 💡

- `splunkhec` exporter:
  - Include the response in returned 400 errors (#3338)
  - Map summary metrics to Splunk HEC metrics (#3344)
  - Add HEC telemetry (#3260)
- `newrelic` exporter: Include dropped attributes and events counts (#3187)
- `datadog` exporter:
  - Add Fargate task ARN to container tags (#3326)
  - Improve mappings for span kind dd span type (#3368)
- `signalfx` exporter: Add info log for host metadata properties update (#3343)
- `awsprometheusremotewrite` exporter: Add SDK and system information to User-Agent header (#3317)
- `metricstransform` processor: Add filtering capabilities matching metric label values for applying changes (#3201)
- `groupbytrace` processor: Added workers for queue processing (#2902)
- `resourcedetection` processor: Add docker detector (#2775)
- `tailsampling` processor: Support regex on span attribute filtering (#3335)

### 🧰 Bug fixes 🧰

- `datadog` exporter:
  - Update Datadog attributes to tags mapping (#3292)
  - Consistent `hostname` and default metrics behavior (#3286)
- `signalfx` exporter: Handle character limits on metric names and dimensions (#3328)
- `newrelic` exporter: Fix timestamp value for cumulative metrics (#3406)

## v0.26.0

# 🎉 OpenTelemetry Collector Contrib v0.26.0 (Beta) 🎉

The OpenTelemetry Collector Contrib contains everything in the [opentelemetry-collector release](https://github.com/open-telemetry/opentelemetry-collector/releases/tag/v0.26.0) (be sure to check the release notes here as well!). Check out the [Getting Started Guide](https://opentelemetry.io/docs/collector/getting-started/) for deployment and configuration information.

### 🚀 New components 🚀

- `influxdb` exporter to support sending tracing, metrics, and logging data to [InfluxDB](https://www.influxdata.com/products/)

### 🛑 Breaking changes 🛑

- `signalfx` exporter (#3207):
  - Additional metrics excluded by default by signalfx exporter
    - system.disk.io_time
    - system.disk.operation_time
    - system.disk.weighted_io_time
    - system.network.connections
    - system.processes.count
    - system.processes.created

### 💡 Enhancements 💡

- Add default config and systemd environment file support for DEB/RPM packages (#3123)
- Log errors on receiver start/stop failures (#3208)
- `newrelic` exporter: Update API key detection logic (#3212)
- `splunkhec` exporter:
  - Mark permanent errors to avoid futile retries (#3253)
  - Add TLS certs verification (#3204)
- `datadog` exporter:
  - Add env and tag name normalization to trace payloads (#3200)
  - add `ignore_resource`s configuration option (#3245)
- `jmx` receiver: Update for latest snapshot and header support (#3283)
- `awsxray` exporter: Added support for stack trace translation for .NET language (#3280)
- `statsd` receiver: Add timing/histogram for statsD receiver as OTLP summary (#3261)

### 🧰 Bug fixes 🧰

- `awsprometheusremotewrite` exporter:
  - Remove `sending_queue` (#3186)
  - Use the correct default for aws_auth.service (#3161)
  - Identify the Amazon Prometheus region from the endpoint (#3210)
  - Don't panic in case session can't be constructed (#3221)
- `datadog` exporter: Add max tag length (#3185)
- `sapm` exporter: Fix crash when passing the signalfx access token (#3294)
- `newrelic` exporter: Update error conditions (#3322)

## v0.25.0

# 🎉 OpenTelemetry Collector Contrib v0.25.0 (Beta) 🎉

The OpenTelemetry Collector Contrib contains everything in the [opentelemetry-collector release](https://github.com/open-telemetry/opentelemetry-collector/releases/tag/v0.25.0) (be sure to check the release notes here as well!). Check out the [Getting Started Guide](https://opentelemetry.io/docs/collector/getting-started/) for deployment and configuration information.

### 🚀 New components 🚀

- `kafkametricsreceiver` new receiver component for collecting metrics about a kafka cluster - primarily lag and offset. [configuration instructions](receiver/kafkametricsreceiver/README.md)
- `file_storage` extension to read and write data to the local file system (#3087)

### 🛑 Breaking changes 🛑

- `newrelic` exporter (#3091):
  - Removal of common attributes (use opentelemetry collector resource processor to add attributes)
  - Drop support for cumulative metrics being sent to New Relic via a collector

### 💡 Enhancements 💡

- Update `opentelemetry-log-collection` to v0.17.0 for log receivers (#3017)
- `datadog` exporter:
  - Add `peer.service` priority instead of `service.name` (#2817)
  - Improve support of semantic conventions for K8s, Azure and ECS (#2623)
- Improve and batch logs translation for stanza (#2892)
- `statsd` receiver: Add timing/histogram as OTLP gauge (#2973)
- `honeycomb` exporter: Add Retry and Queue settings (#2714)
- `resourcedetection` processor:
  - Add AKS resource detector (#3035)
  - Use conventions package constants for ECS detector (#3171)
- `sumologic` exporter: Add graphite format (#2695)
- Add trace attributes to the log entry for stanza (#3018)
- `splunk_hec` exporter: Send log record name as part of the HEC log event (#3119)
- `newrelic` exporter (#3091):
  - Add support for logs
  - Performance improvements
  - Optimizations to the New Relic payload to reduce payload size
  - Metrics generated for monitoring the exporter
  - Insert Key vs License keys are auto-detected in some cases
  - Collector version information is properly extracted via the application start info parameters

### 🧰 Bug fixes 🧰

- `splunk_hec` exporter: Fix sending log payload with missing the GZIP footer (#3032)
- `awsxray` exporter: Remove propagation of error on shutdown (#2999)
- `resourcedetection` processor:
  - Correctly report DRAGONFLYBSD value (#3100)
  - Fallback to `os.Hostname` when FQDN is not available (#3099)
- `httpforwarder` extension: Do not report ErrServerClosed when shutting down the service (#3173)
- `collectd` receiver: Do not report ErrServerClosed when shutting down the service (#3178)

## v0.24.0

# 🎉 OpenTelemetry Collector Contrib v0.24.0 (Beta) 🎉

The OpenTelemetry Collector Contrib contains everything in the [opentelemetry-collector release](https://github.com/open-telemetry/opentelemetry-collector/releases/tag/v0.24.0) (be sure to check the release notes here as well!). Check out the [Getting Started Guide](https://opentelemetry.io/docs/collector/getting-started/) for deployment and configuration information.

### 🚀 New components 🚀

- `fluentbit` extension and `fluentforward` receiver moved from opentelemetry-collector

### 💡 Enhancements 💡

- Check `NO_WINDOWS_SERVICE` environment variable to force interactive mode on Windows (#2819)
- `resourcedetection `processor:
  - Add task revision to ECS resource detector (#2814)
  - Add GKE detector (#2821)
  - Add Amazon EKS detector (#2820)
  - Add `VMScaleSetName` field to Azure detector (#2890)
- `awsemf` exporter:
  - Add `parse_json_encoded_attr_values` config option to decode json-encoded strings in attribute values (#2827)
  - Add `output_destination` config option to support AWS Lambda (#2720)
- `googlecloud` exporter: Handle `cloud.availability_zone` semantic convention (#2893)
- `newrelic` exporter: Add `instrumentation.provider` to default attributes (#2900)
- Set unprivileged user to container image (#2925)
- `splunkhec` exporter: Add `max_content_length_logs` config option to send log data in payloads less than max content length (#2524)
- `k8scluster` and `kubeletstats` receiver: Replace package constants in favor of constants from conventions in core (#2996)

### 🧰 Bug fixes 🧰

- `spanmetrics` processor:
  - Rename `calls` metric to `calls_total` and set `IsMonotonic` to true (#2837)
  - Validate duplicate dimensions at start (#2844)
- `awsemf` exporter: Calculate delta instead of rate for cumulative metrics (#2512)
- `signalfx` exporter:
  - Remove more unnecessary translation rules (#2889)
  - Implement summary type (#2998)
- `awsxray` exporter: Remove translation to HTTP status from OC status (#2978)
- `awsprometheusremotewrite` exporter: Close HTTP body after RoundTrip (#2955)
- `splunkhec` exporter: Add ResourceAttributes to Splunk Event (#2843)

## v0.23.0

# 🎉 OpenTelemetry Collector Contrib v0.23.0 (Beta) 🎉

The OpenTelemetry Collector Contrib contains everything in the [opentelemetry-collector release](https://github.com/open-telemetry/opentelemetry-collector/releases/tag/v0.23.0) (be sure to check the release notes here as well!). Check out the [Getting Started Guide](https://opentelemetry.io/docs/collector/getting-started/) for deployment and configuration information.

### 🚀 New components 🚀

- `groupbyattrs` processor to group the records by provided attributes
- `dotnetdiagnostics` receiver to read metrics from .NET processes

### 🛑 Breaking changes 🛑

- `stackdriver` exporter marked as deprecated and renamed to `googlecloud`
- Change the rule expression in receiver creator for matching endpoints types from `type.port`, `type.hostport` and `type.pod` to `type == "port"`, `type == "hostport"` and `type == "pod"` (#2661)

### 💡 Enhancements 💡

- `loadbalancing` exporter: Add support for logs (#2470)
- `sumologic` exporter: Add carbon formatter (#2562)
- `awsecscontainermetrics` receiver: Add new metric for stopped container (#2383)
- `awsemf` exporter:
  - Send EMF logs in batches (#2572)
  - Add prometheus type field for CloudWatch compatibility (#2689)
- `signalfx` exporter:
  - Add resource attributes to events (#2631)
  - Add translation rule to drop dimensions (#2660)
  - Remove temporary host translation workaround (#2652)
  - Remove unnecessary default translation rules (#2672)
  - Update `exclude_metrics` option so that the default exclude rules can be overridden by setting the option to `[]` (#2737)
- `awsprometheusremotewrite` exporter: Add support for given IAM roles (#2675)
- `statsd` receiver: Change to use OpenTelemetry type instead of OpenCensus type (#2733)
- `resourcedetection` processor: Add missing entries for `cloud.infrastructure_service` (#2777)

### 🧰 Bug fixes 🧰

- `dynatrace` exporter: Serialize each datapoint into separate line (#2618)
- `splunkhec` exporter: Retain all otel attributes (#2712)
- `newrelic` exporter: Fix default metric URL (#2739)
- `googlecloud` exporter: Add host.name label if hostname is present in node (#2711)

## v0.22.0

# 🎉 OpenTelemetry Collector Contrib v0.22.0 (Beta) 🎉

The OpenTelemetry Collector Contrib contains everything in the [opentelemetry-collector release](https://github.com/open-telemetry/opentelemetry-collector/releases/tag/v0.22.0) (be sure to check the release notes here as well!). Check out the [Getting Started Guide](https://opentelemetry.io/docs/collector/getting-started/) for deployment and configuration information.

### 🚀 New components 🚀

- `filelog` receiver to tail and parse logs from files using the [opentelemetry-log-collection](https://github.com/open-telemetry/opentelemetry-log-collection) library

### 💡 Enhancements 💡

- `dynatrace` exporter: Send metrics to Dynatrace in chunks of 1000 (#2468)
- `k8s` processor: Add ability to associate metadata tags using pod UID rather than just IP (#2199)
- `signalfx` exporter:
  - Add statusCode to logging field on dimension client (#2459)
  - Add translation rules for `cpu.utilization_per_core` (#2540)
  - Updates to metadata handling (#2531)
  - Calculate extra network I/O metrics (#2553)
  - Calculate extra disk I/O metrics (#2557)
- `statsd` receiver: Add metric type label and `enable_metric_type` option (#2466)
- `sumologic` exporter: Add support for carbon2 format (#2562)
- `resourcedetection` processor: Add Azure detector (#2372)
- `k8scluster` receiver: Use OTel conventions for metadata (#2530)
- `newrelic` exporter: Multi-tenant support for sending trace data and performance enhancements (#2481)
- `stackdriver` exporter: Enable `retry_on_failure` and `sending_queue` options (#2613)
- Use standard way to convert from time.Time to proto Timestamp (#2548)

### 🧰 Bug fixes 🧰

- `signalfx` exporter:
  - Fix calculation of `network.total` metric (#2551)
  - Correctly convert dimensions on metadata updates (#2552)
- `awsxray` exporter and receiver: Fix the type of content_length (#2539)
- `resourcedetection` processor: Use values in accordance to semantic conventions for AWS (#2556)
- `awsemf` exporter: Fix concurrency issue (#2571)

## v0.21.0

# 🎉 OpenTelemetry Collector Contrib v0.21.0 (Beta) 🎉

The OpenTelemetry Collector Contrib contains everything in the [opentelemetry-collector release](https://github.com/open-telemetry/opentelemetry-collector/releases/tag/v0.21.0) (be sure to check the release notes here as well!). Check out the [Getting Started Guide](https://opentelemetry.io/docs/collector/getting-started/) for deployment and configuration information.

### 🚀 New components 🚀

- `loki` exporter to export data via HTTP to Loki

### 🛑 Breaking changes 🛑

- `signalfx` exporter: Allow periods to be sent in dimension keys (#2456). Existing users who do not want to change this functionality can set `nonalphanumeric_dimension_chars` to `_-`

### 💡 Enhancements 💡

- `awsemf` exporter:
  - Support unit customization before sending logs to AWS CloudWatch (#2318)
  - Group exported metrics by labels (#2317)
- `datadog` exporter: Add basic span events support (#2338)
- `alibabacloudlogservice` exporter: Support new metrics interface (#2280)
- `sumologic` exporter:
  - Enable metrics pipeline (#2117)
  - Add support for all types of log body (#2380)
- `signalfx` exporter: Add `nonalphanumeric_dimension_chars` config option (#2442)

### 🧰 Bug fixes 🧰

- `resourcedetection` processor: Fix resource attribute environment variable (#2378)
- `k8scluster` receiver: Fix nil pointer bug (#2450)

## v0.20.0

# 🎉 OpenTelemetry Collector Contrib v0.20.0 (Beta) 🎉

The OpenTelemetry Collector Contrib contains everything in the [opentelemetry-collector release](https://github.com/open-telemetry/opentelemetry-collector/releases/tag/v0.20.0) (be sure to check the release notes here as well!). Check out the [Getting Started Guide](https://opentelemetry.io/docs/collector/getting-started/) for deployment and configuration information.

### 🚀 New components 🚀

- `spanmetrics` processor to aggregate Request, Error and Duration (R.E.D) metrics from span data
- `awsxray` receiver to accept spans in the X-Ray Segment format
- `groupbyattrs` processor to group the records by provided attributes

### 🛑 Breaking changes 🛑

- Rename `kinesis` exporter to `awskinesis` (#2234)
- `signalfx` exporter: Remove `send_compatible_metrics` option, use `translation_rules` instead (#2267)
- `datadog` exporter: Remove default prefix from user metrics (#2308)

### 💡 Enhancements 💡

- `signalfx` exporter: Add k8s metrics to default excludes (#2167)
- `stackdriver` exporter: Reduce QPS (#2191)
- `datadog` exporter:
  - Translate otel exceptions to DataDog errors (#2195)
  - Use resource attributes for metadata and generated metrics (#2023)
- `sapm` exporter: Enable queuing by default (#1224)
- `dynatrace` exporter: Allow underscores anywhere in metric or dimension names (#2219)
- `awsecscontainermetrics` receiver: Handle stopped container's metadata (#2229)
- `awsemf` exporter: Enhance metrics batching in AWS EMF logs (#2271)
- `f5cloud` exporter: Add User-Agent header with version to requests (#2292)

### 🧰 Bug fixes 🧰

- `signalfx` exporter: Reinstate network/filesystem translation rules (#2171)

## v0.19.0

# 🎉 OpenTelemetry Collector Contrib v0.19.0 (Beta) 🎉

The OpenTelemetry Collector Contrib contains everything in the [opentelemetry-collector release](https://github.com/open-telemetry/opentelemetry-collector/releases/tag/v0.19.0) (be sure to check the release notes here as well!). Check out the [Getting Started Guide](https://opentelemetry.io/docs/collector/getting-started/) for deployment and configuration information.

### 🚀 New components 🚀

- `f5cloud` exporter to export metric, trace, and log data to F5 Cloud
- `jmx` receiver to report metrics from a target MBean server in conjunction with the [JMX Metric Gatherer](https://github.com/open-telemetry/opentelemetry-java-contrib/blob/main/contrib/jmx-metrics/README.md)

### 🛑 Breaking changes 🛑

- `signalfx` exporter: The `exclude_metrics` option now takes slice of metric filters instead of just metric names (slice of strings) (#1951)

### 💡 Enhancements 💡

- `datadog` exporter: Sanitize datadog service names (#1982)
- `awsecscontainermetrics` receiver: Add more metadata (#2011)
- `azuremonitor` exporter: Favor RPC over HTTP spans (#2006)
- `awsemf` exporter: Always use float64 as calculated rate (#2019)
- `splunkhec` receiver: Make the HEC receiver path configurable, and use `/*` by default (#2137)
- `signalfx` exporter:
  - Drop non-default metrics and add `include_metrics` option to override (#2145, #2146, #2162)
  - Rename `system.network.dropped_packets` metric to `system.network.dropped` (#2160)
  - Do not filter cloud attributes from dimensions (#2020)
- `redis` receiver: Migrate to pdata metrics #1889

### 🧰 Bug fixes 🧰

- `datadog` exporter: Ensure that version tag is added to trace stats (#2010)
- `loadbalancing` exporter: Rolling update of collector can stop the periodical check of DNS updates (#1798)
- `awsecscontainermetrics` receiver: Change the type of `exit_code` from string to int and deal with the situation when there is no data (#2147)
- `groupbytrace` processor: Make onTraceReleased asynchronous to fix processor overload (#1808)
- Handle cases where the time field of Splunk HEC events is encoded as a String (#2159)

## v0.18.0

# 🎉 OpenTelemetry Collector Contrib v0.18.0 (Beta) 🎉

The OpenTelemetry Collector Contrib contains everything in the [opentelemetry-collector release](https://github.com/open-telemetry/opentelemetry-collector/releases/tag/v0.18.0) (be sure to check the release notes here as well!). Check out the [Getting Started Guide](https://opentelemetry.io/docs/collector/getting-started/) for deployment and configuration information.

### 🚀 New components 🚀

- `sumologic` exporter to send logs and metrics data to Sumo Logic
- `dynatrace` exporter to send metrics to Dynatrace

### 💡 Enhancements 💡

- `datadog` exporter:
  - Add resource attributes to tags conversion feature (#1782)
  - Add Kubernetes conventions for hostnames (#1919)
  - Add container tags to datadog export for container infra metrics in service view (#1895)
  - Update resource naming and span naming (#1861)
  - Add environment variables support for config options (#1897)
- `awsxray` exporter: Add parsing of JavaScript stack traces (#1888)
- `elastic` exporter: Translate exception span events (#1858)
- `signalfx` exporter: Add translation rules to aggregate per core CPU metrics in default translations (#1841)
- `resourcedetection` processor: Gather tags associated with the EC2 instance and add them as resource attributes (#1899)
- `simpleprometheus` receiver: Add support for passing params to the prometheus scrape config (#1949)
- `azuremonitor` exporter: Implement Span status code specification changes - gRPC (#1960)
- `metricstransform` processor: Add grouping option ($1887)
- `alibabacloudlogservice` exporter: Use producer to send data to improve performance (#1981)

### 🧰 Bug fixes 🧰

- `datadog` exporter: Handle monotonic metrics client-side (#1805)
- `awsxray` exporter: Log error when translating span (#1809)

## v0.17.0

# 🎉 OpenTelemetry Collector Contrib v0.17.0 (Beta) 🎉

The OpenTelemetry Collector Contrib contains everything in the [opentelemetry-collector release](https://github.com/open-telemetry/opentelemetry-collector/releases/tag/v0.17.0) (be sure to check the release notes here as well!). Check out the [Getting Started Guide](https://opentelemetry.io/docs/collector/getting-started/) for deployment and configuration information.

### 💡 Enhancements 💡

- `awsemf` exporter: Add collector version to EMF exporter user agent (#1778)
- `signalfx` exporter: Add configuration for trace correlation (#1795)
- `statsd` receiver: Add support for metric aggregation (#1670)
- `datadog` exporter: Improve logging of hostname detection (#1796)

### 🧰 Bug fixes 🧰

- `resourcedetection` processor: Fix ecs detector to not use the default golang logger (#1745)
- `signalfx` receiver: Return 200 when receiver succeed (#1785)
- `datadog` exporter: Use a singleton for sublayer calculation (#1759)
- `awsxray` and `awsemf` exporters: Change the User-Agent content order (#1791)

## v0.16.0

# 🎉 OpenTelemetry Collector Contrib v0.16.0 (Beta) 🎉

The OpenTelemetry Collector Contrib contains everything in the [opentelemetry-collector release](https://github.com/open-telemetry/opentelemetry-collector/releases/tag/v0.16.0) (be sure to check the release notes here as well!). Check out the [Getting Started Guide](https://opentelemetry.io/docs/collector/getting-started/) for deployment and configuration information.

### 🛑 Breaking changes 🛑

- `honeycomb` exporter: Update to use internal data format (#1689)

### 💡 Enhancements 💡

- `newrelic` exporter: Add support for span events (#1643)
- `awsemf` exporter:
  - Add placeholder support in `log_group_name` and `log_stream_name` config (#1623, #1661)
  - Add label matching filtering rule (#1619)
- `resourcedetection` processor: Add new resource detector for AWS Elastic Beanstalk environments (#1585)
- `loadbalancing` exporter:
  - Add sort of endpoints in static resolver (#1692)
  - Allow specifying port when using DNS resolver (#1650)
- Add `batchperresourceattr` helper library that splits an incoming data based on an attribute in the resource (#1694)
- `alibabacloudlogservice` exporter:
  - Add logs exporter (#1609)
  - Change trace type from opencensus to opentelemetry (#1713)
- `datadog` exporter:
  - Improve trace exporter performance (#1706, #1707)
  - Add option to only send metadata (#1723)
- `awsxray` exporter:
  - Add parsing of Python stack traces (#1676)
  - Add collector version to user agent (#1730)

### 🧰 Bug fixes 🧰

- `loadbalancing` exporter:
  - Fix retry queue for exporters (#1687)
  - Fix `periodicallyResolve` for DNS resolver checks (#1678)
- `datadog` exporter: Fix status code handling (#1691)
- `awsxray` exporter:
  - Fix empty traces in X-Ray console (#1709)
  - Stricter requirements for adding http request url (#1729)
  - Fix status code handling for errors/faults (#1740)
- `signalfx` exporter:
  - Split incoming data requests by access token before enqueuing (#1727)
  - Disable retry on 400 and 401, retry with backoff on 429 and 503 (#1672)
- `awsecscontainermetrics` receiver: Improve error handling to fix seg fault (#1738)

## v0.15.0

# 🎉 OpenTelemetry Collector Contrib v0.15.0 (Beta) 🎉

The OpenTelemetry Collector Contrib contains everything in the [opentelemetry-collector release](https://github.com/open-telemetry/opentelemetry-collector/releases/tag/v0.15.0) (be sure to check the release notes here as well!). Check out the [Getting Started Guide](https://opentelemetry.io/docs/collector/getting-started/) for deployment and configuration information.

### 🚀 New components 🚀

- `zookeeper` receiver: Collects metrics from a Zookeeper instance using the `mntr` command
- `loadbalacing` exporter: Consistently exports spans belonging to the same trace to the same backend
- `windowsperfcounters` receiver: Captures the configured system, application, or custom performance counter data from the Windows registry using the PDH interface
- `awsprometheusremotewrite` exporter:  Sends metrics data in Prometheus TimeSeries format to a Prometheus Remote Write Backend and signs each outgoing HTTP request following the AWS Signature Version 4 signing process

### 💡 Enhancements 💡

- `awsemf` exporter:
  - Add `metric_declarations` config option for metric filtering and dimensions (#1503)
  - Add SummaryDataType and remove Min/Max from Histogram (#1584)
- `signalfxcorrelation` exporter: Add ability to translate host dimension (#1561)
- `newrelic` exporter: Use pdata instead of the OpenCensus for traces (#1587)
- `metricstransform` processor:
  - Add `combine` action for matched metrics (#1506)
  - Add `submatch_case` config option to specify case of matched label values (#1640)
- `awsecscontainermetrics` receiver: Extract cluster name from ARN (#1626)
- `elastic` exporter: Improve handling of span status if the status code is unset (#1591)

### 🧰 Bug fixes 🧰

- `awsemf` exporter: Add check for unhandled metric data types (#1493)
- `groupbytrace` processor: Make buffered channel to avoid goroutines leak (#1505)
- `stackdriver` exporter: Set `options.UserAgent` so that the OpenCensus exporter does not override the UA ($1620)

## v0.14.0

# 🎉 OpenTelemetry Collector Contrib v0.14.0 (Beta) 🎉

The OpenTelemetry Collector Contrib contains everything in the [opentelemetry-collector release](https://github.com/open-telemetry/opentelemetry-collector/releases/tag/v0.14.0) (be sure to check the release notes here as well!). Check out the [Getting Started Guide](https://opentelemetry.io/docs/collector/getting-started/) for deployment and configuration information.

### 🚀 New components 🚀

- `datadog` exporter to send metric and trace data to Datadog (#1352)
- `tailsampling` processor moved from core to contrib (#1383)

### 🛑 Breaking changes 🛑

- `jmxmetricsextension` migrated to `jmxreceiver` (#1182, #1357)
- Move signalfx correlation code out of `sapm` to `signalfxcorrelation` exporter (#1376)
- Move Splunk specific utils outside of common (#1306)
- `stackdriver` exporter:
    - Config options `metric_prefix` & `skip_create_metric_descriptor` are now nested under `metric`, see [README](https://github.com/open-telemetry/opentelemetry-collector-contrib/blob/main/exporter/stackdriverexporter/README.md).
    - Trace status codes no longer reflect gRPC codes as per spec changes: open-telemetry/opentelemetry-specification#1067
- `datadog` exporter: Remove option to change the namespace prefix (#1483)

### 💡 Enhancements 💡

- `splunkhec` receiver: Add ability to ingest metrics (#1276)
- `signalfx` receiver: Improve pipeline error handling (#1329)
- `datadog` exporter:
  - Improve hostname resolution (#1285)
  - Add flushing/export of traces and trace-related statistics (#1266)
  - Enable traces on Windows (#1340)
  - Send otel.exporter running metric (#1354)
  - Add tag normalization util method (#1373)
  - Send host metadata (#1351)
  - Support resource conventions for hostnames (#1434)
  - Add version tag extract (#1449)
- Add `batchpertrace` library to split the incoming batch into several batches, one per trace (#1257)
- `statsd` receiver:
  - Add timer support (#1335)
  - Add sample rate support for counter, transfer gauge to double and transfer counter to int only (#1361)
- `awsemf` exporter: Restructure metric translator logic (#1353)
- `resourcedetection` processor:
  - Add EC2 hostname attribute (#1324)
  - Add ECS Resource detector (#1360)
- `sapm` exporter: Add queue settings (#1390)
- `metrictransform` processor: Add metric filter option (#1447)
- `awsxray` exporter: Improve ECS attribute and origin translation (#1428)
- `resourcedetection` processor: Initial system detector (#1405)

### 🧰 Bug fixes 🧰

- Remove duplicate definition of cloud providers with core conventions (#1288)
- `kubeletstats` receiver: Handle nil references from the kubelet API (#1326)
- `awsxray` receiver:
  - Add kind type to root span to fix the empty parentID problem (#1338)
  - Fix the race condition issue (#1490)
- `awsxray` exporter:
  - Setting the tlsconfig InsecureSkipVerify using NoVerifySSL (#1350)
  - Drop invalid xray trace id (#1366)
- `elastic` exporter: Ensure span name is limited (#1371)
- `splunkhec` exporter: Don't send 'zero' timestamps to Splunk HEC (#1157)
- `stackdriver` exporter: Skip processing empty metrics slice (#1494)

## v0.13.0

# 🎉 OpenTelemetry Collector Contrib v0.13.0 (Beta) 🎉

The OpenTelemetry Collector Contrib contains everything in the [opentelemetry-collector release](https://github.com/open-telemetry/opentelemetry-collector/releases/tag/v0.13.0) (be sure to check the release notes here as well!). Check out the [Getting Started Guide](https://opentelemetry.io/docs/collector/getting-started/) for deployment and configuration information.

### 💡 Enhancements 💡

- `sapm` exporter:
  - Enable queuing by default (#1224)
  - Add SignalFx APM correlation (#1205)
  - Make span source attribute and destination dimension names configurable (#1286)
- `signalfx` exporter:
  - Pass context to the http client requests (#1225)
  - Update `disk.summary_utilization` translation rule to accommodate new labels (#1258)
- `newrelic` exporter: Add `span.kind` attribute (#1263)
- `datadog` exporter:
  - Add Datadog trace translation helpers (#1208)
  - Add API key validation (#1216)
- `splunkhec` receiver: Add the ability to ingest logs (#1268)
- `awscontainermetrics` receiver: Report `CpuUtilized` metric in percentage (#1283)
- `awsemf` exporter: Only calculate metric rate for cumulative counter and avoid SingleDimensionRollup for metrics with only one dimension (#1280)

### 🧰 Bug fixes 🧰

- Make `signalfx` exporter a metadata exporter (#1252)
- `awsecscontainermetrics` receiver: Check for empty network rate stats and set zero (#1260)
- `awsemf` exporter: Remove InstrumentationLibrary dimension in CloudWatch EMF Logs if it is undefined (#1256)
- `awsxray` receiver: Fix trace/span id transfer (#1264)
- `datadog` exporter: Remove trace support for Windows for now (#1274)
- `sapm` exporter: Correlation enabled check inversed (#1278)

## v0.12.0

# 🎉 OpenTelemetry Collector Contrib v0.12.0 (Beta) 🎉

The OpenTelemetry Collector Contrib contains everything in the [opentelemetry-collector release](https://github.com/open-telemetry/opentelemetry-collector/releases/tag/v0.12.0) (be sure to check the release notes here as well!). Check out the [Getting Started Guide](https://opentelemetry.io/docs/collector/getting-started/) for deployment and configuration information.

### 🚀 New components 🚀

- `awsemf` exporter to support exporting metrics to AWS CloudWatch (#498, #1169)
- `http_forwarder` extension that forwards HTTP requests to a specified target (#979, #1014, #1150)
- `datadog` exporter that sends metric and trace data to Datadog (#1142, #1178, #1181, #1212)
- `awsecscontainermetrics` receiver to collect metrics from Amazon ECS Task Metadata Endpoint (#1089, #1148, #1160)

### 💡 Enhancements 💡

- `signalfx` exporter:
  - Add host metadata synchronization (#1039, #1118)
  - Add `copy_dimensions` translator option (#1126)
  - Update `k8s_cluster` metric translations (#1121)
  - Add option to exclude metrics (#1156)
  - Add `avg` aggregation method (#1151)
  - Fallback to host if cloud resource id not found (#1170)
  - Add backwards compatible translation rules for the `dockerstatsreceiver` (#1201)
  - Enable queuing and retries (#1223)
- `splunkhec` exporter:
  - Add log support (#875)
  - Enable queuing and retries (#1222)
- `k8scluster` receiver: Standardize metric names (#1119)
- `awsxray` exporter:
  - Support AWS EKS attributes (#1090)
  - Store resource attributes in X-Ray segments (#1174)
- `honeycomb` exporter:
  - Add span kind to the event sent to Honeycomb (#474)
  - Add option to adjust the sample rate using an attribute on the span (#1162)
- `jmxmetrics` extension: Add subprocess manager to manage child java processes (#1028)
- `elastic` exporter: Initial metrics support (#1173)
- `k8s` processor: Rename default attr names for label/annotation extraction (#1214)
- Add common SignalFx host id extraction (#1100)
- Allow MSI upgrades (#1165)

### 🧰 Bug fixes 🧰

- `awsxray` exporter: Don't set origin to EC2 when not on AWS (#1115)

## v0.11.0

# 🎉 OpenTelemetry Collector Contrib v0.11.0 (Beta) 🎉

The OpenTelemetry Collector Contrib contains everything in the [opentelemetry-collector release](https://github.com/open-telemetry/opentelemetry-collector/releases/tag/v0.11.0) (be sure to check the release notes here as well!). Check out the [Getting Started Guide](https://opentelemetry.io/docs/collector/getting-started/) for deployment and configuration information.

### 🚀 New components 🚀
- add `dockerstats` receiver as top level component (#1081)
- add `tracegen` utility (#956)

### 💡 Enhancements 💡
- `stackdriver` exporter: Allow overriding client options via config (#1010)
- `k8scluster` receiver: Ensure informer caches are synced before initial data sync (#842)
- `elastic` exporter: Translate `deployment.environment` resource attribute to Elastic APM's semantically equivalent `service.environment` (#1022)
- `k8s` processor: Add logs support (#1051)
- `awsxray` exporter: Log response error with zap (#1050)
- `signalfx` exporter
  - Add dimensions to renamed metrics (#1041)
  - Add translation rules for `disk_ops.total` and `disk_ops.pending` metrics (#1082)
  - Add event support (#1036)
- `kubeletstats` receiver: Cache detailed PVC labels to reduce API calls (#1052)
- `signalfx` receiver: Add event support (#1035)

## v0.10.0

# 🎉 OpenTelemetry Collector Contrib v0.10.0 (Beta) 🎉

The OpenTelemetry Collector Contrib contains everything in the [opentelemetry-collector release](https://github.com/open-telemetry/opentelemetry-collector/releases/tag/v0.10.0) (be sure to check the release notes here as well!). Check out the [Getting Started Guide](https://opentelemetry.io/docs/collector/getting-started/) for deployment and configuration information.

### 🚀 New components 🚀
- add initial docker stats receiver, without sourcing in top level components (#495)
- add initial jmx metrics extension structure, without sourcing in top level components (#740)
- `routing` processor for routing spans based on HTTP headers (#907)
- `splunkhec` receiver to receive Splunk HEC metrics, traces and logs (#840)
- Add skeleton for `http_forwarder` extension that forwards HTTP requests to a specified target (#979)

### 💡 Enhancements 💡
- `stackdriver` exporter
  - Add timeout parameter (#835)
  - Add option to configurably set UserAgent string (#758)
- `signalfx` exporter
  - Reduce memory allocations for big batches processing (#871)
  - Add AWSUniqueId and gcp_id generation (#829)
  - Calculate cpu.utilization compatibility metric (#839, #974, #954)
- `metricstransform` processor: Replace `{{version}}` in label values (#876)
- `resourcedetection` processor: Logs Support (#970)
- `statsd` receiver: Add parsing for labels and gauges (#903)

### 🧰 Bug fixes 🧰
- `k8s` processor
  - Wrap metrics before sending further down the pipeline (#837)
  - Fix setting attributes on metrics passed from agent (#836)
- `awsxray` exporter: Fix "pointer to empty string" is not omitted bug (#830)
- `azuremonitor` exporter: Treat UNSPECIFIED span kind as INTERNAL (#844)
- `signalfx` exporter: Remove misleading warnings (#869)
- `newrelic` exporter: Fix panic if service name is empty (#969)
- `honeycomb` exporter: Don't emit default proc id + starttime (#972)

## v0.9.0

# 🎉 OpenTelemetry Collector Contrib v0.9.0 (Beta) 🎉

The OpenTelemetry Collector Contrib contains everything in the [opentelemetry-collector release](https://github.com/open-telemetry/opentelemetry-collector/releases/tag/v0.9.0) (be sure to check the release notes here as well!). Check out the [Getting Started Guide](https://opentelemetry.io/docs/collector/getting-started/) for deployment and configuration information.

### 🛑 Breaking changes 🛑
- Remove deprecated `lightstep` exporter (#828)

### 🚀 New components 🚀
- `statsd` receiver for ingesting StatsD messages (#566)

### 💡 Enhancements 💡
- `signalfx` exporter
   - Add disk usage translations (#760)
   - Add disk utilization translations (#782)
   - Add translation rule to drop redundant metrics (#809)
- `kubeletstats` receiver
  - Sync available volume metadata from /pods endpoint (#690)
  - Add ability to collect detailed data from PVC (#743)
- `awsxray` exporter: Translate SDK name/version into xray model (#755)
- `elastic` exporter: Translate semantic conventions to Elastic destination fields (#671)
- `stackdriver` exporter: Add point count metric (#757)
- `awsxray` receiver
  - Ported the TCP proxy from the X-Ray daemon (#774)
  - Convert to OTEL trace format (#691)

### 🧰 Bug fixes 🧰
- `kubeletstats` receiver: Do not break down metrics batch (#754)
- `host` observer: Fix issue on darwin where ports listening on all interfaces are not correctly accounted for (#582)
- `newrelic` exporter: Fix panic on missing span status (#775)

## v0.8.0

# 🎉 OpenTelemetry Collector Contrib v0.8.0 (Beta) 🎉

The OpenTelemetry Collector Contrib contains everything in the [opentelemetry-collector release](https://github.com/open-telemetry/opentelemetry-collector/releases/tag/v0.8.0) (be sure to check the release notes here as well!). Check out the [Getting Started Guide](https://opentelemetry.io/docs/collector/getting-started/) for deployment and configuration information.

### 🚀 New components 🚀

- Receivers
  - `prometheusexec` subprocess manager (##499)

### 💡 Enhancements 💡

- `signalfx` exporter
  - Add/Update metric translations (#579, #584, #639, #640, #652, #662)
  - Add support for calculate new metric translator (#644)
  - Add renaming rules for load metrics (#664)
  - Update `container.name` to `k8s.container.name` in default translation rule (#683)
  - Rename working-set and page-fault metrics (#679)
- `awsxray` exporter
  - Translate exception event into xray exception (#577)
  - Add ingestion of X-Ray segments via UDP (#502)
  - Parse Java stacktrace and populate in xray cause (#687)
- `kubeletstats` receiver
  - Add metric_groups option (#648)
  - Set datapoint timestamp in receiver (#661)
  - Change `container.name` label to `k8s.container.name` (#680)
  - Add working-set and page-fault metrics (#666)
  - Add basic support for volume metrics (#667)
- `stackdriver` trace exporter: Move to new interface and pdata (#486)
- `metricstranform` processor: Keep timeseries and points in order after aggregation (#663)
- `k8scluster` receiver: Change `container.spec.name` label to `k8s.container.name` (#681)
- Migrate receiver creator to internal data model (#701)
- Add ec2 support to `resourcedetection` processor (#587)
- Enable timeout, sending queue and retry for SAPM exporter (#707)

### 🧰 Bug fixes 🧰

- `azuremonitor` exporter: Correct HTTP status code success mapping (#588)
- `k8scluster` receiver: Fix owner reference in metadata updates (#649)
- `awsxray` exporter: Fix handling of db system (#697)

### 🚀 New components 🚀

- Skeleton for AWS ECS container metrics receiver (#463)
- `prometheus_exec` receiver (#655)

## v0.7.0

# 🎉 OpenTelemetry Collector Contrib v0.7.0 (Beta) 🎉

The OpenTelemetry Collector Contrib contains everything in the [opentelemetry-collector release](https://github.com/open-telemetry/opentelemetry-collector/releases/tag/v0.7.0) (be sure to check the release notes here as well!). Check out the [Getting Started Guide](https://opentelemetry.io/docs/collector/getting-started/) for deployment and configuration information.

### 🛑 Breaking changes 🛑

- `awsxray` receiver updated to support udp: `tcp_endpoint` config option renamed to `endpoint` (#497)
- TLS config changed for `sapmreceiver` (#488) and `signalfxreceiver` receivers (#488)

### 🚀 New components 🚀

- Exporters
  - `sentry` adds tracing exporter for [Sentry](https://sentry.io/) (#565)
- Extensions
  - `endpoints` observer: adds generic endpoint watcher (#427)
  - `host` observer: looks for listening network endpoints on host (#432)

### 💡 Enhancements 💡

- Update `honeycomb` exporter for v0.8.0 compatibility
- Extend `metricstransform` processor to be able to add a label to an existing metric (#441)
- Update `kubeletstats` metrics according to semantic conventions (#475)
- Updated `awsxray` receiver config to use udp (#497)
- Add `/pods` endpoint support in `kubeletstats` receiver to add extra labels (#569)
- Add metric translation options to `signalfx` exporter (#477, #501, #571, #573)

### 🧰 Bug fixes 🧰

- `azuremonitor` exporter: Mark spanToEnvelope errors as permanent (#500)

## v0.6.0

# 🎉 OpenTelemetry Collector Contrib v0.6.0 (Beta) 🎉

The OpenTelemetry Collector Contrib contains everything in the [opentelemetry-collector release](https://github.com/open-telemetry/opentelemetry-collector/releases/tag/v0.6.0) (be sure to check the release notes here as well!). Check out the [Getting Started Guide](https://opentelemetry.io/docs/collector/getting-started/) for deployment and configuration information.

### 🛑 Breaking changes 🛑

- Removed `jaegarlegacy` (#397) and `zipkinscribe` receivers (#410)
- `kubeletstats` receiver: Renamed `k8s.pod.namespace` pod label to `k8s.namespace.name` and `k8s.container.name` container label to `container.name`

### 🚀 New components 🚀

- Processors
  - `metricstransform` renames/aggregates within individual metrics (#376) and allow changing the data type between int and float (#402)

### 💡 Enhancements 💡

- `awsxray` exporter: Use `peer.service` as segment name when set. (#385)
- `splunk` exporter: Add trace exports support (#359, #399)
- Build and publish Windows MSI (#408) and DEB/RPM Linux packages (#405)

### 🧰 Bug fixes 🧰

- `kubeletstats` receiver:
  - Fixed NPE for newly created pods (#404)
  - Updated to latest change in the ReceiverFactoryOld interface (#401)
  - Fixed logging and self reported metrics (#357)
- `awsxray` exporter: Only convert SQL information for SQL databases. (#379)
- `resourcedetection` processor: Correctly obtain machine-type info from gce metadata (#395)
- `k8scluster` receiver: Fix container resource metrics (#416)

## v0.5.0

Released 01-07-2020

# 🎉 OpenTelemetry Collector Contrib v0.5.0 (Beta) 🎉

The OpenTelemetry Collector Contrib contains everything in the [opentelemetry-collector release](https://github.com/open-telemetry/opentelemetry-collector/releases/tag/v0.5.0) (be sure to check the release notes here as well!). Check out the [Getting Started Guide](https://opentelemetry.io/docs/collector/getting-started/) for deployment and configuration information.

### 🚀 New components 🚀

- Processors
  - `resourcedetection` to automatically detect the resource based on the configured set of detectors (#309)

### 💡 Enhancements 💡

- `kubeletstats` receiver: Support for ServiceAccount authentication (#324)
- `signalfx` exporter and receiver
  - Add SignalFx metric token passthrough and config option (#325)
  - Set default endpoint of `signalfx` receiver to `:9943` (#351)
- `awsxray` exporter: Support aws plugins EC2/ECS/Beanstalk (#343)
- `sapm` exporter and receiver: Add SAPM access token passthrough and config option (#349)
- `k8s` processor: Add metrics support (#358)
- `k8s` observer: Separate annotations from labels in discovered pods (#363)

### 🧰 Bug fixes 🧰

- `honeycomb` exporter: Remove shared use of libhoney from goroutines (#305)

## v0.4.0

Released 17-06-2020

# 🎉 OpenTelemetry Collector Contrib v0.4.0 (Beta) 🎉

The OpenTelemetry Collector Contrib contains everything in the [opentelemetry-collector release](https://github.com/open-telemetry/opentelemetry-collector/releases/tag/v0.4.0) (be sure to check the release notes here as well!). Check out the [Getting Started Guide](https://opentelemetry.io/docs/collector/getting-started/) for deployment and configuration information.

### 🛑 Breaking changes 🛑

  - `signalfx` exporter `url` parameter changed to `ingest_url` (no impact if only using `realm` setting)

### 🚀 New components 🚀

- Receivers
  - `receiver_creator` to create receivers at runtime (#145), add observer support to receiver_creator (#173), add rules support (#207), add dynamic configuration values (#235)
  - `kubeletstats` receiver (#237)
  - `prometheus_simple` receiver (#184)
  - `kubernetes-cluster` receiver (#175)
  - `redis` receiver (#138)
- Exporters
  - `alibabacloudlogservice` exporter (#259)
  - `SplunkHEC` metrics exporter (#246)
  - `elastic` APM exporter (#240)
  - `newrelic` exporter (#229)
- Extensions
  - `k8s` observer (#185)

### 💡 Enhancements 💡

- `awsxray` exporter
  - Use X-Ray convention of segment name == service name (#282)
  - Tweak xray export to improve rendering of traces and improve parity (#241)
  - Add handling for spans received with nil attributes (#212)
- `honeycomb` exporter
  - Use SendPresampled (#291)
  - Add span attributes as honeycomb event fields (#271)
  - Support resource labels in Honeycomb exporter (#20)
- `k8s` processor
  - Add support of Pod UID extraction to k8sprocessor (#219)
  - Use `k8s.pod.ip` to record resource IP instead of just `ip` (#183)
  - Support same authentication mechanism as other kubernetes components do (#307)
- `sapm` exporter: Add TLS for SAPM and SignalFx receiver (#215)
- `signalfx` exporter
  - Add metric metadata syncer to SignalFx exporter (#231)
  - Add TLS for SAPM and SignalFx receiver (#215)
- `stackdriver` exporter: Add support for resource mapping in config (#163)

### 🧰 Bug fixes 🧰

- `awsxray` exporter: Wrap bad request errors for proper handling by retry queue (#205)
- `lightstep` exporter: Ensure Lightstep exporter doesnt crash on nil node (#250)
- `sapm` exporter: Do not break Jaeger traces before sending downstream (#193)
- `k8s` processor: Ensure Jaeger spans work in passthrough mode (262)

## 🧩 Components 🧩

### Receivers

| Traces | Metrics |
|:-------:|:-------:|
| Jaeger Legacy | Carbon |
| SAPM (SignalFx APM) | Collectd |
| Zipkin Scribe | K8s Cluster |
| | Redis |
| |  SignalFx |
| | Simple Prometheus |
| | Wavefront |

### Processors

- K8s

### Exporters

| Commercial | Community |
|:------------:|:-----------:|
| Alibaba Cloud Log Service | Carbon |
| AWS X-ray | Elastic |
| Azure Monitor | Jaeger Thrift |
| Honeycomb | Kinesis |
| Lightstep |
| New Relic |
| SAPM (SignalFx APM) |
| SignalFx (Metrics) |
| Splunk HEC |
| Stackdriver (Google) |

### Extensions

- Observer
  - K8s

## v0.3.0 Beta

Released 2020-03-30

### Breaking changes

-  Make prometheus receiver config loading strict. #697
Prometheus receiver will now fail fast if the config contains unused keys in it.

### Changes and fixes

- Enable best effort serve by default of Prometheus Exporter (https://github.com/orijtech/prometheus-go-metrics-exporter/pull/6)
- Fix null pointer exception in the logging exporter #743
- Remove unnecessary condition to have at least one processor #744
- Updated Honeycomb exported to `honeycombio/opentelemetry-exporter-go v0.3.1`

### Features

Receivers / Exporters:

* AWS X-Ray
* Carbon
* CollectD
* Honeycomb
* Jaeger
* Kinesis
* LightStep
* OpenCensus
* OpenTelemetry
* SAPM
* SignalFx
* Stackdriver
* Wavefront
* Zipkin
* Zipkin Scribe


Processors:

* Attributes
* Batch
* Memory Limiter
* Queued Retry
* Resource
* Sampling
* Span
* Kubernetes

Extensions:

* Health Check
* Performance Profiler
* zPages


## v0.2.8

Released 2020-03-25

Alpha v0.2.8 of OpenTelemetry Collector Contrib.

- Implemented OTLP receiver and exporter.
- Added ability to pass config to the service programmatically (useful for custom builds).
- Improved own metrics / observability.


## v0.2.7

Released 2020-03-17

### Self-Observability
- New command-line switch to control legacy and new metrics. Users are encouraged
to experiment and migrate to the new metrics.
- Improved error handling on shutdown.


### Processors
- Fixed passthrough mode k8sprocessor.
- Added `HASH` action to attribute processor.

### Receivers and Exporters
- Added Honeycomb exporter.
- Added LightStep exporter.
- Added regular expression for Carbon receiver, allowing the metric name to be broken into proper label keys and values.
- Updated Stackdriver exporter to use a new batch API.


## v0.2.6 Alpha

Released 2020-02-18

### Self-Observability
- Updated metrics prefix to `otelcol` and expose command line argument to modify the prefix value.
- Batch dropped span now emits zero when no spans are dropped.

### Processors
- Extended Span processor to have include/exclude span logic.
- Ability to choose strict or regexp matching for include/exclude filters.

### Receivers and Exporters
- Added Carbon receiver and exporter.
- Added Wavefront receiver.


## v0.0.5 Alpha

Released 2020-01-30

- Regexp-based filtering of span names.
- Ability to extract attributes from span names and rename span.
- File exporter for debugging.
- Span processor is now enabled by default.

## v0.0.1 Alpha

Released 2020-01-11

First release of OpenTelemetry Collector Contrib.


[v0.3.0]: https://github.com/open-telemetry/opentelemetry-collector-contrib/compare/v0.2.8...v0.3.0
[v0.2.8]: https://github.com/open-telemetry/opentelemetry-collector-contrib/compare/v0.2.7...v0.2.8
[v0.2.7]: https://github.com/open-telemetry/opentelemetry-collector-contrib/compare/v0.2.6...v0.2.7
[v0.2.6]: https://github.com/open-telemetry/opentelemetry-collector-contrib/compare/v0.0.5...v0.2.6
[v0.0.5]: https://github.com/open-telemetry/opentelemetry-collector-contrib/compare/v0.0.1...v0.0.5
[v0.0.1]: https://github.com/open-telemetry/opentelemetry-collector-contrib/tree/v0.0.1<|MERGE_RESOLUTION|>--- conflicted
+++ resolved
@@ -51,11 +51,8 @@
 - `attributesprocessor`: Support filter by severity (#9132)
 - `processor/transform`: Add transformation of logs (#9368)
 - `datadogexporter`: Add `metrics::summaries::mode` to specify export mode for summaries (#8846)
-<<<<<<< HEAD
+- `prometheusreceiver`: Add resource attributes for kubernetes resource discovery labels (#9416)
 - `datadogexporter`: Some config validation and unmarshaling steps are now done on `Validate` and `Unmarshal` instead of `Sanitize` (#8829)
-=======
-- `prometheusreceiver`: Add resource attributes for kubernetes resource discovery labels (#9416)
->>>>>>> 814c3a9e
 
 ### 🧰 Bug fixes 🧰
 
