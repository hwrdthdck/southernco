--- conflicted
+++ resolved
@@ -11,9 +11,6 @@
 - `resourcedetectionprocessor`: check cluster config to verify resource is on aws for eks resources (#7186)
 - `awscloudwatchlogsexporter`: enable awscloudwatchlogsexporter which accepts and exports log data (#7297)
 - `translator/prometheusremotewrite`: add a new module to help translate data from OTLP to Prometheus Remote Write (#7240)
-<<<<<<< HEAD
-- `prometheusremotewriteexporter`: Write-Ahead Log support enabled (#7304)
-=======
 - `jmxreceiver`: Added `additional_jars` configuration option to launch JMX Metric Gatherer JAR with extended `CLASSPATH` (#7378)
 - `awscontainerinsightreceiver`: add full pod name when configured to AWS Container Insights Receiver (#7415)
 - `hostreceiver/loadscraper`: Migrate the scraper to the mdatagen metrics builder (#7288)
@@ -31,7 +28,7 @@
 - `tailsamplingprocessor`: Add And sampling policy (#6910)
 - `coralogixexporter`: Add Coralogix Exporter (#7383)
 - `prometheusexecreceiver`: Add default value for `scrape_timeout` option (#7587)
->>>>>>> eb43a8f4
+- `prometheusremotewriteexporter`: Write-Ahead Log support enabled (#7304)
 
 ## 🛑 Breaking changes 🛑
 
