# Changelog

## Unreleased

### 🛑 Breaking changes 🛑

### 🚩 Deprecations 🚩

- `exporter/azuremonitor`: Deprecate use of LogRecord.Name as the log envelope category name. There is no replacement.

### 🚀 New components 🚀

- `schemaprocessor`: Starting the initial work to allow from translating from semantic convention to another (#8371)
- `saphanareceiver`: Added implementation of SAP HANA Metric Receiver (#8827)

### 💡 Enhancements 💡

- `k8sclusterreceiver`: Validate that k8s API supports a resource before setting up a watcher for it (#9523)
- `internal/stanza`: Add support for `remove` operator (#9524)

### 🧰 Bug fixes 🧰

- `k8sclusterreceiver`: Fix the receiver to work with 1.19 and 1.20 k8s API versions (#9523)
- `azuremonitorexporter`: Fix log exporter bug related to incorrectly mapping SpanId (#9579)
- `mysqlreceiver`: Fix attribute values mismatch with its definition (#9688)

## v0.50.0

### 🛑 Breaking changes 🛑

- `stackdriverexporter`: Remove the stackdriver exporter in favor of the identical googlecloud exporter (#9274)
- `filelog`, `journald`, `syslog`, `tcplog`, `udplog`: Remove `preserve_to` field from sub-parsers (#9331)
- `kafkametricsreceiver`: instrumentation name updated from `otelcol/kafkametrics` to `otelcol/kafkametricsreceiver` (#9406)
- `kubeletstatsreceiver`: instrumentation name updated from `kubeletstats` to `otelcol/kubeletstatsreceiver` (#9400)
- `datadogexporter`: Remove `GetHostTags` method from `TagsConfig` struct (#9423)
- `googlecloudexporter`: Graduate the `exporter.googlecloud.OTLPDirect` feature-gate to Beta.  This includes changes to the configuration structure, and many changes to default behavior. (#9471)

### 🚩 Deprecations 🚩

- `cumulativetodeltaprocessor`: Deprecated `metrics` configuration option in favor of `include` and `exclude` (#8952)
- `datadogexporter`: Deprecate `metrics::report_quantiles` in favor of `metrics::summaries::mode` (#8846)

### 🚀 New components 🚀

- `iisreceiver`: Add implementation of IIS Metric Receiver (#8832)
- `sqlserverreceiver`: Add implementation of SQL Server Metric Receiver (#8398)
- `activedirectorydsreceiver`: Add implementation of Active Directory Domain Services metric receiver (#9359)

### 💡 Enhancements 💡

- `pkg/translator/prometheusremotewrite`: Allow to disable sanitize metric labels (#8270)
- `basicauthextension`: Implement `configauth.ClientAuthenticator` so that the extension can also be used as HTTP client basic authenticator.(#8847)
- `azuremonitorexporter`, `lokiexporter`, `observiqexporter`: Update timestamp processing logic (#9130)
- `cumulativetodeltaprocessor`: add new include/exclude configuration options with regex support (#8952)
- `datadogexporter`: Update deprecation messages to reflect new deprecation plan (#9422)
- `cmd/mdatagen`: Update generated functions to have simple parse function to handle string parsing consistently and limit code duplication across receivers (#7574)
- `attributesprocessor`: Support filter by severity (#9132)
- `transformprocessor`: Add transformation of logs (#9368)
<<<<<<< HEAD
- `transformprocessor`: Add new `limit` function to allow limiting the number of items in a map, such as the number of attributes in `attributes` or `resource.attributes` (#9552)
=======
- `transformprocessor`: Add new `truncation` function to allow truncating string values in maps such as `attributes` or `resource.attributes` (#9546)
>>>>>>> 1948160a
- `datadogexporter`: Add `metrics::summaries::mode` to specify export mode for summaries (#8846)
- `prometheusreceiver`: Add resource attributes for kubernetes resource discovery labels (#9416)

### 🧰 Bug fixes 🧰

- `fluentforwardreceiver`: Release port on shutdown (#9111)
- `prometheusexporter`: Prometheus fails to generate logs when prometheus exporter produced a check exception occurs. (#8949)
- `resourcedetectionprocessor`: Wire docker detector (#9372)
- `kafkametricsreceiver`: The kafkametricsreceiver was changed to connect to kafka during scrape, rather than startup. If kafka is unavailable the receiver will attempt to connect during subsequent scrapes until succcessful (#8817).
- `datadogexporter`: Update Kubernetes example manifest to new executable name. (#9425).
- `riakreceiver`: Fix issue where user configured metric settings were ignored. (#9561)
- `sqlserverreceiver`: Update `sqlserver.transaction_log.growth.count` and `sqlserver.transaction_log.shrink.count` to be monotonic sums. (#9522)

## v0.49.0

### ⚠️ Warning  ⚠️

This release contains an issue in
[Prometheus receiver](https://github.com/open-telemetry/opentelemetry-collector-contrib/tree/main/receiver/prometheusreceiver)
causing 30% memory consumption increase when there is a lot of target churn. The issue is currently being 
investigated and will be fixed in one of the new releases. More details:
https://github.com/open-telemetry/opentelemetry-collector-contrib/issues/9278.

### 🛑 Breaking changes 🛑

- `filelogreceiver`, `journaldreceiver`, `syslogreceiver`, `tcplogreceiver`, `udplogreceiver`:
  - Updated data model to align with stable logs data model, which includes various breaking changes. (#9139, #8835)
    - A detailed [Upgrade Guide](https://github.com/open-telemetry/opentelemetry-log-collection/releases/tag/v0.28.0) is available in the log-collection v0.29.0 release notes.
- `datadogexporter`: Remove `OnlyMetadata` method from `Config` struct (#8980)
- `datadogexporter`: Remove `GetCensoredKey` method from `APIConfig` struct (#8980)
- `mongodbatlasreceiver`: Updated to uses newer metric builder which changed some metric and resource attributes (#9093)
- `dynatraceexporter`: Make `serialization` package `/internal` (#9097)
- `attributesprocessor`: Remove log names from filters (#9131)
- `k8sclusterreceiver`: The `receiver.k8sclusterreceiver.reportCpuMetricsAsDouble` feature gate is now enabled by default (#9367)
  - Users may have to update monitoring for a few Kubernetes cpu metrics, for 
    more details see [feature-gate-configurations](https://github.com/open-telemetry/opentelemetry-collector-contrib/tree/main/receiver/k8sclusterreceiver#feature-gate-configurations).

### 🚩 Deprecations 🚩

- `datadogexporter`: Deprecate `service` setting in favor of `service.name` semantic convention (#8784)
- `datadogexporter`: Deprecate `version` setting in favor of `service.version` semantic convention (#8784)
- `datadogexporter`: Deprecate `env` setting in favor of `deployment.environment` semantic convention (#9017)
- `datadogexporter`: Deprecate `GetHostTags` method from `TagsConfig` struct (#8975)
- `datadogexporter`: Deprecate `tags` setting in favor of `host_metadata::tags` (#9100)
- `datadogexporter`: Deprecate `send_metadata` setting in favor of `host_metadata::enabled` (#9100)
- `datadogexporter`: Deprecate `use_resource_metadata` setting in favor of `host_metadata::hostname_source` (#9100)
- `prometheusexecreceiver`: Deprecate prom_exec receiver (#9058)
- `fluentbitextension`: Deprecate Fluentbit extension (#9062)

### 🚀 New components 🚀

- `riakreceiver`: Riak Metric Receiver (#8548)

### 💡 Enhancements 💡
- `splunkhecexporter`: Add support for batching traces (#8995)
- `hostmetricsreceiver`: Migrate Processes scraper to the Metrics builder (#8855)
- `tanzuobservabilityexporter`: Use resourcetotelemetry helper (#8338)
- Add `make crosslink` target to ensure replace statements are included in `go.mod` for all transitive dependencies within repository (#8822)
- `filestorageextension`: Change bbolt DB settings for better performance (#9004)
- `jaegerremotesamplingextension`: Add local and remote sampling stores (#8818)
- `attributesprocessor`: Add support to filter on log body (#8996)
- `prometheusremotewriteexporter`: Translate resource attributes to the target info metric (#8493)
- `prometheusexporter`: Add `job` and `instance` labels to metrics so they can be scraped with `honor_labels: true` (#9115)
- `podmanreceiver`: Add API timeout configuration option (#9014)
- `cmd/mdatagen`: Add `sem_conv_version` field to metadata.yaml that is used to set metrics SchemaURL (#9010)
- `splunkheceporter`: Add an option to disable log or profiling data (#9065)
- `windowsperfcountersreceiver`: Move code into separate package for use in other windowsperfcounter receivers (#9108)
- `datadogexporter`: Add `host_metadata` configuration section to configure host metadata export (#9100)
- `cmd/mdatagen`: Update documentation generated for attributes to list enumerated values and show the "value" that will be visible on metrics when it is different from the attribute key in metadata.yaml (#8983)
- `routingprocessor`: add option to drop resource attribute used for routing (#8990)

### 🧰 Bug fixes 🧰

- `filestorageextension`: use correct bbolt options for compaction (#9134)
- `hostmetricsreceiver`: Use cpu times for time delta in cpu.utilization calculation (#8857)
- `dynatraceexporter`: Remove overly verbose stacktrace from certain logs (#8989)
- `googlecloudexporter`: fix the `exporter.googlecloud.OTLPDirect` fature-gate, which was not applied when the flag was provided (#9116)
- `signalfxexporter`: Fix bug to enable timeouts for correlating traces and metrics (#9101)
- `windowsperfcountersreceiver`: fix exported values being integers instead of doubles (#9138)
- `prometheusreceiver`: Fix issues with relabelling the `job` and `instance` labels. (#8780)
- `dynatraceexporter`: Continue processing data points after a serialization error. (#9330)

## v0.48.0

### 💡 Enhancements 💡

- `k8seventsreceiver`: Add Api_version and resource_version (#8539)
- `datadogexporter`: Add `metrics::sums::cumulative_monotonic_mode` to specify export mode for cumulative monotonic sums (#8490)
- `dynatraceexporter`: add multi-instance deployment note to README.md (#8848)
- `resourcedetectionprocessor`: Add attribute allowlist (#8547)
- `datadogexporter`:  Metrics payload data and Sketches payload data will be logged if collector is started in debug mode (#8929)
- `cmd/mdatagen`: Add resource attributes definition to metadata.yaml and move `pdata.Metrics` creation to the
  generated code (#8555)

### 🛑 Breaking changes 🛑

- `windowsperfcountersreceiver`: Added metrics configuration (#8376)
- `lokiexporter`: Remove deprecated LogRecord.name field (#8951)
- `splunkhecexporter`: Remove deprecated LogRecord.name field (#8951)

### 🚩 Deprecations 🚩

- `datadogexporter`: Deprecate `OnlyMetadata` method from `Config` struct (#8359)
- `datadogexporter`: Deprecate `GetCensoredKey` method from `APIConfig` struct (#8830)
- `datadogexporter`: Deprecate `metrics::send_monotonic_counter` in favor of `metrics::sums::cumulative_monotonic_mode` (#8490)

### 🚀 New components 🚀

- `sigv4authextension`: Enable component (#8518)

## v0.47.0

### 💡 Enhancements 💡

- `googlecloudexporter`: Add Validate method in config (#8559)
- `attributesprocessor`: Add convert action (#7930)
- `attributesprocessor`: Add metric support (#8111)
- `prometheusremotewriteexporter`: Write-Ahead Log support enabled (#7304)
- `hostreceiver/filesystemscraper`: Add filesystem utilization (#8027)
- `hostreceiver/pagingscraper`: Add paging.utilization (#6221)
- `googlecloudexporter`: [Alpha] Translate metrics directly from OTLP to gcm using the `exporter.googlecloud.OTLPDirect` feature-gate (#7177)
- `simpleprometheusreceiver`: Add support for static labels (#7908)
- `spanmetricsprocessor`: Dropping the condition to replace _ with key_ as __ label is reserved and _ is not (#8057)
- `podmanreceiver`: Add container.runtime attribute to container metrics (#8262)
- `dockerstatsreceiver`: Add container.runtime attribute to container metrics (#8261)
- `tanzuobservabilityexporter`: instrumentation Library and Dropped Counts to Span Tags (#8120)
- `clickhouseexporter`: Implement consume log logic. (#9705)
- `influxdbexporter`: Add support for cumulative, non-monotonic metrics. (#8348)
- `oauth2clientauthextension`: Add support for EndpointParams (#7307)
- Add `NewMetricData` function to `MetricsBuilder` to consistently set instrumentation library name (#8255)
- `googlecloudpubsubreceiver` Added implementation of Google Cloud Pubsub receiver. (#8391)
- `googlecloudpubsubexporter` Added implementation of Google Cloud Pubsub exporter. (#8391)
- `coralogixexporter` Allow exporter timeout to be configured (#7957)
- `prometheusremotewriteexporter` support adding trace id and span id attached to exemplars (#8380)
- `influxdbexporter`: accept histogram metric missing infinity bucket. (#8462)
- `skywalkingreceiver`: Added implementation of Skywalking receiver. (#8549)
- `prometheusreceiver`: Fix staleness bug for histograms and summaries (#8561)

### 🛑 Breaking changes 🛑

- `mongodbatlasreceiver`: rename mislabeled attribute `memory_state` to correct `disk_status` on partition disk metrics (#7747)
- `mongodbatlasreceiver`: Correctly set initial lookback for querying mongodb atlas api (#8246)
- `nginxreceiver`: instrumentation name updated from `otelcol/nginx` to `otelcol/nginxreceiver` (#8255)
- `postgresqlreceiver`: instrumentation name updated from `otelcol/postgresql` to `otelcol/postgresqlreceiver` (#8255)
- `redisreceiver`: instrumentation name updated from `otelcol/redis` to `otelcol/redisreceiver` (#8255)
- `apachereceiver`: instrumentation name updated from `otelcol/apache` to `otelcol/apachereceiver` ()
- `couchdbreceiver`: instrumentation name updated from `otelcol/couchdb` to `otelcol/couchdbreceiver` (#8366)
- `prometheusreceiver` Change resource attributes on metrics: `instance` -> `service.instance.id`, `host.name` -> `net.host.name`,  `port` -> `net.host.port`, `scheme` -> `http.scheme`, `job` removed (#8266)
- `prometheusremotewriteexporter` Use `service.*` resource attributes instead of `job` and `instance` resource attributes when adding job and instance labels to metrics (#8266)
- `mysqlreceiver`: instrumentation name updated from `otel/mysql` to `otelcol/mysqlreceiver` (#8387)
- `zookeeperreceiver`: instrumentation name updated from `otelcol/zookeeper` to `otelcol/zookeeperreceiver` (#8389)
- `coralogixexporter`: Create dynamic subsystem name (#7957)
  - Deprecate configuration changed. Dynamic subsystem name from traces service name property.
- `rabbitmqreceiver`: instrumentation name updated from `otelcol/rabbitmq` to `otelcol/rabbitmqreceiver` (#8400)

### 🧰 Bug fixes 🧰

- `zipkinexporter`: Set "error" tag value when status is set to error (#8187)
- `prometheusremotewriteexporter`: Correctly handle metric labels which collide after sanitization (#8378)
- `prometheusremotewriteexporter`: Drop labels when exemplar attributes exceed the max number of characters (#8379)
- `k8sclusterreceiver`: Add support to enable k8s node and container cpu metrics to be reported as double values (#8245)
  - Use "--feature-gates=receiver.k8sclusterreceiver.reportCpuMetricsAsDouble" to enable reporting node and container
    cpu metrics as a double values.
- `tanzuobservabilityexporter`: Fix a typo in Instrumentation Library name and version tags (#8384)
- `logreceivers`: Fix an issue where receiver would sometimes fail to build using Go 1.18 (#8521)
- `awsxrayreceiver`: Add defaults for optional stack frame parameters (#8790)

### 🚩 Deprecations 🚩

- `datadogexporter`: Deprecate automatic environment variable detection (#8397)

### 🚀 New components 🚀
- `sigv4authextension`: New Component: Sigv4 Authenticator Extension (#8263)

## v0.46.0

### 💡 Enhancements 💡

- `internal/stanza`: Export metrics from Stanza receivers (#8025)
- `hostreceiver/pagingscraper`: Migrate the scraper to the mdatagen metrics builder (#7139)
- Do not drop zero trace/span id spans in the jaeger conversion (#7946)
- Upgrade to use semantic conventions 1.6.1 (#7926)
- `dynatraceexporter`: Validate QueueSettings and perform config validation in Validate() instead (#8020)
- `sapmexporter`: Add validation for `sending_queue` setting (#8023)
- `signalfxexporter`: Add validation for `sending_queue` setting (#8026)
- `internal/stanza`: Add support for arbitrary attribute types (#8081)
- `resourcedetectionprocessor`: Add confighttp.HTTPClientSettings To Resource Detection Config Fixes (#7397)
- `hostmetricsreceiver`: Add cpu.utilization metrics to cpu scrapper (#7130)
- `honeycombexporter`: Add validation for `sending_queue` setting (#8113)
- `routingprocessor`: Expand error handling on failure to build exporters (#8125)
- `skywalkingreceiver`: Add new skywalking receiver component folder and structure (#8107)
- `groupbyattrsprocesor`: Allow empty keys, which allows to use the processor for compaction (#7793)
- `datadogexporter`: Add rbac to example k8s manifest file (#8186)
- `splunkhecexporter`: Add validation for `sending_queue` setting (#8256)

### 🛑 Breaking changes 🛑

- Remove deprecated functions from jaeger translator (#8032)
- `internal/stanza`: Remove `write_to` setting from input operators (#8081)
- `mongodbatlasreceiver`: rename `mongodb.atlas.*` attributes to `mongodb_atlas.*` adhering to naming guidelines. Adding 3 new attributes (#7960)

### 🧰 Bug fixes 🧰

- `prometheusreceiver`: Fix segfault that can occur after receiving stale metrics (#8056)
- `filelogreceiver`: Fix issue where logs could occasionally be duplicated (#8123)
- `prometheusremotewriteexporter`: Fix empty non-string resource attributes (#8116)

### 🚀 New components 🚀

## v0.45.1

### 💡 Enhancements 💡

- `sumologicexporter`: Move validation to Config (#7936)
- `elasticsearchexporter`: Fix crash with batch processor (#7953).
- `splunkhecexporter`: Batch metrics payloads (#7760)
- `tanzuobservabilityexporter`: Add internal SDK metric tag (#7826)
- `hostreceiver/processscraper`: Migrate the scraper to the mdatagen metrics builder (#7287)

### 🧰 Bug fixes 🧰

- `awsprometheusremotewriteexporter`: fix dependencies issue (#7963)

### 🚀 New components 🚀

- `awsfirehose` receiver: Add AWS Kinesis Data Firehose Receiver (#7918)

## v0.45.0

### 💡 Enhancements 💡

- `hostreceiver/filesystemscraper`: Migrate the scraper to the mdatagen metrics builder (#7772)
- `hostreceiver/memoryscraper`: Migrate the scraper to the mdatagen metrics builder (#7312)
- `lokiexporter`: Use record attributes as log labels (#7569)
- `routingprocessor`: Do not err on failure to build exporters (#7423)
- `apachereceiver`: Update to mdatagen v2 (#7573)
- `datadogexporter`: Don't send host metadata if hostname is empty (#7426)
- `datadogexporter`: Add insecure_skip_verify flag to configuration (#7422)
- `coralogixexporter`: Update readme (#7785)
- `awscloudwatchlogsexporter`: Remove name from aws cloudwatch logs exporter (#7554)
- `tanzuobservabilityexporter`: Update OTel Collector's Exporter to match WF Proxy Handling of source (#7929)
- `hostreceiver/memoryscraper`: Add memory.utilization (#6221)
- `awskinesisexporter`: Add Queue Config Validation AWS Kinesis Exporter (#7835)
- `elasticsearchexporter`: Remove usage of deprecated LogRecord.Name field (#7829).
- `loadbalancingexporter`: Allow non-exist hostname on startup (#7935)
- `datadogexporter`: Use exact sum, count and average on Datadog distributions (#7830)
- `storage/filestorage`: add optional compaction to filestorage (#7768)
- `tanzuobservabilityexporter`: Add attributes from the Resource to the resulting WF metric tags & set `source` value in WF metric (#8101)

### 🛑 Breaking changes 🛑

- Use go mod compat, drops support for reproducibility with go 1.16 (#7915)
- `apachereceiver`: Update instrumentation library name from `otel/apache` to `otelcol/apache` (#7754)
- `pkg/translator/prometheusremotewrite`: Cleanup prw translator public functions (#7776)
- `prometheusreceiver`: The OpenCensus-based metric conversion pipeline has
  been removed.
  - The `receiver.prometheus.OTLPDirect` feature gate has been removed as
    the direct pipeline is the only remaining pipeline.
- `translator/jaeger`: Cleanup jaeger translator function names (#7775)
  - Deprecate old funcs with Internal word.
- `mysqlreceiver`: Update data model and names for several metrics (#7924)
  - Change all metrics to Int values
  - Remove `mysql.buffer_pool_pages`. Replace with:
    - `mysql.buffer_pool.pages`
    - `mysql.buffer_pool.data_pages`
    - `mysql.buffer_pool.page_flushes`
  - Remove `mysql.buffer_pool_size`. Replace with:
    - `mysql.buffer_pool.limit`
    - `mysql.buffer_pool.usage`
  - Rename `mysql.buffer_pool_operations` to `mysql.buffer_pool.operations`

### 🚩 Deprecations 🚩

- Deprecated log_names setting from filter processor. (#7552)

### 🧰 Bug fixes 🧰

 - `tailsamplingprocessor`: "And" policy only works as a sub policy under a composite policy (#7590)
 - `prometheusreceiver`: Correctly map description and units when converting
  Prometheus metadata directly to pdata. (#7748)
 - `sumologicexporter`: fix exporter panics on malformed histogram (#7548)
- `awsecscontainermetrics`: CPU Reserved is now 1024/vCPU for ECS Container Insights (#6734)

### 🚀 New components 🚀

- `clickhouse` exporter: Add ClickHouse Exporter (#6907)
- `pkg/translator/signalfx`: Extract signalfx to metrics conversion in a separate package (#7778)
  - Extract FromMetrics to SignalFx translator package (#7823)

## v0.44.0

### 💡 Enhancements 💡

- `kafkaexporter`: Add compression and flush max messages options.
- `dynatraceexporter`: Write error logs using plugin logger (#7360)
- `dynatraceexporter`: Fix docs for TLS settings (#7568)
- `tanzuobservabilityexporter`: Turn on metrics exporter (#7281)
- `attributesprocessor` `resourceprocessor`: Add `from_context` value source
- `resourcedetectionprocessor`: check cluster config to verify resource is on aws for eks resources (#7186)
- `awscloudwatchlogsexporter`: enable awscloudwatchlogsexporter which accepts and exports log data (#7297)
- `translator/prometheusremotewrite`: add a new module to help translate data from OTLP to Prometheus Remote Write (#7240)
- `azuremonitorexporter`: In addition to traces, export logs to Azure Application Insights (#7403)
- `jmxreceiver`: Added `additional_jars` configuration option to launch JMX Metric Gatherer JAR with extended `CLASSPATH` (#7378)
- `awscontainerinsightreceiver`: add full pod name when configured to AWS Container Insights Receiver (#7415)
- `hostreceiver/loadscraper`: Migrate the scraper to the mdatagen metrics builder (#7288)
- `awsecscontainermetricsreceiver`: Rename attributes to follow semantic conventions (#7425)
- `datadogexporter`: Always map conventional attributes to tags (#7185)
- `mysqlreceiver`: Add golden files for integration test (#7303)
- `nginxreceiver`: Standardize integration test (#7515)
- `mysqlreceiver`: Update to use mdatagen v2 (#7507)
- `postgresqlreceiver`: Add integration tests (#7501)
- `apachereceiver`: Add integration test (#7517)
- `mysqlreceiver`: Use scrapererror to report errors (#7513)
- `postgresreceiver`: Update to mdatagen v2 (#7503)
- `nginxreceiver`: Update to mdatagen v2 (#7549)
- `datadogexporter`: Fix traces exporter's initialization log (#7564)
- `tailsamplingprocessor`: Add And sampling policy (#6910)
- `coralogixexporter`: Add Coralogix Exporter (#7383)
- `prometheusexecreceiver`: Add default value for `scrape_timeout` option (#7587)

### 🛑 Breaking changes 🛑

- `resourcedetectionprocessor`: Update `os.type` attribute values according to semantic conventions (#7544)
- `awsprometheusremotewriteexporter`: Deprecation notice; may be removed after v0.49.0
  - Switch to using the `prometheusremotewriteexporter` + `sigv4authextension` instead

### 🧰 Bug fixes 🧰

- `resourcedetectionprocessor`: fix `meta` allow list excluding keys with nil values (#7424)
- `postgresqlreceiver`: Fix issue where empty metrics could be returned after failed connection (#7502)
- `resourcetotelemetry`: Ensure resource attributes are added to summary
  and exponential histogram data points. (#7523)

### 🚩 Deprecations 🚩

- Deprecated otel_to_hec_fields.name setting from splunkhec exporter. (#7560)

## v0.43.0

### 💡 Enhancements 💡

- `coralogixexporter`: First implementation of Coralogix Exporter (#6816)
- `cloudfoundryreceiver`: Enable Cloud Foundry client (#7060)
- `elasticsearchexporter`: add elasticsearchexporter to the components exporter list (#6002)
- `elasticsearchreceiver`: Add metric metadata (#6892)
- `elasticsearchreceiver`: Use same metrics as JMX receiver for JVM metrics (#7160)
- `elasticsearchreceiver`: Implement scraping logic (#7174)
- `datadogexporter`: Add http.status_code tag to trace stats (#6889)
- `datadogexporter`: Add configuration option to use OTel span name into the Datatog resource name (#6611)
- `mongodbreceiver`: Add initial client code to the component (#7125)
- `tanzuobservabilityexporter`: Support delta histograms (#6897)
- `awscloudwatchlogsexporter`: Use cwlogs package to export logs (#7152)
- `mysqlreceiver`: Add the receiver to available components (#7078)
- `tanzuobservabilityexporter`: Documentation for the memory_limiter configuration (#7164)
- `dynatraceexporter`: Do not shut down exporter when metrics ingest module is temporarily unavailable (#7161)
- `mongodbreceiver`: Add metric metadata (#7163)
- `mongodbreceiver`: Add metric scraping (#7175)
- `postgresqlreceiver`: add the receiver to available components (#7079)
- `rabbitmqreceiver`: Add scraper logic (#7299)
- `tanzuobservability exporter`: Support summary metrics (#7121)
- `mongodbatlasreceiver`: Add retry and backoff to HTTP client (#6943)
- Use Jaeger gRPC instead of Thrift in the docker-compose example (#7243)
- `tanzuobservabilityexporter`: Support exponential histograms (#7127)
- `receiver_creator`: Log added and removed endpoint env structs (#7248)
- `prometheusreceiver`: Use the OTLP data conversion path by default. (#7282)
  - Use `--feature-gates=-receiver.prometheus.OTLPDirect` to re-enable the
    OpenCensus conversion path.
- `extension/observers`: Correctly set image and tag on container endpoints (#7279)
- `tanzuobservabilityexporter`: Document how to enable memory_limiter (#7286)
- `hostreceiver/networkscraper`: Migrate the scraper to the mdatagen metrics builder (#7048)
- `hostmetricsreceiver`: Add MuteProcessNameError config flag to mute specific error reading process executable (#7176)
- `scrapertest`: Improve comparison logic (#7305)
- `hostmetricsreceiver`: add `cpu_average` option for load scraper to report the average cpu load (#6999)
- `scrapertest`: Add comparison option to ignore specific attributes (#6519)
- `tracegen`: Add option to pass in custom headers to export calls via command line (#7308)
- `tracegen`: Provide official container images (#7179)
- `scrapertest`: Add comparison function for pdata.Metrics (#7400)
- `prometheusremotewriteexporter` : Dropping the condition to replace _ with key_ as __ label is reserved and _ is not (#7112)

### 🛑 Breaking changes 🛑

- `tanzuobservabilityexporter`: Remove status.code
- `tanzuobservabilityexporter`: Use semantic conventions for status.message (#7126)
- `k8sattributesprocessor`: Move `kube` and `observability` packages to `internal` folder (#7159)
- `k8sattributesprocessor`: Unexport processor `Option`s (#7311)
- `zookeeperreceiver`: Refactored metrics to have correct units, types, and combined some metrics via attributes. (#7280)
- `prometheusremotewriteexporter`: `PRWExporter` struct and `NewPRWExporter()`
  function are now unexported. (#TBD)
- `newrelicexporter` marked as deprecated (#7284)

### 🚀 New components 🚀

- `rabbitmqreceiver`: Establish codebase for RabbitMQ metrics receiver (#7239)
- Add `basicauth` extension (#7167)
- `k8seventsreceiver`: Implement core logic (#6885)

### 🧰 Bug fixes 🧰

- `k8sattributeprocessor`: Parse IP out of net.Addr to correctly tag k8s.pod.ip (#7077)
- `k8sattributeprocessor`: Process IP correctly for net.Addr instances that are not typed (#7133)
- `mdatagen`: Fix validation of `enabled` field in metadata.yaml (#7166)
- `elasticsearch`: Fix timestamp for each metric being startup time (#7255)
- `prometheusremotewriteexporter`: Fix index out of range panic caused by expiring metrics (#7149)
- `resourcedetection`: Log the error when checking for ec2metadata availability (#7296)

## v0.42.0

### 💡 Enhancements 💡

- `couchbasereceiver`: Add couchbase client (#7122)
- `couchdbreceiver`: Add couchdb scraper (#7131)
- `couchdbreceiver`: Add couchdb client (#6880)
- `elasticsearchreceiver`: Implement scraper client (#7019)
- `couchdbreceiver`: Add metadata metrics (#6878)
- `prometheusremotewriteexporter`: Handling Staleness flag from OTLP (#6679)
- `prometheusexporter`: Handling Staleness flag from OTLP (#6805)
- `prometheusreceiver`: Set OTLP no-data-present flag for stale scraped metrics. (#7043)
- `mysqlreceiver`: Add Integration test (#6916)
- `datadogexporter`: Add compatibility with ECS Fargate semantic conventions (#6670)
- `k8s_observer`: discover k8s.node endpoints (#6820)
- `redisreceiver`: Add missing description fields to keyspace metrics (#6940)
- `redisreceiver`: Set start timestamp uniformly for gauge and sum metrics (#6941)
- `kafkaexporter`: Allow controlling Kafka acknowledgment behaviour  (#6301)
- `lokiexporter`: Log the first part of the http body on failed pushes to loki (#6946)
- `resourcedetectionprocessor`: add the [consul](https://www.consul.io/) detector (#6382)
- `awsemfexporter`: refactor cw_client logic into separate `cwlogs` package (#7072)
- `prometheusexporter`: Dropping the condition to replace _ with key_ as __ label is reserved and _ is not (#7506)

### 🛑 Breaking changes 🛑

- `memcachedreceiver`: Update metric names (#6594)
- `memcachedreceiver`: Fix some metric units and value types (#6895)
- `sapm` receiver: Use Jaeger status values instead of OpenCensus (#6682)
- `jaeger` receiver/exporter: Parse/set Jaeger status with OTel spec values (#6682)
- `awsecscontainermetricsreceiver`: remove tag from `container.image.name` (#6436)
- `k8sclusterreceiver`: remove tag from `container.image.name` (#6436)

### 🚀 New components 🚀

- `ecs_task_observer`: Discover running containers in AWS ECS tasks (#6894)
- `mongodbreceiver`: Establish codebase for MongoDB metrics receiver (#6972)
- `couchbasereceiver`: Establish codebase for Couchbase metrics receiver (#7046)
- `dbstorage`: New experimental dbstorage extension (#7061)
- `redactionprocessor`: Remove sensitive data from traces (#6495)

### 🧰 Bug fixes 🧰

- `ecstaskobserver`: Fix "Incorrect conversion between integer types" security issue (#6939)
- Fix typo in "direction" metrics attribute description (#6949)
- `zookeeperreceiver`: Fix issue where receiver could panic during shutdown (#7020)
- `prometheusreceiver`: Fix metadata fetching when metrics differ by trimmable suffixes (#6932)
- Sanitize URLs being logged (#7021)
- `prometheusreceiver`: Fix start time tracking for long scrape intervals (#7053)
- `signalfxexporter`: Don't use syscall to avoid compilation errors on some platforms (#7062)
- `tailsamplingprocessor`: Add support for new policies as composite sub-policies (#6975)

### 💡 Enhancements 💡

- `lokiexporter`: add complete log record to body (#6619)
- `k8sclusterreceiver` add `container.image.tag` attribute (#6436)
- `spanmetricproccessor`: use an LRU cache for the cached Dimensions key-value pairs (#2179)
- `skywalkingexporter`: add skywalking metrics exporter (#6528)
- `deltatorateprocessor`: add int counter support (#6982)
- `filestorageextension`: document default values (#7022)
- `redisreceiver`: Migrate the scraper to the mdatagen metrics builder (#6938)

## v0.41.0

### 🛑 Breaking changes 🛑

- None

### 🚀 New components 🚀

- `asapauthextension` (#6627)
- `mongodbatlasreceiver` (#6367)

### 🧰 Bug fixes 🧰

- `filestorageextension`: fix panic when configured directory cannot be accessed (#6103)
- `hostmetricsreceiver`: fix set of attributes for system.cpu.time metric (#6422)
- `k8sobserver`: only record pod endpoints for running pods (#5878)
- `mongodbatlasreceiver`: fix attributes fields in metadata.yaml (#6440)
- `prometheusexecreceiver`: command line processing on Windows (#6145)
- `spanmetricsprocessor`: fix exemplars support (#6140)
-  Remap arm64 to aarch64 on rpm/deb packages (#6635)

### 💡 Enhancements 💡

- `datadogexporter`: do not use attribute localhost-like hostnames (#6477)
- `datadogexporter`: retry per network call (#6412)
- `datadogexporter`: take hostname into account for cache (#6223)
- `exporter/lokiexporter`: adding a feature for loki exporter to encode JSON for log entry (#5846)
- `googlecloudspannerreceiver`: added fallback to ADC for database connections. (#6629)
- `googlecloudspannerreceiver`: added parsing only distinct items for sample lock request label. (#6514)
- `googlecloudspannerreceiver`: added request tag label to metadata config for top query stats. (#6475)
- `googlecloudspannerreceiver`: added sample lock requests label to the top lock stats metrics. (#6466)
- `googlecloudspannerreceiver`: added transaction tag label to metadata config for top transaction stats. (#6433)
- `groupbyattrsprocessor`: added support for metrics signal (#6248)
- `hostmetricsreceiver`: ensure SchemaURL is set (#6482)
- `kubeletstatsreceiver`: add support for read-only kubelet endpoint (#6488)
- `mysqlreceiver`: enable native authentication (#6628)
- `mysqlreceiver`: remove requirement for password on MySQL (#6479)
- `receiver/prometheusreceiver`: do not add host.name to metrics from localhost/unspecified targets (#6476)
- `spanmetricsprocessor`: add setStatus operation (#5886)
- `splunkhecexporter`: remove duplication of host.name attribute (#6527)
- `tanzuobservabilityexporter`: add consumer for sum metrics. (#6385)
- Update log-collection library to v0.23.0 (#6593)

## v0.40.0

### 🛑 Breaking changes 🛑

- `tencentcloudlogserviceexporter`: change `Endpoint` to `Region` to simplify configuration (#6135)

### 🚀 New components 🚀

- Add `memcached` receiver (#5839)

### 🧰 Bug fixes 🧰

- Fix token passthrough for HEC (#5435)
- `datadogexporter`: Fix missing resource attributes default mapping when resource_attributes_as_tags: false (#6359)
- `tanzuobservabilityexporter`: Log and report missing metric values. (#5835)
- `mongodbatlasreceiver`: Fix metrics metadata (#6395)

### 💡 Enhancements 💡

- `awsprometheusremotewrite` exporter: Improve error message when failing to sign request
- `mongodbatlas`: add metrics (#5921)
- `healthcheckextension`: Add path option (#6111)
- Set unprivileged user to container image (#6380)
- `k8sclusterreceiver`: Add allocatable type of metrics (#6113)
- `observiqexporter`: Allow Dialer timeout to be configured (#5906)
- `routingprocessor`: remove broken debug log fields (#6373)
- `prometheusremotewriteexporter`: Add exemplars support (#5578)
- `fluentforwardreceiver`: Convert attributes with nil value to AttributeValueTypeEmpty (#6630)

## v0.39.0

### 🛑 Breaking changes 🛑

- `httpdreceiver` renamed to `apachereceiver` to match industry standards (#6207)
- `tencentcloudlogserviceexporter` change `Endpoint` to `Region` to simplify configuration (#6135)

### 🚀 New components 🚀

- Add `postgresqlreceiver` config and factory (#6153)
- Add TencentCloud LogService exporter `tencentcloudlogserviceexporter` (#5722)
- Restore `jaegerthrifthttpexporter` (#5666)
- Add `skywalkingexporter` (#5690, #6114)

### 🧰 Bug fixes 🧰

- `datadogexporter`: Improve cumulative metrics reset detection using `StartTimestamp` (#6120)
- `mysqlreceiver`: Address issues in shutdown function (#6239)
- `tailsamplingprocessor`: End go routines during shutdown (#5693)
- `googlecloudexporter`: Update google cloud exporter to correctly close the metric exporter (#5990)
- `statsdreceiver`: Fix the summary point calculation (#6155)
- `datadogexporter` Correct default value for `send_count_sum_metrics` (#6130)

### 💡 Enhancements 💡

- `datadogexporter`: Increase default timeout to 15 seconds (#6131)
- `googlecloudspannerreceiver`: Added metrics cardinality handling for Google Cloud Spanner receiver (#5981, #6148, #6229)
- `mysqlreceiver`: Mysql add support for different protocols (#6138)
- `bearertokenauthextension`: Added support of Bearer Auth for HTTP Exporters (#5962)
- `awsxrayexporter`: Fallback to rpc.method for segment operation when aws.operation missing (#6231)
- `healthcheckextension`: Add new health check feature for collector pipeline (#5643)
- `datadogexporter`: Always add current hostname (#5967)
- `k8sattributesprocessor`: Add code to fetch all annotations and labels by specifying key regex (#5780)
- `datadogexporter`: Do not rely on collector to resolve envvar when possible to resolve them (#6122)
- `datadogexporter`: Add container tags to attributes package (#6086)
- `datadogexporter`: Preserve original TraceID (#6158)
- `prometheusreceiver`: Enhance prometheus receiver logger to determine errors, test real e2e usage (#5870)
- `awsxrayexporter`: Added support for AWS AppRunner origin (#6141)

## v0.38.0

### 🛑 Breaking changes 🛑

- `datadogexporter` Make distributions the default histogram export option. (#5885)
- `redisreceiver` Update Redis receiver's metric names. (#5837)
- Remove `scraperhelper` from contrib, use the core version. (#5826)

### 🚀 New components 🚀

- `googlecloudspannerreceiver` Added implementation of Google Cloud Spanner receiver. (#5727)
- `awsxrayproxy` Wire up awsxrayproxy extension. (#5747)
- `awscontainerinsightreceiver` Enable AWS Container Insight receiver. (#5960)

### 🧰 Bug fixes 🧰

- `statsdreceiver`: fix start timestamp / temporality for counters. (#5714)
- Fix security issue related to github.com/tidwall/gjson. (#5936)
- `datadogexporter` Fix cumulative histogram handling in distributions mode (#5867)
- `datadogexporter` Skip nil sketches (#5925)

### 💡 Enhancements 💡

- Extend `kafkareceiver` configuration capabilities. (#5677)
- Convert `mongodbatlas` receiver to use scraperhelper. (#5827)
- Convert `dockerstats` receiver to use scraperhelper. (#5825)
- Convert `podman` receiver to use scraperhelper. (#5822)
- Convert `redisreceiver` to use scraperhelper. (#5796)
- Convert `kubeletstats` receiver to use scraperhelper. (#5821)
- `googlecloudspannerreceiver` Migrated Google Cloud Spanner receiver to scraper approach. (#5868)
- `datadogexporter` Use a `Consumer` interface for decoupling from zorkian's package. (#5315)
- `mdatagen` - Add support for extended metric descriptions (#5688)
- `signalfxexporter` Log datapoints option. (#5689)
- `cumulativetodeltaprocessor`: Update cumulative to delta. (#5772)
- Update configuration default values in log receivers docs. (#5840)
- `fluentforwardreceiver`: support more complex fluent-bit objects. (#5676)
- `datadogexporter` Remove spammy logging. (#5856)
- `datadogexporter` Remove obsolete report_buckets config. (#5858)
- Improve performance of metric expression matcher. (#5864)
- `tanzuobservabilityexporter` Introduce metricsConsumer and gaugeMetricConsumer. (#5426)
- `awsxrayexporter` rpc.system has priority to determine aws namespace. (#5833)
- `tailsamplingprocessor` Add support for composite sampling policy to the tailsampler. (#4958)
- `kafkaexporter` Add support for AWS_MSK_IAM SASL Auth (#5763)
- Refactor the client Authenticators  for the new "ClientAuthenticator" interfaces (#5905)
- `mongodbatlasreceiver` Add client wrapper for MongoDB Atlas support (#5386)
- `redisreceiver` Update Redis config options (#5861)
- `routingprocessor`: allow routing for all signals (#5869)
- `extension/observer/docker` add ListAndWatch to observer (#5851)

## v0.37.1

### 🧰 Bug fixes 🧰

- Fixes a problem with v0.37.0 which contained dependencies on v0.36.0 components. They should have been updated to v0.37.0.

## v0.37.0

### 🚀 New components 🚀

- [`journald` receiver](https://github.com/open-telemetry/opentelemetry-collector-contrib/tree/main/receiver/journaldreceiver) to parse Journald events from systemd journal using the [opentelemetry-log-collection](https://github.com/open-telemetry/opentelemetry-log-collection) library

### 🛑 Breaking changes 🛑

- Remove squash on configtls.TLSClientSetting for splunkhecexporter (#5541)
- Remove squash on configtls.TLSClientSetting for elastic components (#5539)
- Remove squash on configtls.TLSClientSetting for observiqexporter (#5540)
- Remove squash on configtls.TLSClientSetting for AWS components (#5454)
- Move `k8sprocessor` to `k8sattributesprocessor`.
- Rename `k8s_tagger` configuration `k8sattributes`.
- filelog receiver: use empty value for `SeverityText` field instead of `"Undefined"` (#5423)
- Rename `configparser.ConfigMap` to `config.Map`
- Rename `pdata.AggregationTemporality*` to `pdata.MetricAggregationTemporality*`
- Remove deprecated `batchpertrace` package/module (#5380)

### 💡 Enhancements 💡

- `k8sattributes` processor: add container metadata enrichment (#5467, #5572)
- `resourcedetection` processor: Add an option to force using hostname instead of FQDN (#5064)
- `dockerstats` receiver: Move docker client into new shared `internal/docker` (#4702)
- `spanmetrics` processor:
  - Add exemplars to metrics (#5263)
  - Support resource attributes in metrics dimensions (#4624)
- `filter` processor:
  - Add log filtering by `regexp` type filters (#5237)
  - Add record level log filtering (#5418)
- `dynatrace` exporter: Handle non-gauge data types (#5056)
- `datadog` exporter:
  - Add support for exporting histograms as sketches (#5082)
  - Scrub sensitive information from errors (#5575)
  - Add option to send instrumentation library metadata tags with metrics (#5431)
- `podman` receiver: Add `api_version`, `ssh_key`, and `ssh_passphrase` config options (#5430)
- `signalfx` exporter:
  - Add `max_connections` config option (#5432)
  - Add dimension name to log when value > 256 chars (#5258)
  - Discourage setting of endpoint path (#4851)
- `kubeletstats` receiver: Convert to pdata instead of using OpenCensus (#5458)
- `tailsampling` processor: Add `invert_match` config option to `string_attribute` policy (#4393)
- `awsemf` exporter: Add a feature flag in UserAgent for AWS backend to monitor the adoptions (#5178)
- `splunkhec` exporter: Handle explicitly NaN and Inf values (#5581)
- `hostmetrics` receiver:
  - Collect more process states in processes scraper (#4856)
  - Add device label to paging scraper (#4854)
- `awskinesis` exporter: Extend to allow for dynamic export types (#5440)

### 🧰 Bug fixes 🧰

- `datadog` exporter:
  - Fix tags on summary and bucket metrics (#5416)
  - Fix cache key generation for cumulative metrics (#5417)
- `resourcedetection` processor: Fix failure to start collector if at least one detector returns an error (#5242)
- `prometheus` exporter: Do not record obsreport calls (#5438)
- `prometheus` receiver: Metric type fixes to match Prometheus functionality (#4865)
- `sentry` exporter: Fix sentry tracing (#4320)
- `statsd` receiver: Set quantiles for metrics (#5647)

## v0.36.0

### 🛑 Breaking changes 🛑

- `filter` processor: The configs for `logs` filter processor have been changed to be consistent with the `metrics` filter processor. (#4895)
- `splunk_hec` receiver:
  - `source_key`, `sourcetype_key`, `host_key` and `index_key` have now moved under `hec_metadata_to_otel_attrs` (#4726)
  - `path` field on splunkhecreceiver configuration is removed: We removed the `path` attribute as any request going to the Splunk HEC receiver port should be accepted, and added the `raw_path` field to explicitly map the path accepting raw HEC data. (#4951)
- feat(dynatrace): tags is deprecated in favor of default_dimensions (#5055)

### 💡 Enhancements 💡

- `filter` processor: Add ability to `include` logs based on resource attributes in addition to excluding logs based on resource attributes for strict matching. (#4895)
- `kubelet` API: Add ability to create an empty CertPool when the system run environment is windows
- `JMX` receiver: Allow JMX receiver logging level to be configured (#4898)
- `datadog` exporter: Export histograms as in OpenMetrics Datadog check (#5065)
- `dockerstats` receiver: Set Schema URL (#5239)
- Rename memorylimiter -> memorylimiterprocessor (#5262)
- `awskinesis` exporter: Refactor AWS kinesis exporter to be synchronous  (#5248)

## v0.35.0

### 🛑 Breaking changes 🛑

- Rename configparser.Parser to configparser.ConfigMap (#5070)
- Rename TelemetryCreateSettings -> TelemetrySettings (#5169)

### 💡 Enhancements 💡

- chore: update influxdb exporter and receiver (#5058)
- chore(dynatrace): use payload limit from api constants (#5077)
- Add documentation for filelog's new force_flush_period parameter (#5066)
- Reuse the gzip reader with a sync.Pool (#5145)
- Add a trace observer when splunkhecreceiver is used for logs (#5063)
- Remove usage of deprecated pdata.AttributeValueMapToMap (#5174)
- Podman Stats Receiver: Receiver and Metrics implementation (#4577)

### 🧰 Bug fixes 🧰

- Use staleness markers generated by prometheus, rather than making our own (#5062)
- `datadogexporter` exporter: skip NaN and infinite values (#5053)

## v0.34.0

### 🚀 New components 🚀

- [`cumulativetodelta` processor](https://github.com/open-telemetry/opentelemetry-collector-contrib/tree/main/processor/cumulativetodeltaprocessor) to convert cumulative sum metrics to cumulative delta

- [`file` exporter](https://github.com/open-telemetry/opentelemetry-collector-contrib/tree/main/exporter/fileexporter) from core repository ([#3474](https://github.com/open-telemetry/opentelemetry-collector/issues/3474))
- [`jaeger` exporter](https://github.com/open-telemetry/opentelemetry-collector-contrib/tree/main/exporter/jaegerexporter) from core repository ([#3474](https://github.com/open-telemetry/opentelemetry-collector/issues/3474))
- [`kafka` exporter](https://github.com/open-telemetry/opentelemetry-collector-contrib/tree/main/exporter/kafkaexporter) from core repository ([#3474](https://github.com/open-telemetry/opentelemetry-collector/issues/3474))
- [`opencensus` exporter](https://github.com/open-telemetry/opentelemetry-collector-contrib/tree/main/exporter/opencensusexporter) from core repository ([#3474](https://github.com/open-telemetry/opentelemetry-collector/issues/3474))
- [`prometheus` exporter](https://github.com/open-telemetry/opentelemetry-collector-contrib/tree/main/exporter/prometheusexporter) from core repository ([#3474](https://github.com/open-telemetry/opentelemetry-collector/issues/3474))
- [`prometheusremotewrite` exporter](https://github.com/open-telemetry/opentelemetry-collector-contrib/tree/main/exporter/prometheusremotewriteexporter) from core repository ([#3474](https://github.com/open-telemetry/opentelemetry-collector/issues/3474))
- [`zipkin` exporter](https://github.com/open-telemetry/opentelemetry-collector-contrib/tree/main/exporter/zipkinexporter) from core repository ([#3474](https://github.com/open-telemetry/opentelemetry-collector/issues/3474))
- [`attribute` processor](https://github.com/open-telemetry/opentelemetry-collector-contrib/tree/main/processor/attributeprocessor) from core repository ([#3474](https://github.com/open-telemetry/opentelemetry-collector/issues/3474))
- [`filter` processor](https://github.com/open-telemetry/opentelemetry-collector-contrib/tree/main/processor/filterprocessor) from core repository ([#3474](https://github.com/open-telemetry/opentelemetry-collector/issues/3474))
- [`probabilisticsampler` processor](https://github.com/open-telemetry/opentelemetry-collector-contrib/tree/main/processor/probabilisticsamplerprocessor) from core repository ([#3474](https://github.com/open-telemetry/opentelemetry-collector/issues/3474))
- [`resource` processor](https://github.com/open-telemetry/opentelemetry-collector-contrib/tree/main/processor/resourceprocessor) from core repository ([#3474](https://github.com/open-telemetry/opentelemetry-collector/issues/3474))
- [`span` processor](https://github.com/open-telemetry/opentelemetry-collector-contrib/tree/main/processor/spanprocessor) from core repository ([#3474](https://github.com/open-telemetry/opentelemetry-collector/issues/3474))
- [`hostmetrics` receiver](https://github.com/open-telemetry/opentelemetry-collector-contrib/tree/main/receiver/hostmetricsreceiver) from core repository ([#3474](https://github.com/open-telemetry/opentelemetry-collector/issues/3474))
- [`jaeger` receiver](https://github.com/open-telemetry/opentelemetry-collector-contrib/tree/main/receiver/jaegerreceiver) from core repository ([#3474](https://github.com/open-telemetry/opentelemetry-collector/issues/3474))
- [`kafka` receiver](https://github.com/open-telemetry/opentelemetry-collector-contrib/tree/main/receiver/kafkareceiver) from core repository ([#3474](https://github.com/open-telemetry/opentelemetry-collector/issues/3474))
- [`opencensus` receiver](https://github.com/open-telemetry/opentelemetry-collector-contrib/tree/main/receiver/opencensusreceiver) from core repository ([#3474](https://github.com/open-telemetry/opentelemetry-collector/issues/3474))
- [`prometheus` receiver](https://github.com/open-telemetry/opentelemetry-collector-contrib/tree/main/receiver/prometheusreceiver) from core repository ([#3474](https://github.com/open-telemetry/opentelemetry-collector/issues/3474))
- [`zipkin` receiver](https://github.com/open-telemetry/opentelemetry-collector-contrib/tree/main/receiver/zipkinreceiver) from core repository ([#3474](https://github.com/open-telemetry/opentelemetry-collector/issues/3474))
- [`bearertokenauth` extension](https://github.com/open-telemetry/opentelemetry-collector-contrib/tree/main/extension/bearertokenauthextension) from core repository ([#3474](https://github.com/open-telemetry/opentelemetry-collector/issues/3474))
- [`healthcheck` extension](https://github.com/open-telemetry/opentelemetry-collector-contrib/tree/main/extension/healthcheckextension) from core repository ([#3474](https://github.com/open-telemetry/opentelemetry-collector/issues/3474))
- [`oidcauth` extension](https://github.com/open-telemetry/opentelemetry-collector-contrib/tree/main/extension/oidcauthextension) from core repository ([#3474](https://github.com/open-telemetry/opentelemetry-collector/issues/3474))
- [`pprof` extension](https://github.com/open-telemetry/opentelemetry-collector-contrib/tree/main/extension/pprofextension) from core repository ([#3474](https://github.com/open-telemetry/opentelemetry-collector/issues/3474))
- [`testbed`](https://github.com/open-telemetry/opentelemetry-collector-contrib/tree/main/testbed) from core repository ([#3474](https://github.com/open-telemetry/opentelemetry-collector/issues/3474))

### 💡 Enhancements 💡

- `tailsampling` processor: Add new policy `probabilistic` (#3876)

## v0.33.0

# 🎉 OpenTelemetry Collector Contrib v0.33.0 (Beta) 🎉

The OpenTelemetry Collector Contrib contains everything in the [opentelemetry-collector release](https://github.com/open-telemetry/opentelemetry-collector/releases/tag/v0.32.0) (be sure to check the release notes here as well!). Check out the [Getting Started Guide](https://opentelemetry.io/docs/collector/getting-started/) for deployment and configuration information.

### 🚀 New components 🚀

- [`cumulativetodelta` processor](https://github.com/open-telemetry/opentelemetry-collector-contrib/tree/main/processor/cumulativetodeltaprocessor) to convert cumulative sum metrics to cumulative delta

### 💡 Enhancements 💡

- Collector contrib has now full support for metrics proto v0.9.0.

## v0.32.0

# 🎉 OpenTelemetry Collector Contrib v0.32.0 (Beta) 🎉

This release is marked as "bad" since the metrics pipelines will produce bad data.

- See https://github.com/open-telemetry/opentelemetry-collector/issues/3824

The OpenTelemetry Collector Contrib contains everything in the [opentelemetry-collector release](https://github.com/open-telemetry/opentelemetry-collector/releases/tag/v0.32.0) (be sure to check the release notes here as well!). Check out the [Getting Started Guide](https://opentelemetry.io/docs/collector/getting-started/) for deployment and configuration information.

### 🛑 Breaking changes 🛑

- `splunk_hec` receiver/exporter: `com.splunk.source` field is mapped to `source` field in Splunk instead of `service.name` (#4596)
- `redis` receiver: Move interval runner package to `internal/interval` (#4600)
- `datadog` exporter: Export summary count and sum as monotonic counts (#4605)

### 💡 Enhancements 💡

- `logzio` exporter:
  - New implementation of an in-memory queue to store traces, data compression with gzip, and queue configuration options (#4395)
  - Make `Hclog2ZapLogger` struct and methods private for public go api review (#4431)
- `newrelic` exporter (#4392):
  - Marked unsupported metric as permanent error
  - Force the interval to be valid even if 0
- `awsxray` exporter: Add PHP stacktrace parsing support (#4454)
- `file_storage` extension: Implementation of batch storage API (#4145)
- `datadog` exporter:
  - Skip sum metrics with no aggregation temporality (#4597)
  - Export delta sums as counts (#4609)
- `elasticsearch` exporter: Add dedot support (#4579)
- `signalfx` exporter: Add process metric to translation rules (#4598)
- `splunk_hec` exporter: Add profiling logs support (#4464)
- `awsemf` exporter: Replace logGroup and logStream pattern with metric labels (#4466)

### 🧰 Bug fixes 🧰

- `awsxray` exporter: Fix the origin on ECS/EKS/EB on EC2 cases (#4391)
- `splunk_hec` exporter: Prevent re-sending logs that were successfully sent (#4467)
- `signalfx` exporter: Prefix temporary metric translations (#4394)

## v0.31.0

# 🎉 OpenTelemetry Collector Contrib v0.31.0 (Beta) 🎉

The OpenTelemetry Collector Contrib contains everything in the [opentelemetry-collector release](https://github.com/open-telemetry/opentelemetry-collector/releases/tag/v0.31.0) (be sure to check the release notes here as well!). Check out the [Getting Started Guide](https://opentelemetry.io/docs/collector/getting-started/) for deployment and configuration information.

### 🛑 Breaking changes 🛑

- `influxdb` receiver: Removed `metrics_schema` config option (#4277)

### 💡 Enhancements 💡

- Update to OTLP 0.8.0:
  - Remove use of `IntHistogram` (#4276)
  - Update exporters/receivers for `NumberDataPoint`
- Remove use of deprecated `pdata` slice `Resize()` (#4203, #4208, #4209)
- `awsemf` exporter: Added the option to have a user who is sending metrics from EKS Fargate Container Insights to reformat them to look the same as insights from ECS so that they can be ingested by CloudWatch (#4130)
- `k8scluster` receiver: Support OpenShift cluster quota metrics (#4342)
- `newrelic` exporter (#4278):
  - Requests are now retry-able via configuration option (defaults to retries enabled). Permanent errors are not retried.
  - The exporter monitoring metrics now include an untagged summary metric for ease of use.
  - Improved error logging to include URLs that fail to post messages to New Relic.
- `datadog` exporter: Upscale trace stats when global sampling rate is set (#4213)

### 🧰 Bug fixes 🧰

- `statsd` receiver: Add option to set Counter to be monotonic (#4154)
- Fix `internal/stanza` severity mappings (#4315)
- `awsxray` exporter: Fix the wrong AWS env resource setting (#4384)
- `newrelic` exporter (#4278):
  - Configuration unmarshalling did not allow timeout value to be set to 0 in the endpoint specific section.
  - Request cancellation was not propagated via context into the http request.
  - The queued retry logger is set to a zap.Nop logger as intended.

## v0.30.0

# 🎉 OpenTelemetry Collector Contrib v0.30.0 (Beta) 🎉

The OpenTelemetry Collector Contrib contains everything in the [opentelemetry-collector release](https://github.com/open-telemetry/opentelemetry-collector/releases/tag/v0.30.0) (be sure to check the release notes here as well!). Check out the [Getting Started Guide](https://opentelemetry.io/docs/collector/getting-started/) for deployment and configuration information.

### 🚀 New components 🚀
- `oauth2clientauth` extension: ported from core (#3848)
- `metrics-generation` processor: is now enabled and available (#4047)

### 🛑 Breaking changes 🛑

- Removed `jaegerthrifthttp` exporter (#4089)

### 💡 Enhancements 💡

- `tailsampling` processor:
  - Add new policy `status_code` (#3754)
  - Add new tail sampling processor policy: status_code (#3754)
- `awscontainerinsights` receiver:
  - Integrate components and fix bugs for EKS Container Insights (#3846)
  - Add Cgroup to collect ECS instance metrics for container insights receiver #3875
- `spanmetrics` processor: Support sub-millisecond latency buckets (#4091)
- `sentry` exporter: Add exception event capture in sentry (#3854)

## v0.29.0

# 🎉 OpenTelemetry Collector Contrib v0.29.0 (Beta) 🎉

The OpenTelemetry Collector Contrib contains everything in the [opentelemetry-collector release](https://github.com/open-telemetry/opentelemetry-collector/releases/tag/v0.29.0) (be sure to check the release notes here as well!). Check out the [Getting Started Guide](https://opentelemetry.io/docs/collector/getting-started/) for deployment and configuration information.

### 🛑 Breaking changes 🛑

- `redis` receiver (#3808)
  - removed configuration `service_name`. Use resource processor or `resource_attributes` setting if using `receivercreator`
  - removed `type` label and set instrumentation library name to `otelcol/redis` as other receivers do

### 💡 Enhancements 💡

- `tailsampling` processor:
  - Add new policy `latency` (#3750)
  - Add new policy `status_code` (#3754)
- `splunkhec` exporter: Include `trace_id` and `span_id` if set (#3850)
- `newrelic` exporter: Update instrumentation naming in accordance with otel spec (#3733)
- `sentry` exporter: Added support for insecure connection with Sentry (#3446)
- `k8s` processor:
  - Add namespace k8s tagger (#3384)
  - Add ignored pod names as config parameter (#3520)
- `awsemf` exporter: Add support for `TaskDefinitionFamily` placeholder on log stream name (#3755)
- `loki` exporter: Add resource attributes as Loki label (#3418)

### 🧰 Bug fixes 🧰

- `datadog` exporter:
  - Ensure top level spans are computed (#3786)
  - Update `env` clobbering behavior (#3851)
- `awsxray` exporter: Fixed filtered attribute translation (#3757)
- `splunkhec` exporter: Include trace and span id if set in log record (#3850)

## v0.28.0

# 🎉 OpenTelemetry Collector Contrib v0.28.0 (Beta) 🎉

The OpenTelemetry Collector Contrib contains everything in the [opentelemetry-collector release](https://github.com/open-telemetry/opentelemetry-collector/releases/tag/v0.28.0) (be sure to check the release notes here as well!). Check out the [Getting Started Guide](https://opentelemetry.io/docs/collector/getting-started/) for deployment and configuration information.

### 🚀 New components 🚀

- `humio` exporter to export data to Humio using JSON over the HTTP [Ingest API](https://docs.humio.com/reference/api/ingest/)
- `udplog` receiver to receives logs from udp using the [opentelemetry-log-collection](https://github.com/open-telemetry/opentelemetry-log-collection) library
- `tanzuobservability` exporter to send traces to [Tanzu Observability](https://tanzu.vmware.com/observability)

### 🛑 Breaking changes 🛑

- `f5cloud` exporter (#3509):
  - Renamed the config 'auth' field to 'f5cloud_auth'. This will prevent a config field name collision when [Support for Custom Exporter Authenticators as Extensions](https://github.com/open-telemetry/opentelemetry-collector/pull/3128) is ready to be integrated.

### 💡 Enhancements 💡

- Enabled Dependabot for Github Actions (#3543)
- Change obsreport helpers for receivers to use the new pattern created in Collector (#3439,#3443,#3449,#3504,#3521,#3548)
- `datadog` exporter:
  - Add logging for unknown or unsupported metric types (#3421)
  - Add collector version tag to internal health metrics (#3394)
  - Remove sublayer stats calc and mutex (#3531)
  - Deduplicate hosts for which we send running metrics (#3539)
  - Add support for summary datatype (#3660)
  - Add datadog span operation name remapping config option (#3444)
  - Update error formatting for error spans that are not exceptions (#3701)
- `nginx` receiver: Update the nginx metrics to more closely align with the conventions (#3420)
- `elasticsearch` exporter: Init JSON encoding support (#3101)
- `jmx` receiver:
  - Allow setting system properties (#3450)
  - Update tested JMX Metric Gatherer release (#3695)
- Refactor components for the Client Authentication Extensions (#3507)
- Remove redundant conversion calls (#3688)
- `storage` extension: Add a `Close` method to Client interface (#3506)
- `splunkhec` exporter: Add `metric_type` as key which maps to the type of the metric (#3696)
- `k8s` processor: Add semantic conventions to k8s-tagger for pod metadata (#3544)
- `kubeletstats` receiver: Refactor kubelet client to internal folder (#3698)
- `newrelic` exporter (#3690):
  - Updates the log level from error to debug when New Relic rate limiting occurs
  - Updates the sanitized api key that is reported via metrics
- `filestorage` extension: Add ability to specify name (#3703)
- `awsemf` exporter: Store the initial value for cumulative metrics (#3425)
- `awskinesis` exporter: Refactor to allow for extended types of encoding (#3655)
- `ecsobserver` extension:
  - Add task definition, ec2, and service fetcher (#3503)
  - Add exporter to convert task to target (#3333)

### 🧰 Bug fixes 🧰

- `awsemf` exporter: Remove delta adjustment from summaries by default (#3408)
- `alibabacloudlogservice` exporter: Sanitize labels for metrics (#3454)
- `statsd` receiver: Fix StatsD drop metrics tags when using summary as observer_type for timer/histogram (#3440)
- `awsxray` exporter: Restore setting of Throttle for HTTP throttle response (#3685)
- `awsxray` receiver: Fix quick start bug (#3653)
- `metricstransform` processor: Check all data points for matching metric label values (#3435)

## v0.27.0

# 🎉 OpenTelemetry Collector Contrib v0.27.0 (Beta) 🎉

The OpenTelemetry Collector Contrib contains everything in the [opentelemetry-collector release](https://github.com/open-telemetry/opentelemetry-collector/releases/tag/v0.27.0) (be sure to check the release notes here as well!). Check out the [Getting Started Guide](https://opentelemetry.io/docs/collector/getting-started/) for deployment and configuration information.

### 🚀 New components 🚀

- `tcplog` receiver to receive logs from tcp using the [opentelemetry-log-collection](https://github.com/open-telemetry/opentelemetry-log-collection) library
- `influxdb` receiver to accept metrics data as [InfluxDB Line Protocol](https://docs.influxdata.com/influxdb/v2.0/reference/syntax/line-protocol/)

### 💡 Enhancements 💡

- `splunkhec` exporter:
  - Include the response in returned 400 errors (#3338)
  - Map summary metrics to Splunk HEC metrics (#3344)
  - Add HEC telemetry (#3260)
- `newrelic` exporter: Include dropped attributes and events counts (#3187)
- `datadog` exporter:
  - Add Fargate task ARN to container tags (#3326)
  - Improve mappings for span kind dd span type (#3368)
- `signalfx` exporter: Add info log for host metadata properties update (#3343)
- `awsprometheusremotewrite` exporter: Add SDK and system information to User-Agent header (#3317)
- `metricstransform` processor: Add filtering capabilities matching metric label values for applying changes (#3201)
- `groupbytrace` processor: Added workers for queue processing (#2902)
- `resourcedetection` processor: Add docker detector (#2775)
- `tailsampling` processor: Support regex on span attribute filtering (#3335)

### 🧰 Bug fixes 🧰

- `datadog` exporter:
  - Update Datadog attributes to tags mapping (#3292)
  - Consistent `hostname` and default metrics behavior (#3286)
- `signalfx` exporter: Handle character limits on metric names and dimensions (#3328)
- `newrelic` exporter: Fix timestamp value for cumulative metrics (#3406)

## v0.26.0

# 🎉 OpenTelemetry Collector Contrib v0.26.0 (Beta) 🎉

The OpenTelemetry Collector Contrib contains everything in the [opentelemetry-collector release](https://github.com/open-telemetry/opentelemetry-collector/releases/tag/v0.26.0) (be sure to check the release notes here as well!). Check out the [Getting Started Guide](https://opentelemetry.io/docs/collector/getting-started/) for deployment and configuration information.

### 🚀 New components 🚀

- `influxdb` exporter to support sending tracing, metrics, and logging data to [InfluxDB](https://www.influxdata.com/products/)

### 🛑 Breaking changes 🛑

- `signalfx` exporter (#3207):
  - Additional metrics excluded by default by signalfx exporter
    - system.disk.io_time
    - system.disk.operation_time
    - system.disk.weighted_io_time
    - system.network.connections
    - system.processes.count
    - system.processes.created

### 💡 Enhancements 💡

- Add default config and systemd environment file support for DEB/RPM packages (#3123)
- Log errors on receiver start/stop failures (#3208)
- `newrelic` exporter: Update API key detection logic (#3212)
- `splunkhec` exporter:
  - Mark permanent errors to avoid futile retries (#3253)
  - Add TLS certs verification (#3204)
- `datadog` exporter:
  - Add env and tag name normalization to trace payloads (#3200)
  - add `ignore_resource`s configuration option (#3245)
- `jmx` receiver: Update for latest snapshot and header support (#3283)
- `awsxray` exporter: Added support for stack trace translation for .NET language (#3280)
- `statsd` receiver: Add timing/histogram for statsD receiver as OTLP summary (#3261)

### 🧰 Bug fixes 🧰

- `awsprometheusremotewrite` exporter:
  - Remove `sending_queue` (#3186)
  - Use the correct default for aws_auth.service (#3161)
  - Identify the Amazon Prometheus region from the endpoint (#3210)
  - Don't panic in case session can't be constructed (#3221)
- `datadog` exporter: Add max tag length (#3185)
- `sapm` exporter: Fix crash when passing the signalfx access token (#3294)
- `newrelic` exporter: Update error conditions (#3322)

## v0.25.0

# 🎉 OpenTelemetry Collector Contrib v0.25.0 (Beta) 🎉

The OpenTelemetry Collector Contrib contains everything in the [opentelemetry-collector release](https://github.com/open-telemetry/opentelemetry-collector/releases/tag/v0.25.0) (be sure to check the release notes here as well!). Check out the [Getting Started Guide](https://opentelemetry.io/docs/collector/getting-started/) for deployment and configuration information.

### 🚀 New components 🚀

- `kafkametricsreceiver` new receiver component for collecting metrics about a kafka cluster - primarily lag and offset. [configuration instructions](receiver/kafkametricsreceiver/README.md)
- `file_storage` extension to read and write data to the local file system (#3087)

### 🛑 Breaking changes 🛑

- `newrelic` exporter (#3091):
  - Removal of common attributes (use opentelemetry collector resource processor to add attributes)
  - Drop support for cumulative metrics being sent to New Relic via a collector

### 💡 Enhancements 💡

- Update `opentelemetry-log-collection` to v0.17.0 for log receivers (#3017)
- `datadog` exporter:
  - Add `peer.service` priority instead of `service.name` (#2817)
  - Improve support of semantic conventions for K8s, Azure and ECS (#2623)
- Improve and batch logs translation for stanza (#2892)
- `statsd` receiver: Add timing/histogram as OTLP gauge (#2973)
- `honeycomb` exporter: Add Retry and Queue settings (#2714)
- `resourcedetection` processor:
  - Add AKS resource detector (#3035)
  - Use conventions package constants for ECS detector (#3171)
- `sumologic` exporter: Add graphite format (#2695)
- Add trace attributes to the log entry for stanza (#3018)
- `splunk_hec` exporter: Send log record name as part of the HEC log event (#3119)
- `newrelic` exporter (#3091):
  - Add support for logs
  - Performance improvements
  - Optimizations to the New Relic payload to reduce payload size
  - Metrics generated for monitoring the exporter
  - Insert Key vs License keys are auto-detected in some cases
  - Collector version information is properly extracted via the application start info parameters

### 🧰 Bug fixes 🧰

- `splunk_hec` exporter: Fix sending log payload with missing the GZIP footer (#3032)
- `awsxray` exporter: Remove propagation of error on shutdown (#2999)
- `resourcedetection` processor:
  - Correctly report DRAGONFLYBSD value (#3100)
  - Fallback to `os.Hostname` when FQDN is not available (#3099)
- `httpforwarder` extension: Do not report ErrServerClosed when shutting down the service (#3173)
- `collectd` receiver: Do not report ErrServerClosed when shutting down the service (#3178)

## v0.24.0

# 🎉 OpenTelemetry Collector Contrib v0.24.0 (Beta) 🎉

The OpenTelemetry Collector Contrib contains everything in the [opentelemetry-collector release](https://github.com/open-telemetry/opentelemetry-collector/releases/tag/v0.24.0) (be sure to check the release notes here as well!). Check out the [Getting Started Guide](https://opentelemetry.io/docs/collector/getting-started/) for deployment and configuration information.

### 🚀 New components 🚀

- `fluentbit` extension and `fluentforward` receiver moved from opentelemetry-collector

### 💡 Enhancements 💡

- Check `NO_WINDOWS_SERVICE` environment variable to force interactive mode on Windows (#2819)
- `resourcedetection `processor:
  - Add task revision to ECS resource detector (#2814)
  - Add GKE detector (#2821)
  - Add Amazon EKS detector (#2820)
  - Add `VMScaleSetName` field to Azure detector (#2890)
- `awsemf` exporter:
  - Add `parse_json_encoded_attr_values` config option to decode json-encoded strings in attribute values (#2827)
  - Add `output_destination` config option to support AWS Lambda (#2720)
- `googlecloud` exporter: Handle `cloud.availability_zone` semantic convention (#2893)
- `newrelic` exporter: Add `instrumentation.provider` to default attributes (#2900)
- Set unprivileged user to container image (#2925)
- `splunkhec` exporter: Add `max_content_length_logs` config option to send log data in payloads less than max content length (#2524)
- `k8scluster` and `kubeletstats` receiver: Replace package constants in favor of constants from conventions in core (#2996)

### 🧰 Bug fixes 🧰

- `spanmetrics` processor:
  - Rename `calls` metric to `calls_total` and set `IsMonotonic` to true (#2837)
  - Validate duplicate dimensions at start (#2844)
- `awsemf` exporter: Calculate delta instead of rate for cumulative metrics (#2512)
- `signalfx` exporter:
  - Remove more unnecessary translation rules (#2889)
  - Implement summary type (#2998)
- `awsxray` exporter: Remove translation to HTTP status from OC status (#2978)
- `awsprometheusremotewrite` exporter: Close HTTP body after RoundTrip (#2955)
- `splunkhec` exporter: Add ResourceAttributes to Splunk Event (#2843)

## v0.23.0

# 🎉 OpenTelemetry Collector Contrib v0.23.0 (Beta) 🎉

The OpenTelemetry Collector Contrib contains everything in the [opentelemetry-collector release](https://github.com/open-telemetry/opentelemetry-collector/releases/tag/v0.23.0) (be sure to check the release notes here as well!). Check out the [Getting Started Guide](https://opentelemetry.io/docs/collector/getting-started/) for deployment and configuration information.

### 🚀 New components 🚀

- `groupbyattrs` processor to group the records by provided attributes
- `dotnetdiagnostics` receiver to read metrics from .NET processes

### 🛑 Breaking changes 🛑

- `stackdriver` exporter marked as deprecated and renamed to `googlecloud`
- Change the rule expression in receiver creator for matching endpoints types from `type.port`, `type.hostport` and `type.pod` to `type == "port"`, `type == "hostport"` and `type == "pod"` (#2661)

### 💡 Enhancements 💡

- `loadbalancing` exporter: Add support for logs (#2470)
- `sumologic` exporter: Add carbon formatter (#2562)
- `awsecscontainermetrics` receiver: Add new metric for stopped container (#2383)
- `awsemf` exporter:
  - Send EMF logs in batches (#2572)
  - Add prometheus type field for CloudWatch compatibility (#2689)
- `signalfx` exporter:
  - Add resource attributes to events (#2631)
  - Add translation rule to drop dimensions (#2660)
  - Remove temporary host translation workaround (#2652)
  - Remove unnecessary default translation rules (#2672)
  - Update `exclude_metrics` option so that the default exclude rules can be overridden by setting the option to `[]` (#2737)
- `awsprometheusremotewrite` exporter: Add support for given IAM roles (#2675)
- `statsd` receiver: Change to use OpenTelemetry type instead of OpenCensus type (#2733)
- `resourcedetection` processor: Add missing entries for `cloud.infrastructure_service` (#2777)

### 🧰 Bug fixes 🧰

- `dynatrace` exporter: Serialize each datapoint into separate line (#2618)
- `splunkhec` exporter: Retain all otel attributes (#2712)
- `newrelic` exporter: Fix default metric URL (#2739)
- `googlecloud` exporter: Add host.name label if hostname is present in node (#2711)

## v0.22.0

# 🎉 OpenTelemetry Collector Contrib v0.22.0 (Beta) 🎉

The OpenTelemetry Collector Contrib contains everything in the [opentelemetry-collector release](https://github.com/open-telemetry/opentelemetry-collector/releases/tag/v0.22.0) (be sure to check the release notes here as well!). Check out the [Getting Started Guide](https://opentelemetry.io/docs/collector/getting-started/) for deployment and configuration information.

### 🚀 New components 🚀

- `filelog` receiver to tail and parse logs from files using the [opentelemetry-log-collection](https://github.com/open-telemetry/opentelemetry-log-collection) library

### 💡 Enhancements 💡

- `dynatrace` exporter: Send metrics to Dynatrace in chunks of 1000 (#2468)
- `k8s` processor: Add ability to associate metadata tags using pod UID rather than just IP (#2199)
- `signalfx` exporter:
  - Add statusCode to logging field on dimension client (#2459)
  - Add translation rules for `cpu.utilization_per_core` (#2540)
  - Updates to metadata handling (#2531)
  - Calculate extra network I/O metrics (#2553)
  - Calculate extra disk I/O metrics (#2557)
- `statsd` receiver: Add metric type label and `enable_metric_type` option (#2466)
- `sumologic` exporter: Add support for carbon2 format (#2562)
- `resourcedetection` processor: Add Azure detector (#2372)
- `k8scluster` receiver: Use OTel conventions for metadata (#2530)
- `newrelic` exporter: Multi-tenant support for sending trace data and performance enhancements (#2481)
- `stackdriver` exporter: Enable `retry_on_failure` and `sending_queue` options (#2613)
- Use standard way to convert from time.Time to proto Timestamp (#2548)

### 🧰 Bug fixes 🧰

- `signalfx` exporter:
  - Fix calculation of `network.total` metric (#2551)
  - Correctly convert dimensions on metadata updates (#2552)
- `awsxray` exporter and receiver: Fix the type of content_length (#2539)
- `resourcedetection` processor: Use values in accordance to semantic conventions for AWS (#2556)
- `awsemf` exporter: Fix concurrency issue (#2571)

## v0.21.0

# 🎉 OpenTelemetry Collector Contrib v0.21.0 (Beta) 🎉

The OpenTelemetry Collector Contrib contains everything in the [opentelemetry-collector release](https://github.com/open-telemetry/opentelemetry-collector/releases/tag/v0.21.0) (be sure to check the release notes here as well!). Check out the [Getting Started Guide](https://opentelemetry.io/docs/collector/getting-started/) for deployment and configuration information.

### 🚀 New components 🚀

- `loki` exporter to export data via HTTP to Loki

### 🛑 Breaking changes 🛑

- `signalfx` exporter: Allow periods to be sent in dimension keys (#2456). Existing users who do not want to change this functionality can set `nonalphanumeric_dimension_chars` to `_-`

### 💡 Enhancements 💡

- `awsemf` exporter:
  - Support unit customization before sending logs to AWS CloudWatch (#2318)
  - Group exported metrics by labels (#2317)
- `datadog` exporter: Add basic span events support (#2338)
- `alibabacloudlogservice` exporter: Support new metrics interface (#2280)
- `sumologic` exporter:
  - Enable metrics pipeline (#2117)
  - Add support for all types of log body (#2380)
- `signalfx` exporter: Add `nonalphanumeric_dimension_chars` config option (#2442)

### 🧰 Bug fixes 🧰

- `resourcedetection` processor: Fix resource attribute environment variable (#2378)
- `k8scluster` receiver: Fix nil pointer bug (#2450)

## v0.20.0

# 🎉 OpenTelemetry Collector Contrib v0.20.0 (Beta) 🎉

The OpenTelemetry Collector Contrib contains everything in the [opentelemetry-collector release](https://github.com/open-telemetry/opentelemetry-collector/releases/tag/v0.20.0) (be sure to check the release notes here as well!). Check out the [Getting Started Guide](https://opentelemetry.io/docs/collector/getting-started/) for deployment and configuration information.

### 🚀 New components 🚀

- `spanmetrics` processor to aggregate Request, Error and Duration (R.E.D) metrics from span data
- `awsxray` receiver to accept spans in the X-Ray Segment format
- `groupbyattrs` processor to group the records by provided attributes

### 🛑 Breaking changes 🛑

- Rename `kinesis` exporter to `awskinesis` (#2234)
- `signalfx` exporter: Remove `send_compatible_metrics` option, use `translation_rules` instead (#2267)
- `datadog` exporter: Remove default prefix from user metrics (#2308)

### 💡 Enhancements 💡

- `signalfx` exporter: Add k8s metrics to default excludes (#2167)
- `stackdriver` exporter: Reduce QPS (#2191)
- `datadog` exporter:
  - Translate otel exceptions to DataDog errors (#2195)
  - Use resource attributes for metadata and generated metrics (#2023)
- `sapm` exporter: Enable queuing by default (#1224)
- `dynatrace` exporter: Allow underscores anywhere in metric or dimension names (#2219)
- `awsecscontainermetrics` receiver: Handle stopped container's metadata (#2229)
- `awsemf` exporter: Enhance metrics batching in AWS EMF logs (#2271)
- `f5cloud` exporter: Add User-Agent header with version to requests (#2292)

### 🧰 Bug fixes 🧰

- `signalfx` exporter: Reinstate network/filesystem translation rules (#2171)

## v0.19.0

# 🎉 OpenTelemetry Collector Contrib v0.19.0 (Beta) 🎉

The OpenTelemetry Collector Contrib contains everything in the [opentelemetry-collector release](https://github.com/open-telemetry/opentelemetry-collector/releases/tag/v0.19.0) (be sure to check the release notes here as well!). Check out the [Getting Started Guide](https://opentelemetry.io/docs/collector/getting-started/) for deployment and configuration information.

### 🚀 New components 🚀

- `f5cloud` exporter to export metric, trace, and log data to F5 Cloud
- `jmx` receiver to report metrics from a target MBean server in conjunction with the [JMX Metric Gatherer](https://github.com/open-telemetry/opentelemetry-java-contrib/blob/main/contrib/jmx-metrics/README.md)

### 🛑 Breaking changes 🛑

- `signalfx` exporter: The `exclude_metrics` option now takes slice of metric filters instead of just metric names (slice of strings) (#1951)

### 💡 Enhancements 💡

- `datadog` exporter: Sanitize datadog service names (#1982)
- `awsecscontainermetrics` receiver: Add more metadata (#2011)
- `azuremonitor` exporter: Favor RPC over HTTP spans (#2006)
- `awsemf` exporter: Always use float64 as calculated rate (#2019)
- `splunkhec` receiver: Make the HEC receiver path configurable, and use `/*` by default (#2137)
- `signalfx` exporter:
  - Drop non-default metrics and add `include_metrics` option to override (#2145, #2146, #2162)
  - Rename `system.network.dropped_packets` metric to `system.network.dropped` (#2160)
  - Do not filter cloud attributes from dimensions (#2020)
- `redis` receiver: Migrate to pdata metrics #1889

### 🧰 Bug fixes 🧰

- `datadog` exporter: Ensure that version tag is added to trace stats (#2010)
- `loadbalancing` exporter: Rolling update of collector can stop the periodical check of DNS updates (#1798)
- `awsecscontainermetrics` receiver: Change the type of `exit_code` from string to int and deal with the situation when there is no data (#2147)
- `groupbytrace` processor: Make onTraceReleased asynchronous to fix processor overload (#1808)
- Handle cases where the time field of Splunk HEC events is encoded as a String (#2159)

## v0.18.0

# 🎉 OpenTelemetry Collector Contrib v0.18.0 (Beta) 🎉

The OpenTelemetry Collector Contrib contains everything in the [opentelemetry-collector release](https://github.com/open-telemetry/opentelemetry-collector/releases/tag/v0.18.0) (be sure to check the release notes here as well!). Check out the [Getting Started Guide](https://opentelemetry.io/docs/collector/getting-started/) for deployment and configuration information.

### 🚀 New components 🚀

- `sumologic` exporter to send logs and metrics data to Sumo Logic
- `dynatrace` exporter to send metrics to Dynatrace

### 💡 Enhancements 💡

- `datadog` exporter:
  - Add resource attributes to tags conversion feature (#1782)
  - Add Kubernetes conventions for hostnames (#1919)
  - Add container tags to datadog export for container infra metrics in service view (#1895)
  - Update resource naming and span naming (#1861)
  - Add environment variables support for config options (#1897)
- `awsxray` exporter: Add parsing of JavaScript stack traces (#1888)
- `elastic` exporter: Translate exception span events (#1858)
- `signalfx` exporter: Add translation rules to aggregate per core CPU metrics in default translations (#1841)
- `resourcedetection` processor: Gather tags associated with the EC2 instance and add them as resource attributes (#1899)
- `simpleprometheus` receiver: Add support for passing params to the prometheus scrape config (#1949)
- `azuremonitor` exporter: Implement Span status code specification changes - gRPC (#1960)
- `metricstransform` processor: Add grouping option ($1887)
- `alibabacloudlogservice` exporter: Use producer to send data to improve performance (#1981)

### 🧰 Bug fixes 🧰

- `datadog` exporter: Handle monotonic metrics client-side (#1805)
- `awsxray` exporter: Log error when translating span (#1809)

## v0.17.0

# 🎉 OpenTelemetry Collector Contrib v0.17.0 (Beta) 🎉

The OpenTelemetry Collector Contrib contains everything in the [opentelemetry-collector release](https://github.com/open-telemetry/opentelemetry-collector/releases/tag/v0.17.0) (be sure to check the release notes here as well!). Check out the [Getting Started Guide](https://opentelemetry.io/docs/collector/getting-started/) for deployment and configuration information.

### 💡 Enhancements 💡

- `awsemf` exporter: Add collector version to EMF exporter user agent (#1778)
- `signalfx` exporter: Add configuration for trace correlation (#1795)
- `statsd` receiver: Add support for metric aggregation (#1670)
- `datadog` exporter: Improve logging of hostname detection (#1796)

### 🧰 Bug fixes 🧰

- `resourcedetection` processor: Fix ecs detector to not use the default golang logger (#1745)
- `signalfx` receiver: Return 200 when receiver succeed (#1785)
- `datadog` exporter: Use a singleton for sublayer calculation (#1759)
- `awsxray` and `awsemf` exporters: Change the User-Agent content order (#1791)

## v0.16.0

# 🎉 OpenTelemetry Collector Contrib v0.16.0 (Beta) 🎉

The OpenTelemetry Collector Contrib contains everything in the [opentelemetry-collector release](https://github.com/open-telemetry/opentelemetry-collector/releases/tag/v0.16.0) (be sure to check the release notes here as well!). Check out the [Getting Started Guide](https://opentelemetry.io/docs/collector/getting-started/) for deployment and configuration information.

### 🛑 Breaking changes 🛑

- `honeycomb` exporter: Update to use internal data format (#1689)

### 💡 Enhancements 💡

- `newrelic` exporter: Add support for span events (#1643)
- `awsemf` exporter:
  - Add placeholder support in `log_group_name` and `log_stream_name` config (#1623, #1661)
  - Add label matching filtering rule (#1619)
- `resourcedetection` processor: Add new resource detector for AWS Elastic Beanstalk environments (#1585)
- `loadbalancing` exporter:
  - Add sort of endpoints in static resolver (#1692)
  - Allow specifying port when using DNS resolver (#1650)
- Add `batchperresourceattr` helper library that splits an incoming data based on an attribute in the resource (#1694)
- `alibabacloudlogservice` exporter:
  - Add logs exporter (#1609)
  - Change trace type from opencensus to opentelemetry (#1713)
- `datadog` exporter:
  - Improve trace exporter performance (#1706, #1707)
  - Add option to only send metadata (#1723)
- `awsxray` exporter:
  - Add parsing of Python stack traces (#1676)
  - Add collector version to user agent (#1730)

### 🧰 Bug fixes 🧰

- `loadbalancing` exporter:
  - Fix retry queue for exporters (#1687)
  - Fix `periodicallyResolve` for DNS resolver checks (#1678)
- `datadog` exporter: Fix status code handling (#1691)
- `awsxray` exporter:
  - Fix empty traces in X-Ray console (#1709)
  - Stricter requirements for adding http request url (#1729)
  - Fix status code handling for errors/faults (#1740)
- `signalfx` exporter:
  - Split incoming data requests by access token before enqueuing (#1727)
  - Disable retry on 400 and 401, retry with backoff on 429 and 503 (#1672)
- `awsecscontainermetrics` receiver: Improve error handling to fix seg fault (#1738)

## v0.15.0

# 🎉 OpenTelemetry Collector Contrib v0.15.0 (Beta) 🎉

The OpenTelemetry Collector Contrib contains everything in the [opentelemetry-collector release](https://github.com/open-telemetry/opentelemetry-collector/releases/tag/v0.15.0) (be sure to check the release notes here as well!). Check out the [Getting Started Guide](https://opentelemetry.io/docs/collector/getting-started/) for deployment and configuration information.

### 🚀 New components 🚀

- `zookeeper` receiver: Collects metrics from a Zookeeper instance using the `mntr` command
- `loadbalacing` exporter: Consistently exports spans belonging to the same trace to the same backend
- `windowsperfcounters` receiver: Captures the configured system, application, or custom performance counter data from the Windows registry using the PDH interface
- `awsprometheusremotewrite` exporter:  Sends metrics data in Prometheus TimeSeries format to a Prometheus Remote Write Backend and signs each outgoing HTTP request following the AWS Signature Version 4 signing process

### 💡 Enhancements 💡

- `awsemf` exporter:
  - Add `metric_declarations` config option for metric filtering and dimensions (#1503)
  - Add SummaryDataType and remove Min/Max from Histogram (#1584)
- `signalfxcorrelation` exporter: Add ability to translate host dimension (#1561)
- `newrelic` exporter: Use pdata instead of the OpenCensus for traces (#1587)
- `metricstransform` processor:
  - Add `combine` action for matched metrics (#1506)
  - Add `submatch_case` config option to specify case of matched label values (#1640)
- `awsecscontainermetrics` receiver: Extract cluster name from ARN (#1626)
- `elastic` exporter: Improve handling of span status if the status code is unset (#1591)

### 🧰 Bug fixes 🧰

- `awsemf` exporter: Add check for unhandled metric data types (#1493)
- `groupbytrace` processor: Make buffered channel to avoid goroutines leak (#1505)
- `stackdriver` exporter: Set `options.UserAgent` so that the OpenCensus exporter does not override the UA ($1620)

## v0.14.0

# 🎉 OpenTelemetry Collector Contrib v0.14.0 (Beta) 🎉

The OpenTelemetry Collector Contrib contains everything in the [opentelemetry-collector release](https://github.com/open-telemetry/opentelemetry-collector/releases/tag/v0.14.0) (be sure to check the release notes here as well!). Check out the [Getting Started Guide](https://opentelemetry.io/docs/collector/getting-started/) for deployment and configuration information.

### 🚀 New components 🚀

- `datadog` exporter to send metric and trace data to Datadog (#1352)
- `tailsampling` processor moved from core to contrib (#1383)

### 🛑 Breaking changes 🛑

- `jmxmetricsextension` migrated to `jmxreceiver` (#1182, #1357)
- Move signalfx correlation code out of `sapm` to `signalfxcorrelation` exporter (#1376)
- Move Splunk specific utils outside of common (#1306)
- `stackdriver` exporter:
    - Config options `metric_prefix` & `skip_create_metric_descriptor` are now nested under `metric`, see [README](https://github.com/open-telemetry/opentelemetry-collector-contrib/blob/main/exporter/stackdriverexporter/README.md).
    - Trace status codes no longer reflect gRPC codes as per spec changes: open-telemetry/opentelemetry-specification#1067
- `datadog` exporter: Remove option to change the namespace prefix (#1483)

### 💡 Enhancements 💡

- `splunkhec` receiver: Add ability to ingest metrics (#1276)
- `signalfx` receiver: Improve pipeline error handling (#1329)
- `datadog` exporter:
  - Improve hostname resolution (#1285)
  - Add flushing/export of traces and trace-related statistics (#1266)
  - Enable traces on Windows (#1340)
  - Send otel.exporter running metric (#1354)
  - Add tag normalization util method (#1373)
  - Send host metadata (#1351)
  - Support resource conventions for hostnames (#1434)
  - Add version tag extract (#1449)
- Add `batchpertrace` library to split the incoming batch into several batches, one per trace (#1257)
- `statsd` receiver:
  - Add timer support (#1335)
  - Add sample rate support for counter, transfer gauge to double and transfer counter to int only (#1361)
- `awsemf` exporter: Restructure metric translator logic (#1353)
- `resourcedetection` processor:
  - Add EC2 hostname attribute (#1324)
  - Add ECS Resource detector (#1360)
- `sapm` exporter: Add queue settings (#1390)
- `metrictransform` processor: Add metric filter option (#1447)
- `awsxray` exporter: Improve ECS attribute and origin translation (#1428)
- `resourcedetection` processor: Initial system detector (#1405)

### 🧰 Bug fixes 🧰

- Remove duplicate definition of cloud providers with core conventions (#1288)
- `kubeletstats` receiver: Handle nil references from the kubelet API (#1326)
- `awsxray` receiver:
  - Add kind type to root span to fix the empty parentID problem (#1338)
  - Fix the race condition issue (#1490)
- `awsxray` exporter:
  - Setting the tlsconfig InsecureSkipVerify using NoVerifySSL (#1350)
  - Drop invalid xray trace id (#1366)
- `elastic` exporter: Ensure span name is limited (#1371)
- `splunkhec` exporter: Don't send 'zero' timestamps to Splunk HEC (#1157)
- `stackdriver` exporter: Skip processing empty metrics slice (#1494)

## v0.13.0

# 🎉 OpenTelemetry Collector Contrib v0.13.0 (Beta) 🎉

The OpenTelemetry Collector Contrib contains everything in the [opentelemetry-collector release](https://github.com/open-telemetry/opentelemetry-collector/releases/tag/v0.13.0) (be sure to check the release notes here as well!). Check out the [Getting Started Guide](https://opentelemetry.io/docs/collector/getting-started/) for deployment and configuration information.

### 💡 Enhancements 💡

- `sapm` exporter:
  - Enable queuing by default (#1224)
  - Add SignalFx APM correlation (#1205)
  - Make span source attribute and destination dimension names configurable (#1286)
- `signalfx` exporter:
  - Pass context to the http client requests (#1225)
  - Update `disk.summary_utilization` translation rule to accommodate new labels (#1258)
- `newrelic` exporter: Add `span.kind` attribute (#1263)
- `datadog` exporter:
  - Add Datadog trace translation helpers (#1208)
  - Add API key validation (#1216)
- `splunkhec` receiver: Add the ability to ingest logs (#1268)
- `awscontainermetrics` receiver: Report `CpuUtilized` metric in percentage (#1283)
- `awsemf` exporter: Only calculate metric rate for cumulative counter and avoid SingleDimensionRollup for metrics with only one dimension (#1280)

### 🧰 Bug fixes 🧰

- Make `signalfx` exporter a metadata exporter (#1252)
- `awsecscontainermetrics` receiver: Check for empty network rate stats and set zero (#1260)
- `awsemf` exporter: Remove InstrumentationLibrary dimension in CloudWatch EMF Logs if it is undefined (#1256)
- `awsxray` receiver: Fix trace/span id transfer (#1264)
- `datadog` exporter: Remove trace support for Windows for now (#1274)
- `sapm` exporter: Correlation enabled check inversed (#1278)

## v0.12.0

# 🎉 OpenTelemetry Collector Contrib v0.12.0 (Beta) 🎉

The OpenTelemetry Collector Contrib contains everything in the [opentelemetry-collector release](https://github.com/open-telemetry/opentelemetry-collector/releases/tag/v0.12.0) (be sure to check the release notes here as well!). Check out the [Getting Started Guide](https://opentelemetry.io/docs/collector/getting-started/) for deployment and configuration information.

### 🚀 New components 🚀

- `awsemf` exporter to support exporting metrics to AWS CloudWatch (#498, #1169)
- `http_forwarder` extension that forwards HTTP requests to a specified target (#979, #1014, #1150)
- `datadog` exporter that sends metric and trace data to Datadog (#1142, #1178, #1181, #1212)
- `awsecscontainermetrics` receiver to collect metrics from Amazon ECS Task Metadata Endpoint (#1089, #1148, #1160)

### 💡 Enhancements 💡

- `signalfx` exporter:
  - Add host metadata synchronization (#1039, #1118)
  - Add `copy_dimensions` translator option (#1126)
  - Update `k8s_cluster` metric translations (#1121)
  - Add option to exclude metrics (#1156)
  - Add `avg` aggregation method (#1151)
  - Fallback to host if cloud resource id not found (#1170)
  - Add backwards compatible translation rules for the `dockerstatsreceiver` (#1201)
  - Enable queuing and retries (#1223)
- `splunkhec` exporter:
  - Add log support (#875)
  - Enable queuing and retries (#1222)
- `k8scluster` receiver: Standardize metric names (#1119)
- `awsxray` exporter:
  - Support AWS EKS attributes (#1090)
  - Store resource attributes in X-Ray segments (#1174)
- `honeycomb` exporter:
  - Add span kind to the event sent to Honeycomb (#474)
  - Add option to adjust the sample rate using an attribute on the span (#1162)
- `jmxmetrics` extension: Add subprocess manager to manage child java processes (#1028)
- `elastic` exporter: Initial metrics support (#1173)
- `k8s` processor: Rename default attr names for label/annotation extraction (#1214)
- Add common SignalFx host id extraction (#1100)
- Allow MSI upgrades (#1165)

### 🧰 Bug fixes 🧰

- `awsxray` exporter: Don't set origin to EC2 when not on AWS (#1115)

## v0.11.0

# 🎉 OpenTelemetry Collector Contrib v0.11.0 (Beta) 🎉

The OpenTelemetry Collector Contrib contains everything in the [opentelemetry-collector release](https://github.com/open-telemetry/opentelemetry-collector/releases/tag/v0.11.0) (be sure to check the release notes here as well!). Check out the [Getting Started Guide](https://opentelemetry.io/docs/collector/getting-started/) for deployment and configuration information.

### 🚀 New components 🚀
- add `dockerstats` receiver as top level component (#1081)
- add `tracegen` utility (#956)

### 💡 Enhancements 💡
- `stackdriver` exporter: Allow overriding client options via config (#1010)
- `k8scluster` receiver: Ensure informer caches are synced before initial data sync (#842)
- `elastic` exporter: Translate `deployment.environment` resource attribute to Elastic APM's semantically equivalent `service.environment` (#1022)
- `k8s` processor: Add logs support (#1051)
- `awsxray` exporter: Log response error with zap (#1050)
- `signalfx` exporter
  - Add dimensions to renamed metrics (#1041)
  - Add translation rules for `disk_ops.total` and `disk_ops.pending` metrics (#1082)
  - Add event support (#1036)
- `kubeletstats` receiver: Cache detailed PVC labels to reduce API calls (#1052)
- `signalfx` receiver: Add event support (#1035)

## v0.10.0

# 🎉 OpenTelemetry Collector Contrib v0.10.0 (Beta) 🎉

The OpenTelemetry Collector Contrib contains everything in the [opentelemetry-collector release](https://github.com/open-telemetry/opentelemetry-collector/releases/tag/v0.10.0) (be sure to check the release notes here as well!). Check out the [Getting Started Guide](https://opentelemetry.io/docs/collector/getting-started/) for deployment and configuration information.

### 🚀 New components 🚀
- add initial docker stats receiver, without sourcing in top level components (#495)
- add initial jmx metrics extension structure, without sourcing in top level components (#740)
- `routing` processor for routing spans based on HTTP headers (#907)
- `splunkhec` receiver to receive Splunk HEC metrics, traces and logs (#840)
- Add skeleton for `http_forwarder` extension that forwards HTTP requests to a specified target (#979)

### 💡 Enhancements 💡
- `stackdriver` exporter
  - Add timeout parameter (#835)
  - Add option to configurably set UserAgent string (#758)
- `signalfx` exporter
  - Reduce memory allocations for big batches processing (#871)
  - Add AWSUniqueId and gcp_id generation (#829)
  - Calculate cpu.utilization compatibility metric (#839, #974, #954)
- `metricstransform` processor: Replace `{{version}}` in label values (#876)
- `resourcedetection` processor: Logs Support (#970)
- `statsd` receiver: Add parsing for labels and gauges (#903)

### 🧰 Bug fixes 🧰
- `k8s` processor
  - Wrap metrics before sending further down the pipeline (#837)
  - Fix setting attributes on metrics passed from agent (#836)
- `awsxray` exporter: Fix "pointer to empty string" is not omitted bug (#830)
- `azuremonitor` exporter: Treat UNSPECIFIED span kind as INTERNAL (#844)
- `signalfx` exporter: Remove misleading warnings (#869)
- `newrelic` exporter: Fix panic if service name is empty (#969)
- `honeycomb` exporter: Don't emit default proc id + starttime (#972)

## v0.9.0

# 🎉 OpenTelemetry Collector Contrib v0.9.0 (Beta) 🎉

The OpenTelemetry Collector Contrib contains everything in the [opentelemetry-collector release](https://github.com/open-telemetry/opentelemetry-collector/releases/tag/v0.9.0) (be sure to check the release notes here as well!). Check out the [Getting Started Guide](https://opentelemetry.io/docs/collector/getting-started/) for deployment and configuration information.

### 🛑 Breaking changes 🛑
- Remove deprecated `lightstep` exporter (#828)

### 🚀 New components 🚀
- `statsd` receiver for ingesting StatsD messages (#566)

### 💡 Enhancements 💡
- `signalfx` exporter
   - Add disk usage translations (#760)
   - Add disk utilization translations (#782)
   - Add translation rule to drop redundant metrics (#809)
- `kubeletstats` receiver
  - Sync available volume metadata from /pods endpoint (#690)
  - Add ability to collect detailed data from PVC (#743)
- `awsxray` exporter: Translate SDK name/version into xray model (#755)
- `elastic` exporter: Translate semantic conventions to Elastic destination fields (#671)
- `stackdriver` exporter: Add point count metric (#757)
- `awsxray` receiver
  - Ported the TCP proxy from the X-Ray daemon (#774)
  - Convert to OTEL trace format (#691)

### 🧰 Bug fixes 🧰
- `kubeletstats` receiver: Do not break down metrics batch (#754)
- `host` observer: Fix issue on darwin where ports listening on all interfaces are not correctly accounted for (#582)
- `newrelic` exporter: Fix panic on missing span status (#775)

## v0.8.0

# 🎉 OpenTelemetry Collector Contrib v0.8.0 (Beta) 🎉

The OpenTelemetry Collector Contrib contains everything in the [opentelemetry-collector release](https://github.com/open-telemetry/opentelemetry-collector/releases/tag/v0.8.0) (be sure to check the release notes here as well!). Check out the [Getting Started Guide](https://opentelemetry.io/docs/collector/getting-started/) for deployment and configuration information.

### 🚀 New components 🚀

- Receivers
  - `prometheusexec` subprocess manager (##499)

### 💡 Enhancements 💡

- `signalfx` exporter
  - Add/Update metric translations (#579, #584, #639, #640, #652, #662)
  - Add support for calculate new metric translator (#644)
  - Add renaming rules for load metrics (#664)
  - Update `container.name` to `k8s.container.name` in default translation rule (#683)
  - Rename working-set and page-fault metrics (#679)
- `awsxray` exporter
  - Translate exception event into xray exception (#577)
  - Add ingestion of X-Ray segments via UDP (#502)
  - Parse Java stacktrace and populate in xray cause (#687)
- `kubeletstats` receiver
  - Add metric_groups option (#648)
  - Set datapoint timestamp in receiver (#661)
  - Change `container.name` label to `k8s.container.name` (#680)
  - Add working-set and page-fault metrics (#666)
  - Add basic support for volume metrics (#667)
- `stackdriver` trace exporter: Move to new interface and pdata (#486)
- `metricstranform` processor: Keep timeseries and points in order after aggregation (#663)
- `k8scluster` receiver: Change `container.spec.name` label to `k8s.container.name` (#681)
- Migrate receiver creator to internal data model (#701)
- Add ec2 support to `resourcedetection` processor (#587)
- Enable timeout, sending queue and retry for SAPM exporter (#707)

### 🧰 Bug fixes 🧰

- `azuremonitor` exporter: Correct HTTP status code success mapping (#588)
- `k8scluster` receiver: Fix owner reference in metadata updates (#649)
- `awsxray` exporter: Fix handling of db system (#697)

### 🚀 New components 🚀

- Skeleton for AWS ECS container metrics receiver (#463)
- `prometheus_exec` receiver (#655)

## v0.7.0

# 🎉 OpenTelemetry Collector Contrib v0.7.0 (Beta) 🎉

The OpenTelemetry Collector Contrib contains everything in the [opentelemetry-collector release](https://github.com/open-telemetry/opentelemetry-collector/releases/tag/v0.7.0) (be sure to check the release notes here as well!). Check out the [Getting Started Guide](https://opentelemetry.io/docs/collector/getting-started/) for deployment and configuration information.

### 🛑 Breaking changes 🛑

- `awsxray` receiver updated to support udp: `tcp_endpoint` config option renamed to `endpoint` (#497)
- TLS config changed for `sapmreceiver` (#488) and `signalfxreceiver` receivers (#488)

### 🚀 New components 🚀

- Exporters
  - `sentry` adds tracing exporter for [Sentry](https://sentry.io/) (#565)
- Extensions
  - `endpoints` observer: adds generic endpoint watcher (#427)
  - `host` observer: looks for listening network endpoints on host (#432)

### 💡 Enhancements 💡

- Update `honeycomb` exporter for v0.8.0 compatibility
- Extend `metricstransform` processor to be able to add a label to an existing metric (#441)
- Update `kubeletstats` metrics according to semantic conventions (#475)
- Updated `awsxray` receiver config to use udp (#497)
- Add `/pods` endpoint support in `kubeletstats` receiver to add extra labels (#569)
- Add metric translation options to `signalfx` exporter (#477, #501, #571, #573)

### 🧰 Bug fixes 🧰

- `azuremonitor` exporter: Mark spanToEnvelope errors as permanent (#500)

## v0.6.0

# 🎉 OpenTelemetry Collector Contrib v0.6.0 (Beta) 🎉

The OpenTelemetry Collector Contrib contains everything in the [opentelemetry-collector release](https://github.com/open-telemetry/opentelemetry-collector/releases/tag/v0.6.0) (be sure to check the release notes here as well!). Check out the [Getting Started Guide](https://opentelemetry.io/docs/collector/getting-started/) for deployment and configuration information.

### 🛑 Breaking changes 🛑

- Removed `jaegarlegacy` (#397) and `zipkinscribe` receivers (#410)
- `kubeletstats` receiver: Renamed `k8s.pod.namespace` pod label to `k8s.namespace.name` and `k8s.container.name` container label to `container.name`

### 🚀 New components 🚀

- Processors
  - `metricstransform` renames/aggregates within individual metrics (#376) and allow changing the data type between int and float (#402)

### 💡 Enhancements 💡

- `awsxray` exporter: Use `peer.service` as segment name when set. (#385)
- `splunk` exporter: Add trace exports support (#359, #399)
- Build and publish Windows MSI (#408) and DEB/RPM Linux packages (#405)

### 🧰 Bug fixes 🧰

- `kubeletstats` receiver:
  - Fixed NPE for newly created pods (#404)
  - Updated to latest change in the ReceiverFactoryOld interface (#401)
  - Fixed logging and self reported metrics (#357)
- `awsxray` exporter: Only convert SQL information for SQL databases. (#379)
- `resourcedetection` processor: Correctly obtain machine-type info from gce metadata (#395)
- `k8scluster` receiver: Fix container resource metrics (#416)

## v0.5.0

Released 01-07-2020

# 🎉 OpenTelemetry Collector Contrib v0.5.0 (Beta) 🎉

The OpenTelemetry Collector Contrib contains everything in the [opentelemetry-collector release](https://github.com/open-telemetry/opentelemetry-collector/releases/tag/v0.5.0) (be sure to check the release notes here as well!). Check out the [Getting Started Guide](https://opentelemetry.io/docs/collector/getting-started/) for deployment and configuration information.

### 🚀 New components 🚀

- Processors
  - `resourcedetection` to automatically detect the resource based on the configured set of detectors (#309)

### 💡 Enhancements 💡

- `kubeletstats` receiver: Support for ServiceAccount authentication (#324)
- `signalfx` exporter and receiver
  - Add SignalFx metric token passthrough and config option (#325)
  - Set default endpoint of `signalfx` receiver to `:9943` (#351)
- `awsxray` exporter: Support aws plugins EC2/ECS/Beanstalk (#343)
- `sapm` exporter and receiver: Add SAPM access token passthrough and config option (#349)
- `k8s` processor: Add metrics support (#358)
- `k8s` observer: Separate annotations from labels in discovered pods (#363)

### 🧰 Bug fixes 🧰

- `honeycomb` exporter: Remove shared use of libhoney from goroutines (#305)

## v0.4.0

Released 17-06-2020

# 🎉 OpenTelemetry Collector Contrib v0.4.0 (Beta) 🎉

The OpenTelemetry Collector Contrib contains everything in the [opentelemetry-collector release](https://github.com/open-telemetry/opentelemetry-collector/releases/tag/v0.4.0) (be sure to check the release notes here as well!). Check out the [Getting Started Guide](https://opentelemetry.io/docs/collector/getting-started/) for deployment and configuration information.

### 🛑 Breaking changes 🛑

  - `signalfx` exporter `url` parameter changed to `ingest_url` (no impact if only using `realm` setting)

### 🚀 New components 🚀

- Receivers
  - `receiver_creator` to create receivers at runtime (#145), add observer support to receiver_creator (#173), add rules support (#207), add dynamic configuration values (#235)
  - `kubeletstats` receiver (#237)
  - `prometheus_simple` receiver (#184)
  - `kubernetes-cluster` receiver (#175)
  - `redis` receiver (#138)
- Exporters
  - `alibabacloudlogservice` exporter (#259)
  - `SplunkHEC` metrics exporter (#246)
  - `elastic` APM exporter (#240)
  - `newrelic` exporter (#229)
- Extensions
  - `k8s` observer (#185)

### 💡 Enhancements 💡

- `awsxray` exporter
  - Use X-Ray convention of segment name == service name (#282)
  - Tweak xray export to improve rendering of traces and improve parity (#241)
  - Add handling for spans received with nil attributes (#212)
- `honeycomb` exporter
  - Use SendPresampled (#291)
  - Add span attributes as honeycomb event fields (#271)
  - Support resource labels in Honeycomb exporter (#20)
- `k8s` processor
  - Add support of Pod UID extraction to k8sprocessor (#219)
  - Use `k8s.pod.ip` to record resource IP instead of just `ip` (#183)
  - Support same authentication mechanism as other kubernetes components do (#307)
- `sapm` exporter: Add TLS for SAPM and SignalFx receiver (#215)
- `signalfx` exporter
  - Add metric metadata syncer to SignalFx exporter (#231)
  - Add TLS for SAPM and SignalFx receiver (#215)
- `stackdriver` exporter: Add support for resource mapping in config (#163)

### 🧰 Bug fixes 🧰

- `awsxray` exporter: Wrap bad request errors for proper handling by retry queue (#205)
- `lightstep` exporter: Ensure Lightstep exporter doesnt crash on nil node (#250)
- `sapm` exporter: Do not break Jaeger traces before sending downstream (#193)
- `k8s` processor: Ensure Jaeger spans work in passthrough mode (262)

## 🧩 Components 🧩

### Receivers

| Traces | Metrics |
|:-------:|:-------:|
| Jaeger Legacy | Carbon |
| SAPM (SignalFx APM) | Collectd |
| Zipkin Scribe | K8s Cluster |
| | Redis |
| |  SignalFx |
| | Simple Prometheus |
| | Wavefront |

### Processors

- K8s

### Exporters

| Commercial | Community |
|:------------:|:-----------:|
| Alibaba Cloud Log Service | Carbon |
| AWS X-ray | Elastic |
| Azure Monitor | Jaeger Thrift |
| Honeycomb | Kinesis |
| Lightstep |
| New Relic |
| SAPM (SignalFx APM) |
| SignalFx (Metrics) |
| Splunk HEC |
| Stackdriver (Google) |

### Extensions

- Observer
  - K8s

## v0.3.0 Beta

Released 2020-03-30

### Breaking changes

-  Make prometheus receiver config loading strict. #697
Prometheus receiver will now fail fast if the config contains unused keys in it.

### Changes and fixes

- Enable best effort serve by default of Prometheus Exporter (https://github.com/orijtech/prometheus-go-metrics-exporter/pull/6)
- Fix null pointer exception in the logging exporter #743
- Remove unnecessary condition to have at least one processor #744
- Updated Honeycomb exported to `honeycombio/opentelemetry-exporter-go v0.3.1`

### Features

Receivers / Exporters:

* AWS X-Ray
* Carbon
* CollectD
* Honeycomb
* Jaeger
* Kinesis
* LightStep
* OpenCensus
* OpenTelemetry
* SAPM
* SignalFx
* Stackdriver
* Wavefront
* Zipkin
* Zipkin Scribe


Processors:

* Attributes
* Batch
* Memory Limiter
* Queued Retry
* Resource
* Sampling
* Span
* Kubernetes

Extensions:

* Health Check
* Performance Profiler
* zPages


## v0.2.8

Released 2020-03-25

Alpha v0.2.8 of OpenTelemetry Collector Contrib.

- Implemented OTLP receiver and exporter.
- Added ability to pass config to the service programmatically (useful for custom builds).
- Improved own metrics / observability.


## v0.2.7

Released 2020-03-17

### Self-Observability
- New command-line switch to control legacy and new metrics. Users are encouraged
to experiment and migrate to the new metrics.
- Improved error handling on shutdown.


### Processors
- Fixed passthrough mode k8sprocessor.
- Added `HASH` action to attribute processor.

### Receivers and Exporters
- Added Honeycomb exporter.
- Added LightStep exporter.
- Added regular expression for Carbon receiver, allowing the metric name to be broken into proper label keys and values.
- Updated Stackdriver exporter to use a new batch API.


## v0.2.6 Alpha

Released 2020-02-18

### Self-Observability
- Updated metrics prefix to `otelcol` and expose command line argument to modify the prefix value.
- Batch dropped span now emits zero when no spans are dropped.

### Processors
- Extended Span processor to have include/exclude span logic.
- Ability to choose strict or regexp matching for include/exclude filters.

### Receivers and Exporters
- Added Carbon receiver and exporter.
- Added Wavefront receiver.


## v0.0.5 Alpha

Released 2020-01-30

- Regexp-based filtering of span names.
- Ability to extract attributes from span names and rename span.
- File exporter for debugging.
- Span processor is now enabled by default.

## v0.0.1 Alpha

Released 2020-01-11

First release of OpenTelemetry Collector Contrib.


[v0.3.0]: https://github.com/open-telemetry/opentelemetry-collector-contrib/compare/v0.2.8...v0.3.0
[v0.2.8]: https://github.com/open-telemetry/opentelemetry-collector-contrib/compare/v0.2.7...v0.2.8
[v0.2.7]: https://github.com/open-telemetry/opentelemetry-collector-contrib/compare/v0.2.6...v0.2.7
[v0.2.6]: https://github.com/open-telemetry/opentelemetry-collector-contrib/compare/v0.0.5...v0.2.6
[v0.0.5]: https://github.com/open-telemetry/opentelemetry-collector-contrib/compare/v0.0.1...v0.0.5
[v0.0.1]: https://github.com/open-telemetry/opentelemetry-collector-contrib/tree/v0.0.1<|MERGE_RESOLUTION|>--- conflicted
+++ resolved
@@ -17,6 +17,8 @@
 
 - `k8sclusterreceiver`: Validate that k8s API supports a resource before setting up a watcher for it (#9523)
 - `internal/stanza`: Add support for `remove` operator (#9524)
+- `transformprocessor`: Add transformation of logs (#9368)
+- `transformprocessor`: Add new `limit` function to allow limiting the number of items in a map, such as the number of attributes in `attributes` or `resource.attributes` (#9552)
 
 ### 🧰 Bug fixes 🧰
 
@@ -56,11 +58,6 @@
 - `cmd/mdatagen`: Update generated functions to have simple parse function to handle string parsing consistently and limit code duplication across receivers (#7574)
 - `attributesprocessor`: Support filter by severity (#9132)
 - `transformprocessor`: Add transformation of logs (#9368)
-<<<<<<< HEAD
-- `transformprocessor`: Add new `limit` function to allow limiting the number of items in a map, such as the number of attributes in `attributes` or `resource.attributes` (#9552)
-=======
-- `transformprocessor`: Add new `truncation` function to allow truncating string values in maps such as `attributes` or `resource.attributes` (#9546)
->>>>>>> 1948160a
 - `datadogexporter`: Add `metrics::summaries::mode` to specify export mode for summaries (#8846)
 - `prometheusreceiver`: Add resource attributes for kubernetes resource discovery labels (#9416)
 
