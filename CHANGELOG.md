# Changelog

## Unreleased

### 💡 Enhancements 💡

- `k8seventsreceiver`: Add Api_version and resource_version (#8539)
<<<<<<< HEAD
- `resourcedetectionprocessor`: Add attribute allowlist (#8547)
- `cmd/mdatagen`: Add resource attributes definition to metadata.yaml and move `pdata.Metrics` creation to the
  generated code (#5270) 
- `datadogexporter`: Add `metrics::sums::cumulative_monotonic_mode` to specify export mode for cumulative monotonic sums (#8490)
=======
- `dynatraceexporter`: add multi-instance deployment note to README.md (#8848)
>>>>>>> 1f1d3925

### 🛑 Breaking changes 🛑

- `windowsperfcountersreceiver`: Added metrics configuration (#8376)

### 🚩 Deprecations 🚩

- `datadogexporter`: Deprecate `OnlyMetadata` method from `Config` struct (#8359)
- `datadogexporter`: Deprecate `GetCensoredKey` method from `APIConfig` struct (#8830)
- `datadogexporter`: Deprecate `metrics::send_monotonic_counter` in favor of `metrics::sums::cumulative_monotonic_mode` (#8490)

### 🚀 New components 🚀

- `sigv4authextension`: Enable component (#8518)

## v0.47.0

### 💡 Enhancements 💡

- `googlecloudexporter`: Add Validate method in config (#8559)
- `attributesprocessor`: Add convert action (#7930)
- `attributesprocessor`: Add metric support (#8111)
- `prometheusremotewriteexporter`: Write-Ahead Log support enabled (#7304)
- `hostreceiver/filesystemscraper`: Add filesystem utilization (#8027)
- `hostreceiver/pagingscraper`: Add paging.utilization (#6221)
- `googlecloudexporter`: [Alpha] Translate metrics directly from OTLP to gcm using the `exporter.googlecloud.OTLPDirect` feature-gate (#7177)
- `simpleprometheusreceiver`: Add support for static labels (#7908)
- `spanmetricsprocessor`: Dropping the condition to replace _ with key_ as __ label is reserved and _ is not (#8057)
- `podmanreceiver`: Add container.runtime attribute to container metrics (#8262)
- `dockerstatsreceiver`: Add container.runtime attribute to container metrics (#8261)
- `tanzuobservabilityexporter`: instrumentation Library and Dropped Counts to Span Tags (#8120)
- `clickhouseexporter`: Implement consume log logic. (#9705)
- `influxdbexporter`: Add support for cumulative, non-monotonic metrics. (#8348)
- `oauth2clientauthextension`: Add support for EndpointParams (#7307)
- Add `NewMetricData` function to `MetricsBuilder` to consistently set instrumentation library name (#8255)
- `googlecloudpubsubreceiver` Added implementation of Google Cloud Pubsub receiver. (#8391)
- `googlecloudpubsubexporter` Added implementation of Google Cloud Pubsub exporter. (#8391)
- `coralogixexporter` Allow exporter timeout to be configured (#7957)
- `prometheusremotewriteexporter` support adding trace id and span id attached to exemplars (#8380)
- `influxdbexporter`: accept histogram metric missing infinity bucket. (#8462)
- `skywalkingreceiver`: Added implementation of Skywalking receiver. (#8549)
- `prometheusreceiver`: Fix staleness bug for histograms and summaries (#8561)

### 🛑 Breaking changes 🛑

- `mongodbatlasreceiver`: rename mislabeled attribute `memory_state` to correct `disk_status` on partition disk metrics (#7747)
- `mongodbatlasreceiver`: Correctly set initial lookback for querying mongodb atlas api (#8246)
- `nginxreceiver`: instrumentation name updated from `otelcol/nginx` to `otelcol/nginxreceiver` (#8255)
- `postgresqlreceiver`: instrumentation name updated from `otelcol/postgresql` to `otelcol/postgresqlreceiver` (#8255)
- `redisreceiver`: instrumentation name updated from `otelcol/redis` to `otelcol/redisreceiver` (#8255)
- `apachereceiver`: instrumentation name updated from `otelcol/apache` to `otelcol/apachereceiver` ()
- `couchdbreceiver`: instrumentation name updated from `otelcol/couchdb` to `otelcol/couchdbreceiver` (#8366)
- `prometheusreceiver` Change resource attributes on metrics: `instance` -> `service.instance.id`, `host.name` -> `net.host.name`,  `port` -> `net.host.port`, `scheme` -> `http.scheme`, `job` removed (#8266)
- `prometheusremotewriteexporter` Use `service.*` resource attributes instead of `job` and `instance` resource attributes when adding job and instance labels to metrics (#8266)
- `mysqlreceiver`: instrumentation name updated from `otel/mysql` to `otelcol/mysqlreceiver` (#8387)
- `zookeeperreceiver`: instrumentation name updated from `otelcol/zookeeper` to `otelcol/zookeeperreceiver` (#8389)
- `coralogixexporter`: Create dynamic subsystem name (#7957)
  - Deprecate configuration changed. Dynamic subsystem name from traces service name property.
- `rabbitmqreceiver`: instrumentation name updated from `otelcol/rabbitmq` to `otelcol/rabbitmqreceiver` (#8400)

### 🧰 Bug fixes 🧰

- `zipkinexporter`: Set "error" tag value when status is set to error (#8187)
- `prometheusremotewriteexporter`: Correctly handle metric labels which collide after sanitization (#8378)
- `prometheusremotewriteexporter`: Drop labels when exemplar attributes exceed the max number of characters (#8379)
- `k8sclusterreceiver`: Add support to enable k8s node and container cpu metrics to be reported as double values (#8245)
  - Use "--feature-gates=receiver.k8sclusterreceiver.reportCpuMetricsAsDouble" to enable reporting node and container
    cpu metrics as a double values.
- `tanzuobservabilityexporter`: Fix a typo in Instrumentation Library name and version tags (#8384)
- `logreceivers`: Fix an issue where receiver would sometimes fail to build using Go 1.18 (#8521)
- `awsxrayreceiver`: Add defaults for optional stack frame parameters (#8790)

### 🚩 Deprecations 🚩

- `datadogexporter`: Deprecate automatic environment variable detection (#8397)

### 🚀 New components 🚀
- `sigv4authextension`: New Component: Sigv4 Authenticator Extension (#8263)

## v0.46.0

### 💡 Enhancements 💡

- `internal/stanza`: Export metrics from Stanza receivers (#8025)
- `hostreceiver/pagingscraper`: Migrate the scraper to the mdatagen metrics builder (#7139)
- Do not drop zero trace/span id spans in the jaeger conversion (#7946)
- Upgrade to use semantic conventions 1.6.1 (#7926)
- `dynatraceexporter`: Validate QueueSettings and perform config validation in Validate() instead (#8020)
- `sapmexporter`: Add validation for `sending_queue` setting (#8023)
- `signalfxexporter`: Add validation for `sending_queue` setting (#8026)
- `internal/stanza`: Add support for arbitrary attribute types (#8081)
- `resourcedetectionprocessor`: Add confighttp.HTTPClientSettings To Resource Detection Config Fixes (#7397)
- `hostmetricsreceiver`: Add cpu.utilization metrics to cpu scrapper (#7130)
- `honeycombexporter`: Add validation for `sending_queue` setting (#8113)
- `routingprocessor`: Expand error handling on failure to build exporters (#8125)
- `skywalkingreceiver`: Add new skywalking receiver component folder and structure (#8107)
- `groupbyattrsprocesor`: Allow empty keys, which allows to use the processor for compaction (#7793)
- `datadogexporter`: Add rbac to example k8s manifest file (#8186)
- `splunkhecexporter`: Add validation for `sending_queue` setting (#8256)

### 🛑 Breaking changes 🛑

- Remove deprecated functions from jaeger translator (#8032)
- `internal/stanza`: Remove `write_to` setting from input operators (#8081)
- `mongodbatlasreceiver`: rename `mongodb.atlas.*` attributes to `mongodb_atlas.*` adhering to naming guidelines. Adding 3 new attributes (#7960)

### 🧰 Bug fixes 🧰

- `prometheusreceiver`: Fix segfault that can occur after receiving stale metrics (#8056)
- `filelogreceiver`: Fix issue where logs could occasionally be duplicated (#8123)
- `prometheusremotewriteexporter`: Fix empty non-string resource attributes (#8116)

### 🚀 New components 🚀

## v0.45.1

### 💡 Enhancements 💡

- `sumologicexporter`: Move validation to Config (#7936)
- `elasticsearchexporter`: Fix crash with batch processor (#7953).
- `splunkhecexporter`: Batch metrics payloads (#7760)
- `tanzuobservabilityexporter`: Add internal SDK metric tag (#7826)
- `hostreceiver/processscraper`: Migrate the scraper to the mdatagen metrics builder (#7287)

### 🧰 Bug fixes 🧰

- `awsprometheusremotewriteexporter`: fix dependencies issue (#7963)

### 🚀 New components 🚀

- `awsfirehose` receiver: Add AWS Kinesis Data Firehose Receiver (#7918)

## v0.45.0

### 💡 Enhancements 💡

- `hostreceiver/filesystemscraper`: Migrate the scraper to the mdatagen metrics builder (#7772)
- `hostreceiver/memoryscraper`: Migrate the scraper to the mdatagen metrics builder (#7312)
- `lokiexporter`: Use record attributes as log labels (#7569)
- `routingprocessor`: Do not err on failure to build exporters (#7423)
- `apachereceiver`: Update to mdatagen v2 (#7573)
- `datadogexporter`: Don't send host metadata if hostname is empty (#7426)
- `datadogexporter`: Add insecure_skip_verify flag to configuration (#7422)
- `coralogixexporter`: Update readme (#7785)
- `awscloudwatchlogsexporter`: Remove name from aws cloudwatch logs exporter (#7554)
- `tanzuobservabilityexporter`: Update OTel Collector's Exporter to match WF Proxy Handling of source (#7929)
- `hostreceiver/memoryscraper`: Add memory.utilization (#6221)
- `awskinesisexporter`: Add Queue Config Validation AWS Kinesis Exporter (#7835)
- `elasticsearchexporter`: Remove usage of deprecated LogRecord.Name field (#7829).
- `loadbalancingexporter`: Allow non-exist hostname on startup (#7935)
- `datadogexporter`: Use exact sum, count and average on Datadog distributions (#7830)
- `storage/filestorage`: add optional compaction to filestorage (#7768)
- `tanzuobservabilityexporter`: Add attributes from the Resource to the resulting WF metric tags & set `source` value in WF metric (#8101)

### 🛑 Breaking changes 🛑

- Use go mod compat, drops support for reproducibility with go 1.16 (#7915)
- `apachereceiver`: Update instrumentation library name from `otel/apache` to `otelcol/apache` (#7754)
- `pkg/translator/prometheusremotewrite`: Cleanup prw translator public functions (#7776)
- `prometheusreceiver`: The OpenCensus-based metric conversion pipeline has 
  been removed.
  - The `receiver.prometheus.OTLPDirect` feature gate has been removed as 
    the direct pipeline is the only remaining pipeline.
- `translator/jaeger`: Cleanup jaeger translator function names (#7775)
  - Deprecate old funcs with Internal word.
- `mysqlreceiver`: Update data model and names for several metrics (#7924)
  - Change all metrics to Int values
  - Remove `mysql.buffer_pool_pages`. Replace with:
    - `mysql.buffer_pool.pages`
    - `mysql.buffer_pool.data_pages`
    - `mysql.buffer_pool.page_flushes`
  - Remove `mysql.buffer_pool_size`. Replace with:
    - `mysql.buffer_pool.limit`
    - `mysql.buffer_pool.usage`
  - Rename `mysql.buffer_pool_operations` to `mysql.buffer_pool.operations`

### 🚩 Deprecations 🚩

- Deprecated log_names setting from filter processor. (#7552)

### 🧰 Bug fixes 🧰

 - `tailsamplingprocessor`: "And" policy only works as a sub policy under a composite policy (#7590) 
 - `prometheusreceiver`: Correctly map description and units when converting
  Prometheus metadata directly to pdata. (#7748)
 - `sumologicexporter`: fix exporter panics on malformed histogram (#7548)
- `awsecscontainermetrics`: CPU Reserved is now 1024/vCPU for ECS Container Insights (#6734)

### 🚀 New components 🚀

- `clickhouse` exporter: Add ClickHouse Exporter (#6907)
- `pkg/translator/signalfx`: Extract signalfx to metrics conversion in a separate package (#7778)
  - Extract FromMetrics to SignalFx translator package (#7823)

## v0.44.0

### 💡 Enhancements 💡

- `kafkaexporter`: Add compression and flush max messages options.
- `dynatraceexporter`: Write error logs using plugin logger (#7360)
- `dynatraceexporter`: Fix docs for TLS settings (#7568)
- `tanzuobservabilityexporter`: Turn on metrics exporter (#7281)
- `attributesprocessor` `resourceprocessor`: Add `from_context` value source
- `resourcedetectionprocessor`: check cluster config to verify resource is on aws for eks resources (#7186)
- `awscloudwatchlogsexporter`: enable awscloudwatchlogsexporter which accepts and exports log data (#7297)
- `translator/prometheusremotewrite`: add a new module to help translate data from OTLP to Prometheus Remote Write (#7240)
- `azuremonitorexporter`: In addition to traces, export logs to Azure Application Insights (#7403)
- `jmxreceiver`: Added `additional_jars` configuration option to launch JMX Metric Gatherer JAR with extended `CLASSPATH` (#7378)
- `awscontainerinsightreceiver`: add full pod name when configured to AWS Container Insights Receiver (#7415)
- `hostreceiver/loadscraper`: Migrate the scraper to the mdatagen metrics builder (#7288)
- `awsecscontainermetricsreceiver`: Rename attributes to follow semantic conventions (#7425)
- `datadogexporter`: Always map conventional attributes to tags (#7185)
- `mysqlreceiver`: Add golden files for integration test (#7303)
- `nginxreceiver`: Standardize integration test (#7515)
- `mysqlreceiver`: Update to use mdatagen v2 (#7507)
- `postgresqlreceiver`: Add integration tests (#7501)
- `apachereceiver`: Add integration test (#7517)
- `mysqlreceiver`: Use scrapererror to report errors (#7513)
- `postgresreceiver`: Update to mdatagen v2 (#7503)
- `nginxreceiver`: Update to mdatagen v2 (#7549)
- `datadogexporter`: Fix traces exporter's initialization log (#7564)
- `tailsamplingprocessor`: Add And sampling policy (#6910)
- `coralogixexporter`: Add Coralogix Exporter (#7383)
- `prometheusexecreceiver`: Add default value for `scrape_timeout` option (#7587)

### 🛑 Breaking changes 🛑

- `resourcedetectionprocessor`: Update `os.type` attribute values according to semantic conventions (#7544)
- `awsprometheusremotewriteexporter`: Deprecation notice; may be removed after v0.49.0
  - Switch to using the `prometheusremotewriteexporter` + `sigv4authextension` instead

### 🧰 Bug fixes 🧰

- `resourcedetectionprocessor`: fix `meta` allow list excluding keys with nil values (#7424)
- `postgresqlreceiver`: Fix issue where empty metrics could be returned after failed connection (#7502)
- `resourcetotelemetry`: Ensure resource attributes are added to summary
  and exponential histogram data points. (#7523)

### 🚩 Deprecations 🚩

- Deprecated otel_to_hec_fields.name setting from splunkhec exporter. (#7560)

## v0.43.0

### 💡 Enhancements 💡

- `coralogixexporter`: First implementation of Coralogix Exporter (#6816)
- `cloudfoundryreceiver`: Enable Cloud Foundry client (#7060)
- `elasticsearchexporter`: add elasticsearchexporter to the components exporter list (#6002)
- `elasticsearchreceiver`: Add metric metadata (#6892)
- `elasticsearchreceiver`: Use same metrics as JMX receiver for JVM metrics (#7160)
- `elasticsearchreceiver`: Implement scraping logic (#7174)
- `datadogexporter`: Add http.status_code tag to trace stats (#6889)
- `datadogexporter`: Add configuration option to use OTel span name into the Datatog resource name (#6611)
- `mongodbreceiver`: Add initial client code to the component (#7125)
- `tanzuobservabilityexporter`: Support delta histograms (#6897)
- `awscloudwatchlogsexporter`: Use cwlogs package to export logs (#7152)
- `mysqlreceiver`: Add the receiver to available components (#7078)
- `tanzuobservabilityexporter`: Documentation for the memory_limiter configuration (#7164)
- `dynatraceexporter`: Do not shut down exporter when metrics ingest module is temporarily unavailable (#7161)
- `mongodbreceiver`: Add metric metadata (#7163)
- `mongodbreceiver`: Add metric scraping (#7175)
- `postgresqlreceiver`: add the receiver to available components (#7079)
- `rabbitmqreceiver`: Add scraper logic (#7299)
- `tanzuobservability exporter`: Support summary metrics (#7121)
- `mongodbatlasreceiver`: Add retry and backoff to HTTP client (#6943)
- Use Jaeger gRPC instead of Thrift in the docker-compose example (#7243)
- `tanzuobservabilityexporter`: Support exponential histograms (#7127)
- `receiver_creator`: Log added and removed endpoint env structs (#7248)
- `prometheusreceiver`: Use the OTLP data conversion path by default. (#7282)
  - Use `--feature-gates=-receiver.prometheus.OTLPDirect` to re-enable the 
    OpenCensus conversion path.
- `extension/observers`: Correctly set image and tag on container endpoints (#7279)
- `tanzuobservabilityexporter`: Document how to enable memory_limiter (#7286)
- `hostreceiver/networkscraper`: Migrate the scraper to the mdatagen metrics builder (#7048)
- `hostmetricsreceiver`: Add MuteProcessNameError config flag to mute specific error reading process executable (#7176)
- `scrapertest`: Improve comparison logic (#7305)
- `hostmetricsreceiver`: add `cpu_average` option for load scraper to report the average cpu load (#6999)
- `scrapertest`: Add comparison option to ignore specific attributes (#6519)
- `tracegen`: Add option to pass in custom headers to export calls via command line (#7308)
- `tracegen`: Provide official container images (#7179)
- `scrapertest`: Add comparison function for pdata.Metrics (#7400)
- `prometheusremotewriteexporter` : Dropping the condition to replace _ with key_ as __ label is reserved and _ is not (#7112)

### 🛑 Breaking changes 🛑

- `tanzuobservabilityexporter`: Remove status.code
- `tanzuobservabilityexporter`: Use semantic conventions for status.message (#7126) 
- `k8sattributesprocessor`: Move `kube` and `observability` packages to `internal` folder (#7159)
- `k8sattributesprocessor`: Unexport processor `Option`s (#7311)
- `zookeeperreceiver`: Refactored metrics to have correct units, types, and combined some metrics via attributes. (#7280)
- `prometheusremotewriteexporter`: `PRWExporter` struct and `NewPRWExporter()`
  function are now unexported. (#TBD)
- `newrelicexporter` marked as deprecated (#7284)

### 🚀 New components 🚀

- `rabbitmqreceiver`: Establish codebase for RabbitMQ metrics receiver (#7239)
- Add `basicauth` extension (#7167)
- `k8seventsreceiver`: Implement core logic (#6885)

### 🧰 Bug fixes 🧰

- `k8sattributeprocessor`: Parse IP out of net.Addr to correctly tag k8s.pod.ip (#7077)
- `k8sattributeprocessor`: Process IP correctly for net.Addr instances that are not typed (#7133)
- `mdatagen`: Fix validation of `enabled` field in metadata.yaml (#7166)
- `elasticsearch`: Fix timestamp for each metric being startup time (#7255)
- `prometheusremotewriteexporter`: Fix index out of range panic caused by expiring metrics (#7149)
- `resourcedetection`: Log the error when checking for ec2metadata availability (#7296) 

## v0.42.0

### 💡 Enhancements 💡

- `couchbasereceiver`: Add couchbase client (#7122)
- `couchdbreceiver`: Add couchdb scraper (#7131)
- `couchdbreceiver`: Add couchdb client (#6880)
- `elasticsearchreceiver`: Implement scraper client (#7019)
- `couchdbreceiver`: Add metadata metrics (#6878)
- `prometheusremotewriteexporter`: Handling Staleness flag from OTLP (#6679)
- `prometheusexporter`: Handling Staleness flag from OTLP (#6805)
- `prometheusreceiver`: Set OTLP no-data-present flag for stale scraped metrics. (#7043)
- `mysqlreceiver`: Add Integration test (#6916)
- `datadogexporter`: Add compatibility with ECS Fargate semantic conventions (#6670)
- `k8s_observer`: discover k8s.node endpoints (#6820)
- `redisreceiver`: Add missing description fields to keyspace metrics (#6940)
- `redisreceiver`: Set start timestamp uniformly for gauge and sum metrics (#6941)
- `kafkaexporter`: Allow controlling Kafka acknowledgment behaviour  (#6301)
- `lokiexporter`: Log the first part of the http body on failed pushes to loki (#6946)
- `resourcedetectionprocessor`: add the [consul](https://www.consul.io/) detector (#6382)
- `awsemfexporter`: refactor cw_client logic into separate `cwlogs` package (#7072)
- `prometheusexporter`: Dropping the condition to replace _ with key_ as __ label is reserved and _ is not (#7506)

### 🛑 Breaking changes 🛑

- `memcachedreceiver`: Update metric names (#6594)
- `memcachedreceiver`: Fix some metric units and value types (#6895)
- `sapm` receiver: Use Jaeger status values instead of OpenCensus (#6682)
- `jaeger` receiver/exporter: Parse/set Jaeger status with OTel spec values (#6682)
- `awsecscontainermetricsreceiver`: remove tag from `container.image.name` (#6436)
- `k8sclusterreceiver`: remove tag from `container.image.name` (#6436)

### 🚀 New components 🚀

- `ecs_task_observer`: Discover running containers in AWS ECS tasks (#6894)
- `mongodbreceiver`: Establish codebase for MongoDB metrics receiver (#6972)
- `couchbasereceiver`: Establish codebase for Couchbase metrics receiver (#7046)
- `dbstorage`: New experimental dbstorage extension (#7061)
- `redactionprocessor`: Remove sensitive data from traces (#6495)

### 🧰 Bug fixes 🧰

- `ecstaskobserver`: Fix "Incorrect conversion between integer types" security issue (#6939)
- Fix typo in "direction" metrics attribute description (#6949)
- `zookeeperreceiver`: Fix issue where receiver could panic during shutdown (#7020)
- `prometheusreceiver`: Fix metadata fetching when metrics differ by trimmable suffixes (#6932)
- Sanitize URLs being logged (#7021)
- `prometheusreceiver`: Fix start time tracking for long scrape intervals (#7053)
- `signalfxexporter`: Don't use syscall to avoid compilation errors on some platforms (#7062)
- `tailsamplingprocessor`: Add support for new policies as composite sub-policies (#6975)

### 💡 Enhancements 💡

- `lokiexporter`: add complete log record to body (#6619)
- `k8sclusterreceiver` add `container.image.tag` attribute (#6436)
- `spanmetricproccessor`: use an LRU cache for the cached Dimensions key-value pairs (#2179)
- `skywalkingexporter`: add skywalking metrics exporter (#6528)
- `deltatorateprocessor`: add int counter support (#6982)
- `filestorageextension`: document default values (#7022)
- `redisreceiver`: Migrate the scraper to the mdatagen metrics builder (#6938)  

## v0.41.0

### 🛑 Breaking changes 🛑

- None

### 🚀 New components 🚀

- `asapauthextension` (#6627)
- `mongodbatlasreceiver` (#6367)

### 🧰 Bug fixes 🧰

- `filestorageextension`: fix panic when configured directory cannot be accessed (#6103)
- `hostmetricsreceiver`: fix set of attributes for system.cpu.time metric (#6422)
- `k8sobserver`: only record pod endpoints for running pods (#5878)
- `mongodbatlasreceiver`: fix attributes fields in metadata.yaml (#6440)
- `prometheusexecreceiver`: command line processing on Windows (#6145)
- `spanmetricsprocessor`: fix exemplars support (#6140)
-  Remap arm64 to aarch64 on rpm/deb packages (#6635)

### 💡 Enhancements 💡

- `datadogexporter`: do not use attribute localhost-like hostnames (#6477)
- `datadogexporter`: retry per network call (#6412)
- `datadogexporter`: take hostname into account for cache (#6223)
- `exporter/lokiexporter`: adding a feature for loki exporter to encode JSON for log entry (#5846)
- `googlecloudspannerreceiver`: added fallback to ADC for database connections. (#6629)
- `googlecloudspannerreceiver`: added parsing only distinct items for sample lock request label. (#6514)
- `googlecloudspannerreceiver`: added request tag label to metadata config for top query stats. (#6475)
- `googlecloudspannerreceiver`: added sample lock requests label to the top lock stats metrics. (#6466)
- `googlecloudspannerreceiver`: added transaction tag label to metadata config for top transaction stats. (#6433)
- `groupbyattrsprocessor`: added support for metrics signal (#6248)
- `hostmetricsreceiver`: ensure SchemaURL is set (#6482)
- `kubeletstatsreceiver`: add support for read-only kubelet endpoint (#6488)
- `mysqlreceiver`: enable native authentication (#6628)
- `mysqlreceiver`: remove requirement for password on MySQL (#6479)
- `receiver/prometheusreceiver`: do not add host.name to metrics from localhost/unspecified targets (#6476)
- `spanmetricsprocessor`: add setStatus operation (#5886)
- `splunkhecexporter`: remove duplication of host.name attribute (#6527)
- `tanzuobservabilityexporter`: add consumer for sum metrics. (#6385)
- Update log-collection library to v0.23.0 (#6593)

## v0.40.0

### 🛑 Breaking changes 🛑

- `tencentcloudlogserviceexporter`: change `Endpoint` to `Region` to simplify configuration (#6135)

### 🚀 New components 🚀

- Add `memcached` receiver (#5839)

### 🧰 Bug fixes 🧰

- Fix token passthrough for HEC (#5435)
- `datadogexporter`: Fix missing resource attributes default mapping when resource_attributes_as_tags: false (#6359)
- `tanzuobservabilityexporter`: Log and report missing metric values. (#5835)
- `mongodbatlasreceiver`: Fix metrics metadata (#6395)

### 💡 Enhancements 💡

- `awsprometheusremotewrite` exporter: Improve error message when failing to sign request
- `mongodbatlas`: add metrics (#5921)
- `healthcheckextension`: Add path option (#6111)
- Set unprivileged user to container image (#6380)
- `k8sclusterreceiver`: Add allocatable type of metrics (#6113)
- `observiqexporter`: Allow Dialer timeout to be configured (#5906)
- `routingprocessor`: remove broken debug log fields (#6373)
- `prometheusremotewriteexporter`: Add exemplars support (#5578) 
- `fluentforwardreceiver`: Convert attributes with nil value to AttributeValueTypeEmpty (#6630)

## v0.39.0

### 🛑 Breaking changes 🛑

- `httpdreceiver` renamed to `apachereceiver` to match industry standards (#6207)
- `tencentcloudlogserviceexporter` change `Endpoint` to `Region` to simplify configuration (#6135)

### 🚀 New components 🚀

- Add `postgresqlreceiver` config and factory (#6153)
- Add TencentCloud LogService exporter `tencentcloudlogserviceexporter` (#5722)
- Restore `jaegerthrifthttpexporter` (#5666)
- Add `skywalkingexporter` (#5690, #6114)

### 🧰 Bug fixes 🧰

- `datadogexporter`: Improve cumulative metrics reset detection using `StartTimestamp` (#6120)
- `mysqlreceiver`: Address issues in shutdown function (#6239)
- `tailsamplingprocessor`: End go routines during shutdown (#5693)
- `googlecloudexporter`: Update google cloud exporter to correctly close the metric exporter (#5990)
- `statsdreceiver`: Fix the summary point calculation (#6155)
- `datadogexporter` Correct default value for `send_count_sum_metrics` (#6130)

### 💡 Enhancements 💡

- `datadogexporter`: Increase default timeout to 15 seconds (#6131)
- `googlecloudspannerreceiver`: Added metrics cardinality handling for Google Cloud Spanner receiver (#5981, #6148, #6229)
- `mysqlreceiver`: Mysql add support for different protocols (#6138)
- `bearertokenauthextension`: Added support of Bearer Auth for HTTP Exporters (#5962)
- `awsxrayexporter`: Fallback to rpc.method for segment operation when aws.operation missing (#6231)
- `healthcheckextension`: Add new health check feature for collector pipeline (#5643)
- `datadogexporter`: Always add current hostname (#5967)
- `k8sattributesprocessor`: Add code to fetch all annotations and labels by specifying key regex (#5780)
- `datadogexporter`: Do not rely on collector to resolve envvar when possible to resolve them (#6122)
- `datadogexporter`: Add container tags to attributes package (#6086)
- `datadogexporter`: Preserve original TraceID (#6158)
- `prometheusreceiver`: Enhance prometheus receiver logger to determine errors, test real e2e usage (#5870)
- `awsxrayexporter`: Added support for AWS AppRunner origin (#6141)

## v0.38.0

### 🛑 Breaking changes 🛑

- `datadogexporter` Make distributions the default histogram export option. (#5885)
- `redisreceiver` Update Redis receiver's metric names. (#5837)
- Remove `scraperhelper` from contrib, use the core version. (#5826)

### 🚀 New components 🚀

- `googlecloudspannerreceiver` Added implementation of Google Cloud Spanner receiver. (#5727)
- `awsxrayproxy` Wire up awsxrayproxy extension. (#5747)
- `awscontainerinsightreceiver` Enable AWS Container Insight receiver. (#5960)

### 🧰 Bug fixes 🧰

- `statsdreceiver`: fix start timestamp / temporality for counters. (#5714)
- Fix security issue related to github.com/tidwall/gjson. (#5936)
- `datadogexporter` Fix cumulative histogram handling in distributions mode (#5867)
- `datadogexporter` Skip nil sketches (#5925)

### 💡 Enhancements 💡

- Extend `kafkareceiver` configuration capabilities. (#5677)
- Convert `mongodbatlas` receiver to use scraperhelper. (#5827)
- Convert `dockerstats` receiver to use scraperhelper. (#5825)
- Convert `podman` receiver to use scraperhelper. (#5822)
- Convert `redisreceiver` to use scraperhelper. (#5796)
- Convert `kubeletstats` receiver to use scraperhelper. (#5821)
- `googlecloudspannerreceiver` Migrated Google Cloud Spanner receiver to scraper approach. (#5868)
- `datadogexporter` Use a `Consumer` interface for decoupling from zorkian's package. (#5315)
- `mdatagen` - Add support for extended metric descriptions (#5688)
- `signalfxexporter` Log datapoints option. (#5689)
- `cumulativetodeltaprocessor`: Update cumulative to delta. (#5772)
- Update configuration default values in log receivers docs. (#5840)
- `fluentforwardreceiver`: support more complex fluent-bit objects. (#5676)
- `datadogexporter` Remove spammy logging. (#5856)
- `datadogexporter` Remove obsolete report_buckets config. (#5858)
- Improve performance of metric expression matcher. (#5864)
- `tanzuobservabilityexporter` Introduce metricsConsumer and gaugeMetricConsumer. (#5426)
- `awsxrayexporter` rpc.system has priority to determine aws namespace. (#5833)
- `tailsamplingprocessor` Add support for composite sampling policy to the tailsampler. (#4958)
- `kafkaexporter` Add support for AWS_MSK_IAM SASL Auth (#5763)
- Refactor the client Authenticators  for the new "ClientAuthenticator" interfaces (#5905)
- `mongodbatlasreceiver` Add client wrapper for MongoDB Atlas support (#5386)
- `redisreceiver` Update Redis config options (#5861)
- `routingprocessor`: allow routing for all signals (#5869)
- `extension/observer/docker` add ListAndWatch to observer (#5851)

## v0.37.1

### 🧰 Bug fixes 🧰

- Fixes a problem with v0.37.0 which contained dependencies on v0.36.0 components. They should have been updated to v0.37.0.

## v0.37.0

### 🚀 New components 🚀

- [`journald` receiver](https://github.com/open-telemetry/opentelemetry-collector-contrib/tree/main/receiver/journaldreceiver) to parse Journald events from systemd journal using the [opentelemetry-log-collection](https://github.com/open-telemetry/opentelemetry-log-collection) library

### 🛑 Breaking changes 🛑

- Remove squash on configtls.TLSClientSetting for splunkhecexporter (#5541)
- Remove squash on configtls.TLSClientSetting for elastic components (#5539)
- Remove squash on configtls.TLSClientSetting for observiqexporter (#5540)
- Remove squash on configtls.TLSClientSetting for AWS components (#5454)
- Move `k8sprocessor` to `k8sattributesprocessor`.
- Rename `k8s_tagger` configuration `k8sattributes`.
- filelog receiver: use empty value for `SeverityText` field instead of `"Undefined"` (#5423)
- Rename `configparser.ConfigMap` to `config.Map`
- Rename `pdata.AggregationTemporality*` to `pdata.MetricAggregationTemporality*`
- Remove deprecated `batchpertrace` package/module (#5380)

### 💡 Enhancements 💡

- `k8sattributes` processor: add container metadata enrichment (#5467, #5572)
- `resourcedetection` processor: Add an option to force using hostname instead of FQDN (#5064)
- `dockerstats` receiver: Move docker client into new shared `internal/docker` (#4702)
- `spanmetrics` processor:
  - Add exemplars to metrics (#5263)
  - Support resource attributes in metrics dimensions (#4624)
- `filter` processor:
  - Add log filtering by `regexp` type filters (#5237)
  - Add record level log filtering (#5418)
- `dynatrace` exporter: Handle non-gauge data types (#5056)
- `datadog` exporter:
  - Add support for exporting histograms as sketches (#5082)
  - Scrub sensitive information from errors (#5575)
  - Add option to send instrumentation library metadata tags with metrics (#5431)
- `podman` receiver: Add `api_version`, `ssh_key`, and `ssh_passphrase` config options (#5430)
- `signalfx` exporter:
  - Add `max_connections` config option (#5432)
  - Add dimension name to log when value > 256 chars (#5258)
  - Discourage setting of endpoint path (#4851)
- `kubeletstats` receiver: Convert to pdata instead of using OpenCensus (#5458)
- `tailsampling` processor: Add `invert_match` config option to `string_attribute` policy (#4393)
- `awsemf` exporter: Add a feature flag in UserAgent for AWS backend to monitor the adoptions (#5178)
- `splunkhec` exporter: Handle explicitly NaN and Inf values (#5581)
- `hostmetrics` receiver:
  - Collect more process states in processes scraper (#4856)
  - Add device label to paging scraper (#4854)
- `awskinesis` exporter: Extend to allow for dynamic export types (#5440)

### 🧰 Bug fixes 🧰

- `datadog` exporter:
  - Fix tags on summary and bucket metrics (#5416)
  - Fix cache key generation for cumulative metrics (#5417)
- `resourcedetection` processor: Fix failure to start collector if at least one detector returns an error (#5242)
- `prometheus` exporter: Do not record obsreport calls (#5438)
- `prometheus` receiver: Metric type fixes to match Prometheus functionality (#4865)
- `sentry` exporter: Fix sentry tracing (#4320)
- `statsd` receiver: Set quantiles for metrics (#5647)

## v0.36.0

### 🛑 Breaking changes 🛑

- `filter` processor: The configs for `logs` filter processor have been changed to be consistent with the `metrics` filter processor. (#4895)
- `splunk_hec` receiver: 
  - `source_key`, `sourcetype_key`, `host_key` and `index_key` have now moved under `hec_metadata_to_otel_attrs` (#4726)
  - `path` field on splunkhecreceiver configuration is removed: We removed the `path` attribute as any request going to the Splunk HEC receiver port should be accepted, and added the `raw_path` field to explicitly map the path accepting raw HEC data. (#4951)
- feat(dynatrace): tags is deprecated in favor of default_dimensions (#5055)

### 💡 Enhancements 💡

- `filter` processor: Add ability to `include` logs based on resource attributes in addition to excluding logs based on resource attributes for strict matching. (#4895)
- `kubelet` API: Add ability to create an empty CertPool when the system run environment is windows
- `JMX` receiver: Allow JMX receiver logging level to be configured (#4898)
- `datadog` exporter: Export histograms as in OpenMetrics Datadog check (#5065)
- `dockerstats` receiver: Set Schema URL (#5239)
- Rename memorylimiter -> memorylimiterprocessor (#5262)
- `awskinesis` exporter: Refactor AWS kinesis exporter to be synchronous  (#5248)

## v0.35.0

### 🛑 Breaking changes 🛑

- Rename configparser.Parser to configparser.ConfigMap (#5070)
- Rename TelemetryCreateSettings -> TelemetrySettings (#5169)

### 💡 Enhancements 💡

- chore: update influxdb exporter and receiver (#5058)
- chore(dynatrace): use payload limit from api constants (#5077)
- Add documentation for filelog's new force_flush_period parameter (#5066)
- Reuse the gzip reader with a sync.Pool (#5145)
- Add a trace observer when splunkhecreceiver is used for logs (#5063)
- Remove usage of deprecated pdata.AttributeValueMapToMap (#5174)
- Podman Stats Receiver: Receiver and Metrics implementation (#4577)

### 🧰 Bug fixes 🧰

- Use staleness markers generated by prometheus, rather than making our own (#5062)
- `datadogexporter` exporter: skip NaN and infinite values (#5053)

## v0.34.0

### 🚀 New components 🚀

- [`cumulativetodelta` processor](https://github.com/open-telemetry/opentelemetry-collector-contrib/tree/main/processor/cumulativetodeltaprocessor) to convert cumulative sum metrics to cumulative delta

- [`file` exporter](https://github.com/open-telemetry/opentelemetry-collector-contrib/tree/main/exporter/fileexporter) from core repository ([#3474](https://github.com/open-telemetry/opentelemetry-collector/issues/3474))
- [`jaeger` exporter](https://github.com/open-telemetry/opentelemetry-collector-contrib/tree/main/exporter/jaegerexporter) from core repository ([#3474](https://github.com/open-telemetry/opentelemetry-collector/issues/3474))
- [`kafka` exporter](https://github.com/open-telemetry/opentelemetry-collector-contrib/tree/main/exporter/kafkaexporter) from core repository ([#3474](https://github.com/open-telemetry/opentelemetry-collector/issues/3474))
- [`opencensus` exporter](https://github.com/open-telemetry/opentelemetry-collector-contrib/tree/main/exporter/opencensusexporter) from core repository ([#3474](https://github.com/open-telemetry/opentelemetry-collector/issues/3474))
- [`prometheus` exporter](https://github.com/open-telemetry/opentelemetry-collector-contrib/tree/main/exporter/prometheusexporter) from core repository ([#3474](https://github.com/open-telemetry/opentelemetry-collector/issues/3474))
- [`prometheusremotewrite` exporter](https://github.com/open-telemetry/opentelemetry-collector-contrib/tree/main/exporter/prometheusremotewriteexporter) from core repository ([#3474](https://github.com/open-telemetry/opentelemetry-collector/issues/3474))
- [`zipkin` exporter](https://github.com/open-telemetry/opentelemetry-collector-contrib/tree/main/exporter/zipkinexporter) from core repository ([#3474](https://github.com/open-telemetry/opentelemetry-collector/issues/3474))
- [`attribute` processor](https://github.com/open-telemetry/opentelemetry-collector-contrib/tree/main/processor/attributeprocessor) from core repository ([#3474](https://github.com/open-telemetry/opentelemetry-collector/issues/3474))
- [`filter` processor](https://github.com/open-telemetry/opentelemetry-collector-contrib/tree/main/processor/filterprocessor) from core repository ([#3474](https://github.com/open-telemetry/opentelemetry-collector/issues/3474))
- [`probabilisticsampler` processor](https://github.com/open-telemetry/opentelemetry-collector-contrib/tree/main/processor/probabilisticsamplerprocessor) from core repository ([#3474](https://github.com/open-telemetry/opentelemetry-collector/issues/3474))
- [`resource` processor](https://github.com/open-telemetry/opentelemetry-collector-contrib/tree/main/processor/resourceprocessor) from core repository ([#3474](https://github.com/open-telemetry/opentelemetry-collector/issues/3474))
- [`span` processor](https://github.com/open-telemetry/opentelemetry-collector-contrib/tree/main/processor/spanprocessor) from core repository ([#3474](https://github.com/open-telemetry/opentelemetry-collector/issues/3474))
- [`hostmetrics` receiver](https://github.com/open-telemetry/opentelemetry-collector-contrib/tree/main/receiver/hostmetricsreceiver) from core repository ([#3474](https://github.com/open-telemetry/opentelemetry-collector/issues/3474))
- [`jaeger` receiver](https://github.com/open-telemetry/opentelemetry-collector-contrib/tree/main/receiver/jaegerreceiver) from core repository ([#3474](https://github.com/open-telemetry/opentelemetry-collector/issues/3474))
- [`kafka` receiver](https://github.com/open-telemetry/opentelemetry-collector-contrib/tree/main/receiver/kafkareceiver) from core repository ([#3474](https://github.com/open-telemetry/opentelemetry-collector/issues/3474))
- [`opencensus` receiver](https://github.com/open-telemetry/opentelemetry-collector-contrib/tree/main/receiver/opencensusreceiver) from core repository ([#3474](https://github.com/open-telemetry/opentelemetry-collector/issues/3474))
- [`prometheus` receiver](https://github.com/open-telemetry/opentelemetry-collector-contrib/tree/main/receiver/prometheusreceiver) from core repository ([#3474](https://github.com/open-telemetry/opentelemetry-collector/issues/3474))
- [`zipkin` receiver](https://github.com/open-telemetry/opentelemetry-collector-contrib/tree/main/receiver/zipkinreceiver) from core repository ([#3474](https://github.com/open-telemetry/opentelemetry-collector/issues/3474))
- [`bearertokenauth` extension](https://github.com/open-telemetry/opentelemetry-collector-contrib/tree/main/extension/bearertokenauthextension) from core repository ([#3474](https://github.com/open-telemetry/opentelemetry-collector/issues/3474))
- [`healthcheck` extension](https://github.com/open-telemetry/opentelemetry-collector-contrib/tree/main/extension/healthcheckextension) from core repository ([#3474](https://github.com/open-telemetry/opentelemetry-collector/issues/3474))
- [`oidcauth` extension](https://github.com/open-telemetry/opentelemetry-collector-contrib/tree/main/extension/oidcauthextension) from core repository ([#3474](https://github.com/open-telemetry/opentelemetry-collector/issues/3474))
- [`pprof` extension](https://github.com/open-telemetry/opentelemetry-collector-contrib/tree/main/extension/pprofextension) from core repository ([#3474](https://github.com/open-telemetry/opentelemetry-collector/issues/3474))
- [`testbed`](https://github.com/open-telemetry/opentelemetry-collector-contrib/tree/main/testbed) from core repository ([#3474](https://github.com/open-telemetry/opentelemetry-collector/issues/3474))

### 💡 Enhancements 💡

- `tailsampling` processor: Add new policy `probabilistic` (#3876)

## v0.33.0

# 🎉 OpenTelemetry Collector Contrib v0.33.0 (Beta) 🎉

The OpenTelemetry Collector Contrib contains everything in the [opentelemetry-collector release](https://github.com/open-telemetry/opentelemetry-collector/releases/tag/v0.32.0) (be sure to check the release notes here as well!). Check out the [Getting Started Guide](https://opentelemetry.io/docs/collector/getting-started/) for deployment and configuration information.

### 🚀 New components 🚀

- [`cumulativetodelta` processor](https://github.com/open-telemetry/opentelemetry-collector-contrib/tree/main/processor/cumulativetodeltaprocessor) to convert cumulative sum metrics to cumulative delta

### 💡 Enhancements 💡

- Collector contrib has now full support for metrics proto v0.9.0.

## v0.32.0

# 🎉 OpenTelemetry Collector Contrib v0.32.0 (Beta) 🎉

This release is marked as "bad" since the metrics pipelines will produce bad data.

- See https://github.com/open-telemetry/opentelemetry-collector/issues/3824

The OpenTelemetry Collector Contrib contains everything in the [opentelemetry-collector release](https://github.com/open-telemetry/opentelemetry-collector/releases/tag/v0.32.0) (be sure to check the release notes here as well!). Check out the [Getting Started Guide](https://opentelemetry.io/docs/collector/getting-started/) for deployment and configuration information.

### 🛑 Breaking changes 🛑

- `splunk_hec` receiver/exporter: `com.splunk.source` field is mapped to `source` field in Splunk instead of `service.name` (#4596)
- `redis` receiver: Move interval runner package to `internal/interval` (#4600)
- `datadog` exporter: Export summary count and sum as monotonic counts (#4605)

### 💡 Enhancements 💡

- `logzio` exporter:
  - New implementation of an in-memory queue to store traces, data compression with gzip, and queue configuration options (#4395)
  - Make `Hclog2ZapLogger` struct and methods private for public go api review (#4431)
- `newrelic` exporter (#4392):
  - Marked unsupported metric as permanent error
  - Force the interval to be valid even if 0
- `awsxray` exporter: Add PHP stacktrace parsing support (#4454)
- `file_storage` extension: Implementation of batch storage API (#4145)
- `datadog` exporter:
  - Skip sum metrics with no aggregation temporality (#4597)
  - Export delta sums as counts (#4609)
- `elasticsearch` exporter: Add dedot support (#4579)
- `signalfx` exporter: Add process metric to translation rules (#4598)
- `splunk_hec` exporter: Add profiling logs support (#4464)
- `awsemf` exporter: Replace logGroup and logStream pattern with metric labels (#4466)

### 🧰 Bug fixes 🧰

- `awsxray` exporter: Fix the origin on ECS/EKS/EB on EC2 cases (#4391)
- `splunk_hec` exporter: Prevent re-sending logs that were successfully sent (#4467)
- `signalfx` exporter: Prefix temporary metric translations (#4394)

## v0.31.0

# 🎉 OpenTelemetry Collector Contrib v0.31.0 (Beta) 🎉

The OpenTelemetry Collector Contrib contains everything in the [opentelemetry-collector release](https://github.com/open-telemetry/opentelemetry-collector/releases/tag/v0.31.0) (be sure to check the release notes here as well!). Check out the [Getting Started Guide](https://opentelemetry.io/docs/collector/getting-started/) for deployment and configuration information.

### 🛑 Breaking changes 🛑

- `influxdb` receiver: Removed `metrics_schema` config option (#4277)

### 💡 Enhancements 💡

- Update to OTLP 0.8.0:
  - Remove use of `IntHistogram` (#4276)
  - Update exporters/receivers for `NumberDataPoint`
- Remove use of deprecated `pdata` slice `Resize()` (#4203, #4208, #4209)
- `awsemf` exporter: Added the option to have a user who is sending metrics from EKS Fargate Container Insights to reformat them to look the same as insights from ECS so that they can be ingested by CloudWatch (#4130)
- `k8scluster` receiver: Support OpenShift cluster quota metrics (#4342)
- `newrelic` exporter (#4278):
  - Requests are now retry-able via configuration option (defaults to retries enabled). Permanent errors are not retried.
  - The exporter monitoring metrics now include an untagged summary metric for ease of use.
  - Improved error logging to include URLs that fail to post messages to New Relic.
- `datadog` exporter: Upscale trace stats when global sampling rate is set (#4213)

### 🧰 Bug fixes 🧰

- `statsd` receiver: Add option to set Counter to be monotonic (#4154)
- Fix `internal/stanza` severity mappings (#4315)
- `awsxray` exporter: Fix the wrong AWS env resource setting (#4384)
- `newrelic` exporter (#4278):
  - Configuration unmarshalling did not allow timeout value to be set to 0 in the endpoint specific section.
  - Request cancellation was not propagated via context into the http request.
  - The queued retry logger is set to a zap.Nop logger as intended.

## v0.30.0

# 🎉 OpenTelemetry Collector Contrib v0.30.0 (Beta) 🎉

The OpenTelemetry Collector Contrib contains everything in the [opentelemetry-collector release](https://github.com/open-telemetry/opentelemetry-collector/releases/tag/v0.30.0) (be sure to check the release notes here as well!). Check out the [Getting Started Guide](https://opentelemetry.io/docs/collector/getting-started/) for deployment and configuration information.

### 🚀 New components 🚀
- `oauth2clientauth` extension: ported from core (#3848)
- `metrics-generation` processor: is now enabled and available (#4047) 

### 🛑 Breaking changes 🛑

- Removed `jaegerthrifthttp` exporter (#4089) 

### 💡 Enhancements 💡

- `tailsampling` processor:
  - Add new policy `status_code` (#3754)
  - Add new tail sampling processor policy: status_code (#3754)
- `awscontainerinsights` receiver:
  - Integrate components and fix bugs for EKS Container Insights (#3846) 
  - Add Cgroup to collect ECS instance metrics for container insights receiver #3875
- `spanmetrics` processor: Support sub-millisecond latency buckets (#4091) 
- `sentry` exporter: Add exception event capture in sentry (#3854)

## v0.29.0

# 🎉 OpenTelemetry Collector Contrib v0.29.0 (Beta) 🎉

The OpenTelemetry Collector Contrib contains everything in the [opentelemetry-collector release](https://github.com/open-telemetry/opentelemetry-collector/releases/tag/v0.29.0) (be sure to check the release notes here as well!). Check out the [Getting Started Guide](https://opentelemetry.io/docs/collector/getting-started/) for deployment and configuration information.

### 🛑 Breaking changes 🛑

- `redis` receiver (#3808)
  - removed configuration `service_name`. Use resource processor or `resource_attributes` setting if using `receivercreator`
  - removed `type` label and set instrumentation library name to `otelcol/redis` as other receivers do

### 💡 Enhancements 💡

- `tailsampling` processor:
  - Add new policy `latency` (#3750)
  - Add new policy `status_code` (#3754)
- `splunkhec` exporter: Include `trace_id` and `span_id` if set (#3850)
- `newrelic` exporter: Update instrumentation naming in accordance with otel spec (#3733)
- `sentry` exporter: Added support for insecure connection with Sentry (#3446)
- `k8s` processor:
  - Add namespace k8s tagger (#3384)
  - Add ignored pod names as config parameter (#3520)
- `awsemf` exporter: Add support for `TaskDefinitionFamily` placeholder on log stream name (#3755)
- `loki` exporter: Add resource attributes as Loki label (#3418)

### 🧰 Bug fixes 🧰

- `datadog` exporter:
  - Ensure top level spans are computed (#3786)
  - Update `env` clobbering behavior (#3851)
- `awsxray` exporter: Fixed filtered attribute translation (#3757)
- `splunkhec` exporter: Include trace and span id if set in log record (#3850)

## v0.28.0

# 🎉 OpenTelemetry Collector Contrib v0.28.0 (Beta) 🎉

The OpenTelemetry Collector Contrib contains everything in the [opentelemetry-collector release](https://github.com/open-telemetry/opentelemetry-collector/releases/tag/v0.28.0) (be sure to check the release notes here as well!). Check out the [Getting Started Guide](https://opentelemetry.io/docs/collector/getting-started/) for deployment and configuration information.

### 🚀 New components 🚀

- `humio` exporter to export data to Humio using JSON over the HTTP [Ingest API](https://docs.humio.com/reference/api/ingest/)
- `udplog` receiver to receives logs from udp using the [opentelemetry-log-collection](https://github.com/open-telemetry/opentelemetry-log-collection) library
- `tanzuobservability` exporter to send traces to [Tanzu Observability](https://tanzu.vmware.com/observability)

### 🛑 Breaking changes 🛑

- `f5cloud` exporter (#3509):
  - Renamed the config 'auth' field to 'f5cloud_auth'. This will prevent a config field name collision when [Support for Custom Exporter Authenticators as Extensions](https://github.com/open-telemetry/opentelemetry-collector/pull/3128) is ready to be integrated.

### 💡 Enhancements 💡

- Enabled Dependabot for Github Actions (#3543)
- Change obsreport helpers for receivers to use the new pattern created in Collector (#3439,#3443,#3449,#3504,#3521,#3548)
- `datadog` exporter:
  - Add logging for unknown or unsupported metric types (#3421)
  - Add collector version tag to internal health metrics (#3394)
  - Remove sublayer stats calc and mutex (#3531)
  - Deduplicate hosts for which we send running metrics (#3539)
  - Add support for summary datatype (#3660)
  - Add datadog span operation name remapping config option (#3444)
  - Update error formatting for error spans that are not exceptions (#3701)
- `nginx` receiver: Update the nginx metrics to more closely align with the conventions (#3420)
- `elasticsearch` exporter: Init JSON encoding support (#3101)
- `jmx` receiver:
  - Allow setting system properties (#3450)
  - Update tested JMX Metric Gatherer release (#3695)
- Refactor components for the Client Authentication Extensions (#3507)
- Remove redundant conversion calls (#3688)
- `storage` extension: Add a `Close` method to Client interface (#3506)
- `splunkhec` exporter: Add `metric_type` as key which maps to the type of the metric (#3696)
- `k8s` processor: Add semantic conventions to k8s-tagger for pod metadata (#3544)
- `kubeletstats` receiver: Refactor kubelet client to internal folder (#3698)
- `newrelic` exporter (#3690):
  - Updates the log level from error to debug when New Relic rate limiting occurs
  - Updates the sanitized api key that is reported via metrics
- `filestorage` extension: Add ability to specify name (#3703)
- `awsemf` exporter: Store the initial value for cumulative metrics (#3425)
- `awskinesis` exporter: Refactor to allow for extended types of encoding (#3655)
- `ecsobserver` extension:
  - Add task definition, ec2, and service fetcher (#3503)
  - Add exporter to convert task to target (#3333)

### 🧰 Bug fixes 🧰

- `awsemf` exporter: Remove delta adjustment from summaries by default (#3408)
- `alibabacloudlogservice` exporter: Sanitize labels for metrics (#3454)
- `statsd` receiver: Fix StatsD drop metrics tags when using summary as observer_type for timer/histogram (#3440)
- `awsxray` exporter: Restore setting of Throttle for HTTP throttle response (#3685)
- `awsxray` receiver: Fix quick start bug (#3653)
- `metricstransform` processor: Check all data points for matching metric label values (#3435)

## v0.27.0

# 🎉 OpenTelemetry Collector Contrib v0.27.0 (Beta) 🎉

The OpenTelemetry Collector Contrib contains everything in the [opentelemetry-collector release](https://github.com/open-telemetry/opentelemetry-collector/releases/tag/v0.27.0) (be sure to check the release notes here as well!). Check out the [Getting Started Guide](https://opentelemetry.io/docs/collector/getting-started/) for deployment and configuration information.

### 🚀 New components 🚀

- `tcplog` receiver to receive logs from tcp using the [opentelemetry-log-collection](https://github.com/open-telemetry/opentelemetry-log-collection) library
- `influxdb` receiver to accept metrics data as [InfluxDB Line Protocol](https://docs.influxdata.com/influxdb/v2.0/reference/syntax/line-protocol/)

### 💡 Enhancements 💡

- `splunkhec` exporter:
  - Include the response in returned 400 errors (#3338)
  - Map summary metrics to Splunk HEC metrics (#3344)
  - Add HEC telemetry (#3260)
- `newrelic` exporter: Include dropped attributes and events counts (#3187)
- `datadog` exporter:
  - Add Fargate task ARN to container tags (#3326)
  - Improve mappings for span kind dd span type (#3368)
- `signalfx` exporter: Add info log for host metadata properties update (#3343)
- `awsprometheusremotewrite` exporter: Add SDK and system information to User-Agent header (#3317)
- `metricstransform` processor: Add filtering capabilities matching metric label values for applying changes (#3201)
- `groupbytrace` processor: Added workers for queue processing (#2902)
- `resourcedetection` processor: Add docker detector (#2775)
- `tailsampling` processor: Support regex on span attribute filtering (#3335)

### 🧰 Bug fixes 🧰

- `datadog` exporter:
  - Update Datadog attributes to tags mapping (#3292)
  - Consistent `hostname` and default metrics behavior (#3286)
- `signalfx` exporter: Handle character limits on metric names and dimensions (#3328)
- `newrelic` exporter: Fix timestamp value for cumulative metrics (#3406)

## v0.26.0

# 🎉 OpenTelemetry Collector Contrib v0.26.0 (Beta) 🎉

The OpenTelemetry Collector Contrib contains everything in the [opentelemetry-collector release](https://github.com/open-telemetry/opentelemetry-collector/releases/tag/v0.26.0) (be sure to check the release notes here as well!). Check out the [Getting Started Guide](https://opentelemetry.io/docs/collector/getting-started/) for deployment and configuration information.

### 🚀 New components 🚀

- `influxdb` exporter to support sending tracing, metrics, and logging data to [InfluxDB](https://www.influxdata.com/products/)

### 🛑 Breaking changes 🛑

- `signalfx` exporter (#3207):
  - Additional metrics excluded by default by signalfx exporter
    - system.disk.io_time
    - system.disk.operation_time
    - system.disk.weighted_io_time
    - system.network.connections
    - system.processes.count
    - system.processes.created

### 💡 Enhancements 💡

- Add default config and systemd environment file support for DEB/RPM packages (#3123)
- Log errors on receiver start/stop failures (#3208)
- `newrelic` exporter: Update API key detection logic (#3212)
- `splunkhec` exporter:
  - Mark permanent errors to avoid futile retries (#3253)
  - Add TLS certs verification (#3204)
- `datadog` exporter:
  - Add env and tag name normalization to trace payloads (#3200)
  - add `ignore_resource`s configuration option (#3245)
- `jmx` receiver: Update for latest snapshot and header support (#3283)
- `awsxray` exporter: Added support for stack trace translation for .NET language (#3280)
- `statsd` receiver: Add timing/histogram for statsD receiver as OTLP summary (#3261)

### 🧰 Bug fixes 🧰

- `awsprometheusremotewrite` exporter:
  - Remove `sending_queue` (#3186)
  - Use the correct default for aws_auth.service (#3161)
  - Identify the Amazon Prometheus region from the endpoint (#3210)
  - Don't panic in case session can't be constructed (#3221)
- `datadog` exporter: Add max tag length (#3185)
- `sapm` exporter: Fix crash when passing the signalfx access token (#3294)
- `newrelic` exporter: Update error conditions (#3322)

## v0.25.0

# 🎉 OpenTelemetry Collector Contrib v0.25.0 (Beta) 🎉

The OpenTelemetry Collector Contrib contains everything in the [opentelemetry-collector release](https://github.com/open-telemetry/opentelemetry-collector/releases/tag/v0.25.0) (be sure to check the release notes here as well!). Check out the [Getting Started Guide](https://opentelemetry.io/docs/collector/getting-started/) for deployment and configuration information.

### 🚀 New components 🚀

- `kafkametricsreceiver` new receiver component for collecting metrics about a kafka cluster - primarily lag and offset. [configuration instructions](receiver/kafkametricsreceiver/README.md)
- `file_storage` extension to read and write data to the local file system (#3087)

### 🛑 Breaking changes 🛑

- `newrelic` exporter (#3091):
  - Removal of common attributes (use opentelemetry collector resource processor to add attributes)
  - Drop support for cumulative metrics being sent to New Relic via a collector

### 💡 Enhancements 💡

- Update `opentelemetry-log-collection` to v0.17.0 for log receivers (#3017)
- `datadog` exporter:
  - Add `peer.service` priority instead of `service.name` (#2817)
  - Improve support of semantic conventions for K8s, Azure and ECS (#2623)
- Improve and batch logs translation for stanza (#2892)
- `statsd` receiver: Add timing/histogram as OTLP gauge (#2973)
- `honeycomb` exporter: Add Retry and Queue settings (#2714)
- `resourcedetection` processor:
  - Add AKS resource detector (#3035)
  - Use conventions package constants for ECS detector (#3171)
- `sumologic` exporter: Add graphite format (#2695)
- Add trace attributes to the log entry for stanza (#3018)
- `splunk_hec` exporter: Send log record name as part of the HEC log event (#3119)
- `newrelic` exporter (#3091):
  - Add support for logs
  - Performance improvements
  - Optimizations to the New Relic payload to reduce payload size
  - Metrics generated for monitoring the exporter
  - Insert Key vs License keys are auto-detected in some cases
  - Collector version information is properly extracted via the application start info parameters

### 🧰 Bug fixes 🧰

- `splunk_hec` exporter: Fix sending log payload with missing the GZIP footer (#3032)
- `awsxray` exporter: Remove propagation of error on shutdown (#2999)
- `resourcedetection` processor:
  - Correctly report DRAGONFLYBSD value (#3100)
  - Fallback to `os.Hostname` when FQDN is not available (#3099)
- `httpforwarder` extension: Do not report ErrServerClosed when shutting down the service (#3173)
- `collectd` receiver: Do not report ErrServerClosed when shutting down the service (#3178)

## v0.24.0

# 🎉 OpenTelemetry Collector Contrib v0.24.0 (Beta) 🎉

The OpenTelemetry Collector Contrib contains everything in the [opentelemetry-collector release](https://github.com/open-telemetry/opentelemetry-collector/releases/tag/v0.24.0) (be sure to check the release notes here as well!). Check out the [Getting Started Guide](https://opentelemetry.io/docs/collector/getting-started/) for deployment and configuration information.

### 🚀 New components 🚀

- `fluentbit` extension and `fluentforward` receiver moved from opentelemetry-collector

### 💡 Enhancements 💡

- Check `NO_WINDOWS_SERVICE` environment variable to force interactive mode on Windows (#2819)
- `resourcedetection `processor:
  - Add task revision to ECS resource detector (#2814)
  - Add GKE detector (#2821)
  - Add Amazon EKS detector (#2820)
  - Add `VMScaleSetName` field to Azure detector (#2890)
- `awsemf` exporter:
  - Add `parse_json_encoded_attr_values` config option to decode json-encoded strings in attribute values (#2827)
  - Add `output_destination` config option to support AWS Lambda (#2720)
- `googlecloud` exporter: Handle `cloud.availability_zone` semantic convention (#2893)
- `newrelic` exporter: Add `instrumentation.provider` to default attributes (#2900)
- Set unprivileged user to container image (#2925)
- `splunkhec` exporter: Add `max_content_length_logs` config option to send log data in payloads less than max content length (#2524)
- `k8scluster` and `kubeletstats` receiver: Replace package constants in favor of constants from conventions in core (#2996)

### 🧰 Bug fixes 🧰

- `spanmetrics` processor:
  - Rename `calls` metric to `calls_total` and set `IsMonotonic` to true (#2837)
  - Validate duplicate dimensions at start (#2844)
- `awsemf` exporter: Calculate delta instead of rate for cumulative metrics (#2512)
- `signalfx` exporter:
  - Remove more unnecessary translation rules (#2889)
  - Implement summary type (#2998)
- `awsxray` exporter: Remove translation to HTTP status from OC status (#2978)
- `awsprometheusremotewrite` exporter: Close HTTP body after RoundTrip (#2955)
- `splunkhec` exporter: Add ResourceAttributes to Splunk Event (#2843)

## v0.23.0

# 🎉 OpenTelemetry Collector Contrib v0.23.0 (Beta) 🎉

The OpenTelemetry Collector Contrib contains everything in the [opentelemetry-collector release](https://github.com/open-telemetry/opentelemetry-collector/releases/tag/v0.23.0) (be sure to check the release notes here as well!). Check out the [Getting Started Guide](https://opentelemetry.io/docs/collector/getting-started/) for deployment and configuration information.

### 🚀 New components 🚀

- `groupbyattrs` processor to group the records by provided attributes
- `dotnetdiagnostics` receiver to read metrics from .NET processes

### 🛑 Breaking changes 🛑

- `stackdriver` exporter marked as deprecated and renamed to `googlecloud`
- Change the rule expression in receiver creator for matching endpoints types from `type.port`, `type.hostport` and `type.pod` to `type == "port"`, `type == "hostport"` and `type == "pod"` (#2661)

### 💡 Enhancements 💡

- `loadbalancing` exporter: Add support for logs (#2470)
- `sumologic` exporter: Add carbon formatter (#2562)
- `awsecscontainermetrics` receiver: Add new metric for stopped container (#2383)
- `awsemf` exporter:
  - Send EMF logs in batches (#2572)
  - Add prometheus type field for CloudWatch compatibility (#2689)
- `signalfx` exporter:
  - Add resource attributes to events (#2631)
  - Add translation rule to drop dimensions (#2660)
  - Remove temporary host translation workaround (#2652)
  - Remove unnecessary default translation rules (#2672)
  - Update `exclude_metrics` option so that the default exclude rules can be overridden by setting the option to `[]` (#2737)
- `awsprometheusremotewrite` exporter: Add support for given IAM roles (#2675)
- `statsd` receiver: Change to use OpenTelemetry type instead of OpenCensus type (#2733)
- `resourcedetection` processor: Add missing entries for `cloud.infrastructure_service` (#2777)

### 🧰 Bug fixes 🧰

- `dynatrace` exporter: Serialize each datapoint into separate line (#2618)
- `splunkhec` exporter: Retain all otel attributes (#2712)
- `newrelic` exporter: Fix default metric URL (#2739)
- `googlecloud` exporter: Add host.name label if hostname is present in node (#2711)

## v0.22.0

# 🎉 OpenTelemetry Collector Contrib v0.22.0 (Beta) 🎉

The OpenTelemetry Collector Contrib contains everything in the [opentelemetry-collector release](https://github.com/open-telemetry/opentelemetry-collector/releases/tag/v0.22.0) (be sure to check the release notes here as well!). Check out the [Getting Started Guide](https://opentelemetry.io/docs/collector/getting-started/) for deployment and configuration information.

### 🚀 New components 🚀

- `filelog` receiver to tail and parse logs from files using the [opentelemetry-log-collection](https://github.com/open-telemetry/opentelemetry-log-collection) library

### 💡 Enhancements 💡

- `dynatrace` exporter: Send metrics to Dynatrace in chunks of 1000 (#2468)
- `k8s` processor: Add ability to associate metadata tags using pod UID rather than just IP (#2199)
- `signalfx` exporter:
  - Add statusCode to logging field on dimension client (#2459)
  - Add translation rules for `cpu.utilization_per_core` (#2540)
  - Updates to metadata handling (#2531)
  - Calculate extra network I/O metrics (#2553)
  - Calculate extra disk I/O metrics (#2557)
- `statsd` receiver: Add metric type label and `enable_metric_type` option (#2466)
- `sumologic` exporter: Add support for carbon2 format (#2562)
- `resourcedetection` processor: Add Azure detector (#2372)
- `k8scluster` receiver: Use OTel conventions for metadata (#2530)
- `newrelic` exporter: Multi-tenant support for sending trace data and performance enhancements (#2481)
- `stackdriver` exporter: Enable `retry_on_failure` and `sending_queue` options (#2613)
- Use standard way to convert from time.Time to proto Timestamp (#2548)

### 🧰 Bug fixes 🧰

- `signalfx` exporter:
  - Fix calculation of `network.total` metric (#2551)
  - Correctly convert dimensions on metadata updates (#2552)
- `awsxray` exporter and receiver: Fix the type of content_length (#2539)
- `resourcedetection` processor: Use values in accordance to semantic conventions for AWS (#2556)
- `awsemf` exporter: Fix concurrency issue (#2571)

## v0.21.0

# 🎉 OpenTelemetry Collector Contrib v0.21.0 (Beta) 🎉

The OpenTelemetry Collector Contrib contains everything in the [opentelemetry-collector release](https://github.com/open-telemetry/opentelemetry-collector/releases/tag/v0.21.0) (be sure to check the release notes here as well!). Check out the [Getting Started Guide](https://opentelemetry.io/docs/collector/getting-started/) for deployment and configuration information.

### 🚀 New components 🚀

- `loki` exporter to export data via HTTP to Loki

### 🛑 Breaking changes 🛑

- `signalfx` exporter: Allow periods to be sent in dimension keys (#2456). Existing users who do not want to change this functionality can set `nonalphanumeric_dimension_chars` to `_-`

### 💡 Enhancements 💡

- `awsemf` exporter:
  - Support unit customization before sending logs to AWS CloudWatch (#2318)
  - Group exported metrics by labels (#2317)
- `datadog` exporter: Add basic span events support (#2338)
- `alibabacloudlogservice` exporter: Support new metrics interface (#2280)
- `sumologic` exporter:
  - Enable metrics pipeline (#2117)
  - Add support for all types of log body (#2380)
- `signalfx` exporter: Add `nonalphanumeric_dimension_chars` config option (#2442)

### 🧰 Bug fixes 🧰

- `resourcedetection` processor: Fix resource attribute environment variable (#2378)
- `k8scluster` receiver: Fix nil pointer bug (#2450)

## v0.20.0

# 🎉 OpenTelemetry Collector Contrib v0.20.0 (Beta) 🎉

The OpenTelemetry Collector Contrib contains everything in the [opentelemetry-collector release](https://github.com/open-telemetry/opentelemetry-collector/releases/tag/v0.20.0) (be sure to check the release notes here as well!). Check out the [Getting Started Guide](https://opentelemetry.io/docs/collector/getting-started/) for deployment and configuration information.

### 🚀 New components 🚀

- `spanmetrics` processor to aggregate Request, Error and Duration (R.E.D) metrics from span data
- `awsxray` receiver to accept spans in the X-Ray Segment format
- `groupbyattrs` processor to group the records by provided attributes

### 🛑 Breaking changes 🛑

- Rename `kinesis` exporter to `awskinesis` (#2234)
- `signalfx` exporter: Remove `send_compatible_metrics` option, use `translation_rules` instead (#2267)
- `datadog` exporter: Remove default prefix from user metrics (#2308)

### 💡 Enhancements 💡

- `signalfx` exporter: Add k8s metrics to default excludes (#2167)
- `stackdriver` exporter: Reduce QPS (#2191)
- `datadog` exporter:
  - Translate otel exceptions to DataDog errors (#2195)
  - Use resource attributes for metadata and generated metrics (#2023)
- `sapm` exporter: Enable queuing by default (#1224)
- `dynatrace` exporter: Allow underscores anywhere in metric or dimension names (#2219)
- `awsecscontainermetrics` receiver: Handle stopped container's metadata (#2229)
- `awsemf` exporter: Enhance metrics batching in AWS EMF logs (#2271)
- `f5cloud` exporter: Add User-Agent header with version to requests (#2292)

### 🧰 Bug fixes 🧰

- `signalfx` exporter: Reinstate network/filesystem translation rules (#2171)

## v0.19.0

# 🎉 OpenTelemetry Collector Contrib v0.19.0 (Beta) 🎉

The OpenTelemetry Collector Contrib contains everything in the [opentelemetry-collector release](https://github.com/open-telemetry/opentelemetry-collector/releases/tag/v0.19.0) (be sure to check the release notes here as well!). Check out the [Getting Started Guide](https://opentelemetry.io/docs/collector/getting-started/) for deployment and configuration information.

### 🚀 New components 🚀

- `f5cloud` exporter to export metric, trace, and log data to F5 Cloud
- `jmx` receiver to report metrics from a target MBean server in conjunction with the [JMX Metric Gatherer](https://github.com/open-telemetry/opentelemetry-java-contrib/blob/main/contrib/jmx-metrics/README.md)

### 🛑 Breaking changes 🛑

- `signalfx` exporter: The `exclude_metrics` option now takes slice of metric filters instead of just metric names (slice of strings) (#1951)

### 💡 Enhancements 💡

- `datadog` exporter: Sanitize datadog service names (#1982)
- `awsecscontainermetrics` receiver: Add more metadata (#2011)
- `azuremonitor` exporter: Favor RPC over HTTP spans (#2006)
- `awsemf` exporter: Always use float64 as calculated rate (#2019)
- `splunkhec` receiver: Make the HEC receiver path configurable, and use `/*` by default (#2137)
- `signalfx` exporter:
  - Drop non-default metrics and add `include_metrics` option to override (#2145, #2146, #2162)
  - Rename `system.network.dropped_packets` metric to `system.network.dropped` (#2160)
  - Do not filter cloud attributes from dimensions (#2020)
- `redis` receiver: Migrate to pdata metrics #1889

### 🧰 Bug fixes 🧰

- `datadog` exporter: Ensure that version tag is added to trace stats (#2010)
- `loadbalancing` exporter: Rolling update of collector can stop the periodical check of DNS updates (#1798)
- `awsecscontainermetrics` receiver: Change the type of `exit_code` from string to int and deal with the situation when there is no data (#2147)
- `groupbytrace` processor: Make onTraceReleased asynchronous to fix processor overload (#1808)
- Handle cases where the time field of Splunk HEC events is encoded as a String (#2159)

## v0.18.0

# 🎉 OpenTelemetry Collector Contrib v0.18.0 (Beta) 🎉

The OpenTelemetry Collector Contrib contains everything in the [opentelemetry-collector release](https://github.com/open-telemetry/opentelemetry-collector/releases/tag/v0.18.0) (be sure to check the release notes here as well!). Check out the [Getting Started Guide](https://opentelemetry.io/docs/collector/getting-started/) for deployment and configuration information.

### 🚀 New components 🚀

- `sumologic` exporter to send logs and metrics data to Sumo Logic
- `dynatrace` exporter to send metrics to Dynatrace

### 💡 Enhancements 💡

- `datadog` exporter:
  - Add resource attributes to tags conversion feature (#1782)
  - Add Kubernetes conventions for hostnames (#1919)
  - Add container tags to datadog export for container infra metrics in service view (#1895)
  - Update resource naming and span naming (#1861)
  - Add environment variables support for config options (#1897)
- `awsxray` exporter: Add parsing of JavaScript stack traces (#1888)
- `elastic` exporter: Translate exception span events (#1858)
- `signalfx` exporter: Add translation rules to aggregate per core CPU metrics in default translations (#1841)
- `resourcedetection` processor: Gather tags associated with the EC2 instance and add them as resource attributes (#1899)
- `simpleprometheus` receiver: Add support for passing params to the prometheus scrape config (#1949)
- `azuremonitor` exporter: Implement Span status code specification changes - gRPC (#1960)
- `metricstransform` processor: Add grouping option ($1887)
- `alibabacloudlogservice` exporter: Use producer to send data to improve performance (#1981)

### 🧰 Bug fixes 🧰

- `datadog` exporter: Handle monotonic metrics client-side (#1805)
- `awsxray` exporter: Log error when translating span (#1809)

## v0.17.0

# 🎉 OpenTelemetry Collector Contrib v0.17.0 (Beta) 🎉

The OpenTelemetry Collector Contrib contains everything in the [opentelemetry-collector release](https://github.com/open-telemetry/opentelemetry-collector/releases/tag/v0.17.0) (be sure to check the release notes here as well!). Check out the [Getting Started Guide](https://opentelemetry.io/docs/collector/getting-started/) for deployment and configuration information.

### 💡 Enhancements 💡

- `awsemf` exporter: Add collector version to EMF exporter user agent (#1778)
- `signalfx` exporter: Add configuration for trace correlation (#1795)
- `statsd` receiver: Add support for metric aggregation (#1670)
- `datadog` exporter: Improve logging of hostname detection (#1796)

### 🧰 Bug fixes 🧰

- `resourcedetection` processor: Fix ecs detector to not use the default golang logger (#1745)
- `signalfx` receiver: Return 200 when receiver succeed (#1785)
- `datadog` exporter: Use a singleton for sublayer calculation (#1759)
- `awsxray` and `awsemf` exporters: Change the User-Agent content order (#1791)

## v0.16.0

# 🎉 OpenTelemetry Collector Contrib v0.16.0 (Beta) 🎉

The OpenTelemetry Collector Contrib contains everything in the [opentelemetry-collector release](https://github.com/open-telemetry/opentelemetry-collector/releases/tag/v0.16.0) (be sure to check the release notes here as well!). Check out the [Getting Started Guide](https://opentelemetry.io/docs/collector/getting-started/) for deployment and configuration information.

### 🛑 Breaking changes 🛑

- `honeycomb` exporter: Update to use internal data format (#1689)

### 💡 Enhancements 💡

- `newrelic` exporter: Add support for span events (#1643)
- `awsemf` exporter:
  - Add placeholder support in `log_group_name` and `log_stream_name` config (#1623, #1661)
  - Add label matching filtering rule (#1619)
- `resourcedetection` processor: Add new resource detector for AWS Elastic Beanstalk environments (#1585)
- `loadbalancing` exporter:
  - Add sort of endpoints in static resolver (#1692)
  - Allow specifying port when using DNS resolver (#1650)
- Add `batchperresourceattr` helper library that splits an incoming data based on an attribute in the resource (#1694)
- `alibabacloudlogservice` exporter:
  - Add logs exporter (#1609)
  - Change trace type from opencensus to opentelemetry (#1713)
- `datadog` exporter:
  - Improve trace exporter performance (#1706, #1707)
  - Add option to only send metadata (#1723)
- `awsxray` exporter:
  - Add parsing of Python stack traces (#1676)
  - Add collector version to user agent (#1730)

### 🧰 Bug fixes 🧰

- `loadbalancing` exporter:
  - Fix retry queue for exporters (#1687)
  - Fix `periodicallyResolve` for DNS resolver checks (#1678)
- `datadog` exporter: Fix status code handling (#1691)
- `awsxray` exporter:
  - Fix empty traces in X-Ray console (#1709)
  - Stricter requirements for adding http request url (#1729)
  - Fix status code handling for errors/faults (#1740)
- `signalfx` exporter:
  - Split incoming data requests by access token before enqueuing (#1727)
  - Disable retry on 400 and 401, retry with backoff on 429 and 503 (#1672)
- `awsecscontainermetrics` receiver: Improve error handling to fix seg fault (#1738)

## v0.15.0

# 🎉 OpenTelemetry Collector Contrib v0.15.0 (Beta) 🎉

The OpenTelemetry Collector Contrib contains everything in the [opentelemetry-collector release](https://github.com/open-telemetry/opentelemetry-collector/releases/tag/v0.15.0) (be sure to check the release notes here as well!). Check out the [Getting Started Guide](https://opentelemetry.io/docs/collector/getting-started/) for deployment and configuration information.

### 🚀 New components 🚀

- `zookeeper` receiver: Collects metrics from a Zookeeper instance using the `mntr` command
- `loadbalacing` exporter: Consistently exports spans belonging to the same trace to the same backend
- `windowsperfcounters` receiver: Captures the configured system, application, or custom performance counter data from the Windows registry using the PDH interface
- `awsprometheusremotewrite` exporter:  Sends metrics data in Prometheus TimeSeries format to a Prometheus Remote Write Backend and signs each outgoing HTTP request following the AWS Signature Version 4 signing process

### 💡 Enhancements 💡

- `awsemf` exporter:
  - Add `metric_declarations` config option for metric filtering and dimensions (#1503)
  - Add SummaryDataType and remove Min/Max from Histogram (#1584)
- `signalfxcorrelation` exporter: Add ability to translate host dimension (#1561)
- `newrelic` exporter: Use pdata instead of the OpenCensus for traces (#1587)
- `metricstransform` processor:
  - Add `combine` action for matched metrics (#1506)
  - Add `submatch_case` config option to specify case of matched label values (#1640)
- `awsecscontainermetrics` receiver: Extract cluster name from ARN (#1626)
- `elastic` exporter: Improve handling of span status if the status code is unset (#1591)

### 🧰 Bug fixes 🧰

- `awsemf` exporter: Add check for unhandled metric data types (#1493)
- `groupbytrace` processor: Make buffered channel to avoid goroutines leak (#1505)
- `stackdriver` exporter: Set `options.UserAgent` so that the OpenCensus exporter does not override the UA ($1620)

## v0.14.0

# 🎉 OpenTelemetry Collector Contrib v0.14.0 (Beta) 🎉

The OpenTelemetry Collector Contrib contains everything in the [opentelemetry-collector release](https://github.com/open-telemetry/opentelemetry-collector/releases/tag/v0.14.0) (be sure to check the release notes here as well!). Check out the [Getting Started Guide](https://opentelemetry.io/docs/collector/getting-started/) for deployment and configuration information.

### 🚀 New components 🚀

- `datadog` exporter to send metric and trace data to Datadog (#1352)
- `tailsampling` processor moved from core to contrib (#1383)

### 🛑 Breaking changes 🛑

- `jmxmetricsextension` migrated to `jmxreceiver` (#1182, #1357)
- Move signalfx correlation code out of `sapm` to `signalfxcorrelation` exporter (#1376)
- Move Splunk specific utils outside of common (#1306)
- `stackdriver` exporter:
    - Config options `metric_prefix` & `skip_create_metric_descriptor` are now nested under `metric`, see [README](https://github.com/open-telemetry/opentelemetry-collector-contrib/blob/main/exporter/stackdriverexporter/README.md).
    - Trace status codes no longer reflect gRPC codes as per spec changes: open-telemetry/opentelemetry-specification#1067
- `datadog` exporter: Remove option to change the namespace prefix (#1483)

### 💡 Enhancements 💡

- `splunkhec` receiver: Add ability to ingest metrics (#1276)
- `signalfx` receiver: Improve pipeline error handling (#1329)
- `datadog` exporter:
  - Improve hostname resolution (#1285)
  - Add flushing/export of traces and trace-related statistics (#1266)
  - Enable traces on Windows (#1340)
  - Send otel.exporter running metric (#1354)
  - Add tag normalization util method (#1373)
  - Send host metadata (#1351)
  - Support resource conventions for hostnames (#1434)
  - Add version tag extract (#1449)
- Add `batchpertrace` library to split the incoming batch into several batches, one per trace (#1257)
- `statsd` receiver:
  - Add timer support (#1335)
  - Add sample rate support for counter, transfer gauge to double and transfer counter to int only (#1361)
- `awsemf` exporter: Restructure metric translator logic (#1353)
- `resourcedetection` processor:
  - Add EC2 hostname attribute (#1324)
  - Add ECS Resource detector (#1360)
- `sapm` exporter: Add queue settings (#1390)
- `metrictransform` processor: Add metric filter option (#1447)
- `awsxray` exporter: Improve ECS attribute and origin translation (#1428)
- `resourcedetection` processor: Initial system detector (#1405)

### 🧰 Bug fixes 🧰

- Remove duplicate definition of cloud providers with core conventions (#1288)
- `kubeletstats` receiver: Handle nil references from the kubelet API (#1326)
- `awsxray` receiver:
  - Add kind type to root span to fix the empty parentID problem (#1338)
  - Fix the race condition issue (#1490)
- `awsxray` exporter:
  - Setting the tlsconfig InsecureSkipVerify using NoVerifySSL (#1350)
  - Drop invalid xray trace id (#1366)
- `elastic` exporter: Ensure span name is limited (#1371)
- `splunkhec` exporter: Don't send 'zero' timestamps to Splunk HEC (#1157)
- `stackdriver` exporter: Skip processing empty metrics slice (#1494)

## v0.13.0

# 🎉 OpenTelemetry Collector Contrib v0.13.0 (Beta) 🎉

The OpenTelemetry Collector Contrib contains everything in the [opentelemetry-collector release](https://github.com/open-telemetry/opentelemetry-collector/releases/tag/v0.13.0) (be sure to check the release notes here as well!). Check out the [Getting Started Guide](https://opentelemetry.io/docs/collector/getting-started/) for deployment and configuration information.

### 💡 Enhancements 💡

- `sapm` exporter:
  - Enable queuing by default (#1224)
  - Add SignalFx APM correlation (#1205)
  - Make span source attribute and destination dimension names configurable (#1286)
- `signalfx` exporter:
  - Pass context to the http client requests (#1225)
  - Update `disk.summary_utilization` translation rule to accommodate new labels (#1258)
- `newrelic` exporter: Add `span.kind` attribute (#1263)
- `datadog` exporter:
  - Add Datadog trace translation helpers (#1208)
  - Add API key validation (#1216)
- `splunkhec` receiver: Add the ability to ingest logs (#1268)
- `awscontainermetrics` receiver: Report `CpuUtilized` metric in percentage (#1283)
- `awsemf` exporter: Only calculate metric rate for cumulative counter and avoid SingleDimensionRollup for metrics with only one dimension (#1280)

### 🧰 Bug fixes 🧰

- Make `signalfx` exporter a metadata exporter (#1252)
- `awsecscontainermetrics` receiver: Check for empty network rate stats and set zero (#1260)
- `awsemf` exporter: Remove InstrumentationLibrary dimension in CloudWatch EMF Logs if it is undefined (#1256)
- `awsxray` receiver: Fix trace/span id transfer (#1264)
- `datadog` exporter: Remove trace support for Windows for now (#1274)
- `sapm` exporter: Correlation enabled check inversed (#1278)

## v0.12.0

# 🎉 OpenTelemetry Collector Contrib v0.12.0 (Beta) 🎉

The OpenTelemetry Collector Contrib contains everything in the [opentelemetry-collector release](https://github.com/open-telemetry/opentelemetry-collector/releases/tag/v0.12.0) (be sure to check the release notes here as well!). Check out the [Getting Started Guide](https://opentelemetry.io/docs/collector/getting-started/) for deployment and configuration information.

### 🚀 New components 🚀

- `awsemf` exporter to support exporting metrics to AWS CloudWatch (#498, #1169)
- `http_forwarder` extension that forwards HTTP requests to a specified target (#979, #1014, #1150)
- `datadog` exporter that sends metric and trace data to Datadog (#1142, #1178, #1181, #1212)
- `awsecscontainermetrics` receiver to collect metrics from Amazon ECS Task Metadata Endpoint (#1089, #1148, #1160)

### 💡 Enhancements 💡

- `signalfx` exporter:
  - Add host metadata synchronization (#1039, #1118)
  - Add `copy_dimensions` translator option (#1126)
  - Update `k8s_cluster` metric translations (#1121)
  - Add option to exclude metrics (#1156)
  - Add `avg` aggregation method (#1151)
  - Fallback to host if cloud resource id not found (#1170)
  - Add backwards compatible translation rules for the `dockerstatsreceiver` (#1201)
  - Enable queuing and retries (#1223)
- `splunkhec` exporter:
  - Add log support (#875)
  - Enable queuing and retries (#1222)
- `k8scluster` receiver: Standardize metric names (#1119)
- `awsxray` exporter:
  - Support AWS EKS attributes (#1090)
  - Store resource attributes in X-Ray segments (#1174)
- `honeycomb` exporter:
  - Add span kind to the event sent to Honeycomb (#474)
  - Add option to adjust the sample rate using an attribute on the span (#1162)
- `jmxmetrics` extension: Add subprocess manager to manage child java processes (#1028)
- `elastic` exporter: Initial metrics support (#1173)
- `k8s` processor: Rename default attr names for label/annotation extraction (#1214)
- Add common SignalFx host id extraction (#1100)
- Allow MSI upgrades (#1165)

### 🧰 Bug fixes 🧰

- `awsxray` exporter: Don't set origin to EC2 when not on AWS (#1115)

## v0.11.0

# 🎉 OpenTelemetry Collector Contrib v0.11.0 (Beta) 🎉

The OpenTelemetry Collector Contrib contains everything in the [opentelemetry-collector release](https://github.com/open-telemetry/opentelemetry-collector/releases/tag/v0.11.0) (be sure to check the release notes here as well!). Check out the [Getting Started Guide](https://opentelemetry.io/docs/collector/getting-started/) for deployment and configuration information.

### 🚀 New components 🚀
- add `dockerstats` receiver as top level component (#1081)
- add `tracegen` utility (#956)

### 💡 Enhancements 💡
- `stackdriver` exporter: Allow overriding client options via config (#1010)
- `k8scluster` receiver: Ensure informer caches are synced before initial data sync (#842)
- `elastic` exporter: Translate `deployment.environment` resource attribute to Elastic APM's semantically equivalent `service.environment` (#1022)
- `k8s` processor: Add logs support (#1051)
- `awsxray` exporter: Log response error with zap (#1050)
- `signalfx` exporter
  - Add dimensions to renamed metrics (#1041)
  - Add translation rules for `disk_ops.total` and `disk_ops.pending` metrics (#1082)
  - Add event support (#1036)
- `kubeletstats` receiver: Cache detailed PVC labels to reduce API calls (#1052)
- `signalfx` receiver: Add event support (#1035)

## v0.10.0

# 🎉 OpenTelemetry Collector Contrib v0.10.0 (Beta) 🎉

The OpenTelemetry Collector Contrib contains everything in the [opentelemetry-collector release](https://github.com/open-telemetry/opentelemetry-collector/releases/tag/v0.10.0) (be sure to check the release notes here as well!). Check out the [Getting Started Guide](https://opentelemetry.io/docs/collector/getting-started/) for deployment and configuration information.

### 🚀 New components 🚀
- add initial docker stats receiver, without sourcing in top level components (#495)
- add initial jmx metrics extension structure, without sourcing in top level components (#740)
- `routing` processor for routing spans based on HTTP headers (#907)
- `splunkhec` receiver to receive Splunk HEC metrics, traces and logs (#840)
- Add skeleton for `http_forwarder` extension that forwards HTTP requests to a specified target (#979)

### 💡 Enhancements 💡
- `stackdriver` exporter
  - Add timeout parameter (#835)
  - Add option to configurably set UserAgent string (#758)
- `signalfx` exporter
  - Reduce memory allocations for big batches processing (#871)
  - Add AWSUniqueId and gcp_id generation (#829)
  - Calculate cpu.utilization compatibility metric (#839, #974, #954)
- `metricstransform` processor: Replace `{{version}}` in label values (#876)
- `resourcedetection` processor: Logs Support (#970)
- `statsd` receiver: Add parsing for labels and gauges (#903)

### 🧰 Bug fixes 🧰
- `k8s` processor
  - Wrap metrics before sending further down the pipeline (#837)
  - Fix setting attributes on metrics passed from agent (#836)
- `awsxray` exporter: Fix "pointer to empty string" is not omitted bug (#830)
- `azuremonitor` exporter: Treat UNSPECIFIED span kind as INTERNAL (#844)
- `signalfx` exporter: Remove misleading warnings (#869)
- `newrelic` exporter: Fix panic if service name is empty (#969)
- `honeycomb` exporter: Don't emit default proc id + starttime (#972)

## v0.9.0

# 🎉 OpenTelemetry Collector Contrib v0.9.0 (Beta) 🎉

The OpenTelemetry Collector Contrib contains everything in the [opentelemetry-collector release](https://github.com/open-telemetry/opentelemetry-collector/releases/tag/v0.9.0) (be sure to check the release notes here as well!). Check out the [Getting Started Guide](https://opentelemetry.io/docs/collector/getting-started/) for deployment and configuration information.

### 🛑 Breaking changes 🛑
- Remove deprecated `lightstep` exporter (#828)

### 🚀 New components 🚀
- `statsd` receiver for ingesting StatsD messages (#566)

### 💡 Enhancements 💡
- `signalfx` exporter
   - Add disk usage translations (#760)
   - Add disk utilization translations (#782)
   - Add translation rule to drop redundant metrics (#809)
- `kubeletstats` receiver
  - Sync available volume metadata from /pods endpoint (#690)
  - Add ability to collect detailed data from PVC (#743)
- `awsxray` exporter: Translate SDK name/version into xray model (#755)
- `elastic` exporter: Translate semantic conventions to Elastic destination fields (#671)
- `stackdriver` exporter: Add point count metric (#757)
- `awsxray` receiver
  - Ported the TCP proxy from the X-Ray daemon (#774)
  - Convert to OTEL trace format (#691)

### 🧰 Bug fixes 🧰
- `kubeletstats` receiver: Do not break down metrics batch (#754)
- `host` observer: Fix issue on darwin where ports listening on all interfaces are not correctly accounted for (#582)
- `newrelic` exporter: Fix panic on missing span status (#775)

## v0.8.0

# 🎉 OpenTelemetry Collector Contrib v0.8.0 (Beta) 🎉

The OpenTelemetry Collector Contrib contains everything in the [opentelemetry-collector release](https://github.com/open-telemetry/opentelemetry-collector/releases/tag/v0.8.0) (be sure to check the release notes here as well!). Check out the [Getting Started Guide](https://opentelemetry.io/docs/collector/getting-started/) for deployment and configuration information.

### 🚀 New components 🚀

- Receivers
  - `prometheusexec` subprocess manager (##499)

### 💡 Enhancements 💡

- `signalfx` exporter
  - Add/Update metric translations (#579, #584, #639, #640, #652, #662)
  - Add support for calculate new metric translator (#644)
  - Add renaming rules for load metrics (#664)
  - Update `container.name` to `k8s.container.name` in default translation rule (#683)
  - Rename working-set and page-fault metrics (#679)
- `awsxray` exporter
  - Translate exception event into xray exception (#577)
  - Add ingestion of X-Ray segments via UDP (#502)
  - Parse Java stacktrace and populate in xray cause (#687)
- `kubeletstats` receiver
  - Add metric_groups option (#648)
  - Set datapoint timestamp in receiver (#661)
  - Change `container.name` label to `k8s.container.name` (#680)
  - Add working-set and page-fault metrics (#666)
  - Add basic support for volume metrics (#667)
- `stackdriver` trace exporter: Move to new interface and pdata (#486)
- `metricstranform` processor: Keep timeseries and points in order after aggregation (#663)
- `k8scluster` receiver: Change `container.spec.name` label to `k8s.container.name` (#681)
- Migrate receiver creator to internal data model (#701)
- Add ec2 support to `resourcedetection` processor (#587)
- Enable timeout, sending queue and retry for SAPM exporter (#707)

### 🧰 Bug fixes 🧰

- `azuremonitor` exporter: Correct HTTP status code success mapping (#588)
- `k8scluster` receiver: Fix owner reference in metadata updates (#649)
- `awsxray` exporter: Fix handling of db system (#697)

### 🚀 New components 🚀

- Skeleton for AWS ECS container metrics receiver (#463)
- `prometheus_exec` receiver (#655)

## v0.7.0

# 🎉 OpenTelemetry Collector Contrib v0.7.0 (Beta) 🎉

The OpenTelemetry Collector Contrib contains everything in the [opentelemetry-collector release](https://github.com/open-telemetry/opentelemetry-collector/releases/tag/v0.7.0) (be sure to check the release notes here as well!). Check out the [Getting Started Guide](https://opentelemetry.io/docs/collector/getting-started/) for deployment and configuration information.

### 🛑 Breaking changes 🛑

- `awsxray` receiver updated to support udp: `tcp_endpoint` config option renamed to `endpoint` (#497)
- TLS config changed for `sapmreceiver` (#488) and `signalfxreceiver` receivers (#488)

### 🚀 New components 🚀

- Exporters
  - `sentry` adds tracing exporter for [Sentry](https://sentry.io/) (#565)
- Extensions
  - `endpoints` observer: adds generic endpoint watcher (#427)
  - `host` observer: looks for listening network endpoints on host (#432)

### 💡 Enhancements 💡

- Update `honeycomb` exporter for v0.8.0 compatibility
- Extend `metricstransform` processor to be able to add a label to an existing metric (#441)
- Update `kubeletstats` metrics according to semantic conventions (#475)
- Updated `awsxray` receiver config to use udp (#497)
- Add `/pods` endpoint support in `kubeletstats` receiver to add extra labels (#569)
- Add metric translation options to `signalfx` exporter (#477, #501, #571, #573)

### 🧰 Bug fixes 🧰

- `azuremonitor` exporter: Mark spanToEnvelope errors as permanent (#500)

## v0.6.0

# 🎉 OpenTelemetry Collector Contrib v0.6.0 (Beta) 🎉

The OpenTelemetry Collector Contrib contains everything in the [opentelemetry-collector release](https://github.com/open-telemetry/opentelemetry-collector/releases/tag/v0.6.0) (be sure to check the release notes here as well!). Check out the [Getting Started Guide](https://opentelemetry.io/docs/collector/getting-started/) for deployment and configuration information.

### 🛑 Breaking changes 🛑

- Removed `jaegarlegacy` (#397) and `zipkinscribe` receivers (#410)
- `kubeletstats` receiver: Renamed `k8s.pod.namespace` pod label to `k8s.namespace.name` and `k8s.container.name` container label to `container.name`

### 🚀 New components 🚀

- Processors
  - `metricstransform` renames/aggregates within individual metrics (#376) and allow changing the data type between int and float (#402)

### 💡 Enhancements 💡

- `awsxray` exporter: Use `peer.service` as segment name when set. (#385)
- `splunk` exporter: Add trace exports support (#359, #399)
- Build and publish Windows MSI (#408) and DEB/RPM Linux packages (#405)

### 🧰 Bug fixes 🧰

- `kubeletstats` receiver:
  - Fixed NPE for newly created pods (#404)
  - Updated to latest change in the ReceiverFactoryOld interface (#401)
  - Fixed logging and self reported metrics (#357)
- `awsxray` exporter: Only convert SQL information for SQL databases. (#379)
- `resourcedetection` processor: Correctly obtain machine-type info from gce metadata (#395)
- `k8scluster` receiver: Fix container resource metrics (#416)

## v0.5.0

Released 01-07-2020

# 🎉 OpenTelemetry Collector Contrib v0.5.0 (Beta) 🎉

The OpenTelemetry Collector Contrib contains everything in the [opentelemetry-collector release](https://github.com/open-telemetry/opentelemetry-collector/releases/tag/v0.5.0) (be sure to check the release notes here as well!). Check out the [Getting Started Guide](https://opentelemetry.io/docs/collector/getting-started/) for deployment and configuration information.

### 🚀 New components 🚀

- Processors
  - `resourcedetection` to automatically detect the resource based on the configured set of detectors (#309)

### 💡 Enhancements 💡

- `kubeletstats` receiver: Support for ServiceAccount authentication (#324)
- `signalfx` exporter and receiver
  - Add SignalFx metric token passthrough and config option (#325)
  - Set default endpoint of `signalfx` receiver to `:9943` (#351)
- `awsxray` exporter: Support aws plugins EC2/ECS/Beanstalk (#343)
- `sapm` exporter and receiver: Add SAPM access token passthrough and config option (#349)
- `k8s` processor: Add metrics support (#358)
- `k8s` observer: Separate annotations from labels in discovered pods (#363)

### 🧰 Bug fixes 🧰

- `honeycomb` exporter: Remove shared use of libhoney from goroutines (#305)

## v0.4.0

Released 17-06-2020

# 🎉 OpenTelemetry Collector Contrib v0.4.0 (Beta) 🎉

The OpenTelemetry Collector Contrib contains everything in the [opentelemetry-collector release](https://github.com/open-telemetry/opentelemetry-collector/releases/tag/v0.4.0) (be sure to check the release notes here as well!). Check out the [Getting Started Guide](https://opentelemetry.io/docs/collector/getting-started/) for deployment and configuration information.

### 🛑 Breaking changes 🛑

  - `signalfx` exporter `url` parameter changed to `ingest_url` (no impact if only using `realm` setting)

### 🚀 New components 🚀

- Receivers
  - `receiver_creator` to create receivers at runtime (#145), add observer support to receiver_creator (#173), add rules support (#207), add dynamic configuration values (#235) 
  - `kubeletstats` receiver (#237) 
  - `prometheus_simple` receiver (#184) 
  - `kubernetes-cluster` receiver (#175) 
  - `redis` receiver (#138)
- Exporters
  - `alibabacloudlogservice` exporter (#259) 
  - `SplunkHEC` metrics exporter (#246)
  - `elastic` APM exporter (#240)
  - `newrelic` exporter (#229) 
- Extensions
  - `k8s` observer (#185) 

### 💡 Enhancements 💡

- `awsxray` exporter
  - Use X-Ray convention of segment name == service name (#282)
  - Tweak xray export to improve rendering of traces and improve parity (#241)
  - Add handling for spans received with nil attributes (#212)
- `honeycomb` exporter
  - Use SendPresampled (#291)
  - Add span attributes as honeycomb event fields (#271)
  - Support resource labels in Honeycomb exporter (#20)
- `k8s` processor
  - Add support of Pod UID extraction to k8sprocessor (#219)
  - Use `k8s.pod.ip` to record resource IP instead of just `ip` (#183)
  - Support same authentication mechanism as other kubernetes components do (#307)
- `sapm` exporter: Add TLS for SAPM and SignalFx receiver (#215)
- `signalfx` exporter
  - Add metric metadata syncer to SignalFx exporter (#231)
  - Add TLS for SAPM and SignalFx receiver (#215)
- `stackdriver` exporter: Add support for resource mapping in config (#163)

### 🧰 Bug fixes 🧰

- `awsxray` exporter: Wrap bad request errors for proper handling by retry queue (#205)
- `lightstep` exporter: Ensure Lightstep exporter doesnt crash on nil node (#250)
- `sapm` exporter: Do not break Jaeger traces before sending downstream (#193)
- `k8s` processor: Ensure Jaeger spans work in passthrough mode (262)

## 🧩 Components 🧩

### Receivers

| Traces | Metrics |
|:-------:|:-------:|
| Jaeger Legacy | Carbon |
| SAPM (SignalFx APM) | Collectd | 
| Zipkin Scribe | K8s Cluster |
| | Redis |
| |  SignalFx | 
| | Simple Prometheus |
| | Wavefront |

### Processors

- K8s

### Exporters

| Commercial | Community |
|:------------:|:-----------:|
| Alibaba Cloud Log Service | Carbon |
| AWS X-ray | Elastic |
| Azure Monitor | Jaeger Thrift |
| Honeycomb | Kinesis |
| Lightstep |
| New Relic |
| SAPM (SignalFx APM) | 
| SignalFx (Metrics) |
| Splunk HEC |
| Stackdriver (Google) |

### Extensions

- Observer
  - K8s

## v0.3.0 Beta

Released 2020-03-30

### Breaking changes

-  Make prometheus receiver config loading strict. #697 
Prometheus receiver will now fail fast if the config contains unused keys in it.

### Changes and fixes

- Enable best effort serve by default of Prometheus Exporter (https://github.com/orijtech/prometheus-go-metrics-exporter/pull/6)
- Fix null pointer exception in the logging exporter #743 
- Remove unnecessary condition to have at least one processor #744 
- Updated Honeycomb exported to `honeycombio/opentelemetry-exporter-go v0.3.1`

### Features

Receivers / Exporters:

* AWS X-Ray
* Carbon
* CollectD
* Honeycomb
* Jaeger
* Kinesis
* LightStep
* OpenCensus
* OpenTelemetry
* SAPM
* SignalFx
* Stackdriver
* Wavefront
* Zipkin
* Zipkin Scribe


Processors:

* Attributes
* Batch
* Memory Limiter
* Queued Retry
* Resource
* Sampling
* Span
* Kubernetes

Extensions:

* Health Check
* Performance Profiler
* zPages


## v0.2.8

Released 2020-03-25

Alpha v0.2.8 of OpenTelemetry Collector Contrib.

- Implemented OTLP receiver and exporter.
- Added ability to pass config to the service programmatically (useful for custom builds).
- Improved own metrics / observability.


## v0.2.7

Released 2020-03-17

### Self-Observability
- New command-line switch to control legacy and new metrics. Users are encouraged
to experiment and migrate to the new metrics.
- Improved error handling on shutdown.


### Processors
- Fixed passthrough mode k8sprocessor.
- Added `HASH` action to attribute processor.

### Receivers and Exporters
- Added Honeycomb exporter.
- Added LightStep exporter.
- Added regular expression for Carbon receiver, allowing the metric name to be broken into proper label keys and values.
- Updated Stackdriver exporter to use a new batch API.


## v0.2.6 Alpha

Released 2020-02-18

### Self-Observability
- Updated metrics prefix to `otelcol` and expose command line argument to modify the prefix value.
- Batch dropped span now emits zero when no spans are dropped.

### Processors
- Extended Span processor to have include/exclude span logic.
- Ability to choose strict or regexp matching for include/exclude filters.

### Receivers and Exporters
- Added Carbon receiver and exporter.
- Added Wavefront receiver.


## v0.0.5 Alpha

Released 2020-01-30

- Regexp-based filtering of span names.
- Ability to extract attributes from span names and rename span.
- File exporter for debugging.
- Span processor is now enabled by default.

## v0.0.1 Alpha

Released 2020-01-11

First release of OpenTelemetry Collector Contrib.


[v0.3.0]: https://github.com/open-telemetry/opentelemetry-collector-contrib/compare/v0.2.8...v0.3.0
[v0.2.8]: https://github.com/open-telemetry/opentelemetry-collector-contrib/compare/v0.2.7...v0.2.8
[v0.2.7]: https://github.com/open-telemetry/opentelemetry-collector-contrib/compare/v0.2.6...v0.2.7
[v0.2.6]: https://github.com/open-telemetry/opentelemetry-collector-contrib/compare/v0.0.5...v0.2.6
[v0.0.5]: https://github.com/open-telemetry/opentelemetry-collector-contrib/compare/v0.0.1...v0.0.5
[v0.0.1]: https://github.com/open-telemetry/opentelemetry-collector-contrib/tree/v0.0.1<|MERGE_RESOLUTION|>--- conflicted
+++ resolved
@@ -5,14 +5,11 @@
 ### 💡 Enhancements 💡
 
 - `k8seventsreceiver`: Add Api_version and resource_version (#8539)
-<<<<<<< HEAD
 - `resourcedetectionprocessor`: Add attribute allowlist (#8547)
 - `cmd/mdatagen`: Add resource attributes definition to metadata.yaml and move `pdata.Metrics` creation to the
   generated code (#5270) 
 - `datadogexporter`: Add `metrics::sums::cumulative_monotonic_mode` to specify export mode for cumulative monotonic sums (#8490)
-=======
 - `dynatraceexporter`: add multi-instance deployment note to README.md (#8848)
->>>>>>> 1f1d3925
 
 ### 🛑 Breaking changes 🛑
 
