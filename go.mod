--- conflicted
+++ resolved
@@ -722,13 +722,8 @@
 	golang.org/x/exp v0.0.0-20240222234643-814bf88cf225 // indirect
 	golang.org/x/mod v0.17.0 // indirect
 	golang.org/x/net v0.24.0 // indirect
-<<<<<<< HEAD
-	golang.org/x/oauth2 v0.18.0 // indirect
+	golang.org/x/oauth2 v0.19.0 // indirect
 	golang.org/x/sync v0.7.0 // indirect
-=======
-	golang.org/x/oauth2 v0.19.0 // indirect
-	golang.org/x/sync v0.6.0 // indirect
->>>>>>> c542a03f
 	golang.org/x/sys v0.19.0 // indirect
 	golang.org/x/term v0.19.0 // indirect
 	golang.org/x/text v0.14.0 // indirect
