--- conflicted
+++ resolved
@@ -473,13 +473,8 @@
 	k8s.io/utils v0.0.0-20220210201930-3a6ce19ff2f9 // indirect
 	sigs.k8s.io/json v0.0.0-20211020170558-c049b76a60c6 // indirect
 	sigs.k8s.io/structured-merge-diff/v4 v4.2.1 // indirect
-<<<<<<< HEAD
-	sigs.k8s.io/yaml v1.2.0 // indirect
-	skywalking.apache.org/repo/goapi v0.0.0-20220121092418-9c455d0dda3f // indirect
-=======
 	sigs.k8s.io/yaml v1.3.0 // indirect
 	skywalking.apache.org/repo/goapi v0.0.0-20211122071111-ffc517fbfe21 // indirect
->>>>>>> 3ef07c12
 )
 
 // Replace references to modules that are in this repository with their relateive paths
