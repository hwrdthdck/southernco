module github.com/open-telemetry/opentelemetry-collector-contrib

go 1.14

require (
	github.com/GoogleCloudPlatform/opentelemetry-operations-go/exporter/trace v0.2.2-0.20200728233621-2752da7eaab7 // indirect
	github.com/client9/misspell v0.3.4
	github.com/golangci/golangci-lint v1.29.0
	github.com/google/addlicense v0.0.0-20200622132530-df58acafd6d5
	github.com/jstemmer/go-junit-report v0.9.1
	github.com/open-telemetry/opentelemetry-collector-contrib/exporter/alibabacloudlogserviceexporter v0.0.0-00010101000000-000000000000
	github.com/open-telemetry/opentelemetry-collector-contrib/exporter/awsxrayexporter v0.0.0-00010101000000-000000000000
	github.com/open-telemetry/opentelemetry-collector-contrib/exporter/azuremonitorexporter v0.0.0-00010101000000-000000000000
	github.com/open-telemetry/opentelemetry-collector-contrib/exporter/carbonexporter v0.0.0-00010101000000-000000000000
	github.com/open-telemetry/opentelemetry-collector-contrib/exporter/elasticexporter v0.0.0-00010101000000-000000000000
	github.com/open-telemetry/opentelemetry-collector-contrib/exporter/honeycombexporter v0.0.0-00010101000000-000000000000
	github.com/open-telemetry/opentelemetry-collector-contrib/exporter/jaegerthrifthttpexporter v0.0.0-00010101000000-000000000000
	github.com/open-telemetry/opentelemetry-collector-contrib/exporter/kinesisexporter v0.0.0-00010101000000-000000000000
	github.com/open-telemetry/opentelemetry-collector-contrib/exporter/lightstepexporter v0.0.0-00010101000000-000000000000
	github.com/open-telemetry/opentelemetry-collector-contrib/exporter/newrelicexporter v0.0.0-00010101000000-000000000000
	github.com/open-telemetry/opentelemetry-collector-contrib/exporter/sapmexporter v0.0.0-00010101000000-000000000000
	github.com/open-telemetry/opentelemetry-collector-contrib/exporter/sentryexporter v0.0.0-00010101000000-000000000000
	github.com/open-telemetry/opentelemetry-collector-contrib/exporter/signalfxexporter v0.0.0-00010101000000-000000000000
	github.com/open-telemetry/opentelemetry-collector-contrib/exporter/splunkhecexporter v0.0.0-00010101000000-000000000000
	github.com/open-telemetry/opentelemetry-collector-contrib/exporter/stackdriverexporter v0.0.0-00010101000000-000000000000
	github.com/open-telemetry/opentelemetry-collector-contrib/extension/observer/hostobserver v0.0.0-00010101000000-000000000000
	github.com/open-telemetry/opentelemetry-collector-contrib/extension/observer/k8sobserver v0.0.0-00010101000000-000000000000
	github.com/open-telemetry/opentelemetry-collector-contrib/processor/k8sprocessor v0.0.0-00010101000000-000000000000
	github.com/open-telemetry/opentelemetry-collector-contrib/processor/metricstransformprocessor v0.0.0-00010101000000-000000000000
	github.com/open-telemetry/opentelemetry-collector-contrib/processor/resourcedetectionprocessor v0.0.0-00010101000000-000000000000
	github.com/open-telemetry/opentelemetry-collector-contrib/receiver/carbonreceiver v0.0.0-00010101000000-000000000000
	github.com/open-telemetry/opentelemetry-collector-contrib/receiver/collectdreceiver v0.0.0-00010101000000-000000000000
	github.com/open-telemetry/opentelemetry-collector-contrib/receiver/k8sclusterreceiver v0.0.0-00010101000000-000000000000
	github.com/open-telemetry/opentelemetry-collector-contrib/receiver/kubeletstatsreceiver v0.0.0-00010101000000-000000000000
	github.com/open-telemetry/opentelemetry-collector-contrib/receiver/receivercreator v0.0.0-00010101000000-000000000000
	github.com/open-telemetry/opentelemetry-collector-contrib/receiver/redisreceiver v0.0.0-00010101000000-000000000000
	github.com/open-telemetry/opentelemetry-collector-contrib/receiver/sapmreceiver v0.0.0-00010101000000-000000000000
	github.com/open-telemetry/opentelemetry-collector-contrib/receiver/signalfxreceiver v0.0.0-00010101000000-000000000000
	github.com/open-telemetry/opentelemetry-collector-contrib/receiver/simpleprometheusreceiver v0.0.0-00010101000000-000000000000
	github.com/open-telemetry/opentelemetry-collector-contrib/receiver/wavefrontreceiver v0.0.0-00010101000000-000000000000
	github.com/pavius/impi v0.0.3
	github.com/stretchr/testify v1.6.1
	github.com/tcnksm/ghr v0.13.0
	go.opentelemetry.io/collector v0.7.0
	go.opentelemetry.io/otel v0.9.0 // indirect
	golang.org/x/sys v0.0.0-20200625212154-ddb9806d33ae
<<<<<<< HEAD
	golang.org/x/tools v0.0.0-20200721220347-b42efcd11c08 // indirect
	honnef.co/go/tools v0.0.1-2020.1.4
=======
	honnef.co/go/tools v0.0.1-2020.1.5
>>>>>>> 32c9e6a3
)

// Replace references to modules that are in this repository with their relateive paths
// so that we always build with current (latest) version of the source code.

replace github.com/open-telemetry/opentelemetry-collector-contrib/internal/common => ./internal/common

replace github.com/open-telemetry/opentelemetry-collector-contrib/exporter/alibabacloudlogserviceexporter => ./exporter/alibabacloudlogserviceexporter

replace github.com/open-telemetry/opentelemetry-collector-contrib/exporter/awsxrayexporter => ./exporter/awsxrayexporter

replace github.com/open-telemetry/opentelemetry-collector-contrib/exporter/azuremonitorexporter => ./exporter/azuremonitorexporter

replace github.com/open-telemetry/opentelemetry-collector-contrib/exporter/carbonexporter => ./exporter/carbonexporter

replace github.com/open-telemetry/opentelemetry-collector-contrib/exporter/honeycombexporter => ./exporter/honeycombexporter

replace github.com/open-telemetry/opentelemetry-collector-contrib/exporter/jaegerthrifthttpexporter => ./exporter/jaegerthrifthttpexporter

replace github.com/open-telemetry/opentelemetry-collector-contrib/exporter/lightstepexporter => ./exporter/lightstepexporter

replace github.com/open-telemetry/opentelemetry-collector-contrib/exporter/newrelicexporter => ./exporter/newrelicexporter

replace github.com/open-telemetry/opentelemetry-collector-contrib/exporter/kinesisexporter => ./exporter/kinesisexporter

replace github.com/open-telemetry/opentelemetry-collector-contrib/exporter/sapmexporter => ./exporter/sapmexporter

replace github.com/open-telemetry/opentelemetry-collector-contrib/exporter/sentryexporter => ./exporter/sentryexporter

replace github.com/open-telemetry/opentelemetry-collector-contrib/exporter/signalfxexporter => ./exporter/signalfxexporter

replace github.com/open-telemetry/opentelemetry-collector-contrib/exporter/splunkhecexporter => ./exporter/splunkhecexporter

replace github.com/open-telemetry/opentelemetry-collector-contrib/exporter/stackdriverexporter => ./exporter/stackdriverexporter

replace github.com/open-telemetry/opentelemetry-collector-contrib/exporter/elasticexporter => ./exporter/elasticexporter

replace github.com/open-telemetry/opentelemetry-collector-contrib/extension/observer => ./extension/observer

replace github.com/open-telemetry/opentelemetry-collector-contrib/extension/observer/hostobserver => ./extension/observer/hostobserver

replace github.com/open-telemetry/opentelemetry-collector-contrib/extension/observer/k8sobserver => ./extension/observer/k8sobserver

replace github.com/open-telemetry/opentelemetry-collector-contrib/receiver/carbonreceiver => ./receiver/carbonreceiver

replace github.com/open-telemetry/opentelemetry-collector-contrib/receiver/collectdreceiver => ./receiver/collectdreceiver

replace github.com/open-telemetry/opentelemetry-collector-contrib/receiver/kubeletstatsreceiver => ./receiver/kubeletstatsreceiver

replace github.com/open-telemetry/opentelemetry-collector-contrib/receiver/redisreceiver => ./receiver/redisreceiver

replace github.com/open-telemetry/opentelemetry-collector-contrib/receiver/receivercreator => ./receiver/receivercreator

replace github.com/open-telemetry/opentelemetry-collector-contrib/receiver/sapmreceiver => ./receiver/sapmreceiver

replace github.com/open-telemetry/opentelemetry-collector-contrib/receiver/k8sclusterreceiver => ./receiver/k8sclusterreceiver

replace github.com/open-telemetry/opentelemetry-collector-contrib/receiver/signalfxreceiver => ./receiver/signalfxreceiver

replace github.com/open-telemetry/opentelemetry-collector-contrib/receiver/simpleprometheusreceiver => ./receiver/simpleprometheusreceiver

replace github.com/open-telemetry/opentelemetry-collector-contrib/receiver/wavefrontreceiver => ./receiver/wavefrontreceiver

replace github.com/open-telemetry/opentelemetry-collector-contrib/processor/k8sprocessor => ./processor/k8sprocessor/

replace github.com/open-telemetry/opentelemetry-collector-contrib/processor/resourcedetectionprocessor => ./processor/resourcedetectionprocessor/

replace github.com/open-telemetry/opentelemetry-collector-contrib/processor/metricstransformprocessor => ./processor/metricstransformprocessor/

// Yet another hack that we need until kubernetes client moves to the new github.com/googleapis/gnostic
replace github.com/googleapis/gnostic => github.com/googleapis/gnostic v0.3.1<|MERGE_RESOLUTION|>--- conflicted
+++ resolved
@@ -44,12 +44,8 @@
 	go.opentelemetry.io/collector v0.7.0
 	go.opentelemetry.io/otel v0.9.0 // indirect
 	golang.org/x/sys v0.0.0-20200625212154-ddb9806d33ae
-<<<<<<< HEAD
 	golang.org/x/tools v0.0.0-20200721220347-b42efcd11c08 // indirect
-	honnef.co/go/tools v0.0.1-2020.1.4
-=======
 	honnef.co/go/tools v0.0.1-2020.1.5
->>>>>>> 32c9e6a3
 )
 
 // Replace references to modules that are in this repository with their relateive paths
