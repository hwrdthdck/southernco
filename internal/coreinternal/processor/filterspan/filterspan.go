// Copyright The OpenTelemetry Authors
//
// Licensed under the Apache License, Version 2.0 (the "License");
// you may not use this file except in compliance with the License.
// You may obtain a copy of the License at
//
//       http://www.apache.org/licenses/LICENSE-2.0
//
// Unless required by applicable law or agreed to in writing, software
// distributed under the License is distributed on an "AS IS" BASIS,
// WITHOUT WARRANTIES OR CONDITIONS OF ANY KIND, either express or implied.
// See the License for the specific language governing permissions and
// limitations under the License.

package filterspan // import "github.com/open-telemetry/opentelemetry-collector-contrib/internal/coreinternal/processor/filterspan"

import (
	"fmt"

	"go.opentelemetry.io/collector/pdata/pcommon"
	"go.opentelemetry.io/collector/pdata/ptrace"
	conventions "go.opentelemetry.io/collector/semconv/v1.6.1"

	"github.com/open-telemetry/opentelemetry-collector-contrib/internal/coreinternal/processor/filterconfig"
	"github.com/open-telemetry/opentelemetry-collector-contrib/internal/coreinternal/processor/filtermatcher"
	"github.com/open-telemetry/opentelemetry-collector-contrib/internal/coreinternal/processor/filterset"
)

// Matcher is an interface that allows matching a span against a configuration
// of a match.
// TODO: Modify Matcher to invoke both the include and exclude properties so
//  calling processors will always have the same logic.
type Matcher interface {
	MatchSpan(span ptrace.Span, resource pcommon.Resource, library pcommon.InstrumentationScope) bool
}

// propertiesMatcher allows matching a span against various span properties.
type propertiesMatcher struct {
	filtermatcher.PropertiesMatcher

	// Service names to compare to.
	serviceFilters filterset.FilterSet

	// Span names to compare to.
	nameFilters filterset.FilterSet
}

// NewMatcher creates a span Matcher that matches based on the given MatchProperties.
func NewMatcher(mp *filterconfig.MatchProperties) (Matcher, error) {
	if mp == nil {
		return nil, nil
	}

	if err := mp.ValidateForSpans(); err != nil {
		return nil, err
	}

	rm, err := filtermatcher.NewMatcher(mp)
	if err != nil {
		return nil, err
	}

	var serviceFS filterset.FilterSet
	if len(mp.Services) > 0 {
		serviceFS, err = filterset.CreateFilterSet(mp.Services, &mp.Config)
		if err != nil {
			return nil, fmt.Errorf("error creating service name filters: %v", err)
		}
	}

	var nameFS filterset.FilterSet
	if len(mp.SpanNames) > 0 {
		nameFS, err = filterset.CreateFilterSet(mp.SpanNames, &mp.Config)
		if err != nil {
			return nil, fmt.Errorf("error creating span name filters: %v", err)
		}
	}

	return &propertiesMatcher{
		PropertiesMatcher: rm,
		serviceFilters:    serviceFS,
		nameFilters:       nameFS,
	}, nil
}

// SkipSpan determines if a span should be processed.
// True is returned when a span should be skipped.
// False is returned when a span should not be skipped.
// The logic determining if a span should be processed is set
// in the attribute configuration with the include and exclude settings.
// Include properties are checked before exclude settings are checked.
func SkipSpan(include Matcher, exclude Matcher, span ptrace.Span, resource pcommon.Resource, library pcommon.InstrumentationScope) bool {
	if include != nil {
		// A false returned in this case means the span should not be processed.
		if i := include.MatchSpan(span, resource, library); !i {
			return true
		}
	}

	if exclude != nil {
		// A true returned in this case means the span should not be processed.
		if e := exclude.MatchSpan(span, resource, library); e {
			return true
		}
	}

	return false
}

// MatchSpan matches a span and service to a set of properties.
// see filterconfig.MatchProperties for more details
func (mp *propertiesMatcher) MatchSpan(span ptrace.Span, resource pcommon.Resource, library pcommon.InstrumentationScope) bool {
	// If a set of properties was not in the mp, all spans are considered to match on that property
	if mp.serviceFilters != nil {
		// Check resource and spans for service.name
		serviceName, found := serviceNameForResource(resource)
		if !found {
			serviceName, _ = serviceNameForSpan(span)
		}
		if !mp.serviceFilters.Matches(serviceName) {
			return false
		}
	}

	if mp.nameFilters != nil && !mp.nameFilters.Matches(span.Name()) {
		return false
	}

	return mp.PropertiesMatcher.Match(span.Attributes(), resource, library)
}

<<<<<<< HEAD
// serviceNameForResource gets the service name for a specified Resource
func serviceNameForResource(resource pdata.Resource) (string, bool) {
=======
// serviceNameForResource gets the service name for a specified Resource.
func serviceNameForResource(resource pcommon.Resource) string {
>>>>>>> 638ea456
	service, found := resource.Attributes().Get(conventions.AttributeServiceName)
	if !found {
		return "<nil-service-name>", found
	}
	return service.AsString(), found
}

// serviceNameForSpan gets the service name for a span
func serviceNameForSpan(span pdata.Span) (string, bool) {
	service, found := span.Attributes().Get(conventions.AttributeServiceName)
	if !found {
		return "<nil-service-name>", found
	}

	return service.AsString(), found
}<|MERGE_RESOLUTION|>--- conflicted
+++ resolved
@@ -129,26 +129,20 @@
 	return mp.PropertiesMatcher.Match(span.Attributes(), resource, library)
 }
 
-<<<<<<< HEAD
-// serviceNameForResource gets the service name for a specified Resource
-func serviceNameForResource(resource pdata.Resource) (string, bool) {
-=======
 // serviceNameForResource gets the service name for a specified Resource.
 func serviceNameForResource(resource pcommon.Resource) string {
->>>>>>> 638ea456
 	service, found := resource.Attributes().Get(conventions.AttributeServiceName)
 	if !found {
-		return "<nil-service-name>", found
+		return "<nil-service-name>"
 	}
-	return service.AsString(), found
+	return service.AsString()
 }
 
 // serviceNameForSpan gets the service name for a span
 func serviceNameForSpan(span pdata.Span) (string, bool) {
 	service, found := span.Attributes().Get(conventions.AttributeServiceName)
 	if !found {
-		return "<nil-service-name>", found
+		return "<nil-service-name>"
 	}
-
-	return service.AsString(), found
+	return service.AsString()
 }