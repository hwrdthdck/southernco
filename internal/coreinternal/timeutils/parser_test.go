// Copyright The OpenTelemetry Authors
// SPDX-License-Identifier: Apache-2.0

package timeutils

import (
	"testing"
	"time"

	"github.com/stretchr/testify/assert"
	"github.com/stretchr/testify/require"
)

func TestParseGoTimeBadLocation(t *testing.T) {
	_, err := ParseGotime(time.RFC822, "02 Jan 06 15:04 BST", time.UTC)
	require.Error(t, err)
	require.Contains(t, err.Error(), "failed to load location BST")
}

func Test_setTimestampYear(t *testing.T) {
	t.Run("Normal", func(t *testing.T) {
		Now = func() time.Time {
			return time.Date(2020, 06, 16, 3, 31, 34, 525, time.UTC)
		}

		noYear := time.Date(0, 06, 16, 3, 31, 34, 525, time.UTC)
		yearAdded := SetTimestampYear(noYear)
		expected := time.Date(2020, 06, 16, 3, 31, 34, 525, time.UTC)
		require.Equal(t, expected, yearAdded)
	})

	t.Run("FutureOneDay", func(t *testing.T) {
		Now = func() time.Time {
			return time.Date(2020, 01, 16, 3, 31, 34, 525, time.UTC)
		}

		noYear := time.Date(0, 01, 17, 3, 31, 34, 525, time.UTC)
		yearAdded := SetTimestampYear(noYear)
		expected := time.Date(2020, 01, 17, 3, 31, 34, 525, time.UTC)
		require.Equal(t, expected, yearAdded)
	})

	t.Run("FutureEightDays", func(t *testing.T) {
		Now = func() time.Time {
			return time.Date(2020, 01, 16, 3, 31, 34, 525, time.UTC)
		}

		noYear := time.Date(0, 01, 24, 3, 31, 34, 525, time.UTC)
		yearAdded := SetTimestampYear(noYear)
		expected := time.Date(2019, 01, 24, 3, 31, 34, 525, time.UTC)
		require.Equal(t, expected, yearAdded)
	})

	t.Run("RolloverYear", func(t *testing.T) {
		Now = func() time.Time {
			return time.Date(2020, 01, 01, 3, 31, 34, 525, time.UTC)
		}

		noYear := time.Date(0, 12, 31, 3, 31, 34, 525, time.UTC)
		yearAdded := SetTimestampYear(noYear)
		expected := time.Date(2019, 12, 31, 3, 31, 34, 525, time.UTC)
		require.Equal(t, expected, yearAdded)
	})
}

<<<<<<< HEAD
func TestParseLocalizedStrptime(t *testing.T) {
	tests := []struct {
		name     string
		format   string
		value    any
		language string
		expected time.Time
		location *time.Location
	}{
		{
			name:     "Foreign language",
			format:   "%B %d %A, %Y, %r",
			value:    "Febrero 25 jueves, 1993, 02:03:04 p.m.",
			expected: time.Date(1993, 2, 25, 14, 3, 4, 0, time.Local),
			location: time.Local,
			language: "es-ES",
		},
		{
			name:     "Foreign language with location",
			format:   "%A %h %e %Y",
			value:    "mercoledì set 4 2024",
			expected: time.Date(2024, 9, 4, 0, 0, 0, 0, time.UTC),
			location: time.UTC,
			language: "it-IT",
		},
		{
			name:     "String value",
			format:   "%B %d %A, %Y, %I:%M:%S %p",
			value:    "March 12 Friday, 2004, 02:03:04 AM",
			expected: time.Date(2004, 3, 12, 2, 3, 4, 0, time.Local),
			location: time.Local,
			language: "en",
		},
		{
			name:     "Bytes value",
			format:   "%h %d %a, %y, %I:%M:%S %p",
			value:    []byte("Jun 10 Fri, 04, 02:03:04 AM"),
			expected: time.Date(2004, 6, 10, 2, 3, 4, 0, time.Local),
			location: time.Local,
			language: "en-US",
		},
	}

	for _, tt := range tests {
		t.Run(tt.name, func(t *testing.T) {
			result, err := ParseLocalizedStrptime(tt.format, tt.value, tt.location, tt.language)
			require.NoError(t, err)
			assert.Equal(t, tt.expected.UnixNano(), result.UnixNano())
		})
	}
}

func TestParseLocalizedStrptimeInvalidType(t *testing.T) {
	value := time.Now().UnixNano()
	_, err := ParseLocalizedStrptime("%c", value, time.Local, "en")
	require.Error(t, err)
	require.Contains(t, err.Error(), "cannot be parsed as a time")
=======
func TestValidateGotime(t *testing.T) {
	type args struct {
		layout string
	}
	tests := []struct {
		name    string
		args    args
		wantErr string
	}{
		{
			name: "valid format",
			args: args{
				layout: "2006-01-02 15:04:05.999999",
			},
			wantErr: "",
		},
		{
			name: "valid format 2",
			args: args{
				layout: "2006-01-02 15:04:05,999999",
			},
			wantErr: "",
		},
		{
			name: "invalid fractional second",
			args: args{
				layout: "2006-01-02 15:04:05:999999",
			},
			wantErr: "invalid fractional seconds directive: ':999999'. must be preceded with '.' or ','",
		},
	}
	for _, tt := range tests {
		t.Run(tt.name, func(t *testing.T) {
			err := ValidateGotime(tt.args.layout)

			if tt.wantErr != "" {
				require.ErrorContains(t, err, tt.wantErr)
			} else {
				require.NoError(t, err)
			}
		})
	}
>>>>>>> d5595bbf
}<|MERGE_RESOLUTION|>--- conflicted
+++ resolved
@@ -63,7 +63,50 @@
 	})
 }
 
-<<<<<<< HEAD
+func TestValidateGotime(t *testing.T) {
+	type args struct {
+		layout string
+	}
+	tests := []struct {
+		name    string
+		args    args
+		wantErr string
+	}{
+		{
+			name: "valid format",
+			args: args{
+				layout: "2006-01-02 15:04:05.999999",
+			},
+			wantErr: "",
+		},
+		{
+			name: "valid format 2",
+			args: args{
+				layout: "2006-01-02 15:04:05,999999",
+			},
+			wantErr: "",
+		},
+		{
+			name: "invalid fractional second",
+			args: args{
+				layout: "2006-01-02 15:04:05:999999",
+			},
+			wantErr: "invalid fractional seconds directive: ':999999'. must be preceded with '.' or ','",
+		},
+	}
+	for _, tt := range tests {
+		t.Run(tt.name, func(t *testing.T) {
+			err := ValidateGotime(tt.args.layout)
+
+			if tt.wantErr != "" {
+				require.ErrorContains(t, err, tt.wantErr)
+			} else {
+				require.NoError(t, err)
+			}
+		})
+	}
+}
+
 func TestParseLocalizedStrptime(t *testing.T) {
 	tests := []struct {
 		name     string
@@ -121,48 +164,4 @@
 	_, err := ParseLocalizedStrptime("%c", value, time.Local, "en")
 	require.Error(t, err)
 	require.Contains(t, err.Error(), "cannot be parsed as a time")
-=======
-func TestValidateGotime(t *testing.T) {
-	type args struct {
-		layout string
-	}
-	tests := []struct {
-		name    string
-		args    args
-		wantErr string
-	}{
-		{
-			name: "valid format",
-			args: args{
-				layout: "2006-01-02 15:04:05.999999",
-			},
-			wantErr: "",
-		},
-		{
-			name: "valid format 2",
-			args: args{
-				layout: "2006-01-02 15:04:05,999999",
-			},
-			wantErr: "",
-		},
-		{
-			name: "invalid fractional second",
-			args: args{
-				layout: "2006-01-02 15:04:05:999999",
-			},
-			wantErr: "invalid fractional seconds directive: ':999999'. must be preceded with '.' or ','",
-		},
-	}
-	for _, tt := range tests {
-		t.Run(tt.name, func(t *testing.T) {
-			err := ValidateGotime(tt.args.layout)
-
-			if tt.wantErr != "" {
-				require.ErrorContains(t, err, tt.wantErr)
-			} else {
-				require.NoError(t, err)
-			}
-		})
-	}
->>>>>>> d5595bbf
 }