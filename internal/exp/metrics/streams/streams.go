--- conflicted
+++ resolved
@@ -65,8 +65,7 @@
 //
 // Returns whether a stream was evicted and if so the now gone stream id
 type Evictor interface {
-<<<<<<< HEAD
-	Evict() identity.Stream
+	Evict() (gone identity.Stream, ok bool)
 }
 
 type DataPointSlice[DP DataPoint[DP]] interface {
@@ -79,7 +78,4 @@
 	Timestamp() pcommon.Timestamp
 	Attributes() pcommon.Map
 	CopyTo(dest Self)
-=======
-	Evict() (gone identity.Stream, ok bool)
->>>>>>> 4964cd8b
 }