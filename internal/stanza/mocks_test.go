--- conflicted
+++ resolved
@@ -80,13 +80,8 @@
 }
 
 func (m *mockLogsRejecter) ConsumeLogs(ctx context.Context, ld plog.Logs) error {
-<<<<<<< HEAD
-	atomic.AddInt32(&m.rejected, 1)
+	_ = m.LogsSink.ConsumeLogs(ctx, ld)
 	return errors.New("no")
-=======
-	_ = m.LogsSink.ConsumeLogs(ctx, ld)
-	return fmt.Errorf("no")
->>>>>>> 65eace36
 }
 
 const testType = "test"
