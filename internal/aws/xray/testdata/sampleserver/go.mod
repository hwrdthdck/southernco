--- conflicted
+++ resolved
@@ -14,11 +14,7 @@
 
 require (
 	github.com/andybalholm/brotli v1.0.4 // indirect
-<<<<<<< HEAD
-	github.com/aws/aws-sdk-go v1.44.52 // indirect
-=======
 	github.com/aws/aws-sdk-go v1.44.54 // indirect
->>>>>>> 4eb24cff
 	github.com/golang/protobuf v1.5.2 // indirect
 	github.com/jmespath/go-jmespath v0.4.0 // indirect
 	github.com/klauspost/compress v1.15.8 // indirect
