--- conflicted
+++ resolved
@@ -3,21 +3,12 @@
 go 1.20
 
 require (
-<<<<<<< HEAD
-	github.com/aws/aws-sdk-go v1.45.2
-	github.com/stretchr/testify v1.8.4
-	go.uber.org/zap v1.25.0
-	k8s.io/api v0.28.1
-	k8s.io/apimachinery v0.28.1
-	k8s.io/client-go v0.28.1
-=======
 	github.com/aws/aws-sdk-go v1.47.10
 	github.com/stretchr/testify v1.8.4
 	go.uber.org/zap v1.26.0
 	k8s.io/api v0.28.3
 	k8s.io/apimachinery v0.28.3
 	k8s.io/client-go v0.28.3
->>>>>>> 592374af
 )
 
 require (
@@ -31,15 +22,9 @@
 	github.com/gogo/protobuf v1.3.2 // indirect
 	github.com/golang/protobuf v1.5.3 // indirect
 	github.com/google/gnostic-models v0.6.8 // indirect
-<<<<<<< HEAD
-	github.com/google/go-cmp v0.5.9 // indirect
-	github.com/google/gofuzz v1.2.0 // indirect
-	github.com/google/uuid v1.3.1 // indirect
-=======
 	github.com/google/go-cmp v0.6.0 // indirect
 	github.com/google/gofuzz v1.2.0 // indirect
 	github.com/google/uuid v1.4.0 // indirect
->>>>>>> 592374af
 	github.com/imdario/mergo v0.3.6 // indirect
 	github.com/jmespath/go-jmespath v0.4.0 // indirect
 	github.com/josharian/intern v1.0.0 // indirect
@@ -52,21 +37,12 @@
 	github.com/pmezard/go-difflib v1.0.0 // indirect
 	github.com/spf13/pflag v1.0.5 // indirect
 	go.uber.org/multierr v1.11.0 // indirect
-<<<<<<< HEAD
-	golang.org/x/net v0.14.0 // indirect
-	golang.org/x/oauth2 v0.11.0 // indirect
-	golang.org/x/sys v0.12.0 // indirect
-	golang.org/x/term v0.11.0 // indirect
-	golang.org/x/text v0.13.0 // indirect
-	golang.org/x/time v0.3.0 // indirect
-=======
 	golang.org/x/net v0.18.0 // indirect
 	golang.org/x/oauth2 v0.14.0 // indirect
 	golang.org/x/sys v0.14.0 // indirect
 	golang.org/x/term v0.14.0 // indirect
 	golang.org/x/text v0.14.0 // indirect
 	golang.org/x/time v0.4.0 // indirect
->>>>>>> 592374af
 	google.golang.org/appengine v1.6.7 // indirect
 	google.golang.org/protobuf v1.31.0 // indirect
 	gopkg.in/inf.v0 v0.9.1 // indirect
