--- conflicted
+++ resolved
@@ -24,11 +24,7 @@
 	return NewMetricCalculator(calculateDelta)
 }
 
-<<<<<<< HEAD
-func calculateDelta(prev *MetricValue, val interface{}, _ time.Time) (interface{}, bool) {
-=======
 func calculateDelta(prev *MetricValue, val any, _ time.Time) (any, bool) {
->>>>>>> 592374af
 	var deltaValue float64
 	if prev != nil {
 		deltaValue = val.(float64) - prev.RawValue.(float64)
@@ -64,11 +60,7 @@
 func (rm *MetricCalculator) Calculate(mKey Key, value any, timestamp time.Time) (any, bool) {
 	cacheStore := rm.cache
 
-<<<<<<< HEAD
-	var result interface{}
-=======
 	var result any
->>>>>>> 592374af
 	var done bool
 
 	rm.lock.Lock()
@@ -99,11 +91,7 @@
 	MetricLabels   attribute.Distinct
 }
 
-<<<<<<< HEAD
-func NewKey(metricMetadata interface{}, labels map[string]string) Key {
-=======
 func NewKey(metricMetadata any, labels map[string]string) Key {
->>>>>>> 592374af
 	kvs := make([]attribute.KeyValue, 0, len(labels))
 	var sortable attribute.Sortable
 	for k, v := range labels {
@@ -128,22 +116,14 @@
 type MapWithExpiry struct {
 	lock     *sync.Mutex
 	ttl      time.Duration
-<<<<<<< HEAD
-	entries  map[interface{}]*MetricValue
-=======
 	entries  map[any]*MetricValue
->>>>>>> 592374af
 	doneChan chan struct{}
 }
 
 // NewMapWithExpiry automatically starts a sweeper to enforce the maps TTL. ShutDown() must be called to ensure that these
 // go routines are properly cleaned up ShutDown() must be called.
 func NewMapWithExpiry(ttl time.Duration) *MapWithExpiry {
-<<<<<<< HEAD
-	m := &MapWithExpiry{lock: &sync.Mutex{}, ttl: ttl, entries: make(map[interface{}]*MetricValue), doneChan: make(chan struct{})}
-=======
 	m := &MapWithExpiry{lock: &sync.Mutex{}, ttl: ttl, entries: make(map[any]*MetricValue), doneChan: make(chan struct{})}
->>>>>>> 592374af
 	go m.sweep(m.CleanUp)
 	return m
 }
