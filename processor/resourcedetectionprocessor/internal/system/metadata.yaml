--- conflicted
+++ resolved
@@ -23,11 +23,10 @@
     description: The host.arch
     type: string
     enabled: false
-<<<<<<< HEAD
   host.ip:
     description: IP addresses for the host
     type: slice
-=======
+    enabled: false
   host.cpu.vendor.id:
     description: The host.cpu.vendor.id
     type: string
@@ -51,5 +50,4 @@
   host.cpu.cache.l2.size:
     description: The host.cpu.cache.l2.size
     type: int
->>>>>>> ab79a8b5
     enabled: false