--- conflicted
+++ resolved
@@ -33,11 +33,7 @@
 			case "default":
 				assert.Equal(t, 2, res.Attributes().Len())
 			case "all_set":
-<<<<<<< HEAD
-				assert.Equal(t, 5, res.Attributes().Len())
-=======
-				assert.Equal(t, 11, res.Attributes().Len())
->>>>>>> ab79a8b5
+				assert.Equal(t, 12, res.Attributes().Len())
 			case "none_set":
 				assert.Equal(t, 0, res.Attributes().Len())
 				return
