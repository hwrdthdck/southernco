// Copyright The OpenTelemetry Authors
// SPDX-License-Identifier: Apache-2.0

package deltatocumulativeprocessor // import "github.com/open-telemetry/opentelemetry-collector-contrib/processor/deltatocumulativeprocessor"

import (
	"fmt"
	"time"

	"go.opentelemetry.io/collector/component"
)

var _ component.ConfigValidator = (*Config)(nil)

type Config struct {
<<<<<<< HEAD
	MaxStale time.Duration `mapstructure:"max_stale"`
=======
	MaxStale   time.Duration `json:"max_stale"`
	MaxStreams int           `json:"max_streams"`
>>>>>>> 97f685e0
}

func (c *Config) Validate() error {
	if c.MaxStale <= 0 {
		return fmt.Errorf("max_stale must be a positive duration (got %s)", c.MaxStale)
	}
	if c.MaxStreams <= 0 {
		return fmt.Errorf("max_streams must be a positive number (got %d)", c.MaxStreams)
	}
	return nil
}

func createDefaultConfig() component.Config {
	return &Config{
		MaxStale: 5 * time.Minute,

		// disable. TODO: find good default
		// https://github.com/open-telemetry/opentelemetry-collector-contrib/issues/31603
		MaxStreams: 0,
	}
}<|MERGE_RESOLUTION|>--- conflicted
+++ resolved
@@ -13,12 +13,8 @@
 var _ component.ConfigValidator = (*Config)(nil)
 
 type Config struct {
-<<<<<<< HEAD
-	MaxStale time.Duration `mapstructure:"max_stale"`
-=======
-	MaxStale   time.Duration `json:"max_stale"`
-	MaxStreams int           `json:"max_streams"`
->>>>>>> 97f685e0
+	MaxStale   time.Duration `mapstructure:"max_stale"`
+	MaxStreams int           `mapstructure:"max_streams"`
 }
 
 func (c *Config) Validate() error {
