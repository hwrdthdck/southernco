--- conflicted
+++ resolved
@@ -97,13 +97,8 @@
 	return cfg
 }
 
-<<<<<<< HEAD
-func setup(t testing.TB, cfg *Config) State {
-	t.Helper()
-=======
 func setup(tb testing.TB, cfg *Config) State {
 	tb.Helper()
->>>>>>> 03e370a1
 
 	next := &consumertest.MetricsSink{}
 	if cfg == nil {
