--- conflicted
+++ resolved
@@ -296,11 +296,7 @@
 			inputAttributes: map[string]any{
 				"user.email": "john.doe@example.com",
 			},
-<<<<<<< HEAD
-			expectedAttributes: map[string]interface{}{
-=======
-			expectedAttributes: map[string]any{
->>>>>>> 592374af
+			expectedAttributes: map[string]any{
 				"user.email": "836f82db99121b3481011f16b49dfa5fbc714a0d1b1b9f784a1ebbbf5b39577f",
 			},
 		},
@@ -309,11 +305,7 @@
 			inputAttributes: map[string]any{
 				"user.id": 10,
 			},
-<<<<<<< HEAD
-			expectedAttributes: map[string]interface{}{
-=======
-			expectedAttributes: map[string]any{
->>>>>>> 592374af
+			expectedAttributes: map[string]any{
 				"user.id": "a111f275cc2e7588000001d300a31e76336d15b9d314cd1a1d8f3d3556975eed",
 			},
 		},
@@ -322,11 +314,7 @@
 			inputAttributes: map[string]any{
 				"user.balance": 99.1,
 			},
-<<<<<<< HEAD
-			expectedAttributes: map[string]interface{}{
-=======
-			expectedAttributes: map[string]any{
->>>>>>> 592374af
+			expectedAttributes: map[string]any{
 				"user.balance": "05fabd78b01be9692863cb0985f600c99da82979af18db5c55173c2a30adb924",
 			},
 		},
@@ -335,11 +323,7 @@
 			inputAttributes: map[string]any{
 				"user.authenticated": true,
 			},
-<<<<<<< HEAD
-			expectedAttributes: map[string]interface{}{
-=======
-			expectedAttributes: map[string]any{
->>>>>>> 592374af
+			expectedAttributes: map[string]any{
 				"user.authenticated": "4bf5122f344554c53bde2ebb8cd2b7e3d1600ad631c385a5d7cce23c7785459a",
 			},
 		},
