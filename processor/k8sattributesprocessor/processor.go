// Copyright 2020 OpenTelemetry Authors
//
// Licensed under the Apache License, Version 2.0 (the "License");
// you may not use this file except in compliance with the License.
// You may obtain a copy of the License at
//
//      http://www.apache.org/licenses/LICENSE-2.0
//
// Unless required by applicable law or agreed to in writing, software
// distributed under the License is distributed on an "AS IS" BASIS,
// WITHOUT WARRANTIES OR CONDITIONS OF ANY KIND, either express or implied.
// See the License for the specific language governing permissions and
// limitations under the License.

package k8sattributesprocessor // import "github.com/open-telemetry/opentelemetry-collector-contrib/processor/k8sattributesprocessor"

import (
	"context"
	"fmt"
	"strconv"

	"go.opentelemetry.io/collector/component"
	"go.opentelemetry.io/collector/pdata/pcommon"
	"go.opentelemetry.io/collector/pdata/plog"
	"go.opentelemetry.io/collector/pdata/pmetric"
	"go.opentelemetry.io/collector/pdata/ptrace"
	conventions "go.opentelemetry.io/collector/semconv/v1.8.0"
	"go.uber.org/zap"

	"github.com/open-telemetry/opentelemetry-collector-contrib/internal/k8sconfig"
	"github.com/open-telemetry/opentelemetry-collector-contrib/processor/k8sattributesprocessor/internal/kube"
)

const (
	clientIPLabelName string = "ip"
)

type kubernetesprocessor struct {
	logger          *zap.Logger
	apiConfig       k8sconfig.APIConfig
	kc              kube.Client
	passthroughMode bool
	rules           kube.ExtractionRules
	filters         kube.Filters
	podAssociations []kube.Association
	podIgnore       kube.Excludes
}

func (kp *kubernetesprocessor) initKubeClient(logger *zap.Logger, kubeClient kube.ClientProvider) error {
	if kubeClient == nil {
		kubeClient = kube.New
	}
	if !kp.passthroughMode {
		kc, err := kubeClient(logger, kp.apiConfig, kp.rules, kp.filters, kp.podAssociations, kp.podIgnore, nil, nil, nil)
		if err != nil {
			return err
		}
		kp.kc = kc
	}
	return nil
}

func (kp *kubernetesprocessor) Start(_ context.Context, _ component.Host) error {
	if !kp.passthroughMode {
		go kp.kc.Start()
	}
	return nil
}

func (kp *kubernetesprocessor) Shutdown(context.Context) error {
	if !kp.passthroughMode {
		kp.kc.Stop()
	}
	return nil
}

// processTraces process traces and add k8s metadata using resource IP or incoming IP as pod origin.
func (kp *kubernetesprocessor) processTraces(ctx context.Context, td ptrace.Traces) (ptrace.Traces, error) {
	rss := td.ResourceSpans()
	for i := 0; i < rss.Len(); i++ {
		kp.processResource(ctx, rss.At(i).Resource())
	}

	return td, nil
}

// processMetrics process metrics and add k8s metadata using resource IP, hostname or incoming IP as pod origin.
func (kp *kubernetesprocessor) processMetrics(ctx context.Context, md pmetric.Metrics) (pmetric.Metrics, error) {
	rm := md.ResourceMetrics()
	for i := 0; i < rm.Len(); i++ {
		kp.processResource(ctx, rm.At(i).Resource())
	}

	return md, nil
}

// processLogs process logs and add k8s metadata using resource IP, hostname or incoming IP as pod origin.
func (kp *kubernetesprocessor) processLogs(ctx context.Context, ld plog.Logs) (plog.Logs, error) {
	rl := ld.ResourceLogs()
	for i := 0; i < rl.Len(); i++ {
		kp.processResource(ctx, rl.At(i).Resource())
	}

	return ld, nil
}

// processResource adds Pod metadata tags to resource based on pod association configuration
func (kp *kubernetesprocessor) processResource(ctx context.Context, resource pcommon.Resource) {
	podIdentifierValue := extractPodID(ctx, resource.Attributes(), kp.podAssociations)
	kp.logger.Debug("evaluating pod identifier", zap.Any("value", podIdentifierValue))

	for i := range podIdentifierValue {
		if podIdentifierValue[i].Source.From == kube.ConnectionSource && podIdentifierValue[i].Value != "" {
<<<<<<< HEAD
			resource.Attributes().InsertString(kube.K8sIPLabelName, podIdentifierValue[i].Value)
=======
			if _, found := resource.Attributes().Get(k8sIPLabelName); !found {
				resource.Attributes().UpsertString(k8sIPLabelName, podIdentifierValue[i].Value)
			}
>>>>>>> 7cebf273
			break
		}
	}
	if kp.passthroughMode {
		return
	}

	if podIdentifierValue.IsNotEmpty() {
		if pod, ok := kp.kc.GetPod(podIdentifierValue); ok {
			kp.logger.Debug("getting the pod", zap.Any("pod", pod))

			for key, val := range pod.Attributes {
				if _, found := resource.Attributes().Get(key); !found {
					resource.Attributes().UpsertString(key, val)
				}
			}
			kp.addContainerAttributes(resource.Attributes(), pod)
		}
	}

	namespace := stringAttributeFromMap(resource.Attributes(), conventions.AttributeK8SNamespaceName)
	if namespace != "" {
		attrsToAdd := kp.getAttributesForPodsNamespace(namespace)
		for key, val := range attrsToAdd {
			if _, found := resource.Attributes().Get(key); !found {
				resource.Attributes().UpsertString(key, val)
			}
		}
	}
}

// addContainerAttributes looks if pod has any container identifiers and adds additional container attributes
func (kp *kubernetesprocessor) addContainerAttributes(attrs pcommon.Map, pod *kube.Pod) {
	containerName := stringAttributeFromMap(attrs, conventions.AttributeK8SContainerName)
	if containerName == "" {
		return
	}
	containerSpec, ok := pod.Containers[containerName]
	if !ok {
		return
	}

	if containerSpec.ImageName != "" {
		if _, found := attrs.Get(conventions.AttributeContainerImageName); !found {
			attrs.UpsertString(conventions.AttributeContainerImageName, containerSpec.ImageName)
		}
	}
	if containerSpec.ImageTag != "" {
		if _, found := attrs.Get(conventions.AttributeContainerImageTag); !found {
			attrs.UpsertString(conventions.AttributeContainerImageTag, containerSpec.ImageTag)
		}
	}

	runIDAttr, ok := attrs.Get(conventions.AttributeK8SContainerRestartCount)
	if ok {
		runID, err := intFromAttribute(runIDAttr)
		if err == nil {
			if containerStatus, ok := containerSpec.Statuses[runID]; ok && containerStatus.ContainerID != "" {
				if _, found := attrs.Get(conventions.AttributeContainerID); !found {
					attrs.UpsertString(conventions.AttributeContainerID, containerStatus.ContainerID)
				}
			}
		} else {
			kp.logger.Debug(err.Error())
		}
	}
}

func (kp *kubernetesprocessor) getAttributesForPodsNamespace(namespace string) map[string]string {
	ns, ok := kp.kc.GetNamespace(namespace)
	if !ok {
		return nil
	}
	return ns.Attributes
}

// intFromAttribute extracts int value from an attribute stored as string or int
func intFromAttribute(val pcommon.Value) (int, error) {
	switch val.Type() {
	case pcommon.ValueTypeInt:
		return int(val.IntVal()), nil
	case pcommon.ValueTypeString:
		i, err := strconv.Atoi(val.StringVal())
		if err != nil {
			return 0, err
		}
		return i, nil
	default:
		return 0, fmt.Errorf("wrong attribute type %v, expected int", val.Type())
	}
}<|MERGE_RESOLUTION|>--- conflicted
+++ resolved
@@ -111,13 +111,9 @@
 
 	for i := range podIdentifierValue {
 		if podIdentifierValue[i].Source.From == kube.ConnectionSource && podIdentifierValue[i].Value != "" {
-<<<<<<< HEAD
-			resource.Attributes().InsertString(kube.K8sIPLabelName, podIdentifierValue[i].Value)
-=======
 			if _, found := resource.Attributes().Get(k8sIPLabelName); !found {
-				resource.Attributes().UpsertString(k8sIPLabelName, podIdentifierValue[i].Value)
-			}
->>>>>>> 7cebf273
+				resource.Attributes().UpsertString(kube.k8sIPLabelName, podIdentifierValue[i].Value)
+			}
 			break
 		}
 	}
