--- conflicted
+++ resolved
@@ -57,15 +57,9 @@
 		}
 
 		switch f.From {
-<<<<<<< HEAD
-		case "", kube.MetadataFromPod, kube.MetadataFromNamespace:
-		default:
-			return fmt.Errorf("%s is not a valid choice for From. Must be one of: pod, namespace", f.From)
-=======
 		case "", kube.MetadataFromPod, kube.MetadataFromNamespace, kube.MetadataFromNode:
 		default:
 			return fmt.Errorf("%s is not a valid choice for From. Must be one of: pod, namespace, node", f.From)
->>>>>>> 592374af
 		}
 
 		if f.Regex != "" {
