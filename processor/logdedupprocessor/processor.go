// Copyright The OpenTelemetry Authors
// SPDX-License-Identifier: Apache-2.0

package logdedupprocessor // import "github.com/open-telemetry/opentelemetry-collector-contrib/processor/logdedupprocessor"

import (
	"context"
	"fmt"
	"sync"
	"time"

	"go.opentelemetry.io/collector/component"
	"go.opentelemetry.io/collector/consumer"
	"go.opentelemetry.io/collector/pdata/plog"
	"go.opentelemetry.io/collector/processor"
	"go.uber.org/zap"
<<<<<<< HEAD

	"github.com/open-telemetry/opentelemetry-collector-contrib/pkg/pdatautil"
	"github.com/open-telemetry/opentelemetry-collector-contrib/processor/logdedupprocessor/internal/metadata"
=======
>>>>>>> 98810b3c
)

// logDedupProcessor is a logDedupProcessor that counts duplicate instances of logs.
type logDedupProcessor struct {
	emitInterval time.Duration
	aggregator   *logAggregator
	remover      *fieldRemover
	nextConsumer consumer.Logs
	logger       *zap.Logger
	cancel       context.CancelFunc
	wg           sync.WaitGroup
	mux          sync.Mutex
}

func newProcessor(cfg *Config, nextConsumer consumer.Logs, settings processor.Settings) (*logDedupProcessor, error) {
	telemetryBuilder, err := metadata.NewTelemetryBuilder(settings.TelemetrySettings)
	if err != nil {
		return nil, fmt.Errorf("failed to create telemetry builder: %w", err)
	}

	// This should not happen due to config validation but we check anyways.
	timezone, err := time.LoadLocation(cfg.Timezone)
	if err != nil {
		return nil, fmt.Errorf("invalid timezone: %w", err)
	}

	return &logDedupProcessor{
		emitInterval: cfg.Interval,
		aggregator:   newLogAggregator(cfg.LogCountAttribute, timezone, telemetryBuilder),
		remover:      newFieldRemover(cfg.ExcludeFields),
		nextConsumer: nextConsumer,
		logger:       settings.Logger,
	}, nil
}

// Start starts the processor.
func (p *logDedupProcessor) Start(ctx context.Context, _ component.Host) error {
	ctx, cancel := context.WithCancel(ctx)
	p.cancel = cancel

	p.wg.Add(1)
	go p.handleExportInterval(ctx)

	return nil
}

// Capabilities returns the consumer's capabilities.
func (p *logDedupProcessor) Capabilities() consumer.Capabilities {
	return consumer.Capabilities{MutatesData: true}
}

// Shutdown stops the processor.
func (p *logDedupProcessor) Shutdown(_ context.Context) error {
	if p.cancel != nil {
		// Call cancel to stop the export interval goroutine and wait for it to finish.
		p.cancel()
		p.wg.Wait()
	}
	return nil
}

// ConsumeLogs processes the logs.
func (p *logDedupProcessor) ConsumeLogs(_ context.Context, pl plog.Logs) error {
	p.mux.Lock()
	defer p.mux.Unlock()

	for i := 0; i < pl.ResourceLogs().Len(); i++ {
		rl := pl.ResourceLogs().At(i)
		resource := rl.Resource()

		for j := 0; j < rl.ScopeLogs().Len(); j++ {
			sl := rl.ScopeLogs().At(j)
			scope := sl.Scope()

			for k := 0; k < sl.LogRecords().Len(); k++ {
				logRecord := sl.LogRecords().At(k)
				// Remove excluded fields if any
				p.remover.RemoveFields(logRecord)

				// Add the log to the aggregator
				p.aggregator.Add(resource, scope, logRecord)
			}
		}
	}

	return nil
}

// handleExportInterval sends metrics at the configured interval.
func (p *logDedupProcessor) handleExportInterval(ctx context.Context) {
	defer p.wg.Done()

	ticker := time.NewTicker(p.emitInterval)
	defer ticker.Stop()

	for {
		select {
		case <-ctx.Done():
			// Export any remaining logs
			p.exportLogs(ctx)
			if err := ctx.Err(); err != context.Canceled {
				p.logger.Error("context error", zap.Error(err))
			}
			return
		case <-ticker.C:
<<<<<<< HEAD
			p.mux.Lock()

			logs := p.aggregator.Export()
			// Only send logs if we have some
			if logs.LogRecordCount() > 0 {
				err := p.nextConsumer.ConsumeLogs(ctx, logs)
				if err != nil {
					p.logger.Error("failed to consume logs", zap.Error(err))
				}
			}
			p.aggregator.Reset()
			p.mux.Unlock()
=======
			p.exportLogs(ctx)
		}
	}
}

// exportLogs exports the logs to the next consumer.
func (p *logDedupProcessor) exportLogs(ctx context.Context) {
	p.mux.Lock()
	defer p.mux.Unlock()

	logs := p.aggregator.Export()
	// Only send logs if we have some
	if logs.LogRecordCount() > 0 {
		err := p.consumer.ConsumeLogs(ctx, logs)
		if err != nil {
			p.logger.Error("failed to consume logs", zap.Error(err))
>>>>>>> 98810b3c
		}
	}
	p.aggregator.Reset()
}<|MERGE_RESOLUTION|>--- conflicted
+++ resolved
@@ -14,12 +14,8 @@
 	"go.opentelemetry.io/collector/pdata/plog"
 	"go.opentelemetry.io/collector/processor"
 	"go.uber.org/zap"
-<<<<<<< HEAD
 
-	"github.com/open-telemetry/opentelemetry-collector-contrib/pkg/pdatautil"
 	"github.com/open-telemetry/opentelemetry-collector-contrib/processor/logdedupprocessor/internal/metadata"
-=======
->>>>>>> 98810b3c
 )
 
 // logDedupProcessor is a logDedupProcessor that counts duplicate instances of logs.
@@ -125,20 +121,6 @@
 			}
 			return
 		case <-ticker.C:
-<<<<<<< HEAD
-			p.mux.Lock()
-
-			logs := p.aggregator.Export()
-			// Only send logs if we have some
-			if logs.LogRecordCount() > 0 {
-				err := p.nextConsumer.ConsumeLogs(ctx, logs)
-				if err != nil {
-					p.logger.Error("failed to consume logs", zap.Error(err))
-				}
-			}
-			p.aggregator.Reset()
-			p.mux.Unlock()
-=======
 			p.exportLogs(ctx)
 		}
 	}
@@ -152,10 +134,9 @@
 	logs := p.aggregator.Export()
 	// Only send logs if we have some
 	if logs.LogRecordCount() > 0 {
-		err := p.consumer.ConsumeLogs(ctx, logs)
+		err := p.nextConsumer.ConsumeLogs(ctx, logs)
 		if err != nil {
 			p.logger.Error("failed to consume logs", zap.Error(err))
->>>>>>> 98810b3c
 		}
 	}
 	p.aggregator.Reset()
