--- conflicted
+++ resolved
@@ -217,11 +217,7 @@
 }
 
 func TestProcessorBadClientProvider(t *testing.T) {
-<<<<<<< HEAD
-	clientProvider := func(_ *zap.Logger, _ k8sconfig.APIConfig, _ kube.ExtractionRules, _ kube.Filters, _ []kube.Association, _ kube.Excludes, _ kube.APIClientsetProvider, _ kube.InformerProvider) (kube.Client, error) {
-=======
-	clientProvider := func(_ *zap.Logger, _ k8sconfig.APIConfig, _ kube.ExtractionRules, _ kube.Filters, _ []kube.Association, _ kube.APIClientsetProvider, _ kube.InformerProvider, _ kube.InformerProviderNamespace) (kube.Client, error) {
->>>>>>> 5ca05386
+	clientProvider := func(_ *zap.Logger, _ k8sconfig.APIConfig, _ kube.ExtractionRules, _ kube.Filters, _ []kube.Association, _ kube.Excludes, _ kube.APIClientsetProvider, _ kube.InformerProvider, _ kube.InformerProviderNamespace) (kube.Client, error) {
 		return nil, fmt.Errorf("bad client error")
 	}
 
