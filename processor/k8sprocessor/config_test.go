// Copyright 2020 OpenTelemetry Authors
//
// Licensed under the Apache License, Version 2.0 (the "License");
// you may not use this file except in compliance with the License.
// You may obtain a copy of the License at
//
//      http://www.apache.org/licenses/LICENSE-2.0
//
// Unless required by applicable law or agreed to in writing, software
// distributed under the License is distributed on an "AS IS" BASIS,
// WITHOUT WARRANTIES OR CONDITIONS OF ANY KIND, either express or implied.
// See the License for the specific language governing permissions and
// limitations under the License.

package k8sprocessor

import (
	"path"
	"testing"

	"github.com/stretchr/testify/assert"
	"github.com/stretchr/testify/require"
	"go.opentelemetry.io/collector/config"
	"go.opentelemetry.io/collector/config/configcheck"
	"go.opentelemetry.io/collector/config/configmodels"

	"github.com/open-telemetry/opentelemetry-collector-contrib/internal/common/k8sconfig"
)

func TestLoadConfig(t *testing.T) {
	factories, err := config.ExampleComponents()
	require.NoError(t, err)
	factory := &Factory{}
	factories.Processors[configmodels.Type(typeStr)] = factory
	require.NoError(t, err)

	err = configcheck.ValidateConfig(factory.CreateDefaultConfig())
	require.NoError(t, err)

	config, err := config.LoadConfigFile(
		t,
		path.Join(".", "testdata", "config.yaml"),
		factories)

	require.Nil(t, err)
	require.NotNil(t, config)

	p0 := config.Processors["k8s_tagger"]
	assert.Equal(t, p0,
		&Config{
			ProcessorSettings: configmodels.ProcessorSettings{
				TypeVal: "k8s_tagger",
				NameVal: "k8s_tagger",
			},
			APIConfig: k8sconfig.APIConfig{AuthType: k8sconfig.AuthTypeServiceAccount},
		})

	p1 := config.Processors["k8s_tagger/2"]
	assert.Equal(t, p1,
		&Config{
			ProcessorSettings: configmodels.ProcessorSettings{
				TypeVal: "k8s_tagger",
				NameVal: "k8s_tagger/2",
			},
<<<<<<< HEAD
			Passthrough:        false,
			OwnerLookupEnabled: true,
=======
			APIConfig:   k8sconfig.APIConfig{AuthType: k8sconfig.AuthTypeKubeConfig},
			Passthrough: false,
>>>>>>> 5dabcfe9
			Extract: ExtractConfig{
				Metadata: []string{
					"containerId", "containerName", "containerImage", "clusterName", "daemonSetName",
					"deploymentName", "hostName", "namespace", "nodeName", "podId", "podName",
					"replicaSetName", "serviceName", "startTime", "statefulSetName",
				},
				Tags: map[string]string{
					"containerid": "my.namespace.containerId",
				},
				Annotations: []FieldExtractConfig{
					{TagName: "a1", Key: "annotation-one"},
					{TagName: "a2", Key: "annotation-two", Regex: "field=(?P<value>.+)"},
				},
				Labels: []FieldExtractConfig{
					{TagName: "l1", Key: "label1"},
					{TagName: "l2", Key: "label2", Regex: "field=(?P<value>.+)"},
				},
				NamespaceLabels: []FieldExtractConfig{
					{TagName: "namespace_labels_%s", Key: "*"},
				},
			},
			Filter: FilterConfig{
				Namespace:      "ns2",
				Node:           "ip-111.us-west-2.compute.internal",
				NodeFromEnvVar: "K8S_NODE",
				Labels: []FieldFilterConfig{
					{Key: "key1", Value: "value1"},
					{Key: "key2", Value: "value2", Op: "not-equals"},
				},
				Fields: []FieldFilterConfig{
					{Key: "key1", Value: "value1"},
					{Key: "key2", Value: "value2", Op: "not-equals"},
				},
			},
		})
}<|MERGE_RESOLUTION|>--- conflicted
+++ resolved
@@ -62,13 +62,9 @@
 				TypeVal: "k8s_tagger",
 				NameVal: "k8s_tagger/2",
 			},
-<<<<<<< HEAD
+			APIConfig:          k8sconfig.APIConfig{AuthType: k8sconfig.AuthTypeKubeConfig},
 			Passthrough:        false,
 			OwnerLookupEnabled: true,
-=======
-			APIConfig:   k8sconfig.APIConfig{AuthType: k8sconfig.AuthTypeKubeConfig},
-			Passthrough: false,
->>>>>>> 5dabcfe9
 			Extract: ExtractConfig{
 				Metadata: []string{
 					"containerId", "containerName", "containerImage", "clusterName", "daemonSetName",
