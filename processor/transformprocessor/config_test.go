// Copyright The OpenTelemetry Authors
//
// Licensed under the Apache License, Version 2.0 (the "License");
// you may not use this file except in compliance with the License.
// You may obtain a copy of the License at
//
//      http://www.apache.org/licenses/LICENSE-2.0
//
// Unless required by applicable law or agreed to in writing, software
// distributed under the License is distributed on an "AS IS" BASIS,
// WITHOUT WARRANTIES OR CONDITIONS OF ANY KIND, either express or implied.
// See the License for the specific language governing permissions and
// limitations under the License.

package transformprocessor

import (
	"path/filepath"
	"testing"

	"github.com/stretchr/testify/assert"
	"go.opentelemetry.io/collector/component"
	"go.opentelemetry.io/collector/confmap/confmaptest"

	"github.com/open-telemetry/opentelemetry-collector-contrib/pkg/ottl"
	"github.com/open-telemetry/opentelemetry-collector-contrib/processor/transformprocessor/internal/common"
	"github.com/open-telemetry/opentelemetry-collector-contrib/processor/transformprocessor/internal/metadata"
)

func TestLoadConfig(t *testing.T) {
	t.Parallel()

	tests := []struct {
		id           component.ID
		expected     component.Config
		errorMessage string
	}{
		{
			id: component.NewIDWithName(metadata.Type, ""),
			expected: &Config{
				ErrorMode: ottl.PropagateError,
				TraceStatements: []common.ContextStatements{
					{
						Context: "span",
						Statements: []string{
							`set(name, "bear") where attributes["http.path"] == "/animal"`,
							`keep_keys(attributes, ["http.method", "http.path"])`,
						},
					},
					{
						Context: "resource",
						Statements: []string{
							`set(attributes["name"], "bear")`,
						},
					},
				},
				MetricStatements: []common.ContextStatements{
					{
						Context: "datapoint",
						Statements: []string{
							`set(metric.name, "bear") where attributes["http.path"] == "/animal"`,
							`keep_keys(attributes, ["http.method", "http.path"])`,
						},
					},
					{
						Context: "resource",
						Statements: []string{
							`set(attributes["name"], "bear")`,
						},
					},
				},
				LogStatements: []common.ContextStatements{
					{
						Context: "log",
						Statements: []string{
							`set(body, "bear") where attributes["http.path"] == "/animal"`,
							`keep_keys(attributes, ["http.method", "http.path"])`,
						},
					},
					{
						Context: "resource",
						Statements: []string{
							`set(attributes["name"], "bear")`,
						},
					},
				},
			},
		},
		{
			id: component.NewIDWithName(metadata.Type, "ignore_errors"),
			expected: &Config{
				ErrorMode: ottl.IgnoreError,
				TraceStatements: []common.ContextStatements{
					{
						Context: "resource",
						Statements: []string{
							`set(attributes["name"], "bear")`,
						},
					},
				},
				MetricStatements: []common.ContextStatements{},
				LogStatements:    []common.ContextStatements{},
			},
		},
		{
<<<<<<< HEAD
			id:           component.NewIDWithName(typeStr, "bad_syntax_trace"),
			errorMessage: "unable to parse OTTL statement: 1:18: unexpected token \"where\" (expected \")\" Key*)",
=======
			id:           component.NewIDWithName(metadata.Type, "bad_syntax_trace"),
			errorMessage: "unable to parse OTTL statement: 1:18: unexpected token \"where\" (expected \")\")",
>>>>>>> b2290e67
		},
		{
			id:           component.NewIDWithName(metadata.Type, "unknown_function_trace"),
			errorMessage: "undefined function not_a_function",
		},
		{
<<<<<<< HEAD
			id:           component.NewIDWithName(typeStr, "bad_syntax_metric"),
			errorMessage: "unable to parse OTTL statement: 1:18: unexpected token \"where\" (expected \")\" Key*)",
=======
			id:           component.NewIDWithName(metadata.Type, "bad_syntax_metric"),
			errorMessage: "unable to parse OTTL statement: 1:18: unexpected token \"where\" (expected \")\")",
>>>>>>> b2290e67
		},
		{
			id:           component.NewIDWithName(metadata.Type, "unknown_function_metric"),
			errorMessage: "undefined function not_a_function",
		},
		{
<<<<<<< HEAD
			id:           component.NewIDWithName(typeStr, "bad_syntax_log"),
			errorMessage: "unable to parse OTTL statement: 1:18: unexpected token \"where\" (expected \")\" Key*)",
=======
			id:           component.NewIDWithName(metadata.Type, "bad_syntax_log"),
			errorMessage: "unable to parse OTTL statement: 1:18: unexpected token \"where\" (expected \")\")",
>>>>>>> b2290e67
		},
		{
			id:           component.NewIDWithName(metadata.Type, "unknown_function_log"),
			errorMessage: "undefined function not_a_function",
		},
	}
	for _, tt := range tests {
		t.Run(tt.id.String(), func(t *testing.T) {
			cm, err := confmaptest.LoadConf(filepath.Join("testdata", "config.yaml"))
			assert.NoError(t, err)

			factory := NewFactory()
			cfg := factory.CreateDefaultConfig()

			sub, err := cm.Sub(tt.id.String())
			assert.NoError(t, err)
			assert.NoError(t, component.UnmarshalConfig(sub, cfg))

			if tt.expected == nil {
				assert.EqualError(t, component.ValidateConfig(cfg), tt.errorMessage)
				return
			}
			assert.NoError(t, component.ValidateConfig(cfg))
			assert.Equal(t, tt.expected, cfg)
		})
	}
}

func Test_UnknownContextID(t *testing.T) {
	id := component.NewIDWithName(metadata.Type, "unknown_context")

	cm, err := confmaptest.LoadConf(filepath.Join("testdata", "config.yaml"))
	assert.NoError(t, err)

	factory := NewFactory()
	cfg := factory.CreateDefaultConfig()

	sub, err := cm.Sub(id.String())
	assert.NoError(t, err)
	assert.Error(t, component.UnmarshalConfig(sub, cfg))
}

func Test_UnknownErrorMode(t *testing.T) {
	id := component.NewIDWithName(metadata.Type, "unknown_error_mode")

	cm, err := confmaptest.LoadConf(filepath.Join("testdata", "config.yaml"))
	assert.NoError(t, err)

	factory := NewFactory()
	cfg := factory.CreateDefaultConfig()

	sub, err := cm.Sub(id.String())
	assert.NoError(t, err)
	assert.Error(t, component.UnmarshalConfig(sub, cfg))
}<|MERGE_RESOLUTION|>--- conflicted
+++ resolved
@@ -103,39 +103,24 @@
 			},
 		},
 		{
-<<<<<<< HEAD
-			id:           component.NewIDWithName(typeStr, "bad_syntax_trace"),
+			id:           component.NewIDWithName(metadata.Type, "bad_syntax_trace"),
 			errorMessage: "unable to parse OTTL statement: 1:18: unexpected token \"where\" (expected \")\" Key*)",
-=======
-			id:           component.NewIDWithName(metadata.Type, "bad_syntax_trace"),
-			errorMessage: "unable to parse OTTL statement: 1:18: unexpected token \"where\" (expected \")\")",
->>>>>>> b2290e67
 		},
 		{
 			id:           component.NewIDWithName(metadata.Type, "unknown_function_trace"),
 			errorMessage: "undefined function not_a_function",
 		},
 		{
-<<<<<<< HEAD
-			id:           component.NewIDWithName(typeStr, "bad_syntax_metric"),
+			id:           component.NewIDWithName(metadata.Type, "bad_syntax_metric"),
 			errorMessage: "unable to parse OTTL statement: 1:18: unexpected token \"where\" (expected \")\" Key*)",
-=======
-			id:           component.NewIDWithName(metadata.Type, "bad_syntax_metric"),
-			errorMessage: "unable to parse OTTL statement: 1:18: unexpected token \"where\" (expected \")\")",
->>>>>>> b2290e67
 		},
 		{
 			id:           component.NewIDWithName(metadata.Type, "unknown_function_metric"),
 			errorMessage: "undefined function not_a_function",
 		},
 		{
-<<<<<<< HEAD
-			id:           component.NewIDWithName(typeStr, "bad_syntax_log"),
+			id:           component.NewIDWithName(metadata.Type, "bad_syntax_log"),
 			errorMessage: "unable to parse OTTL statement: 1:18: unexpected token \"where\" (expected \")\" Key*)",
-=======
-			id:           component.NewIDWithName(metadata.Type, "bad_syntax_log"),
-			errorMessage: "unable to parse OTTL statement: 1:18: unexpected token \"where\" (expected \")\")",
->>>>>>> b2290e67
 		},
 		{
 			id:           component.NewIDWithName(metadata.Type, "unknown_function_log"),
