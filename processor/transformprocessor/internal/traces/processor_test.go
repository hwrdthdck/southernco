// Copyright  The OpenTelemetry Authors
//
// Licensed under the Apache License, Version 2.0 (the "License");
// you may not use this file except in compliance with the License.
// You may obtain a copy of the License at
//
//      http://www.apache.org/licenses/LICENSE-2.0
//
// Unless required by applicable law or agreed to in writing, software
// distributed under the License is distributed on an "AS IS" BASIS,
// WITHOUT WARRANTIES OR CONDITIONS OF ANY KIND, either express or implied.
// See the License for the specific language governing permissions and
// limitations under the License.

package traces

import (
	"context"
	"testing"
	"time"

	"github.com/stretchr/testify/assert"
	"go.opentelemetry.io/collector/component"
	"go.opentelemetry.io/collector/pdata/pcommon"
	"go.opentelemetry.io/collector/pdata/ptrace"
)

var (
	TestSpanStartTime      = time.Date(2020, 2, 11, 20, 26, 12, 321, time.UTC)
	TestSpanStartTimestamp = pcommon.NewTimestampFromTime(TestSpanStartTime)

	TestSpanEndTime      = time.Date(2020, 2, 11, 20, 26, 13, 789, time.UTC)
	TestSpanEndTimestamp = pcommon.NewTimestampFromTime(TestSpanEndTime)
)

func TestProcess(t *testing.T) {
	tests := []struct {
		query string
		want  func(td ptrace.Traces)
	}{
		{
			query: `set(attributes["test"], "pass") where name == "operationA"`,
			want: func(td ptrace.Traces) {
				td.ResourceSpans().At(0).ScopeSpans().At(0).Spans().At(0).Attributes().InsertString("test", "pass")
			},
		},
		{
			query: `set(attributes["test"], "pass") where resource.attributes["host.name"] == "localhost"`,
			want: func(td ptrace.Traces) {
				td.ResourceSpans().At(0).ScopeSpans().At(0).Spans().At(0).Attributes().InsertString("test", "pass")
				td.ResourceSpans().At(0).ScopeSpans().At(0).Spans().At(1).Attributes().InsertString("test", "pass")
			},
		},
		{
			query: `keep_keys(attributes, "http.method") where name == "operationA"`,
			want: func(td ptrace.Traces) {
				td.ResourceSpans().At(0).ScopeSpans().At(0).Spans().At(0).Attributes().Clear()
				td.ResourceSpans().At(0).ScopeSpans().At(0).Spans().At(0).Attributes().InsertString("http.method", "get")
			},
		},
		{
			query: `set(status.code, 1) where attributes["http.path"] == "/health"`,
			want: func(td ptrace.Traces) {
				td.ResourceSpans().At(0).ScopeSpans().At(0).Spans().At(0).Status().SetCode(ptrace.StatusCodeOk)
				td.ResourceSpans().At(0).ScopeSpans().At(0).Spans().At(1).Status().SetCode(ptrace.StatusCodeOk)
			},
		},
		{
			query: `set(attributes["test"], "pass") where dropped_attributes_count == 1`,
			want: func(td ptrace.Traces) {
				td.ResourceSpans().At(0).ScopeSpans().At(0).Spans().At(0).Attributes().InsertString("test", "pass")
			},
		},
		{
			query: `set(attributes["test"], "pass") where dropped_events_count == 1`,
			want: func(td ptrace.Traces) {
				td.ResourceSpans().At(0).ScopeSpans().At(0).Spans().At(0).Attributes().InsertString("test", "pass")
			},
		},
		{
			query: `set(attributes["test"], "pass") where dropped_links_count == 1`,
			want: func(td ptrace.Traces) {
				td.ResourceSpans().At(0).ScopeSpans().At(0).Spans().At(0).Attributes().InsertString("test", "pass")
			},
		},
		{
			query: `set(attributes["test"], "pass") where span_id == SpanID(0x0102030405060708)`,
			want: func(td ptrace.Traces) {
				td.ResourceSpans().At(0).ScopeSpans().At(0).Spans().At(0).Attributes().InsertString("test", "pass")
			},
		},
		{
			query: `set(attributes["test"], "pass") where parent_span_id == SpanID(0x0807060504030201)`,
			want: func(td ptrace.Traces) {
				td.ResourceSpans().At(0).ScopeSpans().At(0).Spans().At(0).Attributes().InsertString("test", "pass")
			},
		},
		{
			query: `set(attributes["test"], "pass") where trace_id == TraceID(0x0102030405060708090a0b0c0d0e0f10)`,
			want: func(td ptrace.Traces) {
				td.ResourceSpans().At(0).ScopeSpans().At(0).Spans().At(0).Attributes().InsertString("test", "pass")
			},
		},
		{
			query: `set(attributes["test"], "pass") where trace_state == "new"`,
			want: func(td ptrace.Traces) {
				td.ResourceSpans().At(0).ScopeSpans().At(0).Spans().At(0).Attributes().InsertString("test", "pass")
			},
		},
		{
<<<<<<< HEAD
			query: `replace_pattern(attributes["http.method"], "get", "post")`,
			want: func(td ptrace.Traces) {
				td.ResourceSpans().At(0).ScopeSpans().At(0).Spans().At(0).Attributes().UpdateString("http.method", "post")
				td.ResourceSpans().At(0).ScopeSpans().At(0).Spans().At(1).Attributes().UpdateString("http.method", "post")
=======
			query: `set(attributes["test"], "pass") where attributes["doesnt exist"] == nil`,
			want: func(td ptrace.Traces) {
				td.ResourceSpans().At(0).ScopeSpans().At(0).Spans().At(0).Attributes().InsertString("test", "pass")
				td.ResourceSpans().At(0).ScopeSpans().At(0).Spans().At(1).Attributes().InsertString("test", "pass")
>>>>>>> 31f77aa9
			},
		},
	}

	for _, tt := range tests {
		t.Run(tt.query, func(t *testing.T) {
			td := constructTraces()
			processor, err := NewProcessor([]string{tt.query}, DefaultFunctions(), component.ProcessorCreateSettings{})
			assert.NoError(t, err)

			_, err = processor.ProcessTraces(context.Background(), td)
			assert.NoError(t, err)

			exTd := constructTraces()
			tt.want(exTd)

			assert.Equal(t, exTd, td)
		})
	}
}

func BenchmarkTwoSpans(b *testing.B) {
	tests := []struct {
		name    string
		queries []string
	}{
		{
			name:    "no processing",
			queries: []string{},
		},
		{
			name:    "set attribute",
			queries: []string{`set(attributes["test"], "pass") where name == "operationA"`},
		},
		{
			name:    "keep_keys attribute",
			queries: []string{`keep_keys(attributes, "http.method") where name == "operationA"`},
		},
		{
			name:    "no match",
			queries: []string{`keep_keys(attributes, "http.method") where name == "unknownOperation"`},
		},
		{
			name:    "inner field",
			queries: []string{`set(status.code, 1) where attributes["http.path"] == "/health"`},
		},
		{
			name: "inner field both spans",
			queries: []string{
				`set(status.code, 1) where name == "operationA"`,
				`set(status.code, 2) where name == "operationB"`,
			},
		},
	}

	for _, tt := range tests {
		b.Run(tt.name, func(b *testing.B) {
			processor, err := NewProcessor(tt.queries, DefaultFunctions(), component.ProcessorCreateSettings{})
			assert.NoError(b, err)
			b.ResetTimer()
			for n := 0; n < b.N; n++ {
				td := constructTraces()
				_, err = processor.ProcessTraces(context.Background(), td)
				assert.NoError(b, err)
			}
		})
	}
}

func BenchmarkHundredSpans(b *testing.B) {
	tests := []struct {
		name    string
		queries []string
	}{
		{
			name:    "no processing",
			queries: []string{},
		},
		{
			name: "set status code",
			queries: []string{
				`set(status.code, 1) where name == "operationA"`,
				`set(status.code, 2) where name == "operationB"`,
			},
		},
		{
			name: "hundred queries",
			queries: func() []string {
				queries := make([]string, 0)
				queries = append(queries, `set(status.code, 1) where name == "operationA"`)
				for i := 0; i < 99; i++ {
					queries = append(queries, `keep_keys(attributes, "http.method") where name == "unknownOperation"`)
				}
				return queries
			}(),
		},
	}
	for _, tt := range tests {
		b.Run(tt.name, func(b *testing.B) {
			processor, err := NewProcessor(tt.queries, DefaultFunctions(), component.ProcessorCreateSettings{})
			assert.NoError(b, err)
			b.ResetTimer()
			for n := 0; n < b.N; n++ {
				td := constructTracesNum(100)
				_, err = processor.ProcessTraces(context.Background(), td)
				assert.NoError(b, err)
			}
		})
	}
}

func constructTraces() ptrace.Traces {
	td := ptrace.NewTraces()
	rs0 := td.ResourceSpans().AppendEmpty()
	rs0.Resource().Attributes().InsertString("host.name", "localhost")
	rs0ils0 := rs0.ScopeSpans().AppendEmpty()
	fillSpanOne(rs0ils0.Spans().AppendEmpty())
	fillSpanTwo(rs0ils0.Spans().AppendEmpty())
	return td
}

func constructTracesNum(num int) ptrace.Traces {
	td := ptrace.NewTraces()
	rs0 := td.ResourceSpans().AppendEmpty()
	rs0ils0 := rs0.ScopeSpans().AppendEmpty()
	for i := 0; i < num; i++ {
		fillSpanOne(rs0ils0.Spans().AppendEmpty())
	}
	return td
}

func fillSpanOne(span ptrace.Span) {
	span.SetName("operationA")
	span.SetSpanID(pcommon.NewSpanID(spanID))
	span.SetParentSpanID(pcommon.NewSpanID(spanID2))
	span.SetTraceID(pcommon.NewTraceID(traceID))
	span.SetStartTimestamp(TestSpanStartTimestamp)
	span.SetEndTimestamp(TestSpanEndTimestamp)
	span.SetDroppedAttributesCount(1)
	span.SetDroppedLinksCount(1)
	span.SetDroppedEventsCount(1)
	span.SetTraceState("new")
	span.Attributes().InsertString("http.method", "get")
	span.Attributes().InsertString("http.path", "/health")
	span.Attributes().InsertString("http.url", "http://localhost/health")
	status := span.Status()
	status.SetCode(ptrace.StatusCodeError)
	status.SetMessage("status-cancelled")
}

func fillSpanTwo(span ptrace.Span) {
	span.SetName("operationB")
	span.SetStartTimestamp(TestSpanStartTimestamp)
	span.SetEndTimestamp(TestSpanEndTimestamp)
	span.Attributes().InsertString("http.method", "get")
	span.Attributes().InsertString("http.path", "/health")
	span.Attributes().InsertString("http.url", "http://localhost/health")
	link0 := span.Links().AppendEmpty()
	link0.SetDroppedAttributesCount(4)
	link1 := span.Links().AppendEmpty()
	link1.SetDroppedAttributesCount(4)
	span.SetDroppedLinksCount(3)
	status := span.Status()
	status.SetCode(ptrace.StatusCodeError)
	status.SetMessage("status-cancelled")
}<|MERGE_RESOLUTION|>--- conflicted
+++ resolved
@@ -108,17 +108,17 @@
 			},
 		},
 		{
-<<<<<<< HEAD
 			query: `replace_pattern(attributes["http.method"], "get", "post")`,
 			want: func(td ptrace.Traces) {
 				td.ResourceSpans().At(0).ScopeSpans().At(0).Spans().At(0).Attributes().UpdateString("http.method", "post")
 				td.ResourceSpans().At(0).ScopeSpans().At(0).Spans().At(1).Attributes().UpdateString("http.method", "post")
-=======
+			},
+		},
+		{
 			query: `set(attributes["test"], "pass") where attributes["doesnt exist"] == nil`,
 			want: func(td ptrace.Traces) {
 				td.ResourceSpans().At(0).ScopeSpans().At(0).Spans().At(0).Attributes().InsertString("test", "pass")
 				td.ResourceSpans().At(0).ScopeSpans().At(0).Spans().At(1).Attributes().InsertString("test", "pass")
->>>>>>> 31f77aa9
 			},
 		},
 	}
