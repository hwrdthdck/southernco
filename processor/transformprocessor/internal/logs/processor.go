--- conflicted
+++ resolved
@@ -26,11 +26,11 @@
 )
 
 type Processor struct {
-	contexts   []common.Context
+	contexts []common.Context
+	// Deprecated.  Use contexts instead
 	statements []*ottl.Statement[ottllogs.TransformContext]
 }
 
-<<<<<<< HEAD
 func NewProcessor(statements []string, contextStatements []common.ContextStatements, settings component.TelemetrySettings) (*Processor, error) {
 	if len(statements) > 0 {
 		ottlp := ottllogs.NewParser(Functions(), settings)
@@ -42,13 +42,8 @@
 			statements: parsedStatements,
 		}, nil
 	}
-	pc := common.NewLogsParserCollection(Functions(), settings)
+	pc := common.NewParserCollection(settings, common.WithLogParser(Functions()))
 	contexts, err := pc.ParseContextStatements(contextStatements)
-=======
-func NewProcessor(statements []string, settings component.TelemetrySettings) (*Processor, error) {
-	ottlp := ottllogs.NewParser(Functions(), settings)
-	parsedStatements, err := ottlp.ParseStatements(statements)
->>>>>>> 438ce15a
 	if err != nil {
 		return nil, err
 	}
@@ -58,7 +53,6 @@
 }
 
 func (p *Processor) ProcessLogs(_ context.Context, td plog.Logs) (plog.Logs, error) {
-<<<<<<< HEAD
 	if len(p.statements) > 0 {
 		for i := 0; i < td.ResourceLogs().Len(); i++ {
 			rlogs := td.ResourceLogs().At(i)
@@ -69,19 +63,6 @@
 					ctx := ottllogs.NewTransformContext(logs.At(k), slogs.Scope(), rlogs.Resource())
 					for _, statement := range p.statements {
 						statement.Execute(ctx)
-=======
-	for i := 0; i < td.ResourceLogs().Len(); i++ {
-		rlogs := td.ResourceLogs().At(i)
-		for j := 0; j < rlogs.ScopeLogs().Len(); j++ {
-			slogs := rlogs.ScopeLogs().At(j)
-			logs := slogs.LogRecords()
-			for k := 0; k < logs.Len(); k++ {
-				ctx := ottllogs.NewTransformContext(logs.At(k), slogs.Scope(), rlogs.Resource())
-				for _, statement := range p.statements {
-					_, _, err := statement.Execute(ctx)
-					if err != nil {
-						return td, err
->>>>>>> 438ce15a
 					}
 				}
 			}
