--- conflicted
+++ resolved
@@ -22,31 +22,19 @@
 	"go.opentelemetry.io/collector/pdata/plog"
 
 	"github.com/open-telemetry/opentelemetry-collector-contrib/pkg/ottl"
-<<<<<<< HEAD
+	"github.com/open-telemetry/opentelemetry-collector-contrib/processor/transformprocessor/internal/common"
 	"github.com/open-telemetry/opentelemetry-collector-contrib/pkg/ottl/contexts/ottllog"
-)
-
-type Processor struct {
-	statements []*ottl.Statement[ottllog.TransformContext]
-}
-
-func NewProcessor(statements []string, settings component.TelemetrySettings) (*Processor, error) {
-	ottlp := ottllog.NewParser(Functions(), settings)
-	parsedStatements, err := ottlp.ParseStatements(statements)
-=======
-	"github.com/open-telemetry/opentelemetry-collector-contrib/pkg/ottl/contexts/ottllogs"
-	"github.com/open-telemetry/opentelemetry-collector-contrib/processor/transformprocessor/internal/common"
 )
 
 type Processor struct {
 	contexts []consumer.Logs
 	// Deprecated.  Use contexts instead
-	statements []*ottl.Statement[ottllogs.TransformContext]
+	statements []*ottl.Statement[ottllog.TransformContext]
 }
 
 func NewProcessor(statements []string, contextStatements []common.ContextStatements, settings component.TelemetrySettings) (*Processor, error) {
 	if len(statements) > 0 {
-		ottlp := ottllogs.NewParser(Functions(), settings)
+		ottlp := ottllog.NewParser(Functions(), settings)
 		parsedStatements, err := ottlp.ParseStatements(statements)
 		if err != nil {
 			return nil, err
@@ -57,7 +45,6 @@
 	}
 
 	pc, err := common.NewLogParserCollection(Functions(), settings)
->>>>>>> ee5bc503
 	if err != nil {
 		return nil, err
 	}
@@ -76,20 +63,6 @@
 	}, nil
 }
 
-<<<<<<< HEAD
-func (p *Processor) ProcessLogs(ctx context.Context, td plog.Logs) (plog.Logs, error) {
-	for i := 0; i < td.ResourceLogs().Len(); i++ {
-		rlogs := td.ResourceLogs().At(i)
-		for j := 0; j < rlogs.ScopeLogs().Len(); j++ {
-			slogs := rlogs.ScopeLogs().At(j)
-			logs := slogs.LogRecords()
-			for k := 0; k < logs.Len(); k++ {
-				tCtx := ottllog.NewTransformContext(logs.At(k), slogs.Scope(), rlogs.Resource())
-				for _, statement := range p.statements {
-					_, _, err := statement.Execute(ctx, tCtx)
-					if err != nil {
-						return td, err
-=======
 func (p *Processor) ProcessLogs(ctx context.Context, ld plog.Logs) (plog.Logs, error) {
 	if len(p.statements) > 0 {
 		for i := 0; i < ld.ResourceLogs().Len(); i++ {
@@ -98,13 +71,12 @@
 				slogs := rlogs.ScopeLogs().At(j)
 				logs := slogs.LogRecords()
 				for k := 0; k < logs.Len(); k++ {
-					tCtx := ottllogs.NewTransformContext(logs.At(k), slogs.Scope(), rlogs.Resource())
+					tCtx := ottllog.NewTransformContext(logs.At(k), slogs.Scope(), rlogs.Resource())
 					for _, statement := range p.statements {
 						_, _, err := statement.Execute(ctx, tCtx)
 						if err != nil {
 							return ld, err
 						}
->>>>>>> ee5bc503
 					}
 				}
 			}
