// Copyright  The OpenTelemetry Authors
//
// Licensed under the Apache License, Version 2.0 (the "License");
// you may not use this file except in compliance with the License.
// You may obtain a copy of the License at
//
//      http://www.apache.org/licenses/LICENSE-2.0
//
// Unless required by applicable law or agreed to in writing, software
// distributed under the License is distributed on an "AS IS" BASIS,
// WITHOUT WARRANTIES OR CONDITIONS OF ANY KIND, either express or implied.
// See the License for the specific language governing permissions and
// limitations under the License.

package common

import (
	"errors"
	"testing"

	"github.com/open-telemetry/opentelemetry-collector-contrib/processor/transformprocessor/internal/common/testhelper"
	"github.com/stretchr/testify/assert"
)

<<<<<<< HEAD
// Test for valid functions are in internal/traces/functions_test.go as there are many different data model cases.
=======
>>>>>>> ea61fb3f
func Test_NewFunctionCall_invalid(t *testing.T) {
	functions := DefaultFunctions()
	functions["testing_error"] = functionThatHasAnError
	functions["testing_getsetter"] = functionWithGetSetter
	functions["testing_getter"] = functionWithGetter
	functions["testing_multiple_args"] = functionWithMultipleArgs
	functions["testing_string"] = functionWithString

	tests := []struct {
		name string
		inv  Invocation
	}{
		{
			name: "unknown function",
			inv: Invocation{
				Function:  "unknownfunc",
				Arguments: []Value{},
			},
		},
		{
			name: "not accessor",
			inv: Invocation{
				Function: "testing_getsetter",
				Arguments: []Value{
					{
						String: testhelper.Strp("not path"),
					},
				},
			},
		},
		{
			name: "not reader (invalid function)",
			inv: Invocation{
				Function: "testing_getter",
				Arguments: []Value{
					{
						Invocation: &Invocation{
							Function: "unknownfunc",
						},
					},
				},
			},
		},
		{
			name: "not enough args",
			inv: Invocation{
				Function: "testing_multiple_args",
				Arguments: []Value{
					{
						Path: &Path{
							Fields: []Field{
								{
									Name: "name",
								},
							},
						},
					},
					{
						String: testhelper.Strp("test"),
					},
				},
			},
		},
		{
			name: "not matching arg type",
			inv: Invocation{
				Function: "testing_string",
				Arguments: []Value{
					{
						Int: testhelper.Intp(10),
					},
				},
			},
		},
		{
			name: "function call returns error",
			inv: Invocation{
				Function: "testing_error",
			},
		},
	}
	for _, tt := range tests {
		t.Run(tt.name, func(t *testing.T) {
			_, err := NewFunctionCall(tt.inv, functions, testParsePath)
			assert.Error(t, err)
		})
	}
}

func Test_NewFunctionCall(t *testing.T) {
<<<<<<< HEAD
	bytes := []byte{1, 2, 3, 4, 5, 6, 7, 8}

=======
>>>>>>> ea61fb3f
	functions := make(map[string]interface{})
	functions["testing_string_slice"] = functionWithStringSlice
	functions["testing_float_slice"] = functionWithFloatSlice
	functions["testing_int_slice"] = functionWithIntSlice
	functions["testing_byte_slice"] = functionWithByteSlice
	functions["testing_setter"] = functionWithSetter
	functions["testing_getsetter"] = functionWithGetSetter
	functions["testing_getter"] = functionWithGetter
	functions["testing_string"] = functionWithString
	functions["testing_float"] = functionWithFloat
	functions["testing_int"] = functionWithInt
	functions["testing_bool"] = functionWithBool
	functions["testing_multiple_args"] = functionWithMultipleArgs

	tests := []struct {
		name string
		inv  Invocation
	}{
		{
			name: "string slice arg",
			inv: Invocation{
				Function: "testing_string_slice",
				Arguments: []Value{
					{
						String: testhelper.Strp("test"),
					},
					{
						String: testhelper.Strp("test"),
					},
					{
						String: testhelper.Strp("test"),
					},
				},
			},
		},
		{
			name: "float slice arg",
			inv: Invocation{
				Function: "testing_float_slice",
				Arguments: []Value{
					{
						Float: testhelper.Floatp(1.1),
					},
					{
						Float: testhelper.Floatp(1.2),
					},
					{
						Float: testhelper.Floatp(1.3),
					},
				},
			},
		},
		{
			name: "int slice arg",
			inv: Invocation{
				Function: "testing_int_slice",
				Arguments: []Value{
					{
						Int: testhelper.Intp(1),
					},
					{
						Int: testhelper.Intp(1),
					},
					{
						Int: testhelper.Intp(1),
					},
				},
			},
		},
		{
			name: "setter arg",
			inv: Invocation{
				Function: "testing_setter",
				Arguments: []Value{
					{
						Path: &Path{
							Fields: []Field{
								{
									Name: "name",
								},
							},
						},
					},
				},
			},
		},
		{
			name: "getsetter arg",
			inv: Invocation{
				Function: "testing_getsetter",
				Arguments: []Value{
					{
						Path: &Path{
							Fields: []Field{
								{
									Name: "name",
								},
							},
						},
					},
				},
			},
		},
		{
			name: "getter arg",
			inv: Invocation{
				Function: "testing_getter",
				Arguments: []Value{
					{
						Path: &Path{
							Fields: []Field{
								{
									Name: "name",
								},
							},
						},
					},
				},
			},
		},
		{
			name: "string arg",
			inv: Invocation{
				Function: "testing_string",
				Arguments: []Value{
					{
						String: testhelper.Strp("test"),
					},
				},
			},
		},
		{
			name: "float arg",
			inv: Invocation{
				Function: "testing_float",
				Arguments: []Value{
					{
						Float: testhelper.Floatp(1.1),
					},
				},
			},
		},
		{
			name: "int arg",
			inv: Invocation{
				Function: "testing_int",
				Arguments: []Value{
					{
						Int: testhelper.Intp(1),
					},
				},
			},
		},
		{
			name: "bool arg",
			inv: Invocation{
				Function: "testing_bool",
				Arguments: []Value{
					{
						Bool: (*Boolean)(testhelper.Boolp(true)),
					},
				},
			},
		},
		{
			name: "bytes arg",
			inv: Invocation{
				Function: "testing_byte_slice",
				Arguments: []Value{
					{
						Bytes: (*Bytes)(&bytes),
					},
				},
			},
		},
		{
			name: "multiple args",
			inv: Invocation{
				Function: "testing_multiple_args",
				Arguments: []Value{
					{
						Path: &Path{
							Fields: []Field{
								{
									Name: "name",
								},
							},
						},
					},
					{
						String: testhelper.Strp("test"),
					},
					{
						Float: testhelper.Floatp(1.1),
					},
					{
						Int: testhelper.Intp(1),
					},
					{
						String: testhelper.Strp("test"),
					},
					{
						String: testhelper.Strp("test"),
					},
				},
			},
		},
	}
	for _, tt := range tests {
		t.Run(tt.name, func(t *testing.T) {
			_, err := NewFunctionCall(tt.inv, functions, testParsePath)
			assert.NoError(t, err)
		})
	}
}

func functionWithStringSlice(_ []string) (ExprFunc, error) {
	return func(ctx TransformContext) interface{} {
		return "anything"
	}, nil
}

func functionWithFloatSlice(_ []float64) (ExprFunc, error) {
	return func(ctx TransformContext) interface{} {
		return "anything"
	}, nil
}

func functionWithIntSlice(_ []int64) (ExprFunc, error) {
	return func(ctx TransformContext) interface{} {
		return "anything"
	}, nil
}

func functionWithByteSlice(_ []byte) (ExprFunc, error) {
	return func(ctx TransformContext) interface{} {
		return "anything"
	}, nil
}

func functionWithSetter(_ Setter) (ExprFunc, error) {
	return func(ctx TransformContext) interface{} {
		return "anything"
	}, nil
}

func functionWithGetSetter(_ GetSetter) (ExprFunc, error) {
	return func(ctx TransformContext) interface{} {
		return "anything"
	}, nil
}

func functionWithGetter(_ Getter) (ExprFunc, error) {
	return func(ctx TransformContext) interface{} {
		return "anything"
	}, nil
}

func functionWithString(_ string) (ExprFunc, error) {
	return func(ctx TransformContext) interface{} {
		return "anything"
	}, nil
}

func functionWithFloat(_ float64) (ExprFunc, error) {
	return func(ctx TransformContext) interface{} {
		return "anything"
	}, nil
}

func functionWithInt(_ int64) (ExprFunc, error) {
	return func(ctx TransformContext) interface{} {
		return "anything"
	}, nil
}

func functionWithBool(_ bool) (ExprFunc, error) {
	return func(ctx TransformContext) interface{} {
		return "anything"
	}, nil
}

func functionWithMultipleArgs(_ GetSetter, _ string, _ float64, _ int64, _ []string) (ExprFunc, error) {
	return func(ctx TransformContext) interface{} {
		return "anything"
	}, nil
}

func functionThatHasAnError() (ExprFunc, error) {
	err := errors.New("testing")
	return func(ctx TransformContext) interface{} {
		return "anything"
	}, err
}<|MERGE_RESOLUTION|>--- conflicted
+++ resolved
@@ -18,14 +18,11 @@
 	"errors"
 	"testing"
 
+	"github.com/stretchr/testify/assert"
+
 	"github.com/open-telemetry/opentelemetry-collector-contrib/processor/transformprocessor/internal/common/testhelper"
-	"github.com/stretchr/testify/assert"
 )
 
-<<<<<<< HEAD
-// Test for valid functions are in internal/traces/functions_test.go as there are many different data model cases.
-=======
->>>>>>> ea61fb3f
 func Test_NewFunctionCall_invalid(t *testing.T) {
 	functions := DefaultFunctions()
 	functions["testing_error"] = functionThatHasAnError
@@ -116,11 +113,6 @@
 }
 
 func Test_NewFunctionCall(t *testing.T) {
-<<<<<<< HEAD
-	bytes := []byte{1, 2, 3, 4, 5, 6, 7, 8}
-
-=======
->>>>>>> ea61fb3f
 	functions := make(map[string]interface{})
 	functions["testing_string_slice"] = functionWithStringSlice
 	functions["testing_float_slice"] = functionWithFloatSlice
@@ -291,7 +283,7 @@
 				Function: "testing_byte_slice",
 				Arguments: []Value{
 					{
-						Bytes: (*Bytes)(&bytes),
+						Bytes: (*Bytes)(&[]byte{1, 2, 3, 4, 5, 6, 7, 8}),
 					},
 				},
 			},
