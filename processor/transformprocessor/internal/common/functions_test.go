--- conflicted
+++ resolved
@@ -134,7 +134,6 @@
 			},
 		},
 		{
-<<<<<<< HEAD
 			name: "not int",
 			inv: Invocation{
 				Function: "limit",
@@ -152,11 +151,12 @@
 						String: strp("not an int"),
 					},
 				},
-=======
+			},
+		},
+		{
 			name: "function call returns error",
 			inv: Invocation{
 				Function: "testing_error",
->>>>>>> 8bf3d830
 			},
 		},
 	}
