// Copyright  The OpenTelemetry Authors
//
// Licensed under the Apache License, Version 2.0 (the "License");
// you may not use this file except in compliance with the License.
// You may obtain a copy of the License at
//
//      http://www.apache.org/licenses/LICENSE-2.0
//
// Unless required by applicable law or agreed to in writing, software
// distributed under the License is distributed on an "AS IS" BASIS,
// WITHOUT WARRANTIES OR CONDITIONS OF ANY KIND, either express or implied.
// See the License for the specific language governing permissions and
// limitations under the License.

package common

import (
	"errors"
	"testing"

	"github.com/stretchr/testify/assert"

	"github.com/open-telemetry/opentelemetry-collector-contrib/processor/transformprocessor/internal/common/testhelper"
)

// Test for valid functions are in internal/traces/functions_test.go as there are many different data model cases.
func Test_newFunctionCall_invalid(t *testing.T) {
	functions := DefaultFunctions()
	functions["testing_error"] = functionThatHasAnError
	functions["testing_getsetter"] = functionWithGetSetter
	functions["testing_getter"] = functionWithGetter
	functions["testing_multiple_args"] = functionWithMultipleArgs
<<<<<<< HEAD
=======
	functions["testing_string"] = functionWithString
>>>>>>> a9d7643d

	tests := []struct {
		name string
		inv  Invocation
	}{
		{
			name: "unknown function",
			inv: Invocation{
				Function:  "unknownfunc",
				Arguments: []Value{},
			},
		},
		{
			name: "not accessor",
			inv: Invocation{
				Function: "testing_getsetter",
				Arguments: []Value{
					{
						String: testhelper.Strp("not path"),
<<<<<<< HEAD
					},
				},
			},
		},
		{
			name: "not reader (invalid function)",
			inv: Invocation{
				Function: "testing_getter",
				Arguments: []Value{
					{
						Invocation: &Invocation{
							Function: "unknownfunc",
						},
=======
>>>>>>> a9d7643d
					},
				},
			},
		},
		{
			name: "not enough args",
			inv: Invocation{
<<<<<<< HEAD
				Function: "testing_multiple_args",
				Arguments: []Value{
					{
						Path: &Path{
							Fields: []Field{
								{
									Name: "name",
								},
							},
						},
					},
					{
						String: testhelper.Strp("test"),
=======
				Function: "testing_getter",
				Arguments: []Value{
					{
						Invocation: &Invocation{
							Function: "unknownfunc",
						},
>>>>>>> a9d7643d
					},
				},
			},
		},
		{
			name: "not enough args",
			inv: Invocation{
				Function: "testing_multiple_args",
				Arguments: []Value{
					{
						Path: &Path{
							Fields: []Field{
								{
									Name: "name",
								},
							},
						},
					},
					{
						String: testhelper.Strp("test"),
					},
				},
			},
		},
	}
	for _, tt := range tests {
		t.Run(tt.name, func(t *testing.T) {
			_, err := NewFunctionCall(tt.inv, functions, testParsePath)
			assert.Error(t, err)
		})
	}
}

func Test_newFunctionCall(t *testing.T) {
	functions := make(map[string]interface{})
	functions["testing_string_slice"] = functionWithStringSlice
	functions["testing_float_slice"] = functionWithFloatSlice
	functions["testing_int_slice"] = functionWithIntSlice
	functions["testing_setter"] = functionWithSetter
	functions["testing_getsetter"] = functionWithGetSetter
	functions["testing_getter"] = functionWithGetter
	functions["testing_string"] = functionWithString
	functions["testing_float"] = functionWithFloat
	functions["testing_int"] = functionWithInt
	functions["testing_multiple_args"] = functionWithMultipleArgs

	tests := []struct {
		name string
		inv  Invocation
	}{
		{
<<<<<<< HEAD
			name: "string slice arg",
			inv: Invocation{
				Function: "testing_string_slice",
				Arguments: []Value{
					{
						String: testhelper.Strp("test"),
					},
					{
						String: testhelper.Strp("test"),
					},
					{
						String: testhelper.Strp("test"),
					},
				},
			},
		},
		{
			name: "float slice arg",
			inv: Invocation{
				Function: "testing_float_slice",
=======
			name: "not matching arg type",
			inv: Invocation{
				Function: "testing_string",
				Arguments: []Value{
					{
						Int: testhelper.Intp(10),
					},
				},
			},
		},
		{
			name: "truncate_all negative limit",
			inv: Invocation{
				Function: "truncate_all",
				Arguments: []Value{
					{
						Path: &Path{
							Fields: []Field{
								{
									Name: "name",
								},
							},
						},
					},
					{
						Int: testhelper.Intp(-1),
					},
				},
			},
		},
		{
			name: "limit negative limit",
			inv: Invocation{
				Function: "limit",
>>>>>>> a9d7643d
				Arguments: []Value{
					{
						Float: testhelper.Floatp(1.1),
					},
					{
						Float: testhelper.Floatp(1.2),
					},
					{
<<<<<<< HEAD
						Float: testhelper.Floatp(1.3),
					},
				},
			},
		},
		{
			name: "int slice arg",
			inv: Invocation{
				Function: "testing_int_slice",
				Arguments: []Value{
					{
						Int: testhelper.Intp(1),
					},
					{
						Int: testhelper.Intp(1),
					},
					{
						Int: testhelper.Intp(1),
					},
				},
			},
		},
		{
			name: "setter arg",
			inv: Invocation{
				Function: "testing_setter",
=======
						Int: testhelper.Intp(-1),
					},
				},
			},
		},
		{
			name: "function call returns error",
			inv: Invocation{
				Function: "testing_error",
			},
		},
		{
			name: "replace_match invalid pattern",
			inv: Invocation{
				Function: "replace_match",
>>>>>>> a9d7643d
				Arguments: []Value{
					{
						Path: &Path{
							Fields: []Field{
								{
									Name:   "attributes",
									MapKey: testhelper.Strp("test"),
								},
							},
						},
					},
<<<<<<< HEAD
				},
			},
		},
		{
			name: "getsetter arg",
			inv: Invocation{
				Function: "testing_getsetter",
=======
					{
						String: testhelper.Strp("\\*"),
					},
					{
						String: testhelper.Strp("test"),
					},
				},
			},
		},
		{
			name: "replace_all_matches invalid pattern",
			inv: Invocation{
				Function: "replace_all_matches",
>>>>>>> a9d7643d
				Arguments: []Value{
					{
						Path: &Path{
							Fields: []Field{
								{
									Name: "attributes",
								},
							},
						},
					},
<<<<<<< HEAD
=======
					{
						String: testhelper.Strp("\\*"),
					},
					{
						String: testhelper.Strp("test"),
					},
>>>>>>> a9d7643d
				},
			},
		},
	}
	for _, tt := range tests {
		t.Run(tt.name, func(t *testing.T) {
			_, err := NewFunctionCall(tt.inv, functions, testParsePath)
			assert.Error(t, err)
		})
	}
}

func Test_newFunctionCall(t *testing.T) {
	functions := make(map[string]interface{})
	functions["testing_string_slice"] = functionWithStringSlice
	functions["testing_float_slice"] = functionWithFloatSlice
	functions["testing_int_slice"] = functionWithIntSlice
	functions["testing_setter"] = functionWithSetter
	functions["testing_getsetter"] = functionWithGetSetter
	functions["testing_getter"] = functionWithGetter
	functions["testing_string"] = functionWithString
	functions["testing_float"] = functionWithFloat
	functions["testing_int"] = functionWithInt
	functions["testing_bool"] = functionWithBool
	functions["testing_multiple_args"] = functionWithMultipleArgs

	tests := []struct {
		name string
		inv  Invocation
	}{
		{
<<<<<<< HEAD
			name: "getter arg",
			inv: Invocation{
				Function: "testing_getter",
=======
			name: "string slice arg",
			inv: Invocation{
				Function: "testing_string_slice",
				Arguments: []Value{
					{
						String: testhelper.Strp("test"),
					},
					{
						String: testhelper.Strp("test"),
					},
					{
						String: testhelper.Strp("test"),
					},
				},
			},
		},
		{
			name: "float slice arg",
			inv: Invocation{
				Function: "testing_float_slice",
				Arguments: []Value{
					{
						Float: testhelper.Floatp(1.1),
					},
					{
						Float: testhelper.Floatp(1.2),
					},
					{
						Float: testhelper.Floatp(1.3),
					},
				},
			},
		},
		{
			name: "int slice arg",
			inv: Invocation{
				Function: "testing_int_slice",
				Arguments: []Value{
					{
						Int: testhelper.Intp(1),
					},
					{
						Int: testhelper.Intp(1),
					},
					{
						Int: testhelper.Intp(1),
					},
				},
			},
		},
		{
			name: "setter arg",
			inv: Invocation{
				Function: "testing_setter",
>>>>>>> a9d7643d
				Arguments: []Value{
					{
						Path: &Path{
							Fields: []Field{
								{
									Name: "name",
								},
							},
						},
					},
				},
			},
		},
		{
<<<<<<< HEAD
			name: "string arg",
			inv: Invocation{
				Function: "testing_string",
				Arguments: []Value{
					{
						String: testhelper.Strp("test"),
					},
				},
			},
		},
		{
			name: "float arg",
			inv: Invocation{
				Function: "testing_float",
				Arguments: []Value{
					{
						Float: testhelper.Floatp(1.1),
					},
				},
			},
		},
		{
			name: "int arg",
			inv: Invocation{
				Function: "testing_int",
				Arguments: []Value{
					{
						Int: testhelper.Intp(1),
=======
			name: "getsetter arg",
			inv: Invocation{
				Function: "testing_getsetter",
				Arguments: []Value{
					{
						Path: &Path{
							Fields: []Field{
								{
									Name: "name",
								},
							},
						},
					},
				},
			},
		},
		{
			name: "getter arg",
			inv: Invocation{
				Function: "testing_getter",
				Arguments: []Value{
					{
						Path: &Path{
							Fields: []Field{
								{
									Name: "name",
								},
							},
						},
					},
				},
			},
		},
		{
			name: "string arg",
			inv: Invocation{
				Function: "testing_string",
				Arguments: []Value{
					{
						String: testhelper.Strp("test"),
					},
				},
			},
		},
		{
			name: "float arg",
			inv: Invocation{
				Function: "testing_float",
				Arguments: []Value{
					{
						Float: testhelper.Floatp(1.1),
					},
				},
			},
		},
		{
			name: "int arg",
			inv: Invocation{
				Function: "testing_int",
				Arguments: []Value{
					{
						Int: testhelper.Intp(1),
					},
				},
			},
		},
		{
			name: "bool arg",
			inv: Invocation{
				Function: "testing_bool",
				Arguments: []Value{
					{
						Bool: (*Boolean)(testhelper.Boolp(true)),
>>>>>>> a9d7643d
					},
				},
			},
		},
		{
			name: "multiple args",
			inv: Invocation{
				Function: "testing_multiple_args",
				Arguments: []Value{
					{
						Path: &Path{
							Fields: []Field{
								{
									Name: "name",
								},
							},
						},
					},
					{
						String: testhelper.Strp("test"),
<<<<<<< HEAD
					},
					{
						Float: testhelper.Floatp(1.1),
					},
					{
						Int: testhelper.Intp(1),
					},
					{
=======
					},
					{
						Float: testhelper.Floatp(1.1),
					},
					{
						Int: testhelper.Intp(1),
					},
					{
>>>>>>> a9d7643d
						String: testhelper.Strp("test"),
					},
					{
						String: testhelper.Strp("test"),
					},
				},
			},
		},
	}
	for _, tt := range tests {
		t.Run(tt.name, func(t *testing.T) {
			_, err := NewFunctionCall(tt.inv, functions, testParsePath)
			assert.NoError(t, err)
		})
	}
}

func functionWithStringSlice(_ []string) (ExprFunc, error) {
	return func(ctx TransformContext) interface{} {
		return "anything"
	}, nil
}

func functionWithFloatSlice(_ []float64) (ExprFunc, error) {
	return func(ctx TransformContext) interface{} {
		return "anything"
	}, nil
}

func functionWithIntSlice(_ []int64) (ExprFunc, error) {
	return func(ctx TransformContext) interface{} {
		return "anything"
	}, nil
}

func functionWithSetter(_ Setter) (ExprFunc, error) {
	return func(ctx TransformContext) interface{} {
		return "anything"
	}, nil
}

func functionWithGetSetter(_ GetSetter) (ExprFunc, error) {
	return func(ctx TransformContext) interface{} {
		return "anything"
	}, nil
}

func functionWithGetter(_ Getter) (ExprFunc, error) {
	return func(ctx TransformContext) interface{} {
		return "anything"
	}, nil
}

func functionWithString(_ string) (ExprFunc, error) {
	return func(ctx TransformContext) interface{} {
		return "anything"
	}, nil
}

func functionWithFloat(_ float64) (ExprFunc, error) {
	return func(ctx TransformContext) interface{} {
		return "anything"
	}, nil
}

func functionWithInt(_ int64) (ExprFunc, error) {
	return func(ctx TransformContext) interface{} {
		return "anything"
	}, nil
}

<<<<<<< HEAD
=======
func functionWithBool(_ bool) (ExprFunc, error) {
	return func(ctx TransformContext) interface{} {
		return "anything"
	}, nil
}

>>>>>>> a9d7643d
func functionWithMultipleArgs(_ GetSetter, _ string, _ float64, _ int64, _ []string) (ExprFunc, error) {
	return func(ctx TransformContext) interface{} {
		return "anything"
	}, nil
}

func functionThatHasAnError() (ExprFunc, error) {
	err := errors.New("testing")
	return func(ctx TransformContext) interface{} {
		return "anything"
	}, err
}<|MERGE_RESOLUTION|>--- conflicted
+++ resolved
@@ -23,17 +23,13 @@
 	"github.com/open-telemetry/opentelemetry-collector-contrib/processor/transformprocessor/internal/common/testhelper"
 )
 
-// Test for valid functions are in internal/traces/functions_test.go as there are many different data model cases.
-func Test_newFunctionCall_invalid(t *testing.T) {
+func Test_NewFunctionCall_invalid(t *testing.T) {
 	functions := DefaultFunctions()
 	functions["testing_error"] = functionThatHasAnError
 	functions["testing_getsetter"] = functionWithGetSetter
 	functions["testing_getter"] = functionWithGetter
 	functions["testing_multiple_args"] = functionWithMultipleArgs
-<<<<<<< HEAD
-=======
 	functions["testing_string"] = functionWithString
->>>>>>> a9d7643d
 
 	tests := []struct {
 		name string
@@ -53,7 +49,6 @@
 				Arguments: []Value{
 					{
 						String: testhelper.Strp("not path"),
-<<<<<<< HEAD
 					},
 				},
 			},
@@ -67,8 +62,6 @@
 						Invocation: &Invocation{
 							Function: "unknownfunc",
 						},
-=======
->>>>>>> a9d7643d
 					},
 				},
 			},
@@ -76,7 +69,6 @@
 		{
 			name: "not enough args",
 			inv: Invocation{
-<<<<<<< HEAD
 				Function: "testing_multiple_args",
 				Arguments: []Value{
 					{
@@ -90,36 +82,25 @@
 					},
 					{
 						String: testhelper.Strp("test"),
-=======
-				Function: "testing_getter",
-				Arguments: []Value{
-					{
-						Invocation: &Invocation{
-							Function: "unknownfunc",
-						},
->>>>>>> a9d7643d
-					},
-				},
-			},
-		},
-		{
-			name: "not enough args",
-			inv: Invocation{
-				Function: "testing_multiple_args",
-				Arguments: []Value{
-					{
-						Path: &Path{
-							Fields: []Field{
-								{
-									Name: "name",
-								},
-							},
-						},
-					},
-					{
-						String: testhelper.Strp("test"),
-					},
-				},
+					},
+				},
+			},
+		},
+		{
+			name: "not matching arg type",
+			inv: Invocation{
+				Function: "testing_string",
+				Arguments: []Value{
+					{
+						Int: testhelper.Intp(10),
+					},
+				},
+			},
+		},
+		{
+			name: "function call returns error",
+			inv: Invocation{
+				Function: "testing_error",
 			},
 		},
 	}
@@ -131,199 +112,7 @@
 	}
 }
 
-func Test_newFunctionCall(t *testing.T) {
-	functions := make(map[string]interface{})
-	functions["testing_string_slice"] = functionWithStringSlice
-	functions["testing_float_slice"] = functionWithFloatSlice
-	functions["testing_int_slice"] = functionWithIntSlice
-	functions["testing_setter"] = functionWithSetter
-	functions["testing_getsetter"] = functionWithGetSetter
-	functions["testing_getter"] = functionWithGetter
-	functions["testing_string"] = functionWithString
-	functions["testing_float"] = functionWithFloat
-	functions["testing_int"] = functionWithInt
-	functions["testing_multiple_args"] = functionWithMultipleArgs
-
-	tests := []struct {
-		name string
-		inv  Invocation
-	}{
-		{
-<<<<<<< HEAD
-			name: "string slice arg",
-			inv: Invocation{
-				Function: "testing_string_slice",
-				Arguments: []Value{
-					{
-						String: testhelper.Strp("test"),
-					},
-					{
-						String: testhelper.Strp("test"),
-					},
-					{
-						String: testhelper.Strp("test"),
-					},
-				},
-			},
-		},
-		{
-			name: "float slice arg",
-			inv: Invocation{
-				Function: "testing_float_slice",
-=======
-			name: "not matching arg type",
-			inv: Invocation{
-				Function: "testing_string",
-				Arguments: []Value{
-					{
-						Int: testhelper.Intp(10),
-					},
-				},
-			},
-		},
-		{
-			name: "truncate_all negative limit",
-			inv: Invocation{
-				Function: "truncate_all",
-				Arguments: []Value{
-					{
-						Path: &Path{
-							Fields: []Field{
-								{
-									Name: "name",
-								},
-							},
-						},
-					},
-					{
-						Int: testhelper.Intp(-1),
-					},
-				},
-			},
-		},
-		{
-			name: "limit negative limit",
-			inv: Invocation{
-				Function: "limit",
->>>>>>> a9d7643d
-				Arguments: []Value{
-					{
-						Float: testhelper.Floatp(1.1),
-					},
-					{
-						Float: testhelper.Floatp(1.2),
-					},
-					{
-<<<<<<< HEAD
-						Float: testhelper.Floatp(1.3),
-					},
-				},
-			},
-		},
-		{
-			name: "int slice arg",
-			inv: Invocation{
-				Function: "testing_int_slice",
-				Arguments: []Value{
-					{
-						Int: testhelper.Intp(1),
-					},
-					{
-						Int: testhelper.Intp(1),
-					},
-					{
-						Int: testhelper.Intp(1),
-					},
-				},
-			},
-		},
-		{
-			name: "setter arg",
-			inv: Invocation{
-				Function: "testing_setter",
-=======
-						Int: testhelper.Intp(-1),
-					},
-				},
-			},
-		},
-		{
-			name: "function call returns error",
-			inv: Invocation{
-				Function: "testing_error",
-			},
-		},
-		{
-			name: "replace_match invalid pattern",
-			inv: Invocation{
-				Function: "replace_match",
->>>>>>> a9d7643d
-				Arguments: []Value{
-					{
-						Path: &Path{
-							Fields: []Field{
-								{
-									Name:   "attributes",
-									MapKey: testhelper.Strp("test"),
-								},
-							},
-						},
-					},
-<<<<<<< HEAD
-				},
-			},
-		},
-		{
-			name: "getsetter arg",
-			inv: Invocation{
-				Function: "testing_getsetter",
-=======
-					{
-						String: testhelper.Strp("\\*"),
-					},
-					{
-						String: testhelper.Strp("test"),
-					},
-				},
-			},
-		},
-		{
-			name: "replace_all_matches invalid pattern",
-			inv: Invocation{
-				Function: "replace_all_matches",
->>>>>>> a9d7643d
-				Arguments: []Value{
-					{
-						Path: &Path{
-							Fields: []Field{
-								{
-									Name: "attributes",
-								},
-							},
-						},
-					},
-<<<<<<< HEAD
-=======
-					{
-						String: testhelper.Strp("\\*"),
-					},
-					{
-						String: testhelper.Strp("test"),
-					},
->>>>>>> a9d7643d
-				},
-			},
-		},
-	}
-	for _, tt := range tests {
-		t.Run(tt.name, func(t *testing.T) {
-			_, err := NewFunctionCall(tt.inv, functions, testParsePath)
-			assert.Error(t, err)
-		})
-	}
-}
-
-func Test_newFunctionCall(t *testing.T) {
+func Test_NewFunctionCall(t *testing.T) {
 	functions := make(map[string]interface{})
 	functions["testing_string_slice"] = functionWithStringSlice
 	functions["testing_float_slice"] = functionWithFloatSlice
@@ -342,223 +131,175 @@
 		inv  Invocation
 	}{
 		{
-<<<<<<< HEAD
+			name: "string slice arg",
+			inv: Invocation{
+				Function: "testing_string_slice",
+				Arguments: []Value{
+					{
+						String: testhelper.Strp("test"),
+					},
+					{
+						String: testhelper.Strp("test"),
+					},
+					{
+						String: testhelper.Strp("test"),
+					},
+				},
+			},
+		},
+		{
+			name: "float slice arg",
+			inv: Invocation{
+				Function: "testing_float_slice",
+				Arguments: []Value{
+					{
+						Float: testhelper.Floatp(1.1),
+					},
+					{
+						Float: testhelper.Floatp(1.2),
+					},
+					{
+						Float: testhelper.Floatp(1.3),
+					},
+				},
+			},
+		},
+		{
+			name: "int slice arg",
+			inv: Invocation{
+				Function: "testing_int_slice",
+				Arguments: []Value{
+					{
+						Int: testhelper.Intp(1),
+					},
+					{
+						Int: testhelper.Intp(1),
+					},
+					{
+						Int: testhelper.Intp(1),
+					},
+				},
+			},
+		},
+		{
+			name: "setter arg",
+			inv: Invocation{
+				Function: "testing_setter",
+				Arguments: []Value{
+					{
+						Path: &Path{
+							Fields: []Field{
+								{
+									Name: "name",
+								},
+							},
+						},
+					},
+				},
+			},
+		},
+		{
+			name: "getsetter arg",
+			inv: Invocation{
+				Function: "testing_getsetter",
+				Arguments: []Value{
+					{
+						Path: &Path{
+							Fields: []Field{
+								{
+									Name: "name",
+								},
+							},
+						},
+					},
+				},
+			},
+		},
+		{
 			name: "getter arg",
 			inv: Invocation{
 				Function: "testing_getter",
-=======
-			name: "string slice arg",
-			inv: Invocation{
-				Function: "testing_string_slice",
-				Arguments: []Value{
-					{
-						String: testhelper.Strp("test"),
-					},
-					{
-						String: testhelper.Strp("test"),
-					},
-					{
-						String: testhelper.Strp("test"),
-					},
-				},
-			},
-		},
-		{
-			name: "float slice arg",
-			inv: Invocation{
-				Function: "testing_float_slice",
+				Arguments: []Value{
+					{
+						Path: &Path{
+							Fields: []Field{
+								{
+									Name: "name",
+								},
+							},
+						},
+					},
+				},
+			},
+		},
+		{
+			name: "string arg",
+			inv: Invocation{
+				Function: "testing_string",
+				Arguments: []Value{
+					{
+						String: testhelper.Strp("test"),
+					},
+				},
+			},
+		},
+		{
+			name: "float arg",
+			inv: Invocation{
+				Function: "testing_float",
 				Arguments: []Value{
 					{
 						Float: testhelper.Floatp(1.1),
 					},
-					{
-						Float: testhelper.Floatp(1.2),
-					},
-					{
-						Float: testhelper.Floatp(1.3),
-					},
-				},
-			},
-		},
-		{
-			name: "int slice arg",
-			inv: Invocation{
-				Function: "testing_int_slice",
-				Arguments: []Value{
-					{
-						Int: testhelper.Intp(1),
-					},
-					{
-						Int: testhelper.Intp(1),
-					},
-					{
-						Int: testhelper.Intp(1),
-					},
-				},
-			},
-		},
-		{
-			name: "setter arg",
-			inv: Invocation{
-				Function: "testing_setter",
->>>>>>> a9d7643d
-				Arguments: []Value{
-					{
-						Path: &Path{
-							Fields: []Field{
-								{
-									Name: "name",
-								},
-							},
-						},
-					},
-				},
-			},
-		},
-		{
-<<<<<<< HEAD
-			name: "string arg",
-			inv: Invocation{
-				Function: "testing_string",
-				Arguments: []Value{
-					{
-						String: testhelper.Strp("test"),
-					},
-				},
-			},
-		},
-		{
-			name: "float arg",
-			inv: Invocation{
-				Function: "testing_float",
-				Arguments: []Value{
+				},
+			},
+		},
+		{
+			name: "int arg",
+			inv: Invocation{
+				Function: "testing_int",
+				Arguments: []Value{
+					{
+						Int: testhelper.Intp(1),
+					},
+				},
+			},
+		},
+		{
+			name: "bool arg",
+			inv: Invocation{
+				Function: "testing_bool",
+				Arguments: []Value{
+					{
+						Bool: (*Boolean)(testhelper.Boolp(true)),
+					},
+				},
+			},
+		},
+		{
+			name: "multiple args",
+			inv: Invocation{
+				Function: "testing_multiple_args",
+				Arguments: []Value{
+					{
+						Path: &Path{
+							Fields: []Field{
+								{
+									Name: "name",
+								},
+							},
+						},
+					},
+					{
+						String: testhelper.Strp("test"),
+					},
 					{
 						Float: testhelper.Floatp(1.1),
 					},
-				},
-			},
-		},
-		{
-			name: "int arg",
-			inv: Invocation{
-				Function: "testing_int",
-				Arguments: []Value{
-					{
-						Int: testhelper.Intp(1),
-=======
-			name: "getsetter arg",
-			inv: Invocation{
-				Function: "testing_getsetter",
-				Arguments: []Value{
-					{
-						Path: &Path{
-							Fields: []Field{
-								{
-									Name: "name",
-								},
-							},
-						},
-					},
-				},
-			},
-		},
-		{
-			name: "getter arg",
-			inv: Invocation{
-				Function: "testing_getter",
-				Arguments: []Value{
-					{
-						Path: &Path{
-							Fields: []Field{
-								{
-									Name: "name",
-								},
-							},
-						},
-					},
-				},
-			},
-		},
-		{
-			name: "string arg",
-			inv: Invocation{
-				Function: "testing_string",
-				Arguments: []Value{
-					{
-						String: testhelper.Strp("test"),
-					},
-				},
-			},
-		},
-		{
-			name: "float arg",
-			inv: Invocation{
-				Function: "testing_float",
-				Arguments: []Value{
-					{
-						Float: testhelper.Floatp(1.1),
-					},
-				},
-			},
-		},
-		{
-			name: "int arg",
-			inv: Invocation{
-				Function: "testing_int",
-				Arguments: []Value{
-					{
-						Int: testhelper.Intp(1),
-					},
-				},
-			},
-		},
-		{
-			name: "bool arg",
-			inv: Invocation{
-				Function: "testing_bool",
-				Arguments: []Value{
-					{
-						Bool: (*Boolean)(testhelper.Boolp(true)),
->>>>>>> a9d7643d
-					},
-				},
-			},
-		},
-		{
-			name: "multiple args",
-			inv: Invocation{
-				Function: "testing_multiple_args",
-				Arguments: []Value{
-					{
-						Path: &Path{
-							Fields: []Field{
-								{
-									Name: "name",
-								},
-							},
-						},
-					},
-					{
-						String: testhelper.Strp("test"),
-<<<<<<< HEAD
-					},
-					{
-						Float: testhelper.Floatp(1.1),
-					},
-					{
-						Int: testhelper.Intp(1),
-					},
-					{
-=======
-					},
-					{
-						Float: testhelper.Floatp(1.1),
-					},
-					{
-						Int: testhelper.Intp(1),
-					},
-					{
->>>>>>> a9d7643d
+					{
+						Int: testhelper.Intp(1),
+					},
+					{
 						String: testhelper.Strp("test"),
 					},
 					{
@@ -630,15 +371,12 @@
 	}, nil
 }
 
-<<<<<<< HEAD
-=======
 func functionWithBool(_ bool) (ExprFunc, error) {
 	return func(ctx TransformContext) interface{} {
 		return "anything"
 	}, nil
 }
 
->>>>>>> a9d7643d
 func functionWithMultipleArgs(_ GetSetter, _ string, _ float64, _ int64, _ []string) (ExprFunc, error) {
 	return func(ctx TransformContext) interface{} {
 		return "anything"
