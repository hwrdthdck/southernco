--- conflicted
+++ resolved
@@ -227,55 +227,9 @@
 			}
 
 			argDef := inv.Arguments[i]
-<<<<<<< HEAD
-			temp := argType.Name()
-			switch temp {
-			case "Setter":
-				fallthrough
-			case "GetSetter":
-				arg, err := pathParser(argDef.Path)
-				if err != nil {
-					return nil, fmt.Errorf("invalid argument at position %v %w", i, err)
-				}
-				args = append(args, reflect.ValueOf(arg))
-				continue
-			case "Getter":
-				arg, err := NewGetter(argDef, functions, pathParser)
-				if err != nil {
-					return nil, fmt.Errorf("invalid argument at position %v %w", i, err)
-				}
-				args = append(args, reflect.ValueOf(arg))
-				continue
-			case "int64":
-				if argDef.Int == nil {
-					return nil, fmt.Errorf("invalid argument at position %v, must be an int", i)
-				}
-				args = append(args, reflect.ValueOf(*argDef.Int))
-			case "string":
-				if argDef.String == nil {
-					return nil, fmt.Errorf("invalid argument at position %v, must be a string", i)
-				}
-				args = append(args, reflect.ValueOf(*argDef.String))
-			case "bool":
-				if argDef.Bool == nil {
-					return nil, fmt.Errorf("invalid argument at position %v, must be a bool", i)
-				}
-				args = append(args, reflect.ValueOf(bool(*argDef.Bool)))
-			case "SpanID":
-				if argDef.SpanIDWrapper == nil || argDef.SpanIDWrapper.SpanID == nil {
-					return nil, fmt.Errorf("invalid argument at position %v, must be a SpanID. See the README for SpanID literal's syntax", i)
-				}
-				args = append(args, reflect.ValueOf(*argDef.SpanIDWrapper.SpanID))
-			case "TraceID":
-				if argDef.TraceIDWrapper == nil || argDef.TraceIDWrapper.TraceID == nil {
-					return nil, fmt.Errorf("invalid argument at position %v, must be a TraceID. See the README for TraceID literal's syntax", i)
-				}
-				args = append(args, reflect.ValueOf(*argDef.TraceIDWrapper.TraceID))
-=======
 			err := buildArg(argDef, argType, i, &args, functions, pathParser)
 			if err != nil {
 				return nil, err
->>>>>>> add6d54d
 			}
 		}
 	}
@@ -354,6 +308,16 @@
 			return fmt.Errorf("invalid argument at position %v, must be a bool", index)
 		}
 		*args = append(*args, reflect.ValueOf(bool(*argDef.Bool)))
+	case "SpanID":
+		if argDef.SpanIDWrapper == nil || argDef.SpanIDWrapper.SpanID == nil {
+			return fmt.Errorf("invalid argument at position %v, must be a SpanID. See the README for SpanID literal's syntax", index)
+		}
+		*args = append(*args, reflect.ValueOf(*argDef.SpanIDWrapper.SpanID))
+	case "TraceID":
+		if argDef.TraceIDWrapper == nil || argDef.TraceIDWrapper.TraceID == nil {
+			return fmt.Errorf("invalid argument at position %v, must be a TraceID. See the README for TraceID literal's syntax", index)
+		}
+		*args = append(*args, reflect.ValueOf(*argDef.TraceIDWrapper.TraceID))
 	}
 	return nil
 }