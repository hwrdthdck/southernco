// Copyright  The OpenTelemetry Authors
//
// Licensed under the Apache License, Version 2.0 (the "License");
// you may not use this file except in compliance with the License.
// You may obtain a copy of the License at
//
//      http://www.apache.org/licenses/LICENSE-2.0
//
// Unless required by applicable law or agreed to in writing, software
// distributed under the License is distributed on an "AS IS" BASIS,
// WITHOUT WARRANTIES OR CONDITIONS OF ANY KIND, either express or implied.
// See the License for the specific language governing permissions and
// limitations under the License.

package common // import "github.com/open-telemetry/opentelemetry-collector-contrib/processor/transformprocessor/internal/common"

import (
	"fmt"
	"reflect"

	"go.opentelemetry.io/collector/pdata/pcommon"
)

var registry = map[string]interface{}{
<<<<<<< HEAD
	"keep_keys":   keepKeys,
	"set":         set,
	"limit":       limit,
	"truncateAll": truncateAll,
=======
	"keep_keys":    keepKeys,
	"set":          set,
	"truncate_all": truncateAll,
>>>>>>> 9f53a5d8
}

type PathExpressionParser func(*Path) (GetSetter, error)

func DefaultFunctions() map[string]interface{} {
	return registry
}

func set(target Setter, value Getter) ExprFunc {
	return func(ctx TransformContext) interface{} {
		val := value.Get(ctx)
		if val != nil {
			target.Set(ctx, val)
		}
		return nil
	}
}

func keepKeys(target GetSetter, keys []string) ExprFunc {
	keySet := make(map[string]struct{}, len(keys))
	for _, key := range keys {
		keySet[key] = struct{}{}
	}

	return func(ctx TransformContext) interface{} {
		val := target.Get(ctx)
		if val == nil {
			return nil
		}

		if attrs, ok := val.(pcommon.Map); ok {
			// TODO(anuraaga): Avoid copying when filtering keys https://github.com/open-telemetry/opentelemetry-collector/issues/4756
			filtered := pcommon.NewMap()
			filtered.EnsureCapacity(attrs.Len())
			attrs.Range(func(key string, val pcommon.Value) bool {
				if _, ok := keySet[key]; ok {
					filtered.Insert(key, val)
				}
				return true
			})
			target.Set(ctx, filtered)
		}
		return nil
	}
}

func truncateAll(target GetSetter, limit int64) ExprFunc {
	return func(ctx TransformContext) interface{} {
		if limit < 0 {
			return nil
		}

		val := target.Get(ctx)
		if val == nil {
			return nil
		}

		if attrs, ok := val.(pcommon.Map); ok {
			updated := pcommon.NewMap()
			updated.EnsureCapacity(attrs.Len())
			attrs.Range(func(key string, val pcommon.Value) bool {
				stringVal := val.StringVal()
				if int64(len(stringVal)) > limit {
					updated.InsertString(key, stringVal[:limit])
				} else {
					updated.Insert(key, val)
				}
				return true
			})
			target.Set(ctx, updated)
			// TODO: Write log when truncation is performed
		}
		return nil
	}
}

<<<<<<< HEAD
func limit(target GetSetter, limit int64) ExprFunc {
	return func(ctx TransformContext) interface{} {
		val := target.Get(ctx)
		if val == nil {
			return nil
		}

		if attrs, ok := val.(pcommon.Map); ok {
			if int64(attrs.Len()) <= limit {
				return nil
			}

			updated := pcommon.NewMap()
			updated.EnsureCapacity(attrs.Len())
			count := int64(0)
			attrs.Range(func(key string, val pcommon.Value) bool {
				if count < limit {
					updated.Insert(key, val)
					count++
					return true
				}
				return false
			})
			target.Set(ctx, updated)
			// TODO: Write log when limiting is performed
		}
		return nil
	}
}

=======
>>>>>>> 9f53a5d8
// TODO(anuraaga): See if reflection can be avoided without complicating definition of transform functions.
// Visible for testing
func NewFunctionCall(inv Invocation, functions map[string]interface{}, pathParser PathExpressionParser) (ExprFunc, error) {
	if f, ok := functions[inv.Function]; ok {
		fType := reflect.TypeOf(f)
		args := make([]reflect.Value, 0)
		for i := 0; i < fType.NumIn(); i++ {
			argType := fType.In(i)

			if argType.Kind() == reflect.Slice {
				switch argType.Elem().Kind() {
				case reflect.String:
					arg := make([]string, 0)
					for j := i; j < len(inv.Arguments); j++ {
						if inv.Arguments[j].String == nil {
							return nil, fmt.Errorf("invalid argument for slice parameter at position %v, must be string", j)
						}
						arg = append(arg, *inv.Arguments[j].String)
					}
					args = append(args, reflect.ValueOf(arg))
				default:
					return nil, fmt.Errorf("unsupported slice type for function %v", inv.Function)
				}
				continue
			}

			if i >= len(inv.Arguments) {
				return nil, fmt.Errorf("not enough arguments for function %v", inv.Function)
			}
			argDef := inv.Arguments[i]
			switch argType.Name() {
			case "Setter":
				fallthrough
			case "GetSetter":
				arg, err := pathParser(argDef.Path)
				if err != nil {
					return nil, fmt.Errorf("invalid argument at position %v %w", i, err)
				}
				args = append(args, reflect.ValueOf(arg))
				continue
			case "Getter":
				arg, err := NewGetter(argDef, functions, pathParser)
				if err != nil {
					return nil, fmt.Errorf("invalid argument at position %v %w", i, err)
				}
				args = append(args, reflect.ValueOf(arg))
				continue
			case "int64":
				if argDef.Int == nil {
					return nil, fmt.Errorf("invalid argument at position %v, must be an int", i)
				}
				args = append(args, reflect.ValueOf(*argDef.Int))
			}
		}
		val := reflect.ValueOf(f)
		ret := val.Call(args)
		return ret[0].Interface().(ExprFunc), nil
	}
	return nil, fmt.Errorf("undefined function %v", inv.Function)
}<|MERGE_RESOLUTION|>--- conflicted
+++ resolved
@@ -22,16 +22,10 @@
 )
 
 var registry = map[string]interface{}{
-<<<<<<< HEAD
-	"keep_keys":   keepKeys,
-	"set":         set,
-	"limit":       limit,
-	"truncateAll": truncateAll,
-=======
 	"keep_keys":    keepKeys,
 	"set":          set,
 	"truncate_all": truncateAll,
->>>>>>> 9f53a5d8
+	"limit":       limit,
 }
 
 type PathExpressionParser func(*Path) (GetSetter, error)
@@ -108,7 +102,6 @@
 	}
 }
 
-<<<<<<< HEAD
 func limit(target GetSetter, limit int64) ExprFunc {
 	return func(ctx TransformContext) interface{} {
 		val := target.Get(ctx)
@@ -139,8 +132,6 @@
 	}
 }
 
-=======
->>>>>>> 9f53a5d8
 // TODO(anuraaga): See if reflection can be avoided without complicating definition of transform functions.
 // Visible for testing
 func NewFunctionCall(inv Invocation, functions map[string]interface{}, pathParser PathExpressionParser) (ExprFunc, error) {
