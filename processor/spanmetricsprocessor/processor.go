// Copyright The OpenTelemetry Authors
//
// Licensed under the Apache License, Version 2.0 (the "License");
// you may not use this file except in compliance with the License.
// You may obtain a copy of the License at
//
//       http://www.apache.org/licenses/LICENSE-2.0
//
// Unless required by applicable law or agreed to in writing, software
// distributed under the License is distributed on an "AS IS" BASIS,
// WITHOUT WARRANTIES OR CONDITIONS OF ANY KIND, either express or implied.
// See the License for the specific language governing permissions and
// limitations under the License.

package spanmetricsprocessor

import (
	"context"
	"fmt"
	"math"
	"sort"
	"strings"
	"sync"
	"time"
	"unicode"

	"go.opentelemetry.io/collector/component"
	"go.opentelemetry.io/collector/config"
	"go.opentelemetry.io/collector/consumer"
	"go.opentelemetry.io/collector/model/pdata"
	conventions "go.opentelemetry.io/collector/model/semconv/v1.5.0"
	"go.uber.org/zap"
)

const (
	serviceNameKey     = conventions.AttributeServiceName
	operationKey       = "operation"   // OpenTelemetry non-standard constant.
	spanKindKey        = "span.kind"   // OpenTelemetry non-standard constant.
	statusCodeKey      = "status.code" // OpenTelemetry non-standard constant.
	metricKeySeparator = string(byte(0))
)

var (
	maxDuration   = time.Duration(math.MaxInt64)
	maxDurationMs = durationToMillis(maxDuration)

	defaultLatencyHistogramBucketsMs = []float64{
		2, 4, 6, 8, 10, 50, 100, 200, 400, 800, 1000, 1400, 2000, 5000, 10_000, 15_000, maxDurationMs,
	}
)

type metricKey string

type processorImp struct {
	lock   sync.RWMutex
	logger *zap.Logger
	config Config

	metricsExporter component.MetricsExporter
	nextConsumer    consumer.Traces

	// Additional dimensions to add to metrics.
	dimensions []Dimension

	// The starting time of the data points.
	startTime time.Time

	// Call & Error counts.
	callSum map[metricKey]int64

	// Latency histogram.
	latencyCount        map[metricKey]uint64
	latencySum          map[metricKey]float64
	latencyBucketCounts map[metricKey][]uint64
	latencyBounds       []float64

	// A cache of dimension key-value maps keyed by a unique identifier formed by a concatenation of its values:
	// e.g. { "foo/barOK": { "serviceName": "foo", "operation": "/bar", "status_code": "OK" }}
	metricKeyToDimensions map[metricKey]pdata.AttributeMap
}

func newProcessor(logger *zap.Logger, config config.Processor, nextConsumer consumer.Traces) (*processorImp, error) {
	logger.Info("Building spanmetricsprocessor")
	pConfig := config.(*Config)

	bounds := defaultLatencyHistogramBucketsMs
	if pConfig.LatencyHistogramBuckets != nil {
		bounds = mapDurationsToMillis(pConfig.LatencyHistogramBuckets)

		// "Catch-all" bucket.
		if bounds[len(bounds)-1] != maxDurationMs {
			bounds = append(bounds, maxDurationMs)
		}
	}

	if err := validateDimensions(pConfig.Dimensions); err != nil {
		return nil, err
	}

	return &processorImp{
		logger:                logger,
		config:                *pConfig,
		startTime:             time.Now(),
		callSum:               make(map[metricKey]int64),
		latencyBounds:         bounds,
		latencySum:            make(map[metricKey]float64),
		latencyCount:          make(map[metricKey]uint64),
		latencyBucketCounts:   make(map[metricKey][]uint64),
		nextConsumer:          nextConsumer,
		dimensions:            pConfig.Dimensions,
		metricKeyToDimensions: make(map[metricKey]pdata.AttributeMap),
	}, nil
}

// durationToMillis converts the given duration to the number of milliseconds it represents.
// Note that this can return sub-millisecond (i.e. < 1ms) values as well.
func durationToMillis(d time.Duration) float64 {
	return float64(d.Nanoseconds()) / float64(time.Millisecond.Nanoseconds())
}

func mapDurationsToMillis(vs []time.Duration) []float64 {
	vsm := make([]float64, len(vs))
	for i, v := range vs {
		vsm[i] = durationToMillis(v)
	}
	return vsm
}

// validateDimensions checks duplicates for reserved dimensions and additional dimensions. Considering
// the usage of Prometheus related exporters, we also validate the dimensions after sanitization.
func validateDimensions(dimensions []Dimension) error {
	labelNames := make(map[string]struct{})
	for _, key := range []string{serviceNameKey, spanKindKey, statusCodeKey} {
		labelNames[key] = struct{}{}
		labelNames[sanitize(key)] = struct{}{}
	}
	labelNames[operationKey] = struct{}{}

	for _, key := range dimensions {
		if _, ok := labelNames[key.Name]; ok {
			return fmt.Errorf("duplicate dimension name %s", key.Name)
		}
		labelNames[key.Name] = struct{}{}

		sanitizedName := sanitize(key.Name)
		if sanitizedName == key.Name {
			continue
		}
		if _, ok := labelNames[sanitizedName]; ok {
			return fmt.Errorf("duplicate dimension name %s after sanitization", sanitizedName)
		}
		labelNames[sanitizedName] = struct{}{}
	}

	return nil
}

// Start implements the component.Component interface.
func (p *processorImp) Start(ctx context.Context, host component.Host) error {
	p.logger.Info("Starting spanmetricsprocessor")
	exporters := host.GetExporters()

	var availableMetricsExporters []string

	// The available list of exporters come from any configured metrics pipelines' exporters.
	for k, exp := range exporters[config.MetricsDataType] {
		metricsExp, ok := exp.(component.MetricsExporter)
		if !ok {
			return fmt.Errorf("the exporter %q isn't a metrics exporter", k.String())
		}

		availableMetricsExporters = append(availableMetricsExporters, k.String())

		p.logger.Debug("Looking for spanmetrics exporter from available exporters",
			zap.String("spanmetrics-exporter", p.config.MetricsExporter),
			zap.Any("available-exporters", availableMetricsExporters),
		)
		if k.String() == p.config.MetricsExporter {
			p.metricsExporter = metricsExp
			p.logger.Info("Found exporter", zap.String("spanmetrics-exporter", p.config.MetricsExporter))
			break
		}
	}
	if p.metricsExporter == nil {
		return fmt.Errorf("failed to find metrics exporter: '%s'; please configure metrics_exporter from one of: %+v",
			p.config.MetricsExporter, availableMetricsExporters)
	}
	p.logger.Info("Started spanmetricsprocessor")
	return nil
}

// Shutdown implements the component.Component interface.
func (p *processorImp) Shutdown(ctx context.Context) error {
	p.logger.Info("Shutting down spanmetricsprocessor")
	return nil
}

// Capabilities implements the consumer interface.
func (p *processorImp) Capabilities() consumer.Capabilities {
	return consumer.Capabilities{MutatesData: false}
}

// ConsumeTraces implements the consumer.Traces interface.
// It aggregates the trace data to generate metrics, forwarding these metrics to the discovered metrics exporter.
// The original input trace data will be forwarded to the next consumer, unmodified.
func (p *processorImp) ConsumeTraces(ctx context.Context, traces pdata.Traces) error {
	p.aggregateMetrics(traces)

	m := p.buildMetrics()

	// Firstly, export metrics to avoid being impacted by downstream trace processor errors/latency.
	if err := p.metricsExporter.ConsumeMetrics(ctx, *m); err != nil {
		return err
	}

	// Forward trace data unmodified.
	return p.nextConsumer.ConsumeTraces(ctx, traces)
}

// buildMetrics collects the computed raw metrics data, builds the metrics object and
// writes the raw metrics data into the metrics object.
func (p *processorImp) buildMetrics() *pdata.Metrics {
	m := pdata.NewMetrics()
	ilm := m.ResourceMetrics().AppendEmpty().InstrumentationLibraryMetrics().AppendEmpty()
	ilm.InstrumentationLibrary().SetName("spanmetricsprocessor")

	p.lock.RLock()
	p.collectCallMetrics(ilm)
	p.collectLatencyMetrics(ilm)
	p.lock.RUnlock()

	return &m
}

// collectLatencyMetrics collects the raw latency metrics, writing the data
// into the given instrumentation library metrics.
func (p *processorImp) collectLatencyMetrics(ilm pdata.InstrumentationLibraryMetrics) {
	for key := range p.latencyCount {
		mLatency := ilm.Metrics().AppendEmpty()
		mLatency.SetDataType(pdata.MetricDataTypeHistogram)
		mLatency.SetName("latency")
		mLatency.Histogram().SetAggregationTemporality(pdata.AggregationTemporalityCumulative)

		dpLatency := mLatency.Histogram().DataPoints().AppendEmpty()
		dpLatency.SetStartTimestamp(pdata.NewTimestampFromTime(p.startTime))
		dpLatency.SetTimestamp(pdata.NewTimestampFromTime(time.Now()))
		dpLatency.SetExplicitBounds(p.latencyBounds)
		dpLatency.SetBucketCounts(p.latencyBucketCounts[key])
		dpLatency.SetCount(p.latencyCount[key])
		dpLatency.SetSum(p.latencySum[key])

		p.metricKeyToDimensions[key].CopyTo(dpLatency.Attributes())
	}
}

// collectCallMetrics collects the raw call count metrics, writing the data
// into the given instrumentation library metrics.
func (p *processorImp) collectCallMetrics(ilm pdata.InstrumentationLibraryMetrics) {
	for key := range p.callSum {
		mCalls := ilm.Metrics().AppendEmpty()
		mCalls.SetDataType(pdata.MetricDataTypeSum)
		mCalls.SetName("calls_total")
		mCalls.Sum().SetIsMonotonic(true)
		mCalls.Sum().SetAggregationTemporality(pdata.AggregationTemporalityCumulative)

		dpCalls := mCalls.Sum().DataPoints().AppendEmpty()
		dpCalls.SetStartTimestamp(pdata.NewTimestampFromTime(p.startTime))
		dpCalls.SetTimestamp(pdata.NewTimestampFromTime(time.Now()))
		dpCalls.SetIntVal(p.callSum[key])

		p.metricKeyToDimensions[key].CopyTo(dpCalls.Attributes())
	}
}

// aggregateMetrics aggregates the raw metrics from the input trace data.
// Each metric is identified by a key that is built from the service name
// and span metadata such as operation, kind, status_code and any additional
// dimensions the user has configured.
func (p *processorImp) aggregateMetrics(traces pdata.Traces) {
	for i := 0; i < traces.ResourceSpans().Len(); i++ {
		rspans := traces.ResourceSpans().At(i)
		r := rspans.Resource()

		attr, ok := r.Attributes().Get(conventions.AttributeServiceName)
		if !ok {
			continue
		}
		serviceName := attr.StringVal()
		p.aggregateMetricsForServiceSpans(rspans, serviceName)
	}
}

func (p *processorImp) aggregateMetricsForServiceSpans(rspans pdata.ResourceSpans, serviceName string) {
	ilsSlice := rspans.InstrumentationLibrarySpans()
	for j := 0; j < ilsSlice.Len(); j++ {
		ils := ilsSlice.At(j)
		spans := ils.Spans()
		for k := 0; k < spans.Len(); k++ {
			span := spans.At(k)
			p.aggregateMetricsForSpan(serviceName, span, rspans.Resource().Attributes())
		}
	}
}

func (p *processorImp) aggregateMetricsForSpan(serviceName string, span pdata.Span, resourceAttr pdata.AttributeMap) {
	latencyInMilliseconds := float64(span.EndTimestamp()-span.StartTimestamp()) / float64(time.Millisecond.Nanoseconds())

	// Binary search to find the latencyInMilliseconds bucket index.
	index := sort.SearchFloat64s(p.latencyBounds, latencyInMilliseconds)

	key := buildKey(serviceName, span, p.dimensions, resourceAttr)

	p.lock.Lock()
	p.cache(serviceName, span, key, resourceAttr)
	p.updateCallMetrics(key)
	p.updateLatencyMetrics(key, latencyInMilliseconds, index)
	p.lock.Unlock()
}

// updateCallMetrics increments the call count for the given metric key.
func (p *processorImp) updateCallMetrics(key metricKey) {
	p.callSum[key]++
}

// updateLatencyMetrics increments the histogram counts for the given metric key and bucket index.
func (p *processorImp) updateLatencyMetrics(key metricKey, latency float64, index int) {
	if _, ok := p.latencyBucketCounts[key]; !ok {
		p.latencyBucketCounts[key] = make([]uint64, len(p.latencyBounds))
	}
	p.latencySum[key] += latency
	p.latencyCount[key]++
	p.latencyBucketCounts[key][index]++
}

func (p *processorImp) buildDimensionKVs(serviceName string, span pdata.Span, optionalDims []Dimension, resourceAttrs pdata.AttributeMap) pdata.AttributeMap {
	dims := pdata.NewAttributeMap()
	dims.UpsertString(serviceNameKey, serviceName)
	dims.UpsertString(operationKey, span.Name())
	dims.UpsertString(spanKindKey, span.Kind().String())
	dims.UpsertString(statusCodeKey, span.Status().Code().String())
	for _, d := range optionalDims {
		if v, ok := getDimensionValue(d, span, resourceAttrs); ok {
			dims.Upsert(d.Name, v)
		} else {
			p.logger.Debug(fmt.Sprintf("%q metric dimension omitted; not found and no default configured", d.Name),
				zap.String(serviceNameKey, serviceName),
				zap.String(operationKey, span.Name()),
				zap.String(spanKindKey, span.Kind().String()),
				zap.String(statusCodeKey, span.Status().Code().String()))
		}
	}
	return dims
}

func concatDimensionValue(metricKeyBuilder *strings.Builder, value string, prefixSep bool) {
	// It's worth noting that from pprof benchmarks, WriteString is the most expensive operation of this processor.
	// Specifically, the need to grow the underlying []byte slice to make room for the appended string.
	if prefixSep {
		metricKeyBuilder.WriteString(metricKeySeparator)
	}
	metricKeyBuilder.WriteString(value)
}

// buildKey builds the metric key from the service name and span metadata such as operation, kind, status_code and
// will attempt to add any additional dimensions the user has configured that match the span's attributes
// or resourceAttr. If the dimension exists in both, the span's attributes, being the most specific, takes precedence.
//
// The metric key is a simple concatenation of dimension values, delimited by a null character.
func buildKey(serviceName string, span pdata.Span, optionalDims []Dimension, resourceAttrs pdata.AttributeMap) metricKey {
	var metricKeyBuilder strings.Builder
	concatDimensionValue(&metricKeyBuilder, serviceName, false)
	concatDimensionValue(&metricKeyBuilder, span.Name(), true)
	concatDimensionValue(&metricKeyBuilder, span.Kind().String(), true)
	concatDimensionValue(&metricKeyBuilder, span.Status().Code().String(), true)

	for _, d := range optionalDims {
<<<<<<< HEAD
		if v, ok := getDimensionValue(d, span, resourceAttrs); ok {
			concatDimensionValue(&metricKeyBuilder, pdata.AttributeValueToString(v), true)
=======
		// Set the default if configured, otherwise this metric will have no value set for the dimension.
		if d.Default != nil {
			value = *d.Default
		}
		if attr, ok := spanAttr.Get(d.Name); ok {
			value = attr.AsString()
>>>>>>> f77bacd1
		}
	}

	k := metricKey(metricKeyBuilder.String())
	return k
}

// getDimensionValue gets the dimension value for the given configured dimension.
// It searches through the span's attributes first, being the more specific;
// falling back to searching in resource attributes if it can't be found in the span.
// Finally, falls back to the configured default value if provided.
//
// The ok flag indicates if a dimension value was fetched in order to differentiate
// an empty string value from a state where no value was found.
func getDimensionValue(d Dimension, span pdata.Span, resourceAttr pdata.AttributeMap) (v pdata.AttributeValue, ok bool) {
	// The more specific span attribute should take precedence.
	for _, attrMap := range []pdata.AttributeMap{span.Attributes(), resourceAttr} {
		if attr, exists := attrMap.Get(d.Name); exists {
			return attr, true
		}
	}
	// Set the default if configured, otherwise this metric will have no value set for the dimension.
	if d.Default != nil {
		return pdata.NewAttributeValueString(*d.Default), true
	}
	return v, ok
}

// cache the dimension key-value map for the metricKey if there is a cache miss.
// This enables a lookup of the dimension key-value map when constructing the metric like so:
//   LabelsMap().InitFromMap(p.metricKeyToDimensions[key])
func (p *processorImp) cache(serviceName string, span pdata.Span, k metricKey, resourceAttrs pdata.AttributeMap) {
	if _, ok := p.metricKeyToDimensions[k]; !ok {
		p.metricKeyToDimensions[k] = p.buildDimensionKVs(serviceName, span, p.dimensions, resourceAttrs)
	}
}

// copied from prometheus-go-metric-exporter
// sanitize replaces non-alphanumeric characters with underscores in s.
func sanitize(s string) string {
	if len(s) == 0 {
		return s
	}

	// Note: No length limit for label keys because Prometheus doesn't
	// define a length limit, thus we should NOT be truncating label keys.
	// See https://github.com/orijtech/prometheus-go-metrics-exporter/issues/4.
	s = strings.Map(sanitizeRune, s)
	if unicode.IsDigit(rune(s[0])) {
		s = "key_" + s
	}
	if s[0] == '_' {
		s = "key" + s
	}
	return s
}

// copied from prometheus-go-metric-exporter
// sanitizeRune converts anything that is not a letter or digit to an underscore
func sanitizeRune(r rune) rune {
	if unicode.IsLetter(r) || unicode.IsDigit(r) {
		return r
	}
	// Everything else turns into an underscore
	return '_'
}<|MERGE_RESOLUTION|>--- conflicted
+++ resolved
@@ -339,7 +339,7 @@
 	dims.UpsertString(spanKindKey, span.Kind().String())
 	dims.UpsertString(statusCodeKey, span.Status().Code().String())
 	for _, d := range optionalDims {
-		if v, ok := getDimensionValue(d, span, resourceAttrs); ok {
+		if v, ok := getDimensionValue(d, span.Attributes(), resourceAttrs); ok {
 			dims.Upsert(d.Name, v)
 		} else {
 			p.logger.Debug(fmt.Sprintf("%q metric dimension omitted; not found and no default configured", d.Name),
@@ -374,17 +374,8 @@
 	concatDimensionValue(&metricKeyBuilder, span.Status().Code().String(), true)
 
 	for _, d := range optionalDims {
-<<<<<<< HEAD
-		if v, ok := getDimensionValue(d, span, resourceAttrs); ok {
-			concatDimensionValue(&metricKeyBuilder, pdata.AttributeValueToString(v), true)
-=======
-		// Set the default if configured, otherwise this metric will have no value set for the dimension.
-		if d.Default != nil {
-			value = *d.Default
-		}
-		if attr, ok := spanAttr.Get(d.Name); ok {
-			value = attr.AsString()
->>>>>>> f77bacd1
+		if v, ok := getDimensionValue(d, span.Attributes(), resourceAttrs); ok {
+			concatDimensionValue(&metricKeyBuilder, v.AsString(), true)
 		}
 	}
 
@@ -399,9 +390,9 @@
 //
 // The ok flag indicates if a dimension value was fetched in order to differentiate
 // an empty string value from a state where no value was found.
-func getDimensionValue(d Dimension, span pdata.Span, resourceAttr pdata.AttributeMap) (v pdata.AttributeValue, ok bool) {
+func getDimensionValue(d Dimension, attr pdata.AttributeMap, resourceAttr pdata.AttributeMap) (v pdata.AttributeValue, ok bool) {
 	// The more specific span attribute should take precedence.
-	for _, attrMap := range []pdata.AttributeMap{span.Attributes(), resourceAttr} {
+	for _, attrMap := range []pdata.AttributeMap{attr, resourceAttr} {
 		if attr, exists := attrMap.Get(d.Name); exists {
 			return attr, true
 		}
