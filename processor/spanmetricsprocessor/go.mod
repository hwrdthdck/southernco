module github.com/open-telemetry/opentelemetry-collector-contrib/processor/spanmetricsprocessor

go 1.18

require (
	github.com/hashicorp/golang-lru v0.5.4
	github.com/open-telemetry/opentelemetry-collector-contrib/exporter/jaegerexporter v0.66.0
	github.com/open-telemetry/opentelemetry-collector-contrib/exporter/prometheusexporter v0.66.0
	github.com/open-telemetry/opentelemetry-collector-contrib/internal/coreinternal v0.66.0
	github.com/open-telemetry/opentelemetry-collector-contrib/receiver/jaegerreceiver v0.66.0
	github.com/stretchr/testify v1.8.1
	github.com/tilinna/clock v1.1.0
	go.opentelemetry.io/collector v0.66.1-0.20221202005155-1c54042beb70
	go.opentelemetry.io/collector/component v0.66.1-0.20221202005155-1c54042beb70
	go.opentelemetry.io/collector/consumer v0.66.1-0.20221202005155-1c54042beb70
	go.opentelemetry.io/collector/exporter/otlpexporter v0.66.1-0.20221202005155-1c54042beb70
	go.opentelemetry.io/collector/featuregate v0.66.1-0.20221202005155-1c54042beb70
	go.opentelemetry.io/collector/pdata v0.66.1-0.20221202005155-1c54042beb70
	go.opentelemetry.io/collector/processor/batchprocessor v0.66.1-0.20221202005155-1c54042beb70
	go.opentelemetry.io/collector/receiver/otlpreceiver v0.66.1-0.20221202005155-1c54042beb70
	go.opentelemetry.io/collector/semconv v0.66.1-0.20221202005155-1c54042beb70
	go.uber.org/zap v1.24.0
	google.golang.org/grpc v1.51.0
)

require (
	contrib.go.opencensus.io/exporter/prometheus v0.4.2 // indirect
	github.com/apache/thrift v0.17.0 // indirect
	github.com/armon/go-metrics v0.4.0 // indirect
	github.com/benbjohnson/clock v1.3.0 // indirect
	github.com/beorn7/perks v1.0.1 // indirect
	github.com/cenkalti/backoff/v4 v4.2.0 // indirect
	github.com/cespare/xxhash/v2 v2.1.2 // indirect
	github.com/davecgh/go-spew v1.1.1 // indirect
	github.com/felixge/httpsnoop v1.0.3 // indirect
	github.com/go-kit/log v0.2.1 // indirect
	github.com/go-logfmt/logfmt v0.5.1 // indirect
	github.com/go-logr/logr v1.2.3 // indirect
	github.com/go-logr/stdr v1.2.2 // indirect
	github.com/go-ole/go-ole v1.2.6 // indirect
	github.com/gogo/googleapis v1.4.1 // indirect
	github.com/gogo/protobuf v1.3.2 // indirect
	github.com/golang/groupcache v0.0.0-20210331224755-41bb18bfe9da // indirect
	github.com/golang/protobuf v1.5.2 // indirect
	github.com/golang/snappy v0.0.4 // indirect
	github.com/google/uuid v1.3.0 // indirect
	github.com/gorilla/mux v1.8.0 // indirect
	github.com/inconshreveable/mousetrap v1.0.1 // indirect
	github.com/jaegertracing/jaeger v1.39.1-0.20221110195127-14c11365a856 // indirect
	github.com/json-iterator/go v1.1.12 // indirect
	github.com/klauspost/compress v1.15.12 // indirect
	github.com/knadh/koanf v1.4.4 // indirect
	github.com/lufia/plan9stats v0.0.0-20211012122336-39d0f177ccd0 // indirect
	github.com/matttproud/golang_protobuf_extensions v1.0.2-0.20181231171920-c182affec369 // indirect
	github.com/mitchellh/copystructure v1.2.0 // indirect
	github.com/mitchellh/mapstructure v1.5.0 // indirect
	github.com/mitchellh/reflectwalk v1.0.2 // indirect
	github.com/modern-go/concurrent v0.0.0-20180306012644-bacd9c7ef1dd // indirect
	github.com/modern-go/reflect2 v1.0.2 // indirect
	github.com/mostynb/go-grpc-compression v1.1.17 // indirect
	github.com/open-telemetry/opentelemetry-collector-contrib/pkg/resourcetotelemetry v0.66.0 // indirect
	github.com/open-telemetry/opentelemetry-collector-contrib/pkg/translator/jaeger v0.66.0 // indirect
	github.com/open-telemetry/opentelemetry-collector-contrib/pkg/translator/prometheus v0.66.0 // indirect
	github.com/opentracing/opentracing-go v1.2.0 // indirect
	github.com/ovh/go-ovh v1.3.0 // indirect
	github.com/pmezard/go-difflib v1.0.0 // indirect
	github.com/power-devops/perfstat v0.0.0-20210106213030-5aafc221ea8c // indirect
	github.com/prometheus/client_golang v1.14.0 // indirect
	github.com/prometheus/client_model v0.3.0 // indirect
	github.com/prometheus/common v0.37.0 // indirect
	github.com/prometheus/procfs v0.8.0 // indirect
	github.com/prometheus/statsd_exporter v0.22.7 // indirect
	github.com/rs/cors v1.8.2 // indirect
	github.com/shirou/gopsutil/v3 v3.22.10 // indirect
	github.com/spf13/cobra v1.6.1 // indirect
	github.com/spf13/pflag v1.0.5 // indirect
	github.com/stretchr/objx v0.5.0 // indirect
	github.com/tklauser/go-sysconf v0.3.11 // indirect
	github.com/tklauser/numcpus v0.6.0 // indirect
	github.com/uber/jaeger-client-go v2.30.0+incompatible // indirect
	github.com/uber/jaeger-lib v2.4.1+incompatible // indirect
	github.com/yusufpapurcu/wmi v1.2.2 // indirect
	go.opencensus.io v0.24.0 // indirect
	go.opentelemetry.io/collector/confmap v0.0.0-20221201172708-2bdff61fa52a // indirect
	go.opentelemetry.io/contrib/instrumentation/google.golang.org/grpc/otelgrpc v0.36.4 // indirect
	go.opentelemetry.io/contrib/instrumentation/net/http/otelhttp v0.36.4 // indirect
	go.opentelemetry.io/contrib/propagators/b3 v1.11.1 // indirect
	go.opentelemetry.io/otel v1.11.1 // indirect
	go.opentelemetry.io/otel/exporters/prometheus v0.33.0 // indirect
	go.opentelemetry.io/otel/metric v0.33.0 // indirect
	go.opentelemetry.io/otel/sdk v1.11.1 // indirect
	go.opentelemetry.io/otel/sdk/metric v0.33.0 // indirect
	go.opentelemetry.io/otel/trace v1.11.1 // indirect
	go.uber.org/atomic v1.10.0 // indirect
<<<<<<< HEAD
	go.uber.org/multierr v1.8.0 // indirect
	golang.org/x/net v0.1.0 // indirect
	golang.org/x/sys v0.2.0 // indirect
	golang.org/x/text v0.4.0 // indirect
=======
	golang.org/x/exp v0.0.0-20221205204356-47842c84f3db // indirect
	golang.org/x/net v0.3.0 // indirect
	golang.org/x/sys v0.3.0 // indirect
	golang.org/x/text v0.5.0 // indirect
>>>>>>> fa9c9833
	google.golang.org/genproto v0.0.0-20221027153422-115e99e71e1c // indirect
	google.golang.org/protobuf v1.28.1 // indirect
	gopkg.in/yaml.v2 v2.4.0 // indirect
	gopkg.in/yaml.v3 v3.0.1 // indirect
)

// ambiguous import: found package cloud.google.com/go/compute/metadata in multiple modules:
//        cloud.google.com/go
//        cloud.google.com/go/compute
// Force cloud.google.com/go to be at least v0.100.2, so that the metadata is not present.
replace cloud.google.com/go => cloud.google.com/go v0.100.2

// ambiguous import: found package cloud.google.com/go/compute/metadata in multiple modules:
//         cloud.google.com/go/compute v1.10.0 (/Users/alex.boten/workspace/lightstep/go/pkg/mod/cloud.google.com/go/compute@v1.10.0/metadata)
//         cloud.google.com/go/compute/metadata v0.2.1 (/Users/alex.boten/workspace/lightstep/go/pkg/mod/cloud.google.com/go/compute/metadata@v0.2.1)
// Force cloud.google.com/go/compute to be at least v1.12.1.
replace cloud.google.com/go/compute => cloud.google.com/go/compute v1.12.1

replace github.com/open-telemetry/opentelemetry-collector-contrib/exporter/jaegerexporter => ../../exporter/jaegerexporter

replace github.com/open-telemetry/opentelemetry-collector-contrib/exporter/prometheusexporter => ../../exporter/prometheusexporter

replace github.com/open-telemetry/opentelemetry-collector-contrib/exporter/prometheusremotewriteexporter => ../../exporter/prometheusremotewriteexporter

replace github.com/open-telemetry/opentelemetry-collector-contrib/internal/common => ../../internal/common

replace github.com/open-telemetry/opentelemetry-collector-contrib/internal/coreinternal => ../../internal/coreinternal

replace github.com/open-telemetry/opentelemetry-collector-contrib/pkg/resourcetotelemetry => ../../pkg/resourcetotelemetry

replace github.com/open-telemetry/opentelemetry-collector-contrib/pkg/translator/jaeger => ../../pkg/translator/jaeger

replace github.com/open-telemetry/opentelemetry-collector-contrib/pkg/translator/opencensus => ../../pkg/translator/opencensus

replace github.com/open-telemetry/opentelemetry-collector-contrib/pkg/translator/prometheus => ../../pkg/translator/prometheus

replace github.com/open-telemetry/opentelemetry-collector-contrib/pkg/translator/prometheusremotewrite => ../../pkg/translator/prometheusremotewrite

replace github.com/open-telemetry/opentelemetry-collector-contrib/receiver/jaegerreceiver => ../../receiver/jaegerreceiver

replace github.com/open-telemetry/opentelemetry-collector-contrib/receiver/prometheusreceiver => ../../receiver/prometheusreceiver

retract v0.65.0<|MERGE_RESOLUTION|>--- conflicted
+++ resolved
@@ -92,17 +92,11 @@
 	go.opentelemetry.io/otel/sdk/metric v0.33.0 // indirect
 	go.opentelemetry.io/otel/trace v1.11.1 // indirect
 	go.uber.org/atomic v1.10.0 // indirect
-<<<<<<< HEAD
 	go.uber.org/multierr v1.8.0 // indirect
-	golang.org/x/net v0.1.0 // indirect
-	golang.org/x/sys v0.2.0 // indirect
-	golang.org/x/text v0.4.0 // indirect
-=======
 	golang.org/x/exp v0.0.0-20221205204356-47842c84f3db // indirect
 	golang.org/x/net v0.3.0 // indirect
 	golang.org/x/sys v0.3.0 // indirect
 	golang.org/x/text v0.5.0 // indirect
->>>>>>> fa9c9833
 	google.golang.org/genproto v0.0.0-20221027153422-115e99e71e1c // indirect
 	google.golang.org/protobuf v1.28.1 // indirect
 	gopkg.in/yaml.v2 v2.4.0 // indirect
