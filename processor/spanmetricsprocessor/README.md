# Span Metrics Processor

**Note:** Currently experimental and subject to breaking changes (e.g. change from processor to exporter/translator component).
See: https://github.com/open-telemetry/opentelemetry-collector-contrib/issues/403.

Aggregates Request, Error and Duration (R.E.D) metrics from span data.

**Request** counts are computed as the number of spans seen per unique set of dimensions, including Errors.
For example, the following metric shows 142 calls:
```
calls{http_method="GET",http_status_code="200",operation="/Address",service_name="shippingservice",span_kind="SPAN_KIND_SERVER",status_code="STATUS_CODE_UNSET"} 142
```
Multiple metrics can be aggregated if, for instance, a user wishes to view call counts just on `service_name` and `operation`.

**Error** counts are computed from the Request counts which have an "Error" Status Code metric dimension.
For example, the following metric indicates 220 errors:
```
calls{http_method="GET",http_status_code="503",operation="/checkout",service_name="frontend",span_kind="SPAN_KIND_CLIENT",status_code="STATUS_CODE_ERROR"} 220
```

**Duration** is computed from the difference between the span start and end times and inserted into the
relevant latency histogram time bucket for each unique set dimensions.
For example, the following latency buckets indicate the vast majority of spans (9K) have a 100ms latency:
```
latency_bucket{http_method="GET",http_status_code="200",label1="value1",operation="/Address",service_name="shippingservice",span_kind="SPAN_KIND_SERVER",status_code="STATUS_CODE_UNSET",le="2"} 327
latency_bucket{http_method="GET",http_status_code="200",label1="value1",operation="/Address",service_name="shippingservice",span_kind="SPAN_KIND_SERVER",status_code="STATUS_CODE_UNSET",le="6"} 751
latency_bucket{http_method="GET",http_status_code="200",label1="value1",operation="/Address",service_name="shippingservice",span_kind="SPAN_KIND_SERVER",status_code="STATUS_CODE_UNSET",le="10"} 1195
latency_bucket{http_method="GET",http_status_code="200",label1="value1",operation="/Address",service_name="shippingservice",span_kind="SPAN_KIND_SERVER",status_code="STATUS_CODE_UNSET",le="100"} 10180
latency_bucket{http_method="GET",http_status_code="200",label1="value1",operation="/Address",service_name="shippingservice",span_kind="SPAN_KIND_SERVER",status_code="STATUS_CODE_UNSET",le="250"} 10180
...
```

Each metric will have _at least_ the following dimensions because they are common across all spans:
- Service name
- Operation
- Span kind
- Status code

This processor lets traces to continue through the pipeline unmodified.

The following settings are required:

- `metrics_exporter`: the name of the exporter that this processor will write metrics to. This exporter **must** be present in a pipeline.

The following settings can be optionally configured:

- `latency_histogram_buckets`: the list of durations defining the latency histogram buckets.
  - Default: `[2ms, 4ms, 6ms, 8ms, 10ms, 50ms, 100ms, 200ms, 400ms, 800ms, 1s, 1400ms, 2s, 5s, 10s, 15s]`
- `dimensions`: the list of dimensions to add together with the default dimensions defined above.
  
  Each additional dimension is defined with a `name` which is looked up in the span's collection of attributes or
  resource attributes (AKA process tags) such as `ip`, `host.name` or `region`.
  
  If the `name`d attribute is missing in the span, the optional provided `default` is used.
  
<<<<<<< HEAD
  If no `default` is provided, this dimension will be **omitted** from the metric.
- `dimensions_cache_size`: the max items number of `metric_key_to_dimensions_cache`. If not provided, will
   use default value size `1000`.
=======
  If no `default` is provided, this dimension will be **omitted** from the metric. 
- `aggregation_temporality`: Defines the aggregation temporality of the generated metrics. 
  One of either `AGGREGATION_TEMPORALITY_CUMULATIVE` or `AGGREGATION_TEMPORALITY_DELTA`.
  - Default: `AGGREGATION_TEMPORALITY_CUMULATIVE`
>>>>>>> 38805ba9

## Examples

The following is a simple example usage of the spanmetrics processor.

For configuration examples on other use cases, please refer to [More Examples](#more-examples).

The full list of settings exposed for this processor are documented [here](./config.go).

```yaml
receivers:
  jaeger:
    protocols:
      thrift_http:
        endpoint: "0.0.0.0:14278"

  # Dummy receiver that's never used, because a pipeline is required to have one.
  otlp/spanmetrics:
    protocols:
      grpc:
        endpoint: "localhost:12345"

  otlp:
    protocols:
      grpc:
        endpoint: "localhost:55677"

processors:
  batch:
  spanmetrics:
    metrics_exporter: otlp/spanmetrics
    latency_histogram_buckets: [100us, 1ms, 2ms, 6ms, 10ms, 100ms, 250ms]
    dimensions:
      - name: http.method
        default: GET
      - name: http.status_code
    aggregation_temporality: "AGGREGATION_TEMPORALITY_DELTA"     

exporters:
  jaeger:
    endpoint: localhost:14250

  otlp/spanmetrics:
    endpoint: "localhost:55677"
    tls:
      insecure: true

  prometheus:
    endpoint: "0.0.0.0:8889"

service:
  pipelines:
    traces:
      receivers: [jaeger]
      processors: [spanmetrics, batch]
      exporters: [jaeger]

    # The exporter name must match the metrics_exporter name.
    # The receiver is just a dummy and never used; added to pass validation requiring at least one receiver in a pipeline.
    metrics/spanmetrics:
      receivers: [otlp/spanmetrics]
      exporters: [otlp/spanmetrics]

    metrics:
      receivers: [otlp]
      exporters: [prometheus]
```

### More Examples

For more example configuration covering various other use cases, please visit the [testdata directory](./testdata).<|MERGE_RESOLUTION|>--- conflicted
+++ resolved
@@ -53,16 +53,12 @@
   
   If the `name`d attribute is missing in the span, the optional provided `default` is used.
   
-<<<<<<< HEAD
   If no `default` is provided, this dimension will be **omitted** from the metric.
 - `dimensions_cache_size`: the max items number of `metric_key_to_dimensions_cache`. If not provided, will
-   use default value size `1000`.
-=======
-  If no `default` is provided, this dimension will be **omitted** from the metric. 
+  use default value size `1000`.
 - `aggregation_temporality`: Defines the aggregation temporality of the generated metrics. 
   One of either `AGGREGATION_TEMPORALITY_CUMULATIVE` or `AGGREGATION_TEMPORALITY_DELTA`.
   - Default: `AGGREGATION_TEMPORALITY_CUMULATIVE`
->>>>>>> 38805ba9
 
 ## Examples
 
@@ -99,6 +95,7 @@
       - name: http.method
         default: GET
       - name: http.status_code
+    dimensions_cache_size: 1000
     aggregation_temporality: "AGGREGATION_TEMPORALITY_DELTA"     
 
 exporters:
