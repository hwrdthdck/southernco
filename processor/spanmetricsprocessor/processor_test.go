// Copyright The OpenTelemetry Authors
//
// Licensed under the Apache License, Version 2.0 (the "License");
// you may not use this file except in compliance with the License.
// You may obtain a copy of the License at
//
//       http://www.apache.org/licenses/LICENSE-2.0
//
// Unless required by applicable law or agreed to in writing, software
// distributed under the License is distributed on an "AS IS" BASIS,
// WITHOUT WARRANTIES OR CONDITIONS OF ANY KIND, either express or implied.
// See the License for the specific language governing permissions and
// limitations under the License.

package spanmetricsprocessor

import (
	"context"
	"fmt"
	"testing"
	"time"

	"github.com/stretchr/testify/assert"
	"github.com/stretchr/testify/mock"
	"github.com/stretchr/testify/require"
	"go.opentelemetry.io/collector/component"
	"go.opentelemetry.io/collector/component/componenttest"
	"go.opentelemetry.io/collector/config"
	"go.opentelemetry.io/collector/config/configgrpc"
	"go.opentelemetry.io/collector/consumer/consumertest"
	"go.opentelemetry.io/collector/exporter/otlpexporter"
	"go.opentelemetry.io/collector/model/pdata"
	"go.opentelemetry.io/collector/translator/conventions"
	"go.uber.org/zap"
	"google.golang.org/grpc/metadata"

	"github.com/open-telemetry/opentelemetry-collector-contrib/processor/spanmetricsprocessor/mocks"
)

const (
<<<<<<< HEAD
	stringAttrName         = "stringAttrName"
	intAttrName            = "intAttrName"
	doubleAttrName         = "doubleAttrName"
	boolAttrName           = "boolAttrName"
	nullAttrName           = "nullAttrName"
	mapAttrName            = "mapAttrName"
	arrayAttrName          = "arrayAttrName"
	notInSpanAttrName0     = "shouldBeInMetric"
	notInSpanAttrName1     = "shouldNotBeInMetric"
	regionResourceAttrName = "region"

	sampleRegion          = "us-east-1"
	sampleLatency         = 11
	sampleLatencyDuration = sampleLatency * time.Millisecond
=======
	stringAttrName     = "stringAttrName"
	intAttrName        = "intAttrName"
	doubleAttrName     = "doubleAttrName"
	boolAttrName       = "boolAttrName"
	nullAttrName       = "nullAttrName"
	mapAttrName        = "mapAttrName"
	arrayAttrName      = "arrayAttrName"
	notInSpanAttrName0 = "shouldBeInMetric"
	notInSpanAttrName1 = "shouldNotBeInMetric"

	sampleLatency         = float64(11)
	sampleLatencyDuration = time.Duration(sampleLatency) * time.Millisecond
>>>>>>> 36a7da6a
)

// metricID represents the minimum attributes that uniquely identifies a metric in our tests.
type metricID struct {
	service    string
	operation  string
	kind       string
	statusCode string
}

type metricDataPoint interface {
	LabelsMap() pdata.StringMap
}

type serviceSpans struct {
	serviceName string
	spans       []span
}

type span struct {
	operation  string
	kind       pdata.SpanKind
	statusCode pdata.StatusCode
}

func TestProcessorStart(t *testing.T) {
	// Create otlp exporters.
	otlpConfig, mexp, texp := newOTLPExporters(t)

	for _, tc := range []struct {
		name            string
		exporter        component.Exporter
		metricsExporter string
		wantErrorMsg    string
	}{
		{"export to active otlp metrics exporter", mexp, "otlp", ""},
		{"unable to find configured exporter in active exporter list", mexp, "prometheus", "failed to find metrics exporter: 'prometheus'; please configure metrics_exporter from one of: [otlp]"},
		{"export to active otlp traces exporter should error", texp, "otlp", "the exporter \"otlp\" isn't a metrics exporter"},
	} {
		t.Run(tc.name, func(t *testing.T) {
			// Prepare
			exporters := map[config.DataType]map[config.ComponentID]component.Exporter{
				config.MetricsDataType: {
					otlpConfig.ID(): tc.exporter,
				},
			}
			mhost := &mocks.Host{}
			mhost.On("GetExporters").Return(exporters)

			// Create spanmetrics processor
			factory := NewFactory()
			cfg := factory.CreateDefaultConfig().(*Config)
			cfg.MetricsExporter = tc.metricsExporter

			procCreationParams := componenttest.NewNopProcessorCreateSettings()
			traceProcessor, err := factory.CreateTracesProcessor(context.Background(), procCreationParams, cfg, consumertest.NewNop())
			require.NoError(t, err)

			// Test
			smp := traceProcessor.(*processorImp)
			err = smp.Start(context.Background(), mhost)

			// Verify
			if tc.wantErrorMsg != "" {
				assert.EqualError(t, err, tc.wantErrorMsg)
			} else {
				assert.NoError(t, err)
			}
		})
	}
}

func TestProcessorShutdown(t *testing.T) {
	// Prepare
	factory := NewFactory()
	cfg := factory.CreateDefaultConfig().(*Config)

	// Test
	next := new(consumertest.TracesSink)
	p, err := newProcessor(zap.NewNop(), cfg, next)
	assert.NoError(t, err)
	err = p.Shutdown(context.Background())

	// Verify
	assert.NoError(t, err)
}

func TestConfigureLatencyBounds(t *testing.T) {
	// Prepare
	factory := NewFactory()
	cfg := factory.CreateDefaultConfig().(*Config)
	cfg.LatencyHistogramBuckets = []time.Duration{
		3 * time.Nanosecond,
		3 * time.Microsecond,
		3 * time.Millisecond,
		3 * time.Second,
	}

	// Test
	next := new(consumertest.TracesSink)
	p, err := newProcessor(zap.NewNop(), cfg, next)

	// Verify
	assert.NoError(t, err)
	assert.NotNil(t, p)
	assert.Equal(t, []float64{0.000003, 0.003, 3, 3000, maxDurationMs}, p.latencyBounds)
}

func TestProcessorCapabilities(t *testing.T) {
	// Prepare
	factory := NewFactory()
	cfg := factory.CreateDefaultConfig().(*Config)

	// Test
	next := new(consumertest.TracesSink)
	p, err := newProcessor(zap.NewNop(), cfg, next)
	assert.NoError(t, err)
	caps := p.Capabilities()

	// Verify
	assert.NotNil(t, p)
	assert.Equal(t, false, caps.MutatesData)
}

func TestProcessorConsumeTracesErrors(t *testing.T) {
	for _, tc := range []struct {
		name              string
		consumeMetricsErr error
		consumeTracesErr  error
		wantErrMsg        string
	}{
		{
			name:              "metricsExporter error",
			consumeMetricsErr: fmt.Errorf("metricsExporter error"),
			wantErrMsg:        "metricsExporter error",
		},
		{
			name:             "nextConsumer error",
			consumeTracesErr: fmt.Errorf("nextConsumer error"),
			wantErrMsg:       "nextConsumer error",
		},
	} {
		t.Run(tc.name, func(t *testing.T) {
			// Prepare
			mexp := &mocks.MetricsExporter{}
			mexp.On("ConsumeMetrics", mock.Anything, mock.Anything).Return(tc.consumeMetricsErr)

			tcon := &mocks.TracesConsumer{}
			tcon.On("ConsumeTraces", mock.Anything, mock.Anything).Return(tc.consumeTracesErr)

			p := newProcessorImp(mexp, tcon, nil)

			traces := buildSampleTrace()

			// Test
			ctx := metadata.NewIncomingContext(context.Background(), nil)
			err := p.ConsumeTraces(ctx, traces)

			// Verify
			assert.EqualError(t, err, tc.wantErrMsg)
		})
	}
}

func TestProcessorConsumeTraces(t *testing.T) {
	// Prepare
	mexp := &mocks.MetricsExporter{}
	tcon := &mocks.TracesConsumer{}

	mexp.On("ConsumeMetrics", mock.Anything, mock.MatchedBy(func(input pdata.Metrics) bool {
		return verifyConsumeMetricsInput(input, t)
	})).Return(nil)
	tcon.On("ConsumeTraces", mock.Anything, mock.Anything).Return(nil)

	defaultNullValue := "defaultNullValue"
	p := newProcessorImp(mexp, tcon, &defaultNullValue)

	traces := buildSampleTrace()

	// Test
	ctx := metadata.NewIncomingContext(context.Background(), nil)
	err := p.ConsumeTraces(ctx, traces)

	// Verify
	assert.NoError(t, err)
}

func TestMetricKeyCache(t *testing.T) {
	// Prepare
	mexp := &mocks.MetricsExporter{}
	tcon := &mocks.TracesConsumer{}

	mexp.On("ConsumeMetrics", mock.Anything, mock.Anything).Return(nil)
	tcon.On("ConsumeTraces", mock.Anything, mock.Anything).Return(nil)

	defaultNullValue := "defaultNullValue"
	p := newProcessorImp(mexp, tcon, &defaultNullValue)

	traces := buildSampleTrace()

	// Test
	ctx := metadata.NewIncomingContext(context.Background(), nil)
	err := p.ConsumeTraces(ctx, traces)

	// Validate
	require.NoError(t, err)

	origKeyCache := make(map[metricKey]dimKV)
	for k, v := range p.metricKeyToDimensions {
		origKeyCache[k] = v
	}
	err = p.ConsumeTraces(ctx, traces)
	require.NoError(t, err)
	assert.Equal(t, origKeyCache, p.metricKeyToDimensions)
}

func BenchmarkProcessorConsumeTraces(b *testing.B) {
	// Prepare
	mexp := &mocks.MetricsExporter{}
	tcon := &mocks.TracesConsumer{}

	mexp.On("ConsumeMetrics", mock.Anything, mock.Anything).Return(nil)
	tcon.On("ConsumeTraces", mock.Anything, mock.Anything).Return(nil)

	defaultNullValue := "defaultNullValue"
	p := newProcessorImp(mexp, tcon, &defaultNullValue)

	traces := buildSampleTrace()

	// Test
	ctx := metadata.NewIncomingContext(context.Background(), nil)
	for n := 0; n < b.N; n++ {
		p.ConsumeTraces(ctx, traces)
	}
}

func newProcessorImp(mexp *mocks.MetricsExporter, tcon *mocks.TracesConsumer, defaultNullValue *string) *processorImp {
	defaultNotInSpanAttrVal := "defaultNotInSpanAttrVal"
	return &processorImp{
		logger:          zap.NewNop(),
		metricsExporter: mexp,
		nextConsumer:    tcon,

		startTime:           time.Now(),
		callSum:             make(map[metricKey]int64),
		latencySum:          make(map[metricKey]float64),
		latencyCount:        make(map[metricKey]uint64),
		latencyBucketCounts: make(map[metricKey][]uint64),
		latencyBounds:       defaultLatencyHistogramBucketsMs,
		dimensions: []Dimension{
			// Set nil defaults to force a lookup for the attribute in the span.
			{stringAttrName, nil},
			{intAttrName, nil},
			{doubleAttrName, nil},
			{boolAttrName, nil},
			{mapAttrName, nil},
			{arrayAttrName, nil},
			{nullAttrName, defaultNullValue},
			// Add a default value for an attribute that doesn't exist in a span
			{notInSpanAttrName0, &defaultNotInSpanAttrVal},
			// Leave the default value unset to test that this dimension should not be added to the metric.
			{notInSpanAttrName1, nil},
			// Add a resource attribute to test "process" attributes like IP, host, region, cluster, etc.
			{regionResourceAttrName, nil},
		},
		metricKeyToDimensions: make(map[metricKey]dimKV),
	}
}

// verifyConsumeMetricsInput verifies the input of the ConsumeMetrics call from this processor.
// This is the best point to verify the computed metrics from spans are as expected.
func verifyConsumeMetricsInput(input pdata.Metrics, t *testing.T) bool {
	require.Equal(t, 6, input.MetricCount(),
		"Should be 3 for each of call count and latency. Each group of 3 metrics is made of: "+
			"service-a (server kind) -> service-a (client kind) -> service-b (service kind)",
	)

	rm := input.ResourceMetrics()
	require.Equal(t, 1, rm.Len())

	ilm := rm.At(0).InstrumentationLibraryMetrics()
	require.Equal(t, 1, ilm.Len())
	assert.Equal(t, "spanmetricsprocessor", ilm.At(0).InstrumentationLibrary().Name())

	m := ilm.At(0).Metrics()
	require.Equal(t, 6, m.Len())

	seenMetricIDs := make(map[metricID]bool)
	mi := 0
	// The first 3 metrics are for call counts.
	for ; mi < 3; mi++ {
		assert.Equal(t, "calls_total", m.At(mi).Name())

		data := m.At(mi).Sum()
		assert.Equal(t, pdata.AggregationTemporalityCumulative, data.AggregationTemporality())
		assert.True(t, data.IsMonotonic())

		dps := data.DataPoints()
		require.Equal(t, 1, dps.Len())

		dp := dps.At(0)
		assert.Equal(t, int64(1), dp.IntVal(), "There should only be one metric per Service/operation/kind combination")
		assert.NotZero(t, dp.StartTimestamp(), "StartTimestamp should be set")
		assert.NotZero(t, dp.Timestamp(), "Timestamp should be set")

		verifyMetricLabels(dp, t, seenMetricIDs)
	}

	seenMetricIDs = make(map[metricID]bool)
	// The remaining metrics are for latency.
	for ; mi < m.Len(); mi++ {
		assert.Equal(t, "latency", m.At(mi).Name())

		data := m.At(mi).Histogram()
		assert.Equal(t, pdata.AggregationTemporalityCumulative, data.AggregationTemporality())

		dps := data.DataPoints()
		require.Equal(t, 1, dps.Len())

		dp := dps.At(0)
		assert.Equal(t, sampleLatency, dp.Sum(), "Should be a single 11ms latency measurement")
		assert.NotZero(t, dp.Timestamp(), "Timestamp should be set")

		// Verify bucket counts. Firstly, find the bucket index where the 11ms latency should belong in.
		var foundLatencyIndex int
		for foundLatencyIndex = 0; foundLatencyIndex < len(dp.ExplicitBounds()); foundLatencyIndex++ {
			if dp.ExplicitBounds()[foundLatencyIndex] > sampleLatency {
				break
			}
		}

		// Then verify that all histogram buckets are empty except for the bucket with the 11ms latency.
		var wantBucketCount uint64
		for bi := 0; bi < len(dp.BucketCounts()); bi++ {
			wantBucketCount = 0
			if bi == foundLatencyIndex {
				wantBucketCount = 1
			}
			assert.Equal(t, wantBucketCount, dp.BucketCounts()[bi])
		}
		verifyMetricLabels(dp, t, seenMetricIDs)
	}
	return true
}

func verifyMetricLabels(dp metricDataPoint, t *testing.T, seenMetricIDs map[metricID]bool) {
	mID := metricID{}
	wantDimensions := map[string]string{
		stringAttrName:         "stringAttrValue",
		intAttrName:            "99",
		doubleAttrName:         "99.99",
		boolAttrName:           "true",
		nullAttrName:           "",
		arrayAttrName:          "[]",
		mapAttrName:            "{}",
		notInSpanAttrName0:     "defaultNotInSpanAttrVal",
		regionResourceAttrName: sampleRegion,
	}
	dp.LabelsMap().Range(func(k string, v string) bool {
		switch k {
		case serviceNameKey:
			mID.service = v
		case operationKey:
			mID.operation = v
		case spanKindKey:
			mID.kind = v
		case statusCodeKey:
			mID.statusCode = v
		case notInSpanAttrName1:
			assert.Fail(t, notInSpanAttrName1+" should not be in this metric")
		default:
			assert.Equal(t, wantDimensions[k], v)
			delete(wantDimensions, k)
		}
		return true
	})
	assert.Empty(t, wantDimensions, "Did not see all expected dimensions in metric. Missing: ", wantDimensions)

	// Service/operation/kind should be a unique metric.
	assert.False(t, seenMetricIDs[mID])
	seenMetricIDs[mID] = true
}

// buildSampleTrace builds the following trace:
//   service-a/ping (server) ->
//     service-a/ping (client) ->
//       service-b/ping (server)
func buildSampleTrace() pdata.Traces {
	traces := pdata.NewTraces()

	initServiceSpans(
		serviceSpans{
			serviceName: "service-a",
			spans: []span{
				{
					operation:  "/ping",
					kind:       pdata.SpanKindServer,
					statusCode: pdata.StatusCodeOk,
				},
				{
					operation:  "/ping",
					kind:       pdata.SpanKindClient,
					statusCode: pdata.StatusCodeOk,
				},
			},
		}, traces.ResourceSpans().AppendEmpty())
	initServiceSpans(
		serviceSpans{
			serviceName: "service-b",
			spans: []span{
				{
					operation:  "/ping",
					kind:       pdata.SpanKindServer,
					statusCode: pdata.StatusCodeError,
				},
			},
		}, traces.ResourceSpans().AppendEmpty())
	initServiceSpans(serviceSpans{}, traces.ResourceSpans().AppendEmpty())
	return traces
}

func initServiceSpans(serviceSpans serviceSpans, spans pdata.ResourceSpans) {
	if serviceSpans.serviceName != "" {
		spans.Resource().Attributes().
			InsertString(conventions.AttributeServiceName, serviceSpans.serviceName)
	}

	spans.Resource().Attributes().InsertString(regionResourceAttrName, sampleRegion)

	ils := spans.InstrumentationLibrarySpans().AppendEmpty()
	for _, span := range serviceSpans.spans {
		initSpan(span, ils.Spans().AppendEmpty())
	}
}

func initSpan(span span, s pdata.Span) {
	s.SetName(span.operation)
	s.SetKind(span.kind)
	s.Status().SetCode(span.statusCode)
	now := time.Now()
	s.SetStartTimestamp(pdata.TimestampFromTime(now))
	s.SetEndTimestamp(pdata.TimestampFromTime(now.Add(sampleLatencyDuration)))
	s.Attributes().InsertString(stringAttrName, "stringAttrValue")
	s.Attributes().InsertInt(intAttrName, 99)
	s.Attributes().InsertDouble(doubleAttrName, 99.99)
	s.Attributes().InsertBool(boolAttrName, true)
	s.Attributes().InsertNull(nullAttrName)
	s.Attributes().Insert(mapAttrName, pdata.NewAttributeValueMap())
	s.Attributes().Insert(arrayAttrName, pdata.NewAttributeValueArray())
}

func newOTLPExporters(t *testing.T) (*otlpexporter.Config, component.MetricsExporter, component.TracesExporter) {
	otlpExpFactory := otlpexporter.NewFactory()
	otlpConfig := &otlpexporter.Config{
		ExporterSettings: config.NewExporterSettings(config.NewID("otlp")),
		GRPCClientSettings: configgrpc.GRPCClientSettings{
			Endpoint: "example.com:1234",
		},
	}
	expCreationParams := componenttest.NewNopExporterCreateSettings()
	mexp, err := otlpExpFactory.CreateMetricsExporter(context.Background(), expCreationParams, otlpConfig)
	require.NoError(t, err)
	texp, err := otlpExpFactory.CreateTracesExporter(context.Background(), expCreationParams, otlpConfig)
	require.NoError(t, err)
	return otlpConfig, mexp, texp
}

func TestBuildKeySameServiceOperationCharSequence(t *testing.T) {
	span0 := pdata.NewSpan()
	span0.SetName("c")
	k0 := buildKey("ab", span0, nil, pdata.NewAttributeMap())

	span1 := pdata.NewSpan()
	span1.SetName("bc")
	k1 := buildKey("a", span1, nil, pdata.NewAttributeMap())

	assert.NotEqual(t, k0, k1)
	assert.Equal(t, metricKey("ab\u0000c\u0000SPAN_KIND_UNSPECIFIED\u0000STATUS_CODE_UNSET"), k0)
	assert.Equal(t, metricKey("a\u0000bc\u0000SPAN_KIND_UNSPECIFIED\u0000STATUS_CODE_UNSET"), k1)
}

func TestBuildKeyWithDimensions(t *testing.T) {
	defaultFoo := "bar"
	for _, tc := range []struct {
		name            string
		optionalDims    []Dimension
		resourceAttrMap map[string]pdata.AttributeValue
		spanAttrMap     map[string]pdata.AttributeValue
		wantKey         string
	}{
		{
			name:    "nil optionalDims",
			wantKey: "ab\u0000c\u0000SPAN_KIND_UNSPECIFIED\u0000STATUS_CODE_UNSET",
		},
		{
			name: "neither span nor resource contains key, dim provides default",
			optionalDims: []Dimension{
				{Name: "foo", Default: &defaultFoo},
			},
			wantKey: "ab\u0000c\u0000SPAN_KIND_UNSPECIFIED\u0000STATUS_CODE_UNSET\u0000bar",
		},
		{
			name: "neither span nor resource contains key, dim provides no default",
			optionalDims: []Dimension{
				{Name: "foo"},
			},
			wantKey: "ab\u0000c\u0000SPAN_KIND_UNSPECIFIED\u0000STATUS_CODE_UNSET",
		},
		{
			name: "span attribute contains dimension",
			optionalDims: []Dimension{
				{Name: "foo"},
			},
			spanAttrMap: map[string]pdata.AttributeValue{
				"foo": pdata.NewAttributeValueInt(99),
			},
			wantKey: "ab\u0000c\u0000SPAN_KIND_UNSPECIFIED\u0000STATUS_CODE_UNSET\u000099",
		},
		{
			name: "resource attribute contains dimension",
			optionalDims: []Dimension{
				{Name: "foo"},
			},
			resourceAttrMap: map[string]pdata.AttributeValue{
				"foo": pdata.NewAttributeValueInt(99),
			},
			wantKey: "ab\u0000c\u0000SPAN_KIND_UNSPECIFIED\u0000STATUS_CODE_UNSET\u000099",
		},
		{
			name: "both span and resource attribute contains dimension, should prefer span attribute",
			optionalDims: []Dimension{
				{Name: "foo"},
			},
			spanAttrMap: map[string]pdata.AttributeValue{
				"foo": pdata.NewAttributeValueInt(100),
			},
			resourceAttrMap: map[string]pdata.AttributeValue{
				"foo": pdata.NewAttributeValueInt(99),
			},
			wantKey: "ab\u0000c\u0000SPAN_KIND_UNSPECIFIED\u0000STATUS_CODE_UNSET\u0000100",
		},
	} {
		t.Run(tc.name, func(t *testing.T) {
			resAttr := pdata.NewAttributeMap()
			resAttr.InitFromMap(tc.resourceAttrMap)
			span0 := pdata.NewSpan()
			span0.Attributes().InitFromMap(tc.spanAttrMap)
			span0.SetName("c")
			k := buildKey("ab", span0, tc.optionalDims, resAttr)

			assert.Equal(t, metricKey(tc.wantKey), k)
		})
	}
}

func TestProcessorDuplicateDimensions(t *testing.T) {
	// Prepare
	factory := NewFactory()
	cfg := factory.CreateDefaultConfig().(*Config)
	// Duplicate dimension with reserved label after sanitization.
	cfg.Dimensions = []Dimension{
		{Name: "status_code"},
	}

	// Test
	next := new(consumertest.TracesSink)
	p, err := newProcessor(zap.NewNop(), cfg, next)
	assert.Error(t, err)
	assert.Nil(t, p)
}

func TestValidateDimensions(t *testing.T) {
	for _, tc := range []struct {
		name        string
		dimensions  []Dimension
		expectedErr string
	}{
		{
			name:       "no additional dimensions",
			dimensions: []Dimension{},
		},
		{
			name: "no duplicate dimensions",
			dimensions: []Dimension{
				{Name: "http.service_name"},
				{Name: "http.status_code"},
			},
		},
		{
			name: "duplicate dimension with reserved labels",
			dimensions: []Dimension{
				{Name: "service.name"},
			},
			expectedErr: "duplicate dimension name service.name",
		},
		{
			name: "duplicate dimension with reserved labels after sanitization",
			dimensions: []Dimension{
				{Name: "service_name"},
			},
			expectedErr: "duplicate dimension name service_name",
		},
		{
			name: "duplicate additional dimensions",
			dimensions: []Dimension{
				{Name: "service_name"},
				{Name: "service_name"},
			},
			expectedErr: "duplicate dimension name service_name",
		},
		{
			name: "duplicate additional dimensions after sanitization",
			dimensions: []Dimension{
				{Name: "http.status_code"},
				{Name: "http!status_code"},
			},
			expectedErr: "duplicate dimension name http_status_code after sanitization",
		},
		{
			name: "we skip the case if the dimension name is the same after sanitization",
			dimensions: []Dimension{
				{Name: "http_status_code"},
			},
		},
	} {
		t.Run(tc.name, func(t *testing.T) {
			err := validateDimensions(tc.dimensions)
			if tc.expectedErr != "" {
				assert.EqualError(t, err, tc.expectedErr)
			} else {
				assert.NoError(t, err)
			}
		})
	}
}

func TestSanitize(t *testing.T) {
	require.Equal(t, "", sanitize(""), "")
	require.Equal(t, "key_test", sanitize("_test"))
	require.Equal(t, "key_0test", sanitize("0test"))
	require.Equal(t, "test", sanitize("test"))
	require.Equal(t, "test__", sanitize("test_/"))
}<|MERGE_RESOLUTION|>--- conflicted
+++ resolved
@@ -38,7 +38,6 @@
 )
 
 const (
-<<<<<<< HEAD
 	stringAttrName         = "stringAttrName"
 	intAttrName            = "intAttrName"
 	doubleAttrName         = "doubleAttrName"
@@ -51,22 +50,8 @@
 	regionResourceAttrName = "region"
 
 	sampleRegion          = "us-east-1"
-	sampleLatency         = 11
-	sampleLatencyDuration = sampleLatency * time.Millisecond
-=======
-	stringAttrName     = "stringAttrName"
-	intAttrName        = "intAttrName"
-	doubleAttrName     = "doubleAttrName"
-	boolAttrName       = "boolAttrName"
-	nullAttrName       = "nullAttrName"
-	mapAttrName        = "mapAttrName"
-	arrayAttrName      = "arrayAttrName"
-	notInSpanAttrName0 = "shouldBeInMetric"
-	notInSpanAttrName1 = "shouldNotBeInMetric"
-
 	sampleLatency         = float64(11)
 	sampleLatencyDuration = time.Duration(sampleLatency) * time.Millisecond
->>>>>>> 36a7da6a
 )
 
 // metricID represents the minimum attributes that uniquely identifies a metric in our tests.
