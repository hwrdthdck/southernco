--- conflicted
+++ resolved
@@ -136,14 +136,11 @@
 	metricsExporter := newMockMetricsExporter(func(md pmetric.Metrics) error {
 		return verifyMetrics(t, md)
 	})
-
-<<<<<<< HEAD
 	// set virtual node feature
 	_ = featuregate.GlobalRegistry().Set(virtualNodeFeatureGate.ID(), true)
-=======
+
 	processor := newProcessor(zaptest.NewLogger(t), cfg)
 	processor.tracesConsumer = consumertest.NewNop()
->>>>>>> feb6c08d
 
 	for _, tc := range []struct {
 		name         string
