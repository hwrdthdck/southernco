// Copyright 2020 OpenTelemetry Authors
//
// Licensed under the Apache License, Version 2.0 (the "License");
// you may not use this file except in compliance with the License.
// You may obtain a copy of the License at
//
//      http://www.apache.org/licenses/LICENSE-2.0
//
// Unless required by applicable law or agreed to in writing, software
// distributed under the License is distributed on an "AS IS" BASIS,
// WITHOUT WARRANTIES OR CONDITIONS OF ANY KIND, either express or implied.
// See the License for the specific language governing permissions and
// limitations under the License.

package metricstransformprocessor

import (
	"context"
<<<<<<< HEAD

	"math"

=======
	"math"
>>>>>>> bf25b866
	"testing"

	metricspb "github.com/census-instrumentation/opencensus-proto/gen-go/metrics/v1"
	"github.com/stretchr/testify/assert"
	"github.com/stretchr/testify/require"
<<<<<<< HEAD
	"go.opentelemetry.io/collector/component/componenttest"
=======
>>>>>>> bf25b866
	"go.opentelemetry.io/collector/consumer/consumerdata"
	"go.opentelemetry.io/collector/consumer/pdatautil"
	etest "go.opentelemetry.io/collector/exporter/exportertest"
	"go.uber.org/zap"
)
<<<<<<< HEAD
=======

func TestMetricsTransformProcessor(t *testing.T) {
	for _, test := range standardTests {
		t.Run(test.name, func(t *testing.T) {
			// next stores the results of the aggregation metric processor.
			next := &etest.SinkMetricsExporter{}

			mtp := newMetricsTransformProcessor(next, zap.NewExample(), test.transforms)
			assert.NotNil(t, mtp)

			caps := mtp.GetCapabilities()
			assert.Equal(t, true, caps.MutatesConsumedData)
			ctx := context.Background()
			assert.NoError(t, mtp.Start(ctx, nil))

			defer func() { assert.NoError(t, mtp.Shutdown(ctx)) }()

			// construct metrics data to feed into the processor
			md := consumerdata.MetricsData{Metrics: test.in}

			// process
			cErr := mtp.ConsumeMetrics(
				context.Background(),
				pdatautil.MetricsFromMetricsData([]consumerdata.MetricsData{
					md,
				}),
			)
			assert.NoError(t, cErr)

			// get and check results
			got := next.AllMetrics()
			require.Equal(t, 1, len(got))
			gotMD := pdatautil.MetricsToMetricsData(got[0])
			require.Equal(t, 1, len(gotMD))
			actualOut := gotMD[0].Metrics
			require.Equal(t, len(test.out), len(actualOut))

			for idx, out := range test.out {
				assert.Equal(t, *out, *actualOut[idx])
			}

			assert.NoError(t, mtp.Shutdown(ctx))
		})
	}
}

func TestComputeDistVals(t *testing.T) {
	ssdTests := []struct {
		name        string
		pointGroup1 []float64
		pointGroup2 []float64
	}{
		{
			name:        "similar point groups",
			pointGroup1: []float64{1, 2, 3, 7, 4},
			pointGroup2: []float64{1, 2, 3, 3, 1},
		},
		{
			name:        "different size point groups",
			pointGroup1: []float64{1, 2, 3, 7, 4},
			pointGroup2: []float64{1},
		},
		{
			name:        "point groups with an outlier",
			pointGroup1: []float64{1, 2, 3, 7, 1000},
			pointGroup2: []float64{1, 2, 5},
		},
	}
>>>>>>> bf25b866

	for _, test := range ssdTests {
		t.Run(test.name, func(t *testing.T) {
			// next stores the results of the aggregation metric processor.
			next := &etest.SinkMetricsExporter{}

<<<<<<< HEAD
			mtp := newMetricsTransformProcessor(next, zap.NewExample(), test.transforms)
=======
			mtp := newMetricsTransformProcessor(next, nil, nil)
>>>>>>> bf25b866
			assert.NotNil(t, mtp)

			assert.True(t, mtp.GetCapabilities().MutatesConsumedData)
			assert.NoError(t, mtp.Start(context.Background(), componenttest.NewNopHost()))
			defer func() { assert.NoError(t, mtp.Shutdown(context.Background())) }()

<<<<<<< HEAD
			// construct metrics data to feed into the processor
			md := consumerdata.MetricsData{Metrics: test.in}
=======
			pointGroup1 := test.pointGroup1
			pointGroup2 := test.pointGroup2
			sum1, sumOfSquaredDeviation1 := calculateSumOfSquaredDeviation(pointGroup1)
			sum2, sumOfSquaredDeviation2 := calculateSumOfSquaredDeviation(pointGroup2)
			_, sumOfSquaredDeviation := calculateSumOfSquaredDeviation(append(pointGroup1, pointGroup2...))

			val1 := &metricspb.DistributionValue{
				Count:                 int64(len(pointGroup1)),
				Sum:                   sum1,
				SumOfSquaredDeviation: sumOfSquaredDeviation1,
			}

			val2 := &metricspb.DistributionValue{
				Count:                 int64(len(pointGroup2)),
				Sum:                   sum2,
				SumOfSquaredDeviation: sumOfSquaredDeviation2,
			}
>>>>>>> bf25b866

			outVal := mtp.computeSumOfSquaredDeviation(val1, val2)

			assert.Equal(t, sumOfSquaredDeviation, outVal)

<<<<<<< HEAD
			// get and check results
			got := next.AllMetrics()
			require.Equal(t, 1, len(got))
			gotMD := pdatautil.MetricsToMetricsData(got[0])
			require.Equal(t, 1, len(gotMD))
			actualOut := gotMD[0].Metrics
			require.Equal(t, len(test.out), len(actualOut))

			for idx, out := range test.out {
				assert.Equal(t, *out, *actualOut[idx])
			}
		})
	}
}

func TestComputeDistVals(t *testing.T) {
	ssdTests := []struct {
		name        string
		pointGroup1 []float64
		pointGroup2 []float64
	}{
		{
			name:        "similar point groups",
			pointGroup1: []float64{1, 2, 3, 7, 4},
			pointGroup2: []float64{1, 2, 3, 3, 1},
		},
		{
			name:        "different size point groups",
			pointGroup1: []float64{1, 2, 3, 7, 4},
			pointGroup2: []float64{1},
		},
		{
			name:        "point groups with an outlier",
			pointGroup1: []float64{1, 2, 3, 7, 1000},
			pointGroup2: []float64{1, 2, 5},
		},
	}

	for _, test := range ssdTests {
		t.Run(test.name, func(t *testing.T) {
			// next stores the results of the aggregation metric processor.
			next := &etest.SinkMetricsExporter{}

			mtp := newMetricsTransformProcessor(next, nil, nil)
			assert.NotNil(t, mtp)

			assert.True(t, mtp.GetCapabilities().MutatesConsumedData)
			assert.NoError(t, mtp.Start(context.Background(), componenttest.NewNopHost()))
			defer func() { assert.NoError(t, mtp.Shutdown(context.Background())) }()

			pointGroup1 := test.pointGroup1
			pointGroup2 := test.pointGroup2
			sum1, sumOfSquaredDeviation1 := calculateSumOfSquaredDeviation(pointGroup1)
			sum2, sumOfSquaredDeviation2 := calculateSumOfSquaredDeviation(pointGroup2)
			_, sumOfSquaredDeviation := calculateSumOfSquaredDeviation(append(pointGroup1, pointGroup2...))

			val1 := &metricspb.DistributionValue{
				Count:                 int64(len(pointGroup1)),
				Sum:                   sum1,
				SumOfSquaredDeviation: sumOfSquaredDeviation1,
			}

			val2 := &metricspb.DistributionValue{
				Count:                 int64(len(pointGroup2)),
				Sum:                   sum2,
				SumOfSquaredDeviation: sumOfSquaredDeviation2,
			}

			outVal := mtp.computeSumOfSquaredDeviation(val1, val2)

			assert.Equal(t, sumOfSquaredDeviation, outVal)

=======
>>>>>>> bf25b866
		})
	}
}

func TestExemplers(t *testing.T) {
	t.Run("distribution value calculation test", func(t *testing.T) {
		// next stores the results of the aggregation metric processor.
		next := &etest.SinkMetricsExporter{}

		mtp := newMetricsTransformProcessor(next, nil, nil)
		assert.NotNil(t, mtp)

<<<<<<< HEAD
		assert.True(t, mtp.GetCapabilities().MutatesConsumedData)
		assert.NoError(t, mtp.Start(context.Background(), componenttest.NewNopHost()))
		defer func() { assert.NoError(t, mtp.Shutdown(context.Background())) }()
=======
		caps := mtp.GetCapabilities()
		assert.Equal(t, true, caps.MutatesConsumedData)
		ctx := context.Background()
		assert.NoError(t, mtp.Start(ctx, nil))
>>>>>>> bf25b866

		exe1 := &metricspb.DistributionValue_Exemplar{
			Value: 1,
		}

		exe2 := &metricspb.DistributionValue_Exemplar{
			Value: 2,
		}

		picked := mtp.pickExemplar(exe1, exe2)

		assert.True(t, picked == exe1 || picked == exe2)
	})
}

func BenchmarkMetricsTransformProcessorRenameMetrics(b *testing.B) {
	// runs 1000 metrics through a filterprocessor with both include and exclude filters.
	stressTest := metricsTransformTest{
		name: "1000Metrics",
		transforms: []mtpTransform{
			{
				MetricName: "metric1",
				Action:     Insert,
				NewName:    "new/metric1",
			},
		},
	}

	for len(stressTest.in) < 1000 {
		stressTest.in = append(stressTest.in, metricBuilder().setName("metric1").build())
	}

	benchmarkTests := []metricsTransformTest{stressTest}

	for _, test := range benchmarkTests {
		// next stores the results of the filter metric processor.
		next := &etest.SinkMetricsExporter{}

		mtp := newMetricsTransformProcessor(next, nil, test.transforms)
		assert.NotNil(b, mtp)

		md := consumerdata.MetricsData{Metrics: test.in}

		b.Run(test.name, func(b *testing.B) {
			for i := 0; i < b.N; i++ {
				assert.NoError(b, mtp.ConsumeMetrics(
					context.Background(),
					pdatautil.MetricsFromMetricsData([]consumerdata.MetricsData{
						md,
					}),
				))
			}
		})
	}
}

// calculateSumOfSquaredDeviation returns the sum and the sumOfSquaredDeviation for this slice
func calculateSumOfSquaredDeviation(slice []float64) (sum float64, sumOfSquaredDeviation float64) {
	sum = 0
	for _, e := range slice {
		sum += e
	}
	ave := sum / float64(len(slice))
	sumOfSquaredDeviation = 0
	for _, e := range slice {
		sumOfSquaredDeviation += math.Pow((e - ave), 2)
	}
	return
}<|MERGE_RESOLUTION|>--- conflicted
+++ resolved
@@ -16,29 +16,19 @@
 
 import (
 	"context"
-<<<<<<< HEAD
 
 	"math"
-
-=======
-	"math"
->>>>>>> bf25b866
 	"testing"
 
 	metricspb "github.com/census-instrumentation/opencensus-proto/gen-go/metrics/v1"
 	"github.com/stretchr/testify/assert"
 	"github.com/stretchr/testify/require"
-<<<<<<< HEAD
 	"go.opentelemetry.io/collector/component/componenttest"
-=======
->>>>>>> bf25b866
 	"go.opentelemetry.io/collector/consumer/consumerdata"
 	"go.opentelemetry.io/collector/consumer/pdatautil"
 	etest "go.opentelemetry.io/collector/exporter/exportertest"
 	"go.uber.org/zap"
 )
-<<<<<<< HEAD
-=======
 
 func TestMetricsTransformProcessor(t *testing.T) {
 	for _, test := range standardTests {
@@ -107,28 +97,19 @@
 			pointGroup2: []float64{1, 2, 5},
 		},
 	}
->>>>>>> bf25b866
 
 	for _, test := range ssdTests {
 		t.Run(test.name, func(t *testing.T) {
 			// next stores the results of the aggregation metric processor.
 			next := &etest.SinkMetricsExporter{}
 
-<<<<<<< HEAD
-			mtp := newMetricsTransformProcessor(next, zap.NewExample(), test.transforms)
-=======
 			mtp := newMetricsTransformProcessor(next, nil, nil)
->>>>>>> bf25b866
 			assert.NotNil(t, mtp)
 
 			assert.True(t, mtp.GetCapabilities().MutatesConsumedData)
 			assert.NoError(t, mtp.Start(context.Background(), componenttest.NewNopHost()))
 			defer func() { assert.NoError(t, mtp.Shutdown(context.Background())) }()
 
-<<<<<<< HEAD
-			// construct metrics data to feed into the processor
-			md := consumerdata.MetricsData{Metrics: test.in}
-=======
 			pointGroup1 := test.pointGroup1
 			pointGroup2 := test.pointGroup2
 			sum1, sumOfSquaredDeviation1 := calculateSumOfSquaredDeviation(pointGroup1)
@@ -146,87 +127,10 @@
 				Sum:                   sum2,
 				SumOfSquaredDeviation: sumOfSquaredDeviation2,
 			}
->>>>>>> bf25b866
 
 			outVal := mtp.computeSumOfSquaredDeviation(val1, val2)
 
 			assert.Equal(t, sumOfSquaredDeviation, outVal)
-
-<<<<<<< HEAD
-			// get and check results
-			got := next.AllMetrics()
-			require.Equal(t, 1, len(got))
-			gotMD := pdatautil.MetricsToMetricsData(got[0])
-			require.Equal(t, 1, len(gotMD))
-			actualOut := gotMD[0].Metrics
-			require.Equal(t, len(test.out), len(actualOut))
-
-			for idx, out := range test.out {
-				assert.Equal(t, *out, *actualOut[idx])
-			}
-		})
-	}
-}
-
-func TestComputeDistVals(t *testing.T) {
-	ssdTests := []struct {
-		name        string
-		pointGroup1 []float64
-		pointGroup2 []float64
-	}{
-		{
-			name:        "similar point groups",
-			pointGroup1: []float64{1, 2, 3, 7, 4},
-			pointGroup2: []float64{1, 2, 3, 3, 1},
-		},
-		{
-			name:        "different size point groups",
-			pointGroup1: []float64{1, 2, 3, 7, 4},
-			pointGroup2: []float64{1},
-		},
-		{
-			name:        "point groups with an outlier",
-			pointGroup1: []float64{1, 2, 3, 7, 1000},
-			pointGroup2: []float64{1, 2, 5},
-		},
-	}
-
-	for _, test := range ssdTests {
-		t.Run(test.name, func(t *testing.T) {
-			// next stores the results of the aggregation metric processor.
-			next := &etest.SinkMetricsExporter{}
-
-			mtp := newMetricsTransformProcessor(next, nil, nil)
-			assert.NotNil(t, mtp)
-
-			assert.True(t, mtp.GetCapabilities().MutatesConsumedData)
-			assert.NoError(t, mtp.Start(context.Background(), componenttest.NewNopHost()))
-			defer func() { assert.NoError(t, mtp.Shutdown(context.Background())) }()
-
-			pointGroup1 := test.pointGroup1
-			pointGroup2 := test.pointGroup2
-			sum1, sumOfSquaredDeviation1 := calculateSumOfSquaredDeviation(pointGroup1)
-			sum2, sumOfSquaredDeviation2 := calculateSumOfSquaredDeviation(pointGroup2)
-			_, sumOfSquaredDeviation := calculateSumOfSquaredDeviation(append(pointGroup1, pointGroup2...))
-
-			val1 := &metricspb.DistributionValue{
-				Count:                 int64(len(pointGroup1)),
-				Sum:                   sum1,
-				SumOfSquaredDeviation: sumOfSquaredDeviation1,
-			}
-
-			val2 := &metricspb.DistributionValue{
-				Count:                 int64(len(pointGroup2)),
-				Sum:                   sum2,
-				SumOfSquaredDeviation: sumOfSquaredDeviation2,
-			}
-
-			outVal := mtp.computeSumOfSquaredDeviation(val1, val2)
-
-			assert.Equal(t, sumOfSquaredDeviation, outVal)
-
-=======
->>>>>>> bf25b866
 		})
 	}
 }
@@ -239,16 +143,9 @@
 		mtp := newMetricsTransformProcessor(next, nil, nil)
 		assert.NotNil(t, mtp)
 
-<<<<<<< HEAD
 		assert.True(t, mtp.GetCapabilities().MutatesConsumedData)
 		assert.NoError(t, mtp.Start(context.Background(), componenttest.NewNopHost()))
 		defer func() { assert.NoError(t, mtp.Shutdown(context.Background())) }()
-=======
-		caps := mtp.GetCapabilities()
-		assert.Equal(t, true, caps.MutatesConsumedData)
-		ctx := context.Background()
-		assert.NoError(t, mtp.Start(ctx, nil))
->>>>>>> bf25b866
 
 		exe1 := &metricspb.DistributionValue_Exemplar{
 			Value: 1,
