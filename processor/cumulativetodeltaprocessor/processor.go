--- conflicted
+++ resolved
@@ -208,21 +208,9 @@
 				},
 			}
 
-<<<<<<< HEAD
 			trackingPoint := tracking.MetricPoint{
 				Identity: id,
 				Value:    point,
-=======
-			bucketsValid := true
-			updatedBucketCounts := pcommon.NewUInt64Slice()
-			dp.BucketCounts().CopyTo(updatedBucketCounts)
-			for index := 0; index < updatedBucketCounts.Len(); index++ {
-				bucketID := baseIdentities.BucketIdentities[index]
-				bucketDelta, bucketValid := ctdp.convertHistogramIntValue(bucketID, dp,
-					int64(updatedBucketCounts.At(index)))
-				updatedBucketCounts.SetAt(index, uint64(bucketDelta.IntValue))
-				bucketsValid = bucketsValid && bucketValid
->>>>>>> d444f478
 			}
 			delta, valid := ctdp.deltaCalculator.Convert(trackingPoint)
 
@@ -232,11 +220,7 @@
 				if dp.HasSum() && !math.IsNaN(dp.Sum()) {
 					dp.SetSum(delta.HistogramValue.Sum)
 				}
-<<<<<<< HEAD
 				dp.BucketCounts().FromRaw(delta.HistogramValue.Buckets)
-=======
-				updatedBucketCounts.MoveTo(dp.BucketCounts())
->>>>>>> d444f478
 				return false
 			}
 
