--- conflicted
+++ resolved
@@ -51,9 +51,6 @@
 	if err != nil {
 		return nil, err
 	}
-<<<<<<< HEAD
-	logger.Warn("This component is deprecated in favor of the Datadog connector")
-=======
 	logger.Warn(
 		"The datadogprocessor has been deprecated in favor of the datadogconnector",
 		zap.String(
@@ -61,7 +58,6 @@
 			"https://github.com/open-telemetry/opentelemetry-collector-contrib/blob/main/processor/datadogprocessor/README.md#deprecated-in-favor-of-datadogconnector",
 		),
 	)
->>>>>>> 592374af
 	return &datadogProcessor{
 		logger:       logger,
 		nextConsumer: nextConsumer,
