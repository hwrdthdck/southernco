type: datadog

status:
  class: processor
  stability:
    deprecated: [traces]
  distributions: [contrib]
  codeowners:
<<<<<<< HEAD
    active: [mx-psi, dineshg13]
    emeritus: [gbbr]
=======
    active: [mx-psi, gbbr, dineshg13]
tests:
  config:
  skip_lifecycle: true
>>>>>>> 38382e71
<|MERGE_RESOLUTION|>--- conflicted
+++ resolved
@@ -6,12 +6,8 @@
     deprecated: [traces]
   distributions: [contrib]
   codeowners:
-<<<<<<< HEAD
     active: [mx-psi, dineshg13]
     emeritus: [gbbr]
-=======
-    active: [mx-psi, gbbr, dineshg13]
 tests:
   config:
-  skip_lifecycle: true
->>>>>>> 38382e71
+  skip_lifecycle: true