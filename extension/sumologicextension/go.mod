--- conflicted
+++ resolved
@@ -16,12 +16,8 @@
 	go.opentelemetry.io/collector/featuregate v1.2.0
 	go.opentelemetry.io/otel/metric v1.23.1
 	go.opentelemetry.io/otel/trace v1.23.1
-<<<<<<< HEAD
-	go.uber.org/zap v1.26.0
+	go.uber.org/zap v1.27.0
 	google.golang.org/grpc v1.61.0
-=======
-	go.uber.org/zap v1.27.0
->>>>>>> cea1de2b
 )
 
 require (
