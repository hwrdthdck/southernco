// Copyright The OpenTelemetry Authors
// SPDX-License-Identifier: Apache-2.0

package sumologicextension // import "github.com/open-telemetry/opentelemetry-collector-contrib/extension/sumologicextension"

import (
	"bytes"
	"context"
	"encoding/base64"
	"encoding/json"
	"errors"
	"fmt"
	"io"
	"net"
	"net/http"
	"net/url"
	"os"
<<<<<<< HEAD
	"regexp"
=======
	"runtime"
>>>>>>> 90327dca
	"strings"
	"sync"
	"time"

	"github.com/Showmax/go-fqdn"
	"github.com/cenkalti/backoff/v4"
	"github.com/shirou/gopsutil/v4/host"
	"github.com/shirou/gopsutil/v4/process"
	"go.opentelemetry.io/collector/component"
	"go.opentelemetry.io/collector/component/componenttest"
	"go.opentelemetry.io/collector/config/confighttp"
	"go.opentelemetry.io/collector/extension/auth"
	"go.opentelemetry.io/collector/featuregate"
	"go.uber.org/zap"
	grpccredentials "google.golang.org/grpc/credentials"

	"github.com/open-telemetry/opentelemetry-collector-contrib/extension/sumologicextension/api"
	"github.com/open-telemetry/opentelemetry-collector-contrib/extension/sumologicextension/credentials"
)

type SumologicExtension struct {
	collectorName string
	buildVersion  string

	// The lock around baseURL is needed because sumologicexporter is using
	// it as base URL for API requests and this access has to be coordinated.
	baseURLLock sync.RWMutex
	baseURL     string

	credsNotifyLock   sync.Mutex
	credsNotifyUpdate chan struct{}

	host             component.Host
	conf             *Config
	origLogger       *zap.Logger
	logger           *zap.Logger
	credentialsStore credentials.Store
	hashKey          string
	httpClient       *http.Client
	registrationInfo api.OpenRegisterResponsePayload
	updateMetadata   bool

	stickySessionCookieLock sync.RWMutex
	stickySessionCookie     string

	closeChan chan struct{}
	closeOnce sync.Once
	backOff   *backoff.ExponentialBackOff
	id        component.ID
}

const (
	heartbeatURL = "/api/v1/collector/heartbeat"
	metadataURL  = "/api/v1/otCollectors/metadata"
	registerURL  = "/api/v1/collector/register"

	collectorIDField           = "collector_id"
	collectorNameField         = "collector_name"
	collectorCredentialIDField = "collector_credential_id"

	stickySessionKey = "AWSALB"

	activeMQJavaProcess      = "activemq.jar"
	cassandraJavaProcess     = "org.apache.cassandra.service.CassandraDaemon"
	dockerDesktopJavaProcess = "com.docker.backend"
	jmxJavaProcess           = "com.sun.management.jmxremote"
)

const (
	updateCollectorMetadataID    = "extension.sumologic.updateCollectorMetadata"
	updateCollectorMetadataStage = featuregate.StageAlpha

	DefaultHeartbeatInterval = 15 * time.Second
)

var updateCollectorMetadataFeatureGate *featuregate.Gate

func init() {
	updateCollectorMetadataFeatureGate = featuregate.GlobalRegistry().MustRegister(
		updateCollectorMetadataID,
		updateCollectorMetadataStage,
		featuregate.WithRegisterDescription("When enabled, the collector will update its Sumo Logic metadata on startup."),
		featuregate.WithRegisterReferenceURL("https://github.com/SumoLogic/sumologic-otel-collector/pull/858"),
	)
}

var errGRPCNotSupported = fmt.Errorf("gRPC is not supported by sumologicextension")

// SumologicExtension implements ClientAuthenticator
var _ auth.Client = (*SumologicExtension)(nil)

func newSumologicExtension(conf *Config, logger *zap.Logger, id component.ID, buildVersion string) (*SumologicExtension, error) {
	if conf.Credentials.InstallationToken == "" {
		return nil, errors.New("access credentials not provided: need installation_token")
	}

	hostname, err := getHostname(logger)
	if err != nil {
		return nil, err
	}

	credentialsStore, err := credentials.NewLocalFsStore(
		credentials.WithCredentialsDirectory(conf.CollectorCredentialsDirectory),
		credentials.WithLogger(logger),
	)
	if err != nil {
		return nil, fmt.Errorf("failed to initialize credentials store: %w", err)
	}

	var (
		collectorName string
		hashKey       = createHashKey(conf)
	)
	if conf.CollectorName == "" {
		// If collector name is not set by the user, check if the collector was restarted
		// and that we can reuse collector name save in credentials store.
		if creds, err := credentialsStore.Get(hashKey); err != nil {
			// If credentials file is not stored on filesystem generate collector name
			collectorName = hostname
		} else {
			collectorName = creds.CollectorName
		}
	} else {
		collectorName = conf.CollectorName
	}

	if conf.HeartBeatInterval <= 0 {
		conf.HeartBeatInterval = DefaultHeartbeatInterval
	}

	// Prepare ExponentialBackoff
	backOff := backoff.NewExponentialBackOff()
	backOff.InitialInterval = conf.BackOff.InitialInterval
	backOff.MaxElapsedTime = conf.BackOff.MaxElapsedTime
	backOff.MaxInterval = conf.BackOff.MaxInterval

	return &SumologicExtension{
		collectorName:     collectorName,
		buildVersion:      buildVersion,
		baseURL:           strings.TrimSuffix(conf.APIBaseURL, "/"),
		credsNotifyUpdate: make(chan struct{}),
		conf:              conf,
		origLogger:        logger,
		logger:            logger,
		hashKey:           hashKey,
		credentialsStore:  credentialsStore,
		updateMetadata:    updateCollectorMetadataFeatureGate.IsEnabled(),
		closeChan:         make(chan struct{}),
		backOff:           backOff,
		id:                id,
	}, nil
}

func createHashKey(conf *Config) string {
	return fmt.Sprintf("%s%s%s",
		conf.CollectorName,
		conf.Credentials.InstallationToken,
		strings.TrimSuffix(conf.APIBaseURL, "/"),
	)
}

func (se *SumologicExtension) Start(ctx context.Context, host component.Host) error {
	var err error
	se.host = host

	// if force registration is not enabled, verify that the store is correctly configured
	if !se.conf.ForceRegistration {
		err = se.credentialsStore.Validate()
		if err != nil {
			return err
		}
	}

	colCreds, err := se.getCredentials(ctx)
	if err != nil {
		return err
	}

	if err = se.injectCredentials(ctx, colCreds); err != nil {
		return err
	}

	// Add logger fields based on actual collector name and ID.
	se.logger = se.origLogger.With(
		zap.String(collectorNameField, colCreds.Credentials.CollectorName),
		zap.String(collectorIDField, colCreds.Credentials.CollectorID),
	)

	if se.updateMetadata {
		err = se.updateMetadataWithBackoff(ctx)
		if err != nil {
			return err
		}
	}

	go se.heartbeatLoop()

	return nil
}

// Shutdown is invoked during service shutdown.
func (se *SumologicExtension) Shutdown(ctx context.Context) error {
	se.closeOnce.Do(func() { close(se.closeChan) })
	select {
	case <-ctx.Done():
		return ctx.Err()
	default:
		return nil
	}
}

func (se *SumologicExtension) validateCredentials(
	ctx context.Context,
	colCreds credentials.CollectorCredentials,
) error {
	se.logger.Info("Validating collector credentials...",
		zap.String(collectorCredentialIDField, colCreds.Credentials.CollectorCredentialID),
		zap.String(collectorIDField, colCreds.Credentials.CollectorID),
	)

	if err := se.injectCredentials(ctx, colCreds); err != nil {
		return err
	}

	se.backOff.Reset()
	var err error

	for {
		err = se.sendHeartbeatWithHTTPClient(ctx, se.httpClient)

		if errors.Is(err, errUnauthorizedHeartbeat) || err == nil {
			return err
		}

		nbo := se.backOff.NextBackOff()
		var backOffErr *backoff.PermanentError
		// Return error if backoff reaches the limit or uncoverable error is spotted
		if ok := errors.As(err, &backOffErr); nbo == se.backOff.Stop || ok {
			return err
		}

		se.logger.Info(fmt.Sprintf("Retrying credentials validation due to error %s", err))

		t := time.NewTimer(nbo)
		defer t.Stop()

		select {
		case <-t.C:
		case <-ctx.Done():
			return fmt.Errorf("credential validation cancelled: %w", ctx.Err())
		}
	}
}

// injectCredentials injects the collector credentials:
//   - into registration info that's stored in the extension and can be used by roundTripper
//   - into http client and its transport so that each request is using collector
//     credentials as authentication keys
func (se *SumologicExtension) injectCredentials(ctx context.Context, colCreds credentials.CollectorCredentials) error {
	se.credsNotifyLock.Lock()
	defer se.credsNotifyLock.Unlock()

	// Set the registration info so that it can be used in RoundTripper.
	se.registrationInfo = colCreds.Credentials

	httpClient, err := se.getHTTPClient(ctx, se.conf.ClientConfig, colCreds.Credentials)
	if err != nil {
		return err
	}

	se.httpClient = httpClient

	// Let components know that the credentials may have changed.
	close(se.credsNotifyUpdate)
	se.credsNotifyUpdate = make(chan struct{})

	return nil
}

func (se *SumologicExtension) getHTTPClient(
	ctx context.Context,
	httpClientSettings confighttp.ClientConfig,
	_ api.OpenRegisterResponsePayload,
) (*http.Client, error) {
	httpClient, err := httpClientSettings.ToClient(
		ctx,
		se.host,
		componenttest.NewNopTelemetrySettings(),
	)
	if err != nil {
		return nil, fmt.Errorf("couldn't create HTTP client: %w", err)
	}

	// Set the transport so that all requests from httpClient will contain
	// the collector credentials.
	httpClient.Transport, err = se.RoundTripper(httpClient.Transport)
	if err != nil {
		return nil, fmt.Errorf("couldn't create HTTP client transport: %w", err)
	}

	return httpClient, nil
}

// getCredentials retrieves the credentials for the collector.
// It does so by checking the local credentials store and by validating those credentials.
// In case they are invalid or are not available through local credentials store
// then it tries to register the collector using the provided access keys.
func (se *SumologicExtension) getCredentials(ctx context.Context) (credentials.CollectorCredentials, error) {
	var (
		colCreds credentials.CollectorCredentials
		err      error
	)

	if !se.conf.ForceRegistration {
		colCreds, err = se.getLocalCredentials(ctx)
		if err == nil {
			errV := se.validateCredentials(ctx, colCreds)

			if errV == nil {
				se.logger.Info("Found stored credentials, skipping registration",
					zap.String(collectorNameField, colCreds.Credentials.CollectorName),
				)
				return colCreds, nil
			}

			// We are unable to confirm if credentials are valid or not as we do not have (clear) response from the API
			if !errors.Is(errV, errUnauthorizedHeartbeat) {
				return credentials.CollectorCredentials{}, errV
			}

			// Credentials might have ended up being invalid or the collector
			// might have been removed in Sumo.
			// Fall back to removing the credentials and recreating them by registering
			// the collector.
			if err = se.credentialsStore.Delete(se.hashKey); err != nil {
				se.logger.Error(
					"Unable to delete old collector credentials", zap.Error(err),
				)
			}

			se.logger.Info("Locally stored credentials invalid. Trying to re-register...",
				zap.String(collectorNameField, colCreds.Credentials.CollectorName),
				zap.String(collectorIDField, colCreds.Credentials.CollectorID),
				zap.Error(errV),
			)
		} else {
			se.logger.Info("Locally stored credentials not found, registering the collector")
		}
	}

	colCreds, err = se.getCredentialsByRegistering(ctx)
	if err != nil {
		return credentials.CollectorCredentials{}, err
	}

	return colCreds, nil
}

// getCredentialsByRegistering registers the collector and returns the credentials
// obtained from the API.
func (se *SumologicExtension) getCredentialsByRegistering(ctx context.Context) (credentials.CollectorCredentials, error) {
	colCreds, err := se.registerCollectorWithBackoff(ctx, se.collectorName)
	if err != nil {
		return credentials.CollectorCredentials{}, err
	}
	if err := se.credentialsStore.Store(se.hashKey, colCreds); err != nil {
		se.logger.Error(
			"Unable to store collector credentials, they will be used now but won't be re-used on next run",
			zap.Error(err),
		)
	}

	se.collectorName = colCreds.CollectorName

	return colCreds, nil
}

// getLocalCredentials returns the credentials retrieved from local credentials
// storage in case they are available there.
func (se *SumologicExtension) getLocalCredentials(_ context.Context) (credentials.CollectorCredentials, error) {
	colCreds, err := se.credentialsStore.Get(se.hashKey)
	if err != nil {
		return credentials.CollectorCredentials{},
			fmt.Errorf("problem finding local collector credentials (hash key: %s): %w",
				se.hashKey, err,
			)
	}

	se.collectorName = colCreds.CollectorName
	if colCreds.APIBaseURL != "" {
		se.SetBaseURL(colCreds.APIBaseURL)
	}

	return colCreds, nil
}

// registerCollector registers the collector using registration API and returns
// the obtained collector credentials.
func (se *SumologicExtension) registerCollector(ctx context.Context, collectorName string) (credentials.CollectorCredentials, error) {
	u, err := url.Parse(se.BaseURL())
	if err != nil {
		return credentials.CollectorCredentials{}, err
	}
	u.Path = registerURL

	hostname, err := getHostname(se.logger)
	if err != nil {
		return credentials.CollectorCredentials{}, fmt.Errorf("cannot get hostname: %w", err)
	}

	var buff bytes.Buffer
	if err = json.NewEncoder(&buff).Encode(api.OpenRegisterRequestPayload{
		CollectorName: collectorName,
		Description:   se.conf.CollectorDescription,
		Category:      se.conf.CollectorCategory,
		Fields:        se.conf.CollectorFields,
		Hostname:      hostname,
		Ephemeral:     se.conf.Ephemeral,
		Clobber:       se.conf.Clobber,
		TimeZone:      se.conf.TimeZone,
	}); err != nil {
		return credentials.CollectorCredentials{}, err
	}

	req, err := http.NewRequestWithContext(ctx, http.MethodPost, u.String(), &buff)
	if err != nil {
		return credentials.CollectorCredentials{}, err
	}

	addClientCredentials(req,
		se.conf.Credentials,
	)
	addJSONHeaders(req)

	se.logger.Info("Calling register API", zap.String("URL", u.String()))

	client := *http.DefaultClient
	client.CheckRedirect = func(_ *http.Request, _ []*http.Request) error {
		return http.ErrUseLastResponse
	}
	res, err := client.Do(req)
	if err != nil {
		se.logger.Warn("Collector registration HTTP request failed", zap.Error(err))
		return credentials.CollectorCredentials{}, fmt.Errorf("failed to register the collector: %w", err)
	}

	defer res.Body.Close()

	if res.StatusCode < 200 || res.StatusCode >= 400 {
		return credentials.CollectorCredentials{}, se.handleRegistrationError(res)
	} else if res.StatusCode == http.StatusMovedPermanently {
		// Use the URL from Location header for subsequent requests.
		u := strings.TrimSuffix(res.Header.Get("Location"), "/")
		se.SetBaseURL(u)
		se.logger.Info("Redirected to a different deployment",
			zap.String("url", u),
		)
		return se.registerCollector(ctx, collectorName)
	}

	var resp api.OpenRegisterResponsePayload
	if err := json.NewDecoder(res.Body).Decode(&resp); err != nil {
		return credentials.CollectorCredentials{}, err
	}

	if collectorName != resp.CollectorName {
		se.logger.Warn("Collector name already in use, registered modified name", zap.String("registered_name", resp.CollectorName))
	}

	return credentials.CollectorCredentials{
		CollectorName: collectorName,
		Credentials:   resp,
		APIBaseURL:    se.BaseURL(),
	}, nil
}

// handleRegistrationError handles the collector registration errors and returns
// appropriate error for backoff handling and logging purposes.
func (se *SumologicExtension) handleRegistrationError(res *http.Response) error {
	var errResponse api.ErrorResponsePayload
	if err := json.NewDecoder(res.Body).Decode(&errResponse); err != nil {
		var buff bytes.Buffer
		if _, errCopy := io.Copy(&buff, res.Body); errCopy != nil {
			return fmt.Errorf(
				"failed to read the collector registration response body, status code: %d, err: %w",
				res.StatusCode, errCopy,
			)
		}
		return fmt.Errorf(
			"failed to decode collector registration response body: %s, status code: %d, err: %w",
			buff.String(), res.StatusCode, err,
		)
	}

	se.logger.Warn("Collector registration failed",
		zap.Int("status_code", res.StatusCode),
		zap.String("error_id", errResponse.ID),
		zap.Any("errors", errResponse.Errors),
	)

	// Return unrecoverable error for 4xx status codes except 429
	if res.StatusCode >= 400 && res.StatusCode < 500 && res.StatusCode != http.StatusTooManyRequests {
		return backoff.Permanent(fmt.Errorf(
			"failed to register the collector, got HTTP status code: %d",
			res.StatusCode,
		))
	}

	return fmt.Errorf(
		"failed to register the collector, got HTTP status code: %d", res.StatusCode,
	)
}

// callRegisterWithBackoff calls registration using exponential backoff algorithm
// this loosely base on backoff.Retry function
func (se *SumologicExtension) registerCollectorWithBackoff(ctx context.Context, collectorName string) (credentials.CollectorCredentials, error) {
	se.backOff.Reset()
	for {
		creds, err := se.registerCollector(ctx, collectorName)
		if err == nil {
			se.logger = se.origLogger.With(
				zap.String(collectorNameField, creds.Credentials.CollectorName),
				zap.String(collectorIDField, creds.Credentials.CollectorID),
			)
			se.logger.Info("Collector registration finished successfully")

			return creds, nil
		}

		nbo := se.backOff.NextBackOff()
		var backOffErr *backoff.PermanentError
		// Return error if backoff reaches the limit or uncoverable error is spotted
		if ok := errors.As(err, &backOffErr); nbo == se.backOff.Stop || ok {
			return credentials.CollectorCredentials{}, fmt.Errorf("collector registration failed: %w", err)
		}

		t := time.NewTimer(nbo)
		defer t.Stop()

		select {
		case <-t.C:
		case <-ctx.Done():
			return credentials.CollectorCredentials{}, fmt.Errorf("collector registration cancelled: %w", ctx.Err())
		}
	}
}

func (se *SumologicExtension) heartbeatLoop() {
	if se.registrationInfo.CollectorCredentialID == "" || se.registrationInfo.CollectorCredentialKey == "" {
		se.logger.Error("Collector not registered, cannot send heartbeat")
		return
	}

	ctx, cancel := context.WithCancel(context.Background())
	defer cancel()
	go func() {
		// When the close channel is closed ...
		<-se.closeChan
		// ... cancel the ongoing heartbeat request.
		cancel()
	}()

	se.logger.Info("Heartbeat loop initialized. Starting to send hearbeat requests")
	timer := time.NewTimer(se.conf.HeartBeatInterval)
	for {
		select {
		case <-se.closeChan:
			se.logger.Info("Heartbeat sender turned off")
			return

		default:
			err := se.sendHeartbeatWithHTTPClient(ctx, se.httpClient)

			if err != nil {
				if errors.Is(err, errUnauthorizedHeartbeat) {
					se.logger.Warn("Heartbeat request unauthorized, re-registering the collector")
					var colCreds credentials.CollectorCredentials
					colCreds, err = se.getCredentialsByRegistering(ctx)
					if err != nil {
						se.logger.Error("Heartbeat error, cannot register the collector", zap.Error(err))
						continue
					}

					// Inject newly received credentials into extension's configuration.
					if err = se.injectCredentials(ctx, colCreds); err != nil {
						se.logger.Error("Heartbeat error, cannot inject new collector credentials", zap.Error(err))
						continue
					}

					// Overwrite old logger fields with new collector name and ID.
					se.logger = se.origLogger.With(
						zap.String(collectorNameField, colCreds.Credentials.CollectorName),
						zap.String(collectorIDField, colCreds.Credentials.CollectorID),
					)
				} else {
					se.logger.Error("Heartbeat error", zap.Error(err))
				}
			} else {
				se.logger.Debug("Heartbeat sent")
			}

			select {
			case <-timer.C:
				timer.Stop()
				timer.Reset(se.conf.HeartBeatInterval)
			case <-se.closeChan:
			}
		}
	}
}

var (
	errUnauthorizedHeartbeat = errors.New("heartbeat unauthorized")
	errUnauthorizedMetadata  = errors.New("metadata update unauthorized")
)

type ErrorAPI struct {
	status int
	body   string
}

func (e ErrorAPI) Error() string {
	return fmt.Sprintf("API error (status code: %d): %s", e.status, e.body)
}

func (se *SumologicExtension) sendHeartbeatWithHTTPClient(ctx context.Context, httpClient *http.Client) error {
	u, err := url.Parse(se.BaseURL() + heartbeatURL)
	if err != nil {
		return fmt.Errorf("unable to parse heartbeat URL %w", err)
	}
	req, err := http.NewRequestWithContext(ctx, http.MethodPost, u.String(), nil)
	if err != nil {
		return fmt.Errorf("unable to create HTTP request %w", err)
	}

	addJSONHeaders(req)
	res, err := httpClient.Do(req)
	if err != nil {
		return fmt.Errorf("unable to send HTTP request: %w", err)
	}
	defer res.Body.Close()

	switch res.StatusCode {
	default:
		var buff bytes.Buffer

		if _, err := io.Copy(&buff, res.Body); err != nil {
			return fmt.Errorf(
				"failed to copy collector heartbeat response body, status code: %d, err: %w",
				res.StatusCode, err,
			)
		}

		return fmt.Errorf("collector heartbeat request failed: %w",
			ErrorAPI{
				status: res.StatusCode,
				body:   buff.String(),
			},
		)

	case http.StatusUnauthorized:
		return errUnauthorizedHeartbeat

	case http.StatusNoContent:
	}

	return nil
}

func baseURL() (string, error) {
	// This doesn't connect, we just need the connection object.
	c, err := net.Dial("udp", "255.255.255.255:53")
	if err != nil {
		return "", err
	}

	defer c.Close()
	a := c.LocalAddr().(*net.UDPAddr)
	h, _, err := net.SplitHostPort(a.String())
	if err != nil {
		return "", err
	}

	return h, nil
}

var sumoAppProcesses = map[string]string{
	"apache":                "apache",
	"apache2":               "apache",
	"httpd":                 "apache",
	"docker":                "docker", // docker cli
	"elasticsearch":         "elasticsearch",
	"mysql-server":          "mysql",
	"mysqld":                "mysql",
	"nginx":                 "nginx",
	"postgresql":            "postgres",
	"postgresql-9.5":        "postgres",
	"rabbitmq-server":       "rabbitmq",
	"redis":                 "redis",
	"tomcat":                "tomcat",
	"kafka-server-start.sh": "kafka", // Need to test this, most common shell wrapper.
	"redis-server":          "redis",
	"mongod":                "mongodb",
	"cassandra":             "cassandra",
	"jmx":                   "jmx",
	"activemq":              "activemq",
	"memcached":             "memcached",
	"haproxy":               "haproxy",
	"dockerd":               "docker-ce", // docker engine, for when process runs natively
	"com.docker.backend":    "docker-ce", // docker daemon runs on a VM in Docker Desktop, process doesn't show on mac
	"sqlservr":              "mssql",     // linux SQL Server process
}

func (se *SumologicExtension) filteredProcessList() ([]string, error) {
	var pl []string

	processes, err := process.Processes()
	if err != nil {
		return pl, err
	}

	for _, v := range processes {
		e, err := v.Name()
		if err != nil {
			if runtime.GOOS == "windows" {
				// On Windows, if we can't get a process name, it is likely a zombie process, assume that and skip them.
				se.logger.Warn(
					"Failed to get executable name, it is likely a zombie process, skipping it",
					zap.Int32("pid", v.Pid),
					zap.Error(err))
				continue
			}

			return nil, fmt.Errorf("Error getting executable name: %w", err)
		}
		e = strings.ToLower(e)

		if a, i := sumoAppProcesses[e]; i {
			pl = append(pl, a)
		}

		// handling for Docker Desktop
		if e == dockerDesktopJavaProcess {
			pl = append(pl, "docker-ce")
		}

		// handling Java background processes
		if e == "java" {
			cmdline, err := v.Cmdline()
			if err != nil {
				return nil, fmt.Errorf("error getting executable name for PID %d: %w", v.Pid, err)
			}

			switch {
			case strings.Contains(cmdline, cassandraJavaProcess):
				pl = append(pl, "cassandra")
			case strings.Contains(cmdline, jmxJavaProcess):
				pl = append(pl, "jmx")
			case strings.Contains(cmdline, activeMQJavaProcess):
				pl = append(pl, "activemq")
			}
		}
	}

	return pl, nil
}

func (se *SumologicExtension) discoverTags() (map[string]any, error) {
	t := map[string]any{
		"sumo.disco.enabled": "true",
	}

	pl, err := se.filteredProcessList()
	if err != nil {
		return t, err
	}

	for _, v := range pl {
		t["sumo.disco."+v] = 1 // Sumo does not allow empty tag values, let's set it to anything.
	}

	return t, nil
}

func (se *SumologicExtension) updateMetadataWithHTTPClient(ctx context.Context, httpClient *http.Client) error {
	u, err := url.Parse(se.BaseURL() + metadataURL)
	if err != nil {
		return fmt.Errorf("unable to parse metadata URL %w", err)
	}

	info, err := host.Info()
	if err != nil {
		return err
	}

	hostname, err := getHostname(se.logger)
	if err != nil {
		return err
	}

	ip, err := baseURL()
	if err != nil {
		return err
	}

	td := map[string]any{}

	if se.conf.DiscoverCollectorTags {
		td, err = se.discoverTags()
		if err != nil {
			return err
		}
	}

	for k, v := range se.conf.CollectorFields {
		td[k] = v
	}

	var buff bytes.Buffer
	if err = json.NewEncoder(&buff).Encode(api.OpenMetadataRequestPayload{
		HostDetails: api.OpenMetadataHostDetails{
			Name:        hostname,
			OsName:      info.OS,
			OsVersion:   info.PlatformVersion,
			Environment: se.conf.CollectorEnvironment,
		},
		CollectorDetails: api.OpenMetadataCollectorDetails{
			RunningVersion: cleanupBuildVersion(se.buildVersion),
		},
		NetworkDetails: api.OpenMetadataNetworkDetails{
			HostIPAddress: ip,
		},
		TagDetails: td,
	}); err != nil {
		return err
	}

	req, err := http.NewRequestWithContext(ctx, http.MethodPost, u.String(), &buff)
	if err != nil {
		return fmt.Errorf("unable to create HTTP request %w", err)
	}

	addJSONHeaders(req)

	se.logger.Info("Updating collector metadata",
		zap.String("URL", u.String()),
		zap.String("body", buff.String()))

	res, err := httpClient.Do(req)
	if err != nil {
		return fmt.Errorf("unable to send HTTP request: %w", err)
	}
	defer res.Body.Close()

	switch res.StatusCode {
	default:
		var buff bytes.Buffer
		if _, err := io.Copy(&buff, res.Body); err != nil {
			return fmt.Errorf(
				"failed to copy collector metadata response body, status code: %d, err: %w",
				res.StatusCode, err,
			)
		}

		se.logger.Warn("Metadata API error response",
			zap.Int("status", res.StatusCode),
			zap.String("body", buff.String()))

		return fmt.Errorf("collector metadata request failed: %w",
			ErrorAPI{
				status: res.StatusCode,
				body:   buff.String(),
			},
		)

	case http.StatusUnauthorized:
		return errUnauthorizedMetadata
	case http.StatusNoContent:
	case http.StatusOK:
	}

	return nil
}

func (se *SumologicExtension) updateMetadataWithBackoff(ctx context.Context) error {
	se.backOff.Reset()
	for {
		err := se.updateMetadataWithHTTPClient(ctx, se.httpClient)
		if err == nil {
			return nil
		}

		se.logger.Warn(fmt.Sprintf("collector metadata update failed: %s", err))

		nbo := se.backOff.NextBackOff()
		var backOffErr *backoff.PermanentError
		// Return error if backoff reaches the limit or uncoverable error is spotted
		if ok := errors.As(err, &backOffErr); nbo == se.backOff.Stop || ok {
			return fmt.Errorf("collector metadata update failed: %w", err)
		}

		t := time.NewTimer(nbo)
		defer t.Stop()

		select {
		case <-t.C:
		case <-ctx.Done():
			return fmt.Errorf("collector metadata update cancelled: %w", ctx.Err())
		}
	}
}

func (se *SumologicExtension) ComponentID() component.ID {
	return se.id
}

func (se *SumologicExtension) CollectorID() string {
	return se.registrationInfo.CollectorID
}

func (se *SumologicExtension) BaseURL() string {
	se.baseURLLock.RLock()
	defer se.baseURLLock.RUnlock()
	return se.baseURL
}

func (se *SumologicExtension) SetBaseURL(baseURL string) {
	se.baseURLLock.Lock()
	se.baseURL = baseURL
	se.baseURLLock.Unlock()
}

func (se *SumologicExtension) StickySessionCookie() string {
	se.stickySessionCookieLock.RLock()
	defer se.stickySessionCookieLock.RUnlock()
	return se.stickySessionCookie
}

func (se *SumologicExtension) SetStickySessionCookie(stickySessionCookie string) {
	se.stickySessionCookieLock.Lock()
	se.stickySessionCookie = stickySessionCookie
	se.stickySessionCookieLock.Unlock()
}

// WatchCredentialKey watches for credential key updates. It makes use of a
// channel close (done by injectCredentials) and string comparison with a
// known/previous credential key (old). This function allows components to be
// proactive when dealing with changes to authentication.
func (se *SumologicExtension) WatchCredentialKey(ctx context.Context, old string) string {
	se.credsNotifyLock.Lock()
	v, ch := se.registrationInfo.CollectorCredentialKey, se.credsNotifyUpdate
	se.credsNotifyLock.Unlock()

	for v == old {
		select {
		case <-ctx.Done():
			return v
		case <-ch:
			se.credsNotifyLock.Lock()
			v, ch = se.registrationInfo.CollectorCredentialKey, se.credsNotifyUpdate
			se.credsNotifyLock.Unlock()
		}
	}

	return v
}

// CreateCredentialsHeader produces an HTTP header containing authentication
// credentials. This function is for components that do not make use of the
// RoundTripper or have an HTTP request to build upon.
func (se *SumologicExtension) CreateCredentialsHeader() (http.Header, error) {
	id, key := se.registrationInfo.CollectorCredentialID, se.registrationInfo.CollectorCredentialKey

	if id == "" || key == "" {
		return nil, errors.New("collector credentials are not set")
	}

	token := base64.StdEncoding.EncodeToString(
		[]byte(id + ":" + key),
	)

	header := http.Header{}
	header.Set("Authorization", "Basic "+token)

	return header, nil
}

// Implement [1] in order for this extension to be used as custom exporter
// authenticator.
//
// [1]: https://github.com/open-telemetry/opentelemetry-collector/blob/2e84285efc665798d76773b9901727e8836e9d8f/config/configauth/clientauth.go#L34-L39
func (se *SumologicExtension) RoundTripper(base http.RoundTripper) (http.RoundTripper, error) {
	return roundTripper{
		collectorCredentialID:     se.registrationInfo.CollectorCredentialID,
		collectorCredentialKey:    se.registrationInfo.CollectorCredentialKey,
		addStickySessionCookie:    se.addStickySessionCookie,
		updateStickySessionCookie: se.updateStickySessionCookie,
		base:                      base,
	}, nil
}

func (se *SumologicExtension) PerRPCCredentials() (grpccredentials.PerRPCCredentials, error) {
	return nil, errGRPCNotSupported
}

func (se *SumologicExtension) addStickySessionCookie(req *http.Request) {
	if !se.conf.StickySessionEnabled {
		return
	}
	currectCookieValue := se.StickySessionCookie()
	if currectCookieValue != "" {
		cookie := &http.Cookie{
			Name:  stickySessionKey,
			Value: currectCookieValue,
		}
		req.AddCookie(cookie)
	}
}

func (se *SumologicExtension) updateStickySessionCookie(resp *http.Response) {
	cookies := resp.Cookies()
	if se.conf.StickySessionEnabled && len(cookies) > 0 {
		for _, cookie := range cookies {
			if cookie.Name == stickySessionKey {
				if cookie.Value != se.StickySessionCookie() {
					se.SetStickySessionCookie(cookie.Value)
				}
				return
			}
		}
	}
}

type roundTripper struct {
	collectorCredentialID     string
	collectorCredentialKey    string
	addStickySessionCookie    func(*http.Request)
	updateStickySessionCookie func(*http.Response)
	base                      http.RoundTripper
}

func (rt roundTripper) RoundTrip(req *http.Request) (*http.Response, error) {
	addCollectorCredentials(req, rt.collectorCredentialID, rt.collectorCredentialKey)
	rt.addStickySessionCookie(req)
	resp, err := rt.base.RoundTrip(req)
	if err != nil {
		return nil, err
	}
	rt.updateStickySessionCookie(resp)
	return resp, err
}

func addCollectorCredentials(req *http.Request, collectorCredentialID string, collectorCredentialKey string) {
	token := base64.StdEncoding.EncodeToString(
		[]byte(collectorCredentialID + ":" + collectorCredentialKey),
	)

	// Delete the existing Authorization header so prevent sending both the old one
	// and the new one.
	req.Header.Del("Authorization")
	req.Header.Add("Authorization", "Basic "+token)
}

func addClientCredentials(req *http.Request, credentials accessCredentials) {
	var authHeaderValue string
	if credentials.InstallationToken != "" {
		authHeaderValue = fmt.Sprintf("Bearer %s", string(credentials.InstallationToken))
	}

	req.Header.Del("Authorization")
	req.Header.Add("Authorization", authHeaderValue)
}

// TODO(ck): hostname allows the darwin tests to bypass fqdn.
var hostname = fqdn.FqdnHostname

// getHostname returns the host name consistently with the resource detection processor's defaults
// TODO: try to dynamically extract this from the resource processor in the pipeline
func getHostname(logger *zap.Logger) (string, error) {
	fqdnHostname, err := hostname()
	if err == nil {
		return fqdnHostname, nil
	}
	logger.Debug("failed to get fqdn", zap.Error(err))

	return os.Hostname()
}

// cleanupBuildVersion adds a leading 'v' and removes the tailing build hash to make sure the
// backend understand the build number. Note that only version strings with the following format will be
// cleaned up. All other version formats will remain the same.
// Cleaned up format: 0.108.0-sumo-2-4d57200692d5c5c39effad4ae3b29fef79209113
func cleanupBuildVersion(version string) string {
	pattern := "^v?([0-9]+\\.[0-9]+\\.[0-9]+-sumo-[0-9]+)(-[0-9a-f]{40}){0,1}(-fips){0,1}$"
	re := regexp.MustCompile(pattern)

	matches := re.FindAllStringSubmatch(version, 1)
	if len(matches) != 1 {
		return version
	}
	subMatches := matches[0]
	if len(subMatches) > 1 {
		ver := subMatches[1]
		if len(subMatches) == 4 {
			ver += subMatches[3]
		}
		return "v" + ver
	}

	return version
}<|MERGE_RESOLUTION|>--- conflicted
+++ resolved
@@ -15,11 +15,8 @@
 	"net/http"
 	"net/url"
 	"os"
-<<<<<<< HEAD
 	"regexp"
-=======
 	"runtime"
->>>>>>> 90327dca
 	"strings"
 	"sync"
 	"time"
