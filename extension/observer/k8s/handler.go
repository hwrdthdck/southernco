// Copyright 2020, OpenTelemetry Authors
//
// Licensed under the Apache License, Version 2.0 (the "License");
// you may not use this file except in compliance with the License.
// You may obtain a copy of the License at
//
//     http://www.apache.org/licenses/LICENSE-2.0
//
// Unless required by applicable law or agreed to in writing, software
// distributed under the License is distributed on an "AS IS" BASIS,
// WITHOUT WARRANTIES OR CONDITIONS OF ANY KIND, either express or implied.
// See the License for the specific language governing permissions and
// limitations under the License.

package k8s

import (
	"fmt"
	"reflect"

	v1 "k8s.io/api/core/v1"
	"k8s.io/client-go/tools/cache"

	"github.com/open-telemetry/opentelemetry-collector-contrib/extension/observer"
)

// handler handles k8s cache informer callbacks.
type handler struct {
	// idNamespace should be some unique token to distinguish multiple handler instances.
	idNamespace string
	// watcher is the callback for discovered endpoints.
	watcher observer.Notify
}

// OnAdd is called in response to a pod being added.
func (h *handler) OnAdd(obj interface{}) {
	pod := obj.(*v1.Pod)
	h.watcher.OnAdd(h.convertPodToEndpoints(pod))
}

// convertPodToEndpoints converts a pod instance into a slice of endpoints. The endpoints
// include the pod itself as well as an endpoint for each container port that is mapped
// to a container that is in a running state.
func (h *handler) convertPodToEndpoints(pod *v1.Pod) []observer.Endpoint {
	podID := fmt.Sprintf("%s/%s", h.idNamespace, pod.UID)
	podIP := pod.Status.PodIP
	labels := map[string]string{}

	for k, v := range pod.Labels {
		labels[k] = v
	}
	for k, v := range pod.Annotations {
		labels[k] = v
	}

	podDetails := observer.Pod{
		Labels: labels,
		Name:   pod.Name,
	}

	endpoints := []observer.Endpoint{{
		ID:      podID,
		Target:  podIP,
		Details: podDetails,
	}}

	// Map of running containers by name.
	containerRunning := map[string]bool{}

	for _, container := range pod.Status.ContainerStatuses {
		if container.State.Running != nil {
			containerRunning[container.Name] = true
		}
	}

	// Create endpoint for each named container port.
	for _, container := range pod.Spec.Containers {
		if !containerRunning[container.Name] {
			continue
		}

		for _, port := range container.Ports {
			endpoints = append(endpoints, observer.Endpoint{
				ID:     fmt.Sprintf("%s/%s(%d)", podID, port.Name, port.ContainerPort),
				Target: fmt.Sprintf("%s:%d", podIP, port.ContainerPort),
				Details: observer.Port{
					Pod:      podDetails,
					Name:     port.Name,
					Port:     uint16(port.ContainerPort),
					Protocol: getProtocol(port.Protocol),
				},
			})
		}
	}

	return endpoints
}

func getProtocol(protocol v1.Protocol) observer.Protocol {
	switch protocol {
	case v1.ProtocolTCP:
		return observer.ProtocolTCP
	case v1.ProtocolUDP:
		return observer.ProtocolUDP
	}
	return observer.ProtocolUnknown
}

<<<<<<< HEAD
// OnUpdate is called to an existing pod changing.
func (h *handler) OnUpdate(oldPod, newPod interface{}) {
=======
// OnUpdate is called in response to an existing pod changing.
func (h *handler) OnUpdate(oldObj, newObj interface{}) {
>>>>>>> ae33993e
	oldEndpoints := map[string]observer.Endpoint{}
	newEndpoints := map[string]observer.Endpoint{}

	// Convert pods to endpoints and map by ID for easier lookup.
	for _, e := range h.convertPodToEndpoints(oldPod.(*v1.Pod)) {
		oldEndpoints[e.ID] = e
	}
	for _, e := range h.convertPodToEndpoints(newPod.(*v1.Pod)) {
		newEndpoints[e.ID] = e
	}

	var removedEndpoints, updatedEndpoints, addedEndpoints []observer.Endpoint

	// Find endpoints that are present in oldPod and newPod and see if they've
	// changed. Otherwise if it wasn't in oldPod it's a new endpoint.
	for _, e := range newEndpoints {
		if existing, ok := oldEndpoints[e.ID]; ok {
			if !reflect.DeepEqual(existing, e) {
				updatedEndpoints = append(updatedEndpoints, e)
			}
		} else {
			addedEndpoints = append(addedEndpoints, e)
		}
	}

	// If an endpoint is present in the oldPod but not in the newPod then
	// send as removed.
	for _, e := range oldEndpoints {
		if _, ok := newEndpoints[e.ID]; !ok {
			removedEndpoints = append(removedEndpoints, e)
		}
	}

	if len(removedEndpoints) > 0 {
		h.watcher.OnRemove(removedEndpoints)
	}

	if len(updatedEndpoints) > 0 {
		h.watcher.OnChange(updatedEndpoints)
	}

	if len(addedEndpoints) > 0 {
		h.watcher.OnAdd(addedEndpoints)
	}

	// TODO: can changes be missed where a pod is deleted but we don't
	// send remove notifications for some of its endpoints? If not provable
	// then maybe keep track of pod -> endpoint association to be sure
	// they are all cleaned up.
}

// OnDelete is called in response to a pod being deleted.
func (h *handler) OnDelete(obj interface{}) {
	var pod *v1.Pod
	switch o := obj.(type) {
	case *cache.DeletedFinalStateUnknown:
		// Assuming we never saw the pod state where new endpoints would have been created
		// to begin with it seems that we can't leak endpoints here.
		pod = o.Obj.(*v1.Pod)
	case *v1.Pod:
		pod = o
	}
	if pod == nil {
		return
	}
	h.watcher.OnRemove(h.convertPodToEndpoints(pod))
}<|MERGE_RESOLUTION|>--- conflicted
+++ resolved
@@ -106,13 +106,8 @@
 	return observer.ProtocolUnknown
 }
 
-<<<<<<< HEAD
-// OnUpdate is called to an existing pod changing.
+// OnUpdate is called in response to an existing pod changing.
 func (h *handler) OnUpdate(oldPod, newPod interface{}) {
-=======
-// OnUpdate is called in response to an existing pod changing.
-func (h *handler) OnUpdate(oldObj, newObj interface{}) {
->>>>>>> ae33993e
 	oldEndpoints := map[string]observer.Endpoint{}
 	newEndpoints := map[string]observer.Endpoint{}
 
