--- conflicted
+++ resolved
@@ -428,7 +428,24 @@
 	}
 }
 
-<<<<<<< HEAD
+func getOSDescription(logger *zap.Logger) string {
+	info, err := host.Info()
+	if err != nil {
+		logger.Error("failed getting host info", zap.Error(err))
+		return runtime.GOOS
+	}
+	switch runtime.GOOS {
+	case "darwin":
+		return "macOS " + info.PlatformVersion
+	case "linux":
+		return cases.Title(language.English).String(info.Platform) + " " + info.PlatformVersion
+	case "windows":
+		return info.Platform + " " + info.PlatformVersion
+	default:
+		return runtime.GOOS
+	}
+}
+
 func (o *opampAgent) initHealthReporting() {
 	if !o.capabilities.ReportsHealth {
 		return
@@ -539,22 +556,4 @@
 	}
 
 	return componentHealth
-=======
-func getOSDescription(logger *zap.Logger) string {
-	info, err := host.Info()
-	if err != nil {
-		logger.Error("failed getting host info", zap.Error(err))
-		return runtime.GOOS
-	}
-	switch runtime.GOOS {
-	case "darwin":
-		return "macOS " + info.PlatformVersion
-	case "linux":
-		return cases.Title(language.English).String(info.Platform) + " " + info.PlatformVersion
-	case "windows":
-		return info.Platform + " " + info.PlatformVersion
-	default:
-		return runtime.GOOS
-	}
->>>>>>> ed099909
 }