type: bearertokenauth

status:
  class: extension
  stability:
    beta: [extension]
  distributions:
  - contrib
  - grafana
  - observiq
  - redhat
  - sumo
  codeowners:
<<<<<<< HEAD
    active: [jpkrohling, pavankrish123, frzifus]
=======
    active: [jpkrohling, frzifus]
    emeritus: [pavankrish123]
>>>>>>> 592374af
<|MERGE_RESOLUTION|>--- conflicted
+++ resolved
@@ -11,9 +11,5 @@
   - redhat
   - sumo
   codeowners:
-<<<<<<< HEAD
-    active: [jpkrohling, pavankrish123, frzifus]
-=======
     active: [jpkrohling, frzifus]
-    emeritus: [pavankrish123]
->>>>>>> 592374af
+    emeritus: [pavankrish123]