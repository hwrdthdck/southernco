// Copyright The OpenTelemetry Authors
// SPDX-License-Identifier: Apache-2.0

package sampling // import "github.com/open-telemetry/opentelemetry-collector-contrib/pkg/sampling"

import (
	"errors"
	"io"
	"regexp"
	"strconv"
)

// OpenTelemetryTraceState represents the `ot` section of the W3C tracestate
// which is specified generically in https://opentelemetry.io/docs/specs/otel/trace/tracestate-handling/.
//
// OpenTelemetry defines two specific values that convey sampling
// probability, known as T-Value (with "th", for threshold), R-Value
// (with key "rv", for random value), and extra values.
type OpenTelemetryTraceState struct {
	commonTraceState

	// sampling r and t-values
	rnd       Randomness // r value parsed, as unsigned
	rvalue    string     // 14 ASCII hex digits
	threshold Threshold  // t value parsed, as a threshold
	tvalue    string     // 1-14 ASCII hex digits
}

const (
	// rValueFieldName is the OTel tracestate field for R-value
	rValueFieldName = "rv"
	// tValueFieldName is the OTel tracestate field for T-value
	tValueFieldName = "th"

	// hardMaxOTelLength is the maximum encoded size of an OTel
	// tracestate value.
	hardMaxOTelLength = 256

	// chr        = ucalpha / lcalpha / DIGIT / "." / "_" / "-"
	// ucalpha    = %x41-5A ; A-Z
	// lcalpha    = %x61-7A ; a-z
	// key        = lcalpha *(lcalpha / DIGIT )
	// value      = *(chr)
	// list-member = key ":" value
	// list        = list-member *( ";" list-member )
	otelKeyRegexp             = lcAlphaRegexp + lcAlphanumRegexp + `*`
	otelValueRegexp           = `[a-zA-Z0-9._\-]*`
	otelMemberRegexp          = `(?:` + otelKeyRegexp + `:` + otelValueRegexp + `)`
	otelSemicolonMemberRegexp = `(?:` + `;` + otelMemberRegexp + `)`
	otelTracestateRegexp      = `^` + otelMemberRegexp + otelSemicolonMemberRegexp + `*$`
)

var (
	otelTracestateRe = regexp.MustCompile(otelTracestateRegexp)

	otelSyntax = keyValueScanner{
		maxItems:  -1,
		trim:      false,
		separator: ';',
		equality:  ':',
	}

	// ErrInconsistentSampling is returned when a sampler update
	// is illogical, indicating that the tracestate was not
	// modified.  Preferably, Samplers will avoid seeing this
	// error by using a ThresholdGreater() test, which allows them
	// to report a more clear error to the user.  For example, if
	// data arrives sampled at 1/100 and an equalizing sampler is
	// configured for 1/2 sampling, the Sampler may detect the
	// illogical condition itself using ThresholdGreater and skip
	// the call to UpdateTValueWithSampling, which will have no
	// effect and return this error.  How a sampler decides to
	// handle this condition is up to the sampler: for example the
	// equalizing sampler can decide to pass through a span
	// indicating 1/100 sampling or it can reject the span.
	ErrInconsistentSampling = errors.New("cannot raise existing sampling probability")
)

// NewOpenTelemetryTraceState returns a parsed representation of the
// OpenTelemetry tracestate section.  Errors indicate an invalid
// tracestate was received.
func NewOpenTelemetryTraceState(input string) (OpenTelemetryTraceState, error) {
	otts := OpenTelemetryTraceState{}

	if len(input) > hardMaxOTelLength {
		return otts, ErrTraceStateSize
	}

	if !otelTracestateRe.MatchString(input) {
		return otts, strconv.ErrSyntax
	}

	err := otelSyntax.scanKeyValues(input, func(key, value string) error {
		var err error
		switch key {
		case rValueFieldName:
			if otts.rnd, err = RValueToRandomness(value); err == nil {
				otts.rvalue = value
			} else {
<<<<<<< HEAD
=======
				// RValueRandomness() will return false, the error
				// accumulates and is returned below.
>>>>>>> 6b5c2313
				otts.rvalue = ""
				otts.rnd = Randomness{}
			}
		case tValueFieldName:
			if otts.threshold, err = TValueToThreshold(value); err == nil {
				otts.tvalue = value
			} else {
				// TValueThreshold() will return false, the error
				// accumulates and is returned below.
				otts.tvalue = ""
				otts.threshold = AlwaysSampleThreshold
			}
		default:
			otts.kvs = append(otts.kvs, KV{
				Key:   key,
				Value: value,
			})
		}
		return err
	})

	return otts, err
}

// RValue returns the R-value (key: "rv") as a string or empty if
// there is no R-value set.
func (otts *OpenTelemetryTraceState) RValue() string {
	return otts.rvalue
}

// RValueRandomness returns the randomness object corresponding with
// RValue() and a boolean indicating whether the R-value is set.
func (otts *OpenTelemetryTraceState) RValueRandomness() (Randomness, bool) {
	return otts.rnd, len(otts.rvalue) != 0
}

// TValue returns the T-value (key: "th") as a string or empty if
// there is no T-value set.
func (otts *OpenTelemetryTraceState) TValue() string {
	return otts.tvalue
}

// TValueThreshold returns the threshold object corresponding with
// TValue() and a boolean (equal to len(TValue()) != 0 indicating
// whether the T-value is valid.
func (otts *OpenTelemetryTraceState) TValueThreshold() (Threshold, bool) {
	return otts.threshold, len(otts.tvalue) != 0
}

// UpdateTValueWithSampling modifies the TValue of this object, which
<<<<<<< HEAD
// changes its adjusted count.  If the change of TValue leads to
// inconsistency (i.e., raising sampling probability), an error is
// returned.
func (otts *OpenTelemetryTraceState) UpdateTValueWithSampling(sampledThreshold Threshold) error {
	if len(otts.TValue()) != 0 && ThresholdGreater(otts.threshold, sampledThreshold) {
		return ErrInconsistentSampling
	}
	// Note this allows NeverSampleThreshold, "" to be set.
=======
// changes its adjusted count.  It is not logical to modify a sampling
// probability in the direction of larger probability.  This prevents
// accidental loss of adjusted count.
//
// If the change of TValue leads to inconsistency, an error is returned.
func (otts *OpenTelemetryTraceState) UpdateTValueWithSampling(sampledThreshold Threshold) error {
	// Note: there was once a code path here that optimized for
	// cases where a static threshold is used, in which case the
	// call to TValue() causes an unnecessary allocation per data
	// item (w/ a constant result).  We have eliminated that
	// parameter, due to the significant potential for mis-use.
	// Therefore, this method always recomputes TValue() of the
	// sampledThreshold (on success).  A future method such as
	// UpdateTValueWithSamplingFixedTValue() could extend this
	// API to address this allocation, although it is probably
	// not significant.
	if len(otts.TValue()) != 0 && ThresholdGreater(otts.threshold, sampledThreshold) {
		return ErrInconsistentSampling
	}
	// Note NeverSampleThreshold is the (exclusive) upper boundary
	// of valid thresholds, so the test above permits never-
	// sampled updates, in which case the TValue() here is empty.
>>>>>>> 6b5c2313
	otts.threshold = sampledThreshold
	otts.tvalue = sampledThreshold.TValue()
	return nil
}

// AdjustedCount returns the adjusted count for this item.  If the
// TValue string is empty, this returns 0, otherwise returns
// Threshold.AdjustedCount().
func (otts *OpenTelemetryTraceState) AdjustedCount() float64 {
	if len(otts.tvalue) == 0 {
		// Note: this case covers the zero state, where
		// len(tvalue) == 0 and threshold == AlwaysSampleThreshold.
		// We return 0 to indicate that no information is available.
		return 0
	}
	return otts.threshold.AdjustedCount()
}

// ClearTValue is used to unset TValue, for use in cases where it is
// inconsistent on arrival.
func (otts *OpenTelemetryTraceState) ClearTValue() {
	otts.tvalue = ""
	otts.threshold = Threshold{}
}

// SetRValue establishes explicit randomness for this TraceState.
func (otts *OpenTelemetryTraceState) SetRValue(randomness Randomness) {
	otts.rnd = randomness
	otts.rvalue = randomness.RValue()
}

// ClearRValue unsets explicit randomness.
func (otts *OpenTelemetryTraceState) ClearRValue() {
	otts.rvalue = ""
	otts.rnd = Randomness{}
}

// HasAnyValue returns true if there are any fields in this
// tracestate, including any extra values.
func (otts *OpenTelemetryTraceState) HasAnyValue() bool {
	return len(otts.RValue()) != 0 || len(otts.TValue()) != 0 || len(otts.ExtraValues()) != 0
}

// Serialize encodes this TraceState object.
func (otts *OpenTelemetryTraceState) Serialize(w io.StringWriter) error {
	ser := serializer{writer: w}
	cnt := 0
	sep := func() {
		if cnt != 0 {
			ser.write(";")
		}
		cnt++
	}
	if len(otts.RValue()) != 0 {
		sep()
		ser.write(rValueFieldName)
		ser.write(":")
		ser.write(otts.RValue())
	}
	if len(otts.TValue()) != 0 {
		sep()
		ser.write(tValueFieldName)
		ser.write(":")
		ser.write(otts.TValue())
	}
	for _, kv := range otts.ExtraValues() {
		sep()
		ser.write(kv.Key)
		ser.write(":")
		ser.write(kv.Value)
	}
	return ser.err
}<|MERGE_RESOLUTION|>--- conflicted
+++ resolved
@@ -97,11 +97,8 @@
 			if otts.rnd, err = RValueToRandomness(value); err == nil {
 				otts.rvalue = value
 			} else {
-<<<<<<< HEAD
-=======
 				// RValueRandomness() will return false, the error
 				// accumulates and is returned below.
->>>>>>> 6b5c2313
 				otts.rvalue = ""
 				otts.rnd = Randomness{}
 			}
@@ -152,16 +149,6 @@
 }
 
 // UpdateTValueWithSampling modifies the TValue of this object, which
-<<<<<<< HEAD
-// changes its adjusted count.  If the change of TValue leads to
-// inconsistency (i.e., raising sampling probability), an error is
-// returned.
-func (otts *OpenTelemetryTraceState) UpdateTValueWithSampling(sampledThreshold Threshold) error {
-	if len(otts.TValue()) != 0 && ThresholdGreater(otts.threshold, sampledThreshold) {
-		return ErrInconsistentSampling
-	}
-	// Note this allows NeverSampleThreshold, "" to be set.
-=======
 // changes its adjusted count.  It is not logical to modify a sampling
 // probability in the direction of larger probability.  This prevents
 // accidental loss of adjusted count.
@@ -184,7 +171,6 @@
 	// Note NeverSampleThreshold is the (exclusive) upper boundary
 	// of valid thresholds, so the test above permits never-
 	// sampled updates, in which case the TValue() here is empty.
->>>>>>> 6b5c2313
 	otts.threshold = sampledThreshold
 	otts.tvalue = sampledThreshold.TValue()
 	return nil
