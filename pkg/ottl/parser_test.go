--- conflicted
+++ resolved
@@ -208,14 +208,11 @@
 															Value: &value{
 																Literal: &mathExprLiteral{
 																	Path: &path{
-<<<<<<< HEAD
 																		Pos: lexer.Position{
 																			Offset: 38,
 																			Line:   1,
 																			Column: 39,
 																		},
-=======
->>>>>>> 71ce97e9
 																		Context: "bear",
 																		Fields: []field{
 																			{
@@ -276,14 +273,11 @@
 												Value: value{
 													Literal: &mathExprLiteral{
 														Path: &path{
-<<<<<<< HEAD
 															Pos: lexer.Position{
 																Offset: 24,
 																Line:   1,
 																Column: 25,
 															},
-=======
->>>>>>> 71ce97e9
 															Context: "bear",
 															Fields: []field{
 																{
@@ -315,14 +309,11 @@
 							Value: value{
 								Literal: &mathExprLiteral{
 									Path: &path{
-<<<<<<< HEAD
 										Pos: lexer.Position{
 											Offset: 4,
 											Line:   1,
 											Column: 5,
 										},
-=======
->>>>>>> 71ce97e9
 										Context: "foo",
 										Fields: []field{
 											{
@@ -362,14 +353,11 @@
 							Value: value{
 								Literal: &mathExprLiteral{
 									Path: &path{
-<<<<<<< HEAD
 										Pos: lexer.Position{
 											Offset: 4,
 											Line:   1,
 											Column: 5,
 										},
-=======
->>>>>>> 71ce97e9
 										Context: "",
 										Fields: []field{
 											{
@@ -552,14 +540,11 @@
 							Value: value{
 								Literal: &mathExprLiteral{
 									Path: &path{
-<<<<<<< HEAD
 										Pos: lexer.Position{
 											Offset: 4,
 											Line:   1,
 											Column: 5,
 										},
-=======
->>>>>>> 71ce97e9
 										Context: "foo",
 										Fields: []field{
 											{
@@ -614,14 +599,11 @@
 							Value: value{
 								Literal: &mathExprLiteral{
 									Path: &path{
-<<<<<<< HEAD
 										Pos: lexer.Position{
 											Offset: 4,
 											Line:   1,
 											Column: 5,
 										},
-=======
->>>>>>> 71ce97e9
 										Context: "foo",
 										Fields: []field{
 											{
@@ -688,14 +670,11 @@
 							Value: value{
 								Literal: &mathExprLiteral{
 									Path: &path{
-<<<<<<< HEAD
 										Pos: lexer.Position{
 											Offset: 4,
 											Line:   1,
 											Column: 5,
 										},
-=======
->>>>>>> 71ce97e9
 										Context: "foo",
 										Fields: []field{
 											{
@@ -762,14 +741,11 @@
 							Value: value{
 								Literal: &mathExprLiteral{
 									Path: &path{
-<<<<<<< HEAD
 										Pos: lexer.Position{
 											Offset: 7,
 											Line:   1,
 											Column: 8,
 										},
-=======
->>>>>>> 71ce97e9
 										Context: "foo",
 										Fields: []field{
 											{
