--- conflicted
+++ resolved
@@ -620,7 +620,12 @@
 			},
 		},
 		{
-<<<<<<< HEAD
+			statement: `set(attributes["test"], SHA512("pass"))`,
+			want: func(tCtx ottllog.TransformContext) {
+				tCtx.GetLogRecord().Attributes().PutStr("test", "5b722b307fce6c944905d132691d5e4a2214b7fe92b738920eb3fce3a90420a19511c3010a0e7712b054daef5b57bad59ecbd93b3280f210578f547f4aed4d25")
+			},
+		},
+    {
 			statement: `set(attributes["test"], Sort(Split(attributes["flags"], "|"), "desc"))`,
 			want: func(tCtx ottllog.TransformContext) {
 				s := tCtx.GetLogRecord().Attributes().PutEmptySlice("test")
@@ -636,13 +641,8 @@
 				s.AppendEmpty().SetDouble(-1)
 				s.AppendEmpty().SetDouble(2.2)
 				s.AppendEmpty().SetInt(11)
-=======
-			statement: `set(attributes["test"], SHA512("pass"))`,
-			want: func(tCtx ottllog.TransformContext) {
-				tCtx.GetLogRecord().Attributes().PutStr("test", "5b722b307fce6c944905d132691d5e4a2214b7fe92b738920eb3fce3a90420a19511c3010a0e7712b054daef5b57bad59ecbd93b3280f210578f547f4aed4d25")
->>>>>>> 3d94d513
-			},
-		},
+      },
+    },
 		{
 			statement: `set(span_id, SpanID(0x0000000000000000))`,
 			want: func(tCtx ottllog.TransformContext) {
