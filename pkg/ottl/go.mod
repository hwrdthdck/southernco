module github.com/open-telemetry/opentelemetry-collector-contrib/pkg/ottl

go 1.21.0

require (
	github.com/alecthomas/participle/v2 v2.1.1
	github.com/gobwas/glob v0.2.3
	github.com/google/uuid v1.6.0
	github.com/iancoleman/strcase v0.3.0
	github.com/json-iterator/go v1.1.12
	github.com/open-telemetry/opentelemetry-collector-contrib/internal/coreinternal v0.104.0
	github.com/open-telemetry/opentelemetry-collector-contrib/pkg/pdatatest v0.104.0
	github.com/stretchr/testify v1.9.0
	go.opentelemetry.io/collector/component v0.104.1-0.20240705135726-e014c1ed756c
	go.opentelemetry.io/collector/pdata v1.11.1-0.20240705135726-e014c1ed756c
	go.opentelemetry.io/collector/semconv v0.104.1-0.20240705135726-e014c1ed756c
	go.opentelemetry.io/otel v1.28.0
	go.opentelemetry.io/otel/sdk v1.28.0
	go.opentelemetry.io/otel/trace v1.28.0
	go.uber.org/goleak v1.3.0
	go.uber.org/zap v1.27.0
	golang.org/x/exp v0.0.0-20240506185415-9bf2ced13842
<<<<<<< HEAD
	golang.org/x/net v0.26.0
	golang.org/x/text v0.16.0
=======
	golang.org/x/net v0.27.0
>>>>>>> 81755cbf
)

require (
	github.com/beorn7/perks v1.0.1 // indirect
	github.com/cespare/xxhash/v2 v2.3.0 // indirect
	github.com/davecgh/go-spew v1.1.1 // indirect
	github.com/go-logr/logr v1.4.2 // indirect
	github.com/go-logr/stdr v1.2.2 // indirect
	github.com/gogo/protobuf v1.3.2 // indirect
	github.com/modern-go/concurrent v0.0.0-20180306012644-bacd9c7ef1dd // indirect
	github.com/modern-go/reflect2 v1.0.2 // indirect
	github.com/munnerz/goautoneg v0.0.0-20191010083416-a7dc8b61c822 // indirect
	github.com/open-telemetry/opentelemetry-collector-contrib/pkg/pdatautil v0.104.0 // indirect
	github.com/pmezard/go-difflib v1.0.0 // indirect
	github.com/prometheus/client_golang v1.19.1 // indirect
	github.com/prometheus/client_model v0.6.1 // indirect
	github.com/prometheus/common v0.55.0 // indirect
	github.com/prometheus/procfs v0.15.1 // indirect
	go.opentelemetry.io/collector/config/configtelemetry v0.104.1-0.20240705135726-e014c1ed756c // indirect
	go.opentelemetry.io/otel/exporters/prometheus v0.50.0 // indirect
	go.opentelemetry.io/otel/metric v1.28.0 // indirect
	go.opentelemetry.io/otel/sdk/metric v1.28.0 // indirect
	go.uber.org/multierr v1.11.0 // indirect
<<<<<<< HEAD
	golang.org/x/sys v0.21.0 // indirect
=======
	golang.org/x/sys v0.22.0 // indirect
	golang.org/x/text v0.16.0 // indirect
>>>>>>> 81755cbf
	google.golang.org/genproto/googleapis/rpc v0.0.0-20240701130421-f6361c86f094 // indirect
	google.golang.org/grpc v1.65.0 // indirect
	google.golang.org/protobuf v1.34.2 // indirect
	gopkg.in/yaml.v3 v3.0.1 // indirect
)

replace github.com/open-telemetry/opentelemetry-collector-contrib/internal/coreinternal => ../../internal/coreinternal

retract (
	v0.76.2
	v0.76.1
	v0.65.0
)

replace github.com/open-telemetry/opentelemetry-collector-contrib/pkg/pdatautil => ../pdatautil

replace github.com/open-telemetry/opentelemetry-collector-contrib/pkg/pdatatest => ../pdatatest

replace github.com/open-telemetry/opentelemetry-collector-contrib/pkg/golden => ../golden<|MERGE_RESOLUTION|>--- conflicted
+++ resolved
@@ -20,12 +20,8 @@
 	go.uber.org/goleak v1.3.0
 	go.uber.org/zap v1.27.0
 	golang.org/x/exp v0.0.0-20240506185415-9bf2ced13842
-<<<<<<< HEAD
-	golang.org/x/net v0.26.0
+	golang.org/x/net v0.27.0
 	golang.org/x/text v0.16.0
-=======
-	golang.org/x/net v0.27.0
->>>>>>> 81755cbf
 )
 
 require (
@@ -49,12 +45,7 @@
 	go.opentelemetry.io/otel/metric v1.28.0 // indirect
 	go.opentelemetry.io/otel/sdk/metric v1.28.0 // indirect
 	go.uber.org/multierr v1.11.0 // indirect
-<<<<<<< HEAD
-	golang.org/x/sys v0.21.0 // indirect
-=======
 	golang.org/x/sys v0.22.0 // indirect
-	golang.org/x/text v0.16.0 // indirect
->>>>>>> 81755cbf
 	google.golang.org/genproto/googleapis/rpc v0.0.0-20240701130421-f6361c86f094 // indirect
 	google.golang.org/grpc v1.65.0 // indirect
 	google.golang.org/protobuf v1.34.2 // indirect
