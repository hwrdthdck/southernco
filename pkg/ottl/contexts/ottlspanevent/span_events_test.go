// Copyright The OpenTelemetry Authors
// SPDX-License-Identifier: Apache-2.0

package ottlspanevent

import (
	"context"
	"slices"
	"testing"
	"time"

	"github.com/stretchr/testify/assert"
	"github.com/stretchr/testify/require"
	"go.opentelemetry.io/collector/pdata/pcommon"
	"go.opentelemetry.io/collector/pdata/ptrace"

	"github.com/open-telemetry/opentelemetry-collector-contrib/pkg/ottl"
	"github.com/open-telemetry/opentelemetry-collector-contrib/pkg/ottl/contexts/internal"
	"github.com/open-telemetry/opentelemetry-collector-contrib/pkg/ottl/ottltest"
)

var spanID2 = [8]byte{8, 7, 6, 5, 4, 3, 2, 1}

func Test_newPathGetSetter(t *testing.T) {
	refSpanEvent, _, _, _ := createTelemetry()

	newAttrs := pcommon.NewMap()
	newAttrs.PutStr("hello", "world")

	newCache := pcommon.NewMap()
	newCache.PutStr("temp", "value")

	newEvents := ptrace.NewSpanEventSlice()
	newEvents.AppendEmpty().SetName("new event")

	newLinks := ptrace.NewSpanLinkSlice()
	newLinks.AppendEmpty().SetSpanID(spanID2)

	newStatus := ptrace.NewStatus()
	newStatus.SetMessage("new status")

	newPMap := pcommon.NewMap()
	pMap2 := newPMap.PutEmptyMap("k2")
	pMap2.PutStr("k1", "string")

	newMap := make(map[string]any)
	newMap2 := make(map[string]any)
	newMap2["k1"] = "string"
	newMap["k2"] = newMap2

	tests := []struct {
		name                    string
		path                    ottl.Path[TransformContext]
		orig                    any
		newVal                  any
		modified                func(spanEvent ptrace.SpanEvent, span ptrace.Span, il pcommon.InstrumentationScope, resource pcommon.Resource, cache pcommon.Map)
		skipWithPathContextTest bool
	}{
		{
			name: "span event time",
			path: &internal.TestPath[TransformContext]{
				N: "time",
			},
			orig:   time.Date(1970, 1, 1, 0, 0, 0, 100000000, time.UTC),
			newVal: time.Date(1970, 1, 1, 0, 0, 0, 200000000, time.UTC),
			modified: func(spanEvent ptrace.SpanEvent, _ ptrace.Span, _ pcommon.InstrumentationScope, _ pcommon.Resource, _ pcommon.Map) {
				spanEvent.SetTimestamp(pcommon.NewTimestampFromTime(time.UnixMilli(200)))
			},
		},
		{
			name: "cache",
			path: &internal.TestPath[TransformContext]{
				N: "cache",
			},
			orig:   pcommon.NewMap(),
			newVal: newCache,
			modified: func(_ ptrace.SpanEvent, _ ptrace.Span, _ pcommon.InstrumentationScope, _ pcommon.Resource, cache pcommon.Map) {
				newCache.CopyTo(cache)
			},
		},
		{
			name: "cache access",
			path: &internal.TestPath[TransformContext]{
				N: "cache",
				KeySlice: []ottl.Key[TransformContext]{
					&internal.TestKey[TransformContext]{
						S: ottltest.Strp("temp"),
					},
				},
			},
			orig:   nil,
			newVal: "new value",
			modified: func(_ ptrace.SpanEvent, _ ptrace.Span, _ pcommon.InstrumentationScope, _ pcommon.Resource, cache pcommon.Map) {
				cache.PutStr("temp", "new value")
			},
		},
		{
			name: "name",
			path: &internal.TestPath[TransformContext]{
				N: "name",
			},
			orig:   "bear",
			newVal: "cat",
			modified: func(spanEvent ptrace.SpanEvent, _ ptrace.Span, _ pcommon.InstrumentationScope, _ pcommon.Resource, _ pcommon.Map) {
				spanEvent.SetName("cat")
			},
		},
		{
			name: "time_unix_nano",
			path: &internal.TestPath[TransformContext]{
				N: "time_unix_nano",
			},
			orig:   int64(100_000_000),
			newVal: int64(200_000_000),
			modified: func(spanEvent ptrace.SpanEvent, _ ptrace.Span, _ pcommon.InstrumentationScope, _ pcommon.Resource, _ pcommon.Map) {
				spanEvent.SetTimestamp(pcommon.NewTimestampFromTime(time.UnixMilli(200)))
			},
		},
		{
			name: "attributes",
			path: &internal.TestPath[TransformContext]{
				N: "attributes",
			},
			orig:   refSpanEvent.Attributes(),
			newVal: newAttrs,
			modified: func(spanEvent ptrace.SpanEvent, _ ptrace.Span, _ pcommon.InstrumentationScope, _ pcommon.Resource, _ pcommon.Map) {
				newAttrs.CopyTo(spanEvent.Attributes())
			},
		},
		{
			name: "attributes string",
			path: &internal.TestPath[TransformContext]{
				N: "attributes",
				KeySlice: []ottl.Key[TransformContext]{
					&internal.TestKey[TransformContext]{
						S: ottltest.Strp("str"),
					},
				},
			},
			orig:   "val",
			newVal: "newVal",
			modified: func(spanEvent ptrace.SpanEvent, _ ptrace.Span, _ pcommon.InstrumentationScope, _ pcommon.Resource, _ pcommon.Map) {
				spanEvent.Attributes().PutStr("str", "newVal")
			},
		},
		{
			name: "attributes bool",
			path: &internal.TestPath[TransformContext]{
				N: "attributes",
				KeySlice: []ottl.Key[TransformContext]{
					&internal.TestKey[TransformContext]{
						S: ottltest.Strp("bool"),
					},
				},
			},
			orig:   true,
			newVal: false,
			modified: func(spanEvent ptrace.SpanEvent, _ ptrace.Span, _ pcommon.InstrumentationScope, _ pcommon.Resource, _ pcommon.Map) {
				spanEvent.Attributes().PutBool("bool", false)
			},
		},
		{
			name: "attributes int",
			path: &internal.TestPath[TransformContext]{
				N: "attributes",
				KeySlice: []ottl.Key[TransformContext]{
					&internal.TestKey[TransformContext]{
						S: ottltest.Strp("int"),
					},
				},
			},
			orig:   int64(10),
			newVal: int64(20),
			modified: func(spanEvent ptrace.SpanEvent, _ ptrace.Span, _ pcommon.InstrumentationScope, _ pcommon.Resource, _ pcommon.Map) {
				spanEvent.Attributes().PutInt("int", 20)
			},
		},
		{
			name: "attributes float",
			path: &internal.TestPath[TransformContext]{
				N: "attributes",
				KeySlice: []ottl.Key[TransformContext]{
					&internal.TestKey[TransformContext]{
						S: ottltest.Strp("double"),
					},
				},
			},
			orig:   float64(1.2),
			newVal: float64(2.4),
			modified: func(spanEvent ptrace.SpanEvent, _ ptrace.Span, _ pcommon.InstrumentationScope, _ pcommon.Resource, _ pcommon.Map) {
				spanEvent.Attributes().PutDouble("double", 2.4)
			},
		},
		{
			name: "attributes bytes",
			path: &internal.TestPath[TransformContext]{
				N: "attributes",
				KeySlice: []ottl.Key[TransformContext]{
					&internal.TestKey[TransformContext]{
						S: ottltest.Strp("bytes"),
					},
				},
			},
			orig:   []byte{1, 3, 2},
			newVal: []byte{2, 3, 4},
			modified: func(spanEvent ptrace.SpanEvent, _ ptrace.Span, _ pcommon.InstrumentationScope, _ pcommon.Resource, _ pcommon.Map) {
				spanEvent.Attributes().PutEmptyBytes("bytes").FromRaw([]byte{2, 3, 4})
			},
		},
		{
			name: "attributes array string",
			path: &internal.TestPath[TransformContext]{
				N: "attributes",
				KeySlice: []ottl.Key[TransformContext]{
					&internal.TestKey[TransformContext]{
						S: ottltest.Strp("arr_str"),
					},
				},
			},
			orig: func() pcommon.Slice {
				val, _ := refSpanEvent.Attributes().Get("arr_str")
				return val.Slice()
			}(),
			newVal: []string{"new"},
			modified: func(spanEvent ptrace.SpanEvent, _ ptrace.Span, _ pcommon.InstrumentationScope, _ pcommon.Resource, _ pcommon.Map) {
				spanEvent.Attributes().PutEmptySlice("arr_str").AppendEmpty().SetStr("new")
			},
		},
		{
			name: "attributes array bool",
			path: &internal.TestPath[TransformContext]{
				N: "attributes",
				KeySlice: []ottl.Key[TransformContext]{
					&internal.TestKey[TransformContext]{
						S: ottltest.Strp("arr_bool"),
					},
				},
			},
			orig: func() pcommon.Slice {
				val, _ := refSpanEvent.Attributes().Get("arr_bool")
				return val.Slice()
			}(),
			newVal: []bool{false},
			modified: func(spanEvent ptrace.SpanEvent, _ ptrace.Span, _ pcommon.InstrumentationScope, _ pcommon.Resource, _ pcommon.Map) {
				spanEvent.Attributes().PutEmptySlice("arr_bool").AppendEmpty().SetBool(false)
			},
		},
		{
			name: "attributes array int",
			path: &internal.TestPath[TransformContext]{
				N: "attributes",
				KeySlice: []ottl.Key[TransformContext]{
					&internal.TestKey[TransformContext]{
						S: ottltest.Strp("arr_int"),
					},
				},
			},
			orig: func() pcommon.Slice {
				val, _ := refSpanEvent.Attributes().Get("arr_int")
				return val.Slice()
			}(),
			newVal: []int64{20},
			modified: func(spanEvent ptrace.SpanEvent, _ ptrace.Span, _ pcommon.InstrumentationScope, _ pcommon.Resource, _ pcommon.Map) {
				spanEvent.Attributes().PutEmptySlice("arr_int").AppendEmpty().SetInt(20)
			},
		},
		{
			name: "attributes array float",
			path: &internal.TestPath[TransformContext]{
				N: "attributes",
				KeySlice: []ottl.Key[TransformContext]{
					&internal.TestKey[TransformContext]{
						S: ottltest.Strp("arr_float"),
					},
				},
			},
			orig: func() pcommon.Slice {
				val, _ := refSpanEvent.Attributes().Get("arr_float")
				return val.Slice()
			}(),
			newVal: []float64{2.0},
			modified: func(spanEvent ptrace.SpanEvent, _ ptrace.Span, _ pcommon.InstrumentationScope, _ pcommon.Resource, _ pcommon.Map) {
				spanEvent.Attributes().PutEmptySlice("arr_float").AppendEmpty().SetDouble(2.0)
			},
		},
		{
			name: "attributes array bytes",
			path: &internal.TestPath[TransformContext]{
				N: "attributes",
				KeySlice: []ottl.Key[TransformContext]{
					&internal.TestKey[TransformContext]{
						S: ottltest.Strp("arr_bytes"),
					},
				},
			},
			orig: func() pcommon.Slice {
				val, _ := refSpanEvent.Attributes().Get("arr_bytes")
				return val.Slice()
			}(),
			newVal: [][]byte{{9, 6, 4}},
			modified: func(spanEvent ptrace.SpanEvent, _ ptrace.Span, _ pcommon.InstrumentationScope, _ pcommon.Resource, _ pcommon.Map) {
				spanEvent.Attributes().PutEmptySlice("arr_bytes").AppendEmpty().SetEmptyBytes().FromRaw([]byte{9, 6, 4})
			},
		},
		{
			name: "attributes pcommon.Map",
			path: &internal.TestPath[TransformContext]{
				N: "attributes",
				KeySlice: []ottl.Key[TransformContext]{
					&internal.TestKey[TransformContext]{
						S: ottltest.Strp("pMap"),
					},
				},
			},
			orig: func() pcommon.Map {
				val, _ := refSpanEvent.Attributes().Get("pMap")
				return val.Map()
			}(),
			newVal: newPMap,
			modified: func(spanEvent ptrace.SpanEvent, _ ptrace.Span, _ pcommon.InstrumentationScope, _ pcommon.Resource, _ pcommon.Map) {
				m := spanEvent.Attributes().PutEmptyMap("pMap")
				m2 := m.PutEmptyMap("k2")
				m2.PutStr("k1", "string")
			},
		},
		{
			name: "attributes map[string]any",
			path: &internal.TestPath[TransformContext]{
				N: "attributes",
				KeySlice: []ottl.Key[TransformContext]{
					&internal.TestKey[TransformContext]{
						S: ottltest.Strp("map"),
					},
				},
			},
			orig: func() pcommon.Map {
				val, _ := refSpanEvent.Attributes().Get("map")
				return val.Map()
			}(),
			newVal: newMap,
			modified: func(spanEvent ptrace.SpanEvent, _ ptrace.Span, _ pcommon.InstrumentationScope, _ pcommon.Resource, _ pcommon.Map) {
				m := spanEvent.Attributes().PutEmptyMap("map")
				m2 := m.PutEmptyMap("k2")
				m2.PutStr("k1", "string")
			},
		},
		{
			name: "attributes nested",
			path: &internal.TestPath[TransformContext]{
				N: "attributes",
				KeySlice: []ottl.Key[TransformContext]{
					&internal.TestKey[TransformContext]{
						S: ottltest.Strp("slice"),
					},
					&internal.TestKey[TransformContext]{
						I: ottltest.Intp(0),
					},
					&internal.TestKey[TransformContext]{
						S: ottltest.Strp("map"),
					},
				},
			},
			orig: func() string {
				val, _ := refSpanEvent.Attributes().Get("slice")
				val, _ = val.Slice().At(0).Map().Get("map")
				return val.Str()
			}(),
			newVal: "new",
			modified: func(spanEvent ptrace.SpanEvent, _ ptrace.Span, _ pcommon.InstrumentationScope, _ pcommon.Resource, _ pcommon.Map) {
				spanEvent.Attributes().PutEmptySlice("slice").AppendEmpty().SetEmptyMap().PutStr("map", "new")
			},
		},
		{
			name: "attributes nested new values",
			path: &internal.TestPath[TransformContext]{
				N: "attributes",
				KeySlice: []ottl.Key[TransformContext]{
					&internal.TestKey[TransformContext]{
						S: ottltest.Strp("new"),
					},
					&internal.TestKey[TransformContext]{
						I: ottltest.Intp(2),
					},
					&internal.TestKey[TransformContext]{
						I: ottltest.Intp(0),
					},
				},
			},
			orig: func() any {
				return nil
			}(),
			newVal: "new",
			modified: func(spanEvent ptrace.SpanEvent, _ ptrace.Span, _ pcommon.InstrumentationScope, _ pcommon.Resource, _ pcommon.Map) {
				s := spanEvent.Attributes().PutEmptySlice("new")
				s.AppendEmpty()
				s.AppendEmpty()
				s.AppendEmpty().SetEmptySlice().AppendEmpty().SetStr("new")
			},
		},
		{
			name: "dropped_attributes_count",
			path: &internal.TestPath[TransformContext]{
				N: "dropped_attributes_count",
			},
			orig:   int64(10),
			newVal: int64(20),
			modified: func(spanEvent ptrace.SpanEvent, _ ptrace.Span, _ pcommon.InstrumentationScope, _ pcommon.Resource, _ pcommon.Map) {
				spanEvent.SetDroppedAttributesCount(20)
			},
		},
<<<<<<< HEAD
		{
			name: "instrumentation_scope",
			path: &internal.TestPath[TransformContext]{
				N: "instrumentation_scope",
			},
			orig:   refIS,
			newVal: pcommon.NewInstrumentationScope(),
			modified: func(_ ptrace.SpanEvent, _ ptrace.Span, il pcommon.InstrumentationScope, _ pcommon.Resource, _ pcommon.Map) {
				pcommon.NewInstrumentationScope().CopyTo(il)
			},
			skipWithPathContextTest: true,
		},
		{
			name: "instrumentation_scope context",
			path: &internal.TestPath[TransformContext]{
				C: "instrumentation_scope",
			},
			orig:   refIS,
			newVal: pcommon.NewInstrumentationScope(),
			modified: func(_ ptrace.SpanEvent, _ ptrace.Span, il pcommon.InstrumentationScope, _ pcommon.Resource, _ pcommon.Map) {
				pcommon.NewInstrumentationScope().CopyTo(il)
			},
			skipWithPathContextTest: true,
		},
		{
			name: "resource",
			path: &internal.TestPath[TransformContext]{
				N: "resource",
			},
			orig:   refResource,
			newVal: pcommon.NewResource(),
			modified: func(_ ptrace.SpanEvent, _ ptrace.Span, _ pcommon.InstrumentationScope, resource pcommon.Resource, _ pcommon.Map) {
				pcommon.NewResource().CopyTo(resource)
			},
			skipWithPathContextTest: true,
		},
		{
			name: "resource context",
			path: &internal.TestPath[TransformContext]{
				C: "resource",
			},
			orig:   refResource,
			newVal: pcommon.NewResource(),
			modified: func(_ ptrace.SpanEvent, _ ptrace.Span, _ pcommon.InstrumentationScope, resource pcommon.Resource, _ pcommon.Map) {
				pcommon.NewResource().CopyTo(resource)
			},
			skipWithPathContextTest: true,
		},
		{
			name: "span",
			path: &internal.TestPath[TransformContext]{
				N: "span",
			},
			orig:   refSpan,
			newVal: ptrace.NewSpan(),
			modified: func(_ ptrace.SpanEvent, span ptrace.Span, _ pcommon.InstrumentationScope, _ pcommon.Resource, _ pcommon.Map) {
				ptrace.NewSpan().CopyTo(span)
			},
			skipWithPathContextTest: true,
		},
		{
			name: "span context",
			path: &internal.TestPath[TransformContext]{
				C: "span",
			},
			orig:   refSpan,
			newVal: ptrace.NewSpan(),
			modified: func(_ ptrace.SpanEvent, span ptrace.Span, _ pcommon.InstrumentationScope, _ pcommon.Resource, _ pcommon.Map) {
				ptrace.NewSpan().CopyTo(span)
			},
			skipWithPathContextTest: true,
		},
=======
>>>>>>> 2ab75f31
	}
	// Copy all tests cases and sets the path.Context value to the generated ones.
	// It ensures all exiting field access also work when the path context is set.
	for _, tt := range slices.Clone(tests) {
		if tt.skipWithPathContextTest {
			continue
		}
		testWithContext := tt
		testWithContext.name = "with_path_context:" + tt.name
		pathWithContext := *tt.path.(*internal.TestPath[TransformContext])
		pathWithContext.C = ContextName
		testWithContext.path = ottl.Path[TransformContext](&pathWithContext)
		tests = append(tests, testWithContext)
	}
	for _, tt := range tests {
		t.Run(tt.name, func(t *testing.T) {
			pep := pathExpressionParser{}
			accessor, err := pep.parsePath(tt.path)
			assert.NoError(t, err)

			spanEvent, span, il, resource := createTelemetry()

			tCtx := NewTransformContext(spanEvent, span, il, resource, ptrace.NewScopeSpans(), ptrace.NewResourceSpans())

			got, err := accessor.Get(context.Background(), tCtx)
			assert.NoError(t, err)
			assert.Equal(t, tt.orig, got)

			err = accessor.Set(context.Background(), tCtx, tt.newVal)
			assert.NoError(t, err)

			exSpanEvent, exSpan, exIl, exRes := createTelemetry()
			exCache := pcommon.NewMap()
			tt.modified(exSpanEvent, exSpan, exIl, exRes, exCache)

			assert.Equal(t, exSpan, span)
			assert.Equal(t, exIl, il)
			assert.Equal(t, exRes, resource)
			assert.Equal(t, exCache, tCtx.getCache())
		})
	}
}

func Test_newPathGetSetter_higherContextPath(t *testing.T) {
	resource := pcommon.NewResource()
	resource.Attributes().PutStr("foo", "bar")

	span := ptrace.NewSpan()
	span.SetName("span")

	instrumentationScope := pcommon.NewInstrumentationScope()
	instrumentationScope.SetName("instrumentation_scope")

	ctx := NewTransformContext(ptrace.NewSpanEvent(), span, instrumentationScope, resource, ptrace.NewScopeSpans(), ptrace.NewResourceSpans())

	tests := []struct {
		name     string
		path     ottl.Path[TransformContext]
		expected any
	}{
		{
			name:     "resource",
			path:     &internal.TestPath[TransformContext]{N: "resource"},
			expected: resource,
		},
		{
			name: "resource field",
			path: &internal.TestPath[TransformContext]{C: "", N: "resource", NextPath: &internal.TestPath[TransformContext]{
				N: "attributes",
				KeySlice: []ottl.Key[TransformContext]{
					&internal.TestKey[TransformContext]{
						S: ottltest.Strp("foo"),
					},
				},
			}},
			expected: "bar",
		},
		{
			name:     "resource context",
			path:     &internal.TestPath[TransformContext]{C: "resource"},
			expected: resource,
		},
		{
			name: "resource field with context",
			path: &internal.TestPath[TransformContext]{C: "resource", N: "attributes", KeySlice: []ottl.Key[TransformContext]{
				&internal.TestKey[TransformContext]{
					S: ottltest.Strp("foo"),
				},
			}},
			expected: "bar",
		},
		{
			name:     "instrumentation_scope",
			path:     &internal.TestPath[TransformContext]{N: "instrumentation_scope"},
			expected: instrumentationScope,
		},
		{
			name:     "instrumentation_scope field",
			path:     &internal.TestPath[TransformContext]{N: "instrumentation_scope", NextPath: &internal.TestPath[TransformContext]{N: "name"}},
			expected: instrumentationScope.Name(),
		},
		{
			name:     "instrumentation_scope context",
			path:     &internal.TestPath[TransformContext]{C: "instrumentation_scope"},
			expected: instrumentationScope,
		},
		{
			name:     "instrumentation_scope field with context",
			path:     &internal.TestPath[TransformContext]{C: "instrumentation_scope", N: "name"},
			expected: instrumentationScope.Name(),
		},
		{
			name:     "span",
			path:     &internal.TestPath[TransformContext]{N: "span"},
			expected: span,
		},
		{
			name:     "span field",
			path:     &internal.TestPath[TransformContext]{N: "span", NextPath: &internal.TestPath[TransformContext]{N: "name"}},
			expected: span.Name(),
		},
		{
			name:     "span context",
			path:     &internal.TestPath[TransformContext]{C: "span"},
			expected: span,
		},
		{
			name:     "span field with context",
			path:     &internal.TestPath[TransformContext]{C: "span", N: "name"},
			expected: span.Name(),
		},
	}

	pep := pathExpressionParser{}
	for _, tt := range tests {
		t.Run(tt.name, func(t *testing.T) {
			accessor, err := pep.parsePath(tt.path)
			require.NoError(t, err)

			got, err := accessor.Get(context.Background(), ctx)
			assert.NoError(t, err)
			assert.Equal(t, tt.expected, got)
		})
	}
}

func createTelemetry() (ptrace.SpanEvent, ptrace.Span, pcommon.InstrumentationScope, pcommon.Resource) {
	spanEvent := ptrace.NewSpanEvent()

	spanEvent.SetName("bear")
	spanEvent.SetTimestamp(pcommon.NewTimestampFromTime(time.UnixMilli(100)))
	spanEvent.SetDroppedAttributesCount(10)

	spanEvent.Attributes().PutStr("str", "val")
	spanEvent.Attributes().PutBool("bool", true)
	spanEvent.Attributes().PutInt("int", 10)
	spanEvent.Attributes().PutDouble("double", 1.2)
	spanEvent.Attributes().PutEmptyBytes("bytes").FromRaw([]byte{1, 3, 2})

	arrStr := spanEvent.Attributes().PutEmptySlice("arr_str")
	arrStr.AppendEmpty().SetStr("one")
	arrStr.AppendEmpty().SetStr("two")

	arrBool := spanEvent.Attributes().PutEmptySlice("arr_bool")
	arrBool.AppendEmpty().SetBool(true)
	arrBool.AppendEmpty().SetBool(false)

	arrInt := spanEvent.Attributes().PutEmptySlice("arr_int")
	arrInt.AppendEmpty().SetInt(2)
	arrInt.AppendEmpty().SetInt(3)

	arrFloat := spanEvent.Attributes().PutEmptySlice("arr_float")
	arrFloat.AppendEmpty().SetDouble(1.0)
	arrFloat.AppendEmpty().SetDouble(2.0)

	arrBytes := spanEvent.Attributes().PutEmptySlice("arr_bytes")
	arrBytes.AppendEmpty().SetEmptyBytes().FromRaw([]byte{1, 2, 3})
	arrBytes.AppendEmpty().SetEmptyBytes().FromRaw([]byte{2, 3, 4})

	pMap := spanEvent.Attributes().PutEmptyMap("pMap")
	pMap.PutStr("original", "map")

	m := spanEvent.Attributes().PutEmptyMap("map")
	m.PutStr("original", "map")

	s := spanEvent.Attributes().PutEmptySlice("slice")
	s.AppendEmpty().SetEmptyMap().PutStr("map", "pass")

	span := ptrace.NewSpan()
	span.SetName("test")

	il := pcommon.NewInstrumentationScope()
	il.SetName("library")
	il.SetVersion("version")

	resource := pcommon.NewResource()
	span.Attributes().CopyTo(resource.Attributes())

	return spanEvent, span, il, resource
}

func Test_ParseEnum(t *testing.T) {
	tests := []struct {
		name string
		want ottl.Enum
	}{
		{
			name: "SPAN_KIND_UNSPECIFIED",
			want: ottl.Enum(ptrace.SpanKindUnspecified),
		},
		{
			name: "SPAN_KIND_INTERNAL",
			want: ottl.Enum(ptrace.SpanKindInternal),
		},
		{
			name: "SPAN_KIND_SERVER",
			want: ottl.Enum(ptrace.SpanKindServer),
		},
		{
			name: "SPAN_KIND_CLIENT",
			want: ottl.Enum(ptrace.SpanKindClient),
		},
		{
			name: "SPAN_KIND_PRODUCER",
			want: ottl.Enum(ptrace.SpanKindProducer),
		},
		{
			name: "SPAN_KIND_CONSUMER",
			want: ottl.Enum(ptrace.SpanKindConsumer),
		},
		{
			name: "STATUS_CODE_UNSET",
			want: ottl.Enum(ptrace.StatusCodeUnset),
		},
		{
			name: "STATUS_CODE_OK",
			want: ottl.Enum(ptrace.StatusCodeOk),
		},
		{
			name: "STATUS_CODE_ERROR",
			want: ottl.Enum(ptrace.StatusCodeError),
		},
	}
	for _, tt := range tests {
		t.Run(tt.name, func(t *testing.T) {
			actual, err := parseEnum((*ottl.EnumSymbol)(ottltest.Strp(tt.name)))
			assert.NoError(t, err)
			assert.Equal(t, tt.want, *actual)
		})
	}
}

func Test_ParseEnum_False(t *testing.T) {
	tests := []struct {
		name       string
		enumSymbol *ottl.EnumSymbol
	}{
		{
			name:       "unknown enum symbol",
			enumSymbol: (*ottl.EnumSymbol)(ottltest.Strp("not an enum")),
		},
		{
			name:       "nil enum symbol",
			enumSymbol: nil,
		},
	}
	for _, tt := range tests {
		t.Run(tt.name, func(t *testing.T) {
			actual, err := parseEnum(tt.enumSymbol)
			assert.Error(t, err)
			assert.Nil(t, actual)
		})
	}
}<|MERGE_RESOLUTION|>--- conflicted
+++ resolved
@@ -49,12 +49,11 @@
 	newMap["k2"] = newMap2
 
 	tests := []struct {
-		name                    string
-		path                    ottl.Path[TransformContext]
-		orig                    any
-		newVal                  any
-		modified                func(spanEvent ptrace.SpanEvent, span ptrace.Span, il pcommon.InstrumentationScope, resource pcommon.Resource, cache pcommon.Map)
-		skipWithPathContextTest bool
+		name     string
+		path     ottl.Path[TransformContext]
+		orig     any
+		newVal   any
+		modified func(spanEvent ptrace.SpanEvent, span ptrace.Span, il pcommon.InstrumentationScope, resource pcommon.Resource, cache pcommon.Map)
 	}{
 		{
 			name: "span event time",
@@ -408,88 +407,10 @@
 				spanEvent.SetDroppedAttributesCount(20)
 			},
 		},
-<<<<<<< HEAD
-		{
-			name: "instrumentation_scope",
-			path: &internal.TestPath[TransformContext]{
-				N: "instrumentation_scope",
-			},
-			orig:   refIS,
-			newVal: pcommon.NewInstrumentationScope(),
-			modified: func(_ ptrace.SpanEvent, _ ptrace.Span, il pcommon.InstrumentationScope, _ pcommon.Resource, _ pcommon.Map) {
-				pcommon.NewInstrumentationScope().CopyTo(il)
-			},
-			skipWithPathContextTest: true,
-		},
-		{
-			name: "instrumentation_scope context",
-			path: &internal.TestPath[TransformContext]{
-				C: "instrumentation_scope",
-			},
-			orig:   refIS,
-			newVal: pcommon.NewInstrumentationScope(),
-			modified: func(_ ptrace.SpanEvent, _ ptrace.Span, il pcommon.InstrumentationScope, _ pcommon.Resource, _ pcommon.Map) {
-				pcommon.NewInstrumentationScope().CopyTo(il)
-			},
-			skipWithPathContextTest: true,
-		},
-		{
-			name: "resource",
-			path: &internal.TestPath[TransformContext]{
-				N: "resource",
-			},
-			orig:   refResource,
-			newVal: pcommon.NewResource(),
-			modified: func(_ ptrace.SpanEvent, _ ptrace.Span, _ pcommon.InstrumentationScope, resource pcommon.Resource, _ pcommon.Map) {
-				pcommon.NewResource().CopyTo(resource)
-			},
-			skipWithPathContextTest: true,
-		},
-		{
-			name: "resource context",
-			path: &internal.TestPath[TransformContext]{
-				C: "resource",
-			},
-			orig:   refResource,
-			newVal: pcommon.NewResource(),
-			modified: func(_ ptrace.SpanEvent, _ ptrace.Span, _ pcommon.InstrumentationScope, resource pcommon.Resource, _ pcommon.Map) {
-				pcommon.NewResource().CopyTo(resource)
-			},
-			skipWithPathContextTest: true,
-		},
-		{
-			name: "span",
-			path: &internal.TestPath[TransformContext]{
-				N: "span",
-			},
-			orig:   refSpan,
-			newVal: ptrace.NewSpan(),
-			modified: func(_ ptrace.SpanEvent, span ptrace.Span, _ pcommon.InstrumentationScope, _ pcommon.Resource, _ pcommon.Map) {
-				ptrace.NewSpan().CopyTo(span)
-			},
-			skipWithPathContextTest: true,
-		},
-		{
-			name: "span context",
-			path: &internal.TestPath[TransformContext]{
-				C: "span",
-			},
-			orig:   refSpan,
-			newVal: ptrace.NewSpan(),
-			modified: func(_ ptrace.SpanEvent, span ptrace.Span, _ pcommon.InstrumentationScope, _ pcommon.Resource, _ pcommon.Map) {
-				ptrace.NewSpan().CopyTo(span)
-			},
-			skipWithPathContextTest: true,
-		},
-=======
->>>>>>> 2ab75f31
 	}
 	// Copy all tests cases and sets the path.Context value to the generated ones.
 	// It ensures all exiting field access also work when the path context is set.
 	for _, tt := range slices.Clone(tests) {
-		if tt.skipWithPathContextTest {
-			continue
-		}
 		testWithContext := tt
 		testWithContext.name = "with_path_context:" + tt.name
 		pathWithContext := *tt.path.(*internal.TestPath[TransformContext])
