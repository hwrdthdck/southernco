--- conflicted
+++ resolved
@@ -32,13 +32,8 @@
 }
 
 func MetricPathGetSetter[K MetricContext](path ottl.Path[K]) (ottl.GetSetter[K], error) {
-<<<<<<< HEAD
-	if isPathToContextRoot(path, MetricContextName) {
-		return accessMetric[K](), nil
-=======
 	if path == nil {
-		return nil, FormatDefaultErrorMessage("metric", "metric", "Metric", MetricRef)
->>>>>>> 2ab75f31
+		return nil, FormatDefaultErrorMessage(MetricContextName, MetricContextName, "Metric", MetricRef)
 	}
 	switch path.Name() {
 	case "name":
