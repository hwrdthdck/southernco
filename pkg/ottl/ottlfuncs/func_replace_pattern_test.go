// Copyright The OpenTelemetry Authors
// SPDX-License-Identifier: Apache-2.0

package ottlfuncs

import (
	"context"
	"testing"

	"github.com/stretchr/testify/assert"
	"github.com/stretchr/testify/require"
	"go.opentelemetry.io/collector/component/componenttest"
	"go.opentelemetry.io/collector/pdata/pcommon"

	"github.com/open-telemetry/opentelemetry-collector-contrib/pkg/ottl"
)

func Test_replacePattern(t *testing.T) {
	input := pcommon.NewValueStr("application passwd=sensitivedtata otherarg=notsensitive key1 key2")
	ottlValue := ottl.StandardFunctionGetter[pcommon.Value]{
		FCtx: ottl.FunctionContext{
			Set: componenttest.NewNopTelemetrySettings(),
		},
		Fact: StandardConverters[pcommon.Value]()["SHA256"],
	}
	optionalArg := ottl.NewTestingOptional[ottl.FunctionGetter[pcommon.Value]](ottlValue)
	target := &ottl.StandardGetSetter[pcommon.Value]{
		Getter: func(ctx context.Context, tCtx pcommon.Value) (any, error) {
			return tCtx.Str(), nil
		},
		Setter: func(ctx context.Context, tCtx pcommon.Value, val any) error {
			tCtx.SetStr(val.(string))
			return nil
		},
	}

	tests := []struct {
		name        string
		target      ottl.GetSetter[pcommon.Value]
		pattern     string
		replacement ottl.StringGetter[pcommon.Value]
<<<<<<< HEAD
		want        func(pcommon.Value)
	}{
		{
=======
		function    ottl.Optional[ottl.FunctionGetter[pcommon.Value]]
		want        func(pcommon.Value)
	}{
		{
			name:    "replace regex match (with hash function)",
			target:  target,
			pattern: `passwd\=[^\s]*(\s?)`,
			replacement: ottl.StandardStringGetter[pcommon.Value]{
				Getter: func(context.Context, pcommon.Value) (any, error) {
					return "passwd=*** ", nil
				},
			},
			function: optionalArg,
			want: func(expectedValue pcommon.Value) {
				expectedValue.SetStr("application 0f2407f2d83337b1f757eb1754a7643ce0e8fba620bc605c54566cd6dfd838beotherarg=notsensitive key1 key2")
			},
		},
		{
>>>>>>> 592374af
			name:    "replace regex match",
			target:  target,
			pattern: `passwd\=[^\s]*(\s?)`,
			replacement: ottl.StandardStringGetter[pcommon.Value]{
<<<<<<< HEAD
				Getter: func(context.Context, pcommon.Value) (interface{}, error) {
					return "passwd=*** ", nil
				},
			},
=======
				Getter: func(context.Context, pcommon.Value) (any, error) {
					return "passwd=*** ", nil
				},
			},
			function: ottl.Optional[ottl.FunctionGetter[pcommon.Value]]{},
>>>>>>> 592374af
			want: func(expectedValue pcommon.Value) {
				expectedValue.SetStr("application passwd=*** otherarg=notsensitive key1 key2")
			},
		},
		{
			name:    "no regex match",
			target:  target,
			pattern: `nomatch\=[^\s]*(\s?)`,
			replacement: ottl.StandardStringGetter[pcommon.Value]{
<<<<<<< HEAD
				Getter: func(context.Context, pcommon.Value) (interface{}, error) {
					return "shouldnotbeinoutput", nil
				},
			},
=======
				Getter: func(context.Context, pcommon.Value) (any, error) {
					return "shouldnotbeinoutput", nil
				},
			},
			function: ottl.Optional[ottl.FunctionGetter[pcommon.Value]]{},
>>>>>>> 592374af
			want: func(expectedValue pcommon.Value) {
				expectedValue.SetStr("application passwd=sensitivedtata otherarg=notsensitive key1 key2")
			},
		},
		{
			name:    "multiple regex match",
			target:  target,
			pattern: `key[^\s]*(\s?)`,
			replacement: ottl.StandardStringGetter[pcommon.Value]{
<<<<<<< HEAD
				Getter: func(context.Context, pcommon.Value) (interface{}, error) {
					return "**** ", nil
				},
			},
=======
				Getter: func(context.Context, pcommon.Value) (any, error) {
					return "**** ", nil
				},
			},
			function: ottl.Optional[ottl.FunctionGetter[pcommon.Value]]{},
>>>>>>> 592374af
			want: func(expectedValue pcommon.Value) {
				expectedValue.SetStr("application passwd=sensitivedtata otherarg=notsensitive **** **** ")
			},
		},
		{
			name:    "expand capturing groups",
			target:  target,
			pattern: `(\w+)=(\w+)`,
			replacement: ottl.StandardStringGetter[pcommon.Value]{
<<<<<<< HEAD
				Getter: func(context.Context, pcommon.Value) (interface{}, error) {
					return "$1:$2", nil
				},
			},
=======
				Getter: func(context.Context, pcommon.Value) (any, error) {
					return "$1:$2", nil
				},
			},
			function: ottl.Optional[ottl.FunctionGetter[pcommon.Value]]{},
>>>>>>> 592374af
			want: func(expectedValue pcommon.Value) {
				expectedValue.SetStr("application passwd:sensitivedtata otherarg:notsensitive key1 key2")
			},
		},
		{
			name:    "replacement with literal $",
			target:  target,
			pattern: `passwd\=[^\s]*(\s?)`,
			replacement: ottl.StandardStringGetter[pcommon.Value]{
<<<<<<< HEAD
				Getter: func(context.Context, pcommon.Value) (interface{}, error) {
					return "passwd=$$$$$$ ", nil
				},
			},
=======
				Getter: func(context.Context, pcommon.Value) (any, error) {
					return "passwd=$$$$$$ ", nil
				},
			},
			function: ottl.Optional[ottl.FunctionGetter[pcommon.Value]]{},
>>>>>>> 592374af
			want: func(expectedValue pcommon.Value) {
				expectedValue.SetStr("application passwd=$$$ otherarg=notsensitive key1 key2")
			},
		},
	}
	for _, tt := range tests {
		t.Run(tt.name, func(t *testing.T) {
			scenarioValue := pcommon.NewValueStr(input.Str())
<<<<<<< HEAD
			exprFunc, err := replacePattern(tt.target, tt.pattern, tt.replacement)
=======
			exprFunc, err := replacePattern(tt.target, tt.pattern, tt.replacement, tt.function)
>>>>>>> 592374af
			assert.NoError(t, err)

			result, err := exprFunc(nil, scenarioValue)
			assert.NoError(t, err)
			assert.Nil(t, result)

			expected := pcommon.NewValueStr("")
			tt.want(expected)

			assert.Equal(t, expected, scenarioValue)
		})
	}
}

func Test_replacePattern_bad_input(t *testing.T) {
	input := pcommon.NewValueInt(1)
	target := &ottl.StandardGetSetter[any]{
		Getter: func(ctx context.Context, tCtx any) (any, error) {
			return tCtx, nil
		},
		Setter: func(ctx context.Context, tCtx any, val any) error {
			t.Errorf("nothing should be set in this scenario")
			return nil
		},
	}
<<<<<<< HEAD
	replacement := &ottl.StandardStringGetter[interface{}]{
		Getter: func(context.Context, interface{}) (interface{}, error) {
			return "{replacement}", nil
		},
	}

	exprFunc, err := replacePattern[interface{}](target, "regexp", replacement)
=======
	replacement := &ottl.StandardStringGetter[any]{
		Getter: func(context.Context, any) (any, error) {
			return "{replacement}", nil
		},
	}
	function := ottl.Optional[ottl.FunctionGetter[any]]{}

	exprFunc, err := replacePattern[any](target, "regexp", replacement, function)
>>>>>>> 592374af
	assert.NoError(t, err)

	result, err := exprFunc(nil, input)
	assert.NoError(t, err)
	assert.Nil(t, result)
	assert.Equal(t, pcommon.NewValueInt(1), input)
}

func Test_replacePattern_bad_function_input(t *testing.T) {
	input := pcommon.NewValueInt(1)
	target := &ottl.StandardGetSetter[any]{
		Getter: func(ctx context.Context, tCtx any) (any, error) {
			return tCtx, nil
		},
		Setter: func(ctx context.Context, tCtx any, val any) error {
			t.Errorf("nothing should be set in this scenario")
			return nil
		},
	}
	replacement := &ottl.StandardStringGetter[any]{
		Getter: func(context.Context, any) (any, error) {
			return nil, nil
		},
	}
	function := ottl.Optional[ottl.FunctionGetter[any]]{}

	exprFunc, err := replacePattern[any](target, "regexp", replacement, function)
	assert.NoError(t, err)

	result, err := exprFunc(nil, input)
	require.Error(t, err)
	assert.ErrorContains(t, err, "expected string but got nil")
	assert.Nil(t, result)
}

func Test_replacePattern_bad_function_result(t *testing.T) {
	input := pcommon.NewValueInt(1)
	target := &ottl.StandardGetSetter[any]{
		Getter: func(ctx context.Context, tCtx any) (any, error) {
			return tCtx, nil
		},
		Setter: func(ctx context.Context, tCtx any, val any) error {
			t.Errorf("nothing should be set in this scenario")
			return nil
		},
	}
	replacement := &ottl.StandardStringGetter[any]{
		Getter: func(context.Context, any) (any, error) {
			return nil, nil
		},
	}
	ottlValue := ottl.StandardFunctionGetter[any]{
		FCtx: ottl.FunctionContext{
			Set: componenttest.NewNopTelemetrySettings(),
		},
		Fact: StandardConverters[any]()["IsString"],
	}
	function := ottl.NewTestingOptional[ottl.FunctionGetter[any]](ottlValue)

	exprFunc, err := replacePattern[any](target, "regexp", replacement, function)
	assert.NoError(t, err)

	result, err := exprFunc(nil, input)
	require.Error(t, err)
	assert.ErrorContains(t, err, "replacement value is not a string")
	assert.Nil(t, result)
}

func Test_replacePattern_get_nil(t *testing.T) {
	target := &ottl.StandardGetSetter[any]{
		Getter: func(ctx context.Context, tCtx any) (any, error) {
			return tCtx, nil
		},
		Setter: func(ctx context.Context, tCtx any, val any) error {
			t.Errorf("nothing should be set in this scenario")
			return nil
		},
	}
<<<<<<< HEAD
	replacement := &ottl.StandardStringGetter[interface{}]{
		Getter: func(context.Context, interface{}) (interface{}, error) {
			return "{anything}", nil
		},
	}

	exprFunc, err := replacePattern[interface{}](target, `nomatch\=[^\s]*(\s?)`, replacement)
=======
	replacement := &ottl.StandardStringGetter[any]{
		Getter: func(context.Context, any) (any, error) {
			return "{anything}", nil
		},
	}
	function := ottl.Optional[ottl.FunctionGetter[any]]{}

	exprFunc, err := replacePattern[any](target, `nomatch\=[^\s]*(\s?)`, replacement, function)
>>>>>>> 592374af
	assert.NoError(t, err)

	result, err := exprFunc(nil, nil)
	assert.NoError(t, err)
	assert.Nil(t, result)
}

func Test_replacePatterns_invalid_pattern(t *testing.T) {
	target := &ottl.StandardGetSetter[any]{
		Getter: func(ctx context.Context, tCtx any) (any, error) {
			t.Errorf("nothing should be received in this scenario")
			return nil, nil
		},
		Setter: func(ctx context.Context, tCtx any, val any) error {
			t.Errorf("nothing should be set in this scenario")
			return nil
		},
	}
<<<<<<< HEAD
	replacement := &ottl.StandardStringGetter[interface{}]{
		Getter: func(context.Context, interface{}) (interface{}, error) {
			return "{anything}", nil
		},
	}

	invalidRegexPattern := "*"
	_, err := replacePattern[interface{}](target, invalidRegexPattern, replacement)
=======
	replacement := &ottl.StandardStringGetter[any]{
		Getter: func(context.Context, any) (any, error) {
			return "{anything}", nil
		},
	}
	function := ottl.Optional[ottl.FunctionGetter[any]]{}

	invalidRegexPattern := "*"
	_, err := replacePattern[any](target, invalidRegexPattern, replacement, function)
>>>>>>> 592374af
	require.Error(t, err)
	assert.ErrorContains(t, err, "error parsing regexp:")
}<|MERGE_RESOLUTION|>--- conflicted
+++ resolved
@@ -39,11 +39,6 @@
 		target      ottl.GetSetter[pcommon.Value]
 		pattern     string
 		replacement ottl.StringGetter[pcommon.Value]
-<<<<<<< HEAD
-		want        func(pcommon.Value)
-	}{
-		{
-=======
 		function    ottl.Optional[ottl.FunctionGetter[pcommon.Value]]
 		want        func(pcommon.Value)
 	}{
@@ -62,23 +57,15 @@
 			},
 		},
 		{
->>>>>>> 592374af
 			name:    "replace regex match",
 			target:  target,
 			pattern: `passwd\=[^\s]*(\s?)`,
 			replacement: ottl.StandardStringGetter[pcommon.Value]{
-<<<<<<< HEAD
-				Getter: func(context.Context, pcommon.Value) (interface{}, error) {
+				Getter: func(context.Context, pcommon.Value) (any, error) {
 					return "passwd=*** ", nil
 				},
 			},
-=======
-				Getter: func(context.Context, pcommon.Value) (any, error) {
-					return "passwd=*** ", nil
-				},
-			},
-			function: ottl.Optional[ottl.FunctionGetter[pcommon.Value]]{},
->>>>>>> 592374af
+			function: ottl.Optional[ottl.FunctionGetter[pcommon.Value]]{},
 			want: func(expectedValue pcommon.Value) {
 				expectedValue.SetStr("application passwd=*** otherarg=notsensitive key1 key2")
 			},
@@ -88,18 +75,11 @@
 			target:  target,
 			pattern: `nomatch\=[^\s]*(\s?)`,
 			replacement: ottl.StandardStringGetter[pcommon.Value]{
-<<<<<<< HEAD
-				Getter: func(context.Context, pcommon.Value) (interface{}, error) {
+				Getter: func(context.Context, pcommon.Value) (any, error) {
 					return "shouldnotbeinoutput", nil
 				},
 			},
-=======
-				Getter: func(context.Context, pcommon.Value) (any, error) {
-					return "shouldnotbeinoutput", nil
-				},
-			},
-			function: ottl.Optional[ottl.FunctionGetter[pcommon.Value]]{},
->>>>>>> 592374af
+			function: ottl.Optional[ottl.FunctionGetter[pcommon.Value]]{},
 			want: func(expectedValue pcommon.Value) {
 				expectedValue.SetStr("application passwd=sensitivedtata otherarg=notsensitive key1 key2")
 			},
@@ -109,18 +89,11 @@
 			target:  target,
 			pattern: `key[^\s]*(\s?)`,
 			replacement: ottl.StandardStringGetter[pcommon.Value]{
-<<<<<<< HEAD
-				Getter: func(context.Context, pcommon.Value) (interface{}, error) {
+				Getter: func(context.Context, pcommon.Value) (any, error) {
 					return "**** ", nil
 				},
 			},
-=======
-				Getter: func(context.Context, pcommon.Value) (any, error) {
-					return "**** ", nil
-				},
-			},
-			function: ottl.Optional[ottl.FunctionGetter[pcommon.Value]]{},
->>>>>>> 592374af
+			function: ottl.Optional[ottl.FunctionGetter[pcommon.Value]]{},
 			want: func(expectedValue pcommon.Value) {
 				expectedValue.SetStr("application passwd=sensitivedtata otherarg=notsensitive **** **** ")
 			},
@@ -130,18 +103,11 @@
 			target:  target,
 			pattern: `(\w+)=(\w+)`,
 			replacement: ottl.StandardStringGetter[pcommon.Value]{
-<<<<<<< HEAD
-				Getter: func(context.Context, pcommon.Value) (interface{}, error) {
+				Getter: func(context.Context, pcommon.Value) (any, error) {
 					return "$1:$2", nil
 				},
 			},
-=======
-				Getter: func(context.Context, pcommon.Value) (any, error) {
-					return "$1:$2", nil
-				},
-			},
-			function: ottl.Optional[ottl.FunctionGetter[pcommon.Value]]{},
->>>>>>> 592374af
+			function: ottl.Optional[ottl.FunctionGetter[pcommon.Value]]{},
 			want: func(expectedValue pcommon.Value) {
 				expectedValue.SetStr("application passwd:sensitivedtata otherarg:notsensitive key1 key2")
 			},
@@ -151,18 +117,11 @@
 			target:  target,
 			pattern: `passwd\=[^\s]*(\s?)`,
 			replacement: ottl.StandardStringGetter[pcommon.Value]{
-<<<<<<< HEAD
-				Getter: func(context.Context, pcommon.Value) (interface{}, error) {
+				Getter: func(context.Context, pcommon.Value) (any, error) {
 					return "passwd=$$$$$$ ", nil
 				},
 			},
-=======
-				Getter: func(context.Context, pcommon.Value) (any, error) {
-					return "passwd=$$$$$$ ", nil
-				},
-			},
-			function: ottl.Optional[ottl.FunctionGetter[pcommon.Value]]{},
->>>>>>> 592374af
+			function: ottl.Optional[ottl.FunctionGetter[pcommon.Value]]{},
 			want: func(expectedValue pcommon.Value) {
 				expectedValue.SetStr("application passwd=$$$ otherarg=notsensitive key1 key2")
 			},
@@ -171,11 +130,7 @@
 	for _, tt := range tests {
 		t.Run(tt.name, func(t *testing.T) {
 			scenarioValue := pcommon.NewValueStr(input.Str())
-<<<<<<< HEAD
-			exprFunc, err := replacePattern(tt.target, tt.pattern, tt.replacement)
-=======
 			exprFunc, err := replacePattern(tt.target, tt.pattern, tt.replacement, tt.function)
->>>>>>> 592374af
 			assert.NoError(t, err)
 
 			result, err := exprFunc(nil, scenarioValue)
@@ -201,24 +156,14 @@
 			return nil
 		},
 	}
-<<<<<<< HEAD
-	replacement := &ottl.StandardStringGetter[interface{}]{
-		Getter: func(context.Context, interface{}) (interface{}, error) {
+	replacement := &ottl.StandardStringGetter[any]{
+		Getter: func(context.Context, any) (any, error) {
 			return "{replacement}", nil
 		},
 	}
-
-	exprFunc, err := replacePattern[interface{}](target, "regexp", replacement)
-=======
-	replacement := &ottl.StandardStringGetter[any]{
-		Getter: func(context.Context, any) (any, error) {
-			return "{replacement}", nil
-		},
-	}
 	function := ottl.Optional[ottl.FunctionGetter[any]]{}
 
 	exprFunc, err := replacePattern[any](target, "regexp", replacement, function)
->>>>>>> 592374af
 	assert.NoError(t, err)
 
 	result, err := exprFunc(nil, input)
@@ -297,24 +242,14 @@
 			return nil
 		},
 	}
-<<<<<<< HEAD
-	replacement := &ottl.StandardStringGetter[interface{}]{
-		Getter: func(context.Context, interface{}) (interface{}, error) {
+	replacement := &ottl.StandardStringGetter[any]{
+		Getter: func(context.Context, any) (any, error) {
 			return "{anything}", nil
 		},
 	}
-
-	exprFunc, err := replacePattern[interface{}](target, `nomatch\=[^\s]*(\s?)`, replacement)
-=======
-	replacement := &ottl.StandardStringGetter[any]{
-		Getter: func(context.Context, any) (any, error) {
-			return "{anything}", nil
-		},
-	}
 	function := ottl.Optional[ottl.FunctionGetter[any]]{}
 
 	exprFunc, err := replacePattern[any](target, `nomatch\=[^\s]*(\s?)`, replacement, function)
->>>>>>> 592374af
 	assert.NoError(t, err)
 
 	result, err := exprFunc(nil, nil)
@@ -333,16 +268,6 @@
 			return nil
 		},
 	}
-<<<<<<< HEAD
-	replacement := &ottl.StandardStringGetter[interface{}]{
-		Getter: func(context.Context, interface{}) (interface{}, error) {
-			return "{anything}", nil
-		},
-	}
-
-	invalidRegexPattern := "*"
-	_, err := replacePattern[interface{}](target, invalidRegexPattern, replacement)
-=======
 	replacement := &ottl.StandardStringGetter[any]{
 		Getter: func(context.Context, any) (any, error) {
 			return "{anything}", nil
@@ -352,7 +277,6 @@
 
 	invalidRegexPattern := "*"
 	_, err := replacePattern[any](target, invalidRegexPattern, replacement, function)
->>>>>>> 592374af
 	require.Error(t, err)
 	assert.ErrorContains(t, err, "error parsing regexp:")
 }