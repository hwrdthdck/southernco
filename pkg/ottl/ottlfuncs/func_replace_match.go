--- conflicted
+++ resolved
@@ -13,11 +13,6 @@
 )
 
 type ReplaceMatchArguments[K any] struct {
-<<<<<<< HEAD
-	Target      ottl.GetSetter[K]    `ottlarg:"0"`
-	Pattern     string               `ottlarg:"1"`
-	Replacement ottl.StringGetter[K] `ottlarg:"2"`
-=======
 	Target      ottl.GetSetter[K]
 	Pattern     string
 	Replacement ottl.StringGetter[K]
@@ -26,7 +21,6 @@
 
 type replaceMatchFuncArgs[K any] struct {
 	Input ottl.StringGetter[K]
->>>>>>> 592374af
 }
 
 func NewReplaceMatchFactory[K any]() ottl.Factory[K] {
@@ -43,11 +37,7 @@
 	return replaceMatch(args.Target, args.Pattern, args.Replacement, args.Function)
 }
 
-<<<<<<< HEAD
-func replaceMatch[K any](target ottl.GetSetter[K], pattern string, replacement ottl.StringGetter[K]) (ottl.ExprFunc[K], error) {
-=======
 func replaceMatch[K any](target ottl.GetSetter[K], pattern string, replacement ottl.StringGetter[K], fn ottl.Optional[ottl.FunctionGetter[K]]) (ottl.ExprFunc[K], error) {
->>>>>>> 592374af
 	glob, err := glob.Compile(pattern)
 	if err != nil {
 		return nil, fmt.Errorf("the pattern supplied to replace_match is not a valid pattern: %w", err)
@@ -82,10 +72,6 @@
 		if err != nil {
 			return nil, err
 		}
-		replacementVal, err := replacement.Get(ctx, tCtx)
-		if err != nil {
-			return nil, err
-		}
 		if val == nil {
 			return nil, nil
 		}
