--- conflicted
+++ resolved
@@ -1207,9 +1207,6 @@
 
 - `SHA256("name")`
 
-<<<<<<< HEAD
-**Note:** According to the National Institute of Standards and Technology (NIST), SHA256 is no longer a recommended hash function. It should be avoided except when required for compatibility. New uses should prefer FNV whenever possible.
-
 ### SHA512
 
 `SHA512(input)`
@@ -1227,8 +1224,6 @@
 
 - `SHA512("name")`
 
-=======
->>>>>>> 20d6bae9
 ### SpanID
 
 `SpanID(bytes)`
