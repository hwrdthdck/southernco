// Copyright The OpenTelemetry Authors
//
// Licensed under the Apache License, Version 2.0 (the "License");
// you may not use this file except in compliance with the License.
// You may obtain a copy of the License at
//
//     http://www.apache.org/licenses/LICENSE-2.0
//
// Unless required by applicable law or agreed to in writing, software
// distributed under the License is distributed on an "AS IS" BASIS,
// WITHOUT WARRANTIES OR CONDITIONS OF ANY KIND, either express or implied.
// See the License for the specific language governing permissions and
// limitations under the License.

package fileconsumer // import "github.com/open-telemetry/opentelemetry-collector-contrib/pkg/stanza/fileconsumer"

import (
	"bytes"
	"context"
	"encoding/json"
	"fmt"
	"os"
	"sync"
	"time"

	"go.uber.org/zap"

	"github.com/open-telemetry/opentelemetry-collector-contrib/pkg/stanza/operator"
)

type EmitFunc func(ctx context.Context, attrs *FileAttributes, token []byte)

type Manager struct {
	*zap.SugaredLogger
	wg       sync.WaitGroup
	workerWg sync.WaitGroup
	cancel   context.CancelFunc
	ctx      context.Context

	readerFactory readerFactory
	finder        Finder
	roller        roller
	persister     operator.Persister

	pollInterval    time.Duration
	maxBatches      int
	maxBatchFiles   int
	deleteAfterRead bool

	knownFiles     []*Reader
	knownFilesLock sync.RWMutex
	seenPaths      map[string]struct{}

	currentFiles   []*os.File
	currentFps     []*Fingerprint
	currentReaders []*Reader

	readerChan   chan ReaderWrapper
	queueHash    map[string]bool
	queueHashMtx sync.RWMutex
	readerLock   sync.Mutex
	lostReaders  []*Reader
}

func (m *Manager) Start(persister operator.Persister) error {
	ctx, cancel := context.WithCancel(context.Background())
	m.cancel = cancel
	m.ctx = ctx
	m.persister = persister
	m.readerChan = make(chan ReaderWrapper, m.maxBatchFiles)

	// Load offsets from disk
	if err := m.loadLastPollFiles(ctx); err != nil {
		return fmt.Errorf("read known files from database: %w", err)
	}

	if len(m.finder.FindFiles()) == 0 {
		m.Warnw("no files match the configured include patterns",
			"include", m.finder.Include,
			"exclude", m.finder.Exclude)
	}

	for i := 0; i < m.maxBatchFiles; i++ {
		m.workerWg.Add(1)
		go m.worker(ctx)
	}

	// Start polling goroutine
	m.startPoller(ctx)

	return nil
}

// Stop will stop the file monitoring process
func (m *Manager) Stop() error {
	m.cancel()
	m.wg.Wait()
	close(m.readerChan)
	m.workerWg.Wait()
	if !m.deleteAfterRead {
		m.syncLastPollFiles(m.ctx)
	}
	m.roller.cleanup()
	for _, reader := range m.knownFiles {
		reader.Close()
	}
	m.knownFiles = nil
	m.cancel = nil
	return nil
}

// startPoller kicks off a goroutine that will poll the filesystem periodically,
// checking if there are new files or new logs in the watched files
func (m *Manager) startPoller(ctx context.Context) {
	m.wg.Add(1)
	go func() {
		defer m.wg.Done()
		globTicker := time.NewTicker(m.pollInterval)
		defer globTicker.Stop()

		for {
			select {
			case <-ctx.Done():
				return
			case <-globTicker.C:
			}

			m.poll(ctx)
		}
	}()
}

// poll checks all the watched paths for new entries
func (m *Manager) poll(ctx context.Context) {
	// Increment the generation on all known readers
	// This is done here because the next generation is about to start
	m.knownFilesLock.Lock()
	for i := 0; i < len(m.knownFiles); i++ {
		m.knownFiles[i].generation++
	}
	m.knownFilesLock.Unlock()

	// Used to keep track of the number of batches processed in this poll cycle
	batchesProcessed := 0

	// Get the list of paths on disk
	matches := m.finder.FindFiles()
<<<<<<< HEAD
=======
	for len(matches) > m.maxBatchFiles {
		m.consume(ctx, matches[:m.maxBatchFiles])

		// If a maxBatches is set, check if we have hit the limit
		if m.maxBatches != 0 {
			batchesProcessed++
			if batchesProcessed >= m.maxBatches {
				return
			}
		}

		matches = matches[m.maxBatchFiles:]
	}
>>>>>>> b0f6db78
	m.consume(ctx, matches)
	m.clearCurrentFiles()
	if !m.deleteAfterRead {
		m.readerFactory.fromBeginning = true
	}
}

func (m *Manager) clearCurrentFiles() {
	m.currentFiles = make([]*os.File, 0)
	m.currentFps = make([]*Fingerprint, 0)
}

func (m *Manager) worker(ctx context.Context) {
	defer m.workerWg.Done()
	for {
		chanData, ok := <-m.readerChan

<<<<<<< HEAD
		if !ok {
			return
		}
		r, path := chanData.reader, chanData.path
		r.ReadToEnd(ctx)
		if m.deleteAfterRead {
			r.Close()
			if err := os.Remove(r.file.Name()); err != nil {
				m.Errorf("could not delete %s", r.file.Name())
=======
	var wg sync.WaitGroup
	for _, reader := range readers {
		wg.Add(1)
		go func(r *Reader) {
			defer wg.Done()
			r.ReadToEnd(ctx)
			// Delete a file if deleteAfterRead is enabled and we reached the end of the file
			if m.deleteAfterRead && r.eof {
				r.Close()
				if err := os.Remove(r.file.Name()); err != nil {
					m.Errorf("could not delete %s", r.file.Name())
				}
>>>>>>> b0f6db78
			}
		} else {
			m.saveCurrent([]*Reader{r})
			m.readerLock.Lock()
			m.lostReaders = append(m.lostReaders, r)
			m.readerLock.Unlock()
		}
		m.queueHashMtx.Lock()
		delete(m.queueHash, path)
		m.queueHashMtx.Unlock()
	}
}

<<<<<<< HEAD
//	func (m *Manager) consume(ctx context.Context, paths []string) {
//		m.handleLostFiles(ctx)
//		for _, path := range paths {
//			m.queueHashMtx.Lock()
//			if _, ok := m.queueHash[path]; ok {
//				m.queueHashMtx.Unlock()
//				continue
//			}
//			m.queueHash[path] = true
//			m.queueHashMtx.Unlock()
//			reader := m.makeReader(path)
//			if reader == nil {
//				fmt.Println("Couldn't create reader for ", path)
//				m.queueHashMtx.Lock()
//				delete(m.queueHash, path)
//				m.queueHashMtx.Unlock()
//				continue
//			}
//			m.readerChan <- ReaderWrapper{reader: reader, path: path}
//		}
//	}
func (m *Manager) consume(ctx context.Context, paths []string) {
	m.handleLostFiles(ctx)
	for _, path := range paths {
		m.queueHashMtx.Lock()
		if _, ok := m.queueHash[path]; ok {
			m.queueHashMtx.Unlock()
			continue
		}
		m.queueHash[path] = true
		reader := m.makeReader(path)
		if reader == nil {
			fmt.Println("Couldn't create reader for ", path)
			delete(m.queueHash, path)
			m.queueHashMtx.Unlock()
			continue
		}
		m.queueHashMtx.Unlock()
		m.readerChan <- ReaderWrapper{reader: reader, path: path}
=======
	// Save off any files that were not fully read
	if m.deleteAfterRead {
		unfinished := make([]*Reader, 0, len(readers))
		for _, r := range readers {
			if !r.eof {
				unfinished = append(unfinished, r)
			}
		}
		readers = unfinished

		// If all files were read and deleted then no need to do bookkeeping on readers
		if len(readers) == 0 {
			return
		}
>>>>>>> b0f6db78
	}
}

func (m *Manager) handleLostFiles(ctx context.Context) {
	if !m.deleteAfterRead {
		m.readerLock.Lock()
		m.rollReaders(ctx, m.lostReaders)
		m.lostReaders = make([]*Reader, 0)
		m.readerLock.Unlock()
	}
}

func (m *Manager) rollReaders(ctx context.Context, readers []*Reader) {
	m.roller.readLostFiles(ctx, readers)
	m.roller.roll(ctx, readers)
}

func (m *Manager) makeReader(filePath string) *Reader {
	if _, ok := m.seenPaths[filePath]; !ok {
		if m.readerFactory.fromBeginning {
			m.Infow("Started watching file", "path", filePath)
		} else {
			m.Infow("Startedd watching file from end. To read preexisting logs, configure the argument 'start_at' to 'beginning'", "path", filePath)
		}
		m.seenPaths[filePath] = struct{}{}
	}
	file, err := os.Open(filePath) // #nosec - operator must read in files defined by user
	if err != nil {
		m.Debugf("Failed to open file", zap.Error(err))
		return nil
	}
	m.currentFiles = append(m.currentFiles, file)
	fp, err := m.readerFactory.newFingerprint(file)
	if err != nil {
		m.Errorw("Failed creating fingerprint", zap.Error(err))
		return nil
	}
	if len(fp.FirstBytes) == 0 {
		if err := file.Close(); err != nil {
			m.Errorf("problem closing file", "file", file.Name())
		}
		// Empty file, don't read it until we can compare its fingerprint
		m.currentFiles = m.currentFiles[:len(m.currentFiles)-1]
		return nil
	}
	m.currentFps = append(m.currentFps, fp)

	for i := 0; i < len(m.currentFps)-1; i++ {
		fp2 := m.currentFps[i]
		if fp.StartsWith(fp2) || fp2.StartsWith(fp) {
			// Exclude
			if err := file.Close(); err != nil {
				m.Errorf("problem closing file", "file", file.Name())
			}
			m.currentFiles = m.currentFiles[:len(m.currentFiles)-1]
			m.currentFps = m.currentFps[:len(m.currentFps)-1]
			i--
			return nil
		}
	}

	reader, err := m.newReader(file, fp)
	if err != nil {
		m.Errorw("Failed to create reader", zap.Error(err))
		return nil
	}
	return reader
}

// saveCurrent adds the readers from this polling interval to this list of
// known files, then increments the generation of all tracked old readers
// before clearing out readers that have existed for 3 generations.
func (m *Manager) saveCurrent(readers []*Reader) {
	// Add readers from the current, completed poll interval to the list of known files
	m.knownFilesLock.Lock()
	defer m.knownFilesLock.Unlock()
	m.knownFiles = append(m.knownFiles, readers...)

	// Clear out old readers. They are sorted such that they are oldest first,
	// so we can just find the first reader whose generation is less than our
	// max, and keep every reader after that
	for i := 0; i < len(m.knownFiles); i++ {
		reader := m.knownFiles[i]
		if reader.generation <= 10 {
			m.knownFiles = m.knownFiles[i:]
			break
		}
	}
}

func (m *Manager) newReader(file *os.File, fp *Fingerprint) (*Reader, error) {
	// Check if the new path has the same fingerprint as an old path
	if oldReader, ok := m.findFingerprintMatch(fp); ok {
		return m.readerFactory.copy(oldReader, file)
	}

	// If we don't match any previously known files, create a new reader from scratch
	return m.readerFactory.newReader(file, fp)
}

func (m *Manager) findFingerprintMatch(fp *Fingerprint) (*Reader, bool) {
	// Iterate backwards to match newest first
	m.knownFilesLock.RLock()
	defer m.knownFilesLock.RUnlock()
	for i := len(m.knownFiles) - 1; i >= 0; i-- {
		oldReader := m.knownFiles[i]
		if fp.StartsWith(oldReader.Fingerprint) {
			return oldReader, true
		}
	}
	return nil, false
}

const knownFilesKey = "knownFiles"

// syncLastPollFiles syncs the most recent set of files to the database
func (m *Manager) syncLastPollFiles(ctx context.Context) {
	var buf bytes.Buffer
	enc := json.NewEncoder(&buf)

	// Encode the number of known files
	if err := enc.Encode(len(m.knownFiles)); err != nil {
		m.Errorw("Failed to encode known files", zap.Error(err))
		return
	}

	// Encode each known file
	for _, fileReader := range m.knownFiles {
		if err := enc.Encode(fileReader); err != nil {
			m.Errorw("Failed to encode known files", zap.Error(err))
		}
	}

	if err := m.persister.Set(ctx, knownFilesKey, buf.Bytes()); err != nil {
		m.Errorw("Failed to sync to database", zap.Error(err))
	}
}

// syncLastPollFiles loads the most recent set of files to the database
func (m *Manager) loadLastPollFiles(ctx context.Context) error {
	encoded, err := m.persister.Get(ctx, knownFilesKey)
	if err != nil {
		return err
	}

	if encoded == nil {
		m.knownFiles = make([]*Reader, 0, 10)
		return nil
	}

	dec := json.NewDecoder(bytes.NewReader(encoded))

	// Decode the number of entries
	var knownFileCount int
	if err := dec.Decode(&knownFileCount); err != nil {
		return fmt.Errorf("decoding file count: %w", err)
	}

	if knownFileCount > 0 {
		m.Infow("Resuming from previously known offset(s). 'start_at' setting is not applicable.")
		m.readerFactory.fromBeginning = true
	}

	// Decode each of the known files
	m.knownFiles = make([]*Reader, 0, knownFileCount)
	for i := 0; i < knownFileCount; i++ {
		// Only the offset, fingerprint, and splitter
		// will be used before this reader is discarded
		unsafeReader, err := m.readerFactory.unsafeReader()
		if err != nil {
			return err
		}
		if err = dec.Decode(unsafeReader); err != nil {
			return err
		}
		m.knownFiles = append(m.knownFiles, unsafeReader)
	}

	return nil
}<|MERGE_RESOLUTION|>--- conflicted
+++ resolved
@@ -145,22 +145,6 @@
 
 	// Get the list of paths on disk
 	matches := m.finder.FindFiles()
-<<<<<<< HEAD
-=======
-	for len(matches) > m.maxBatchFiles {
-		m.consume(ctx, matches[:m.maxBatchFiles])
-
-		// If a maxBatches is set, check if we have hit the limit
-		if m.maxBatches != 0 {
-			batchesProcessed++
-			if batchesProcessed >= m.maxBatches {
-				return
-			}
-		}
-
-		matches = matches[m.maxBatchFiles:]
-	}
->>>>>>> b0f6db78
 	m.consume(ctx, matches)
 	m.clearCurrentFiles()
 	if !m.deleteAfterRead {
@@ -178,7 +162,6 @@
 	for {
 		chanData, ok := <-m.readerChan
 
-<<<<<<< HEAD
 		if !ok {
 			return
 		}
@@ -188,20 +171,6 @@
 			r.Close()
 			if err := os.Remove(r.file.Name()); err != nil {
 				m.Errorf("could not delete %s", r.file.Name())
-=======
-	var wg sync.WaitGroup
-	for _, reader := range readers {
-		wg.Add(1)
-		go func(r *Reader) {
-			defer wg.Done()
-			r.ReadToEnd(ctx)
-			// Delete a file if deleteAfterRead is enabled and we reached the end of the file
-			if m.deleteAfterRead && r.eof {
-				r.Close()
-				if err := os.Remove(r.file.Name()); err != nil {
-					m.Errorf("could not delete %s", r.file.Name())
-				}
->>>>>>> b0f6db78
 			}
 		} else {
 			m.saveCurrent([]*Reader{r})
@@ -215,7 +184,6 @@
 	}
 }
 
-<<<<<<< HEAD
 //	func (m *Manager) consume(ctx context.Context, paths []string) {
 //		m.handleLostFiles(ctx)
 //		for _, path := range paths {
@@ -238,6 +206,7 @@
 //		}
 //	}
 func (m *Manager) consume(ctx context.Context, paths []string) {
+	m.Debug("Consuming files")
 	m.handleLostFiles(ctx)
 	for _, path := range paths {
 		m.queueHashMtx.Lock()
@@ -255,22 +224,6 @@
 		}
 		m.queueHashMtx.Unlock()
 		m.readerChan <- ReaderWrapper{reader: reader, path: path}
-=======
-	// Save off any files that were not fully read
-	if m.deleteAfterRead {
-		unfinished := make([]*Reader, 0, len(readers))
-		for _, r := range readers {
-			if !r.eof {
-				unfinished = append(unfinished, r)
-			}
-		}
-		readers = unfinished
-
-		// If all files were read and deleted then no need to do bookkeeping on readers
-		if len(readers) == 0 {
-			return
-		}
->>>>>>> b0f6db78
 	}
 }
 
