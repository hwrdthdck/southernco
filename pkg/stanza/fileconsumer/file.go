--- conflicted
+++ resolved
@@ -62,23 +62,6 @@
 	return nil
 }
 
-<<<<<<< HEAD
-=======
-func (m *Manager) closePreviousFiles() {
-	// m.previousPollFiles -> m.knownFiles[0]
-	for r, _ := m.previousPollFiles.Pop(); r != nil; r, _ = m.previousPollFiles.Pop() {
-		m.knownFiles[0].Add(r.Close())
-	}
-}
-
-func (m *Manager) rotateFilesets() {
-	// shift the filesets at end of every consume() call
-	// m.knownFiles[0] -> m.knownFiles[1] -> m.knownFiles[2]
-	copy(m.knownFiles[1:], m.knownFiles)
-	m.knownFiles[0] = fileset.New[*reader.Metadata](m.maxBatchFiles / 2)
-}
-
->>>>>>> 941d8739
 // Stop will stop the file monitoring process
 func (m *Manager) Stop() error {
 	if m.cancel != nil {
