// Copyright The OpenTelemetry Authors
// SPDX-License-Identifier: Apache-2.0

package reader // import "github.com/open-telemetry/opentelemetry-collector-contrib/pkg/stanza/fileconsumer/internal/reader"

import (
	"bufio"
	"errors"
	"fmt"
	"os"
	"time"

	"go.opentelemetry.io/collector/component"
	"go.uber.org/zap"
	"golang.org/x/text/encoding"

	"github.com/open-telemetry/opentelemetry-collector-contrib/pkg/stanza/decode"
	"github.com/open-telemetry/opentelemetry-collector-contrib/pkg/stanza/fileconsumer/attrs"
	"github.com/open-telemetry/opentelemetry-collector-contrib/pkg/stanza/fileconsumer/emit"
	"github.com/open-telemetry/opentelemetry-collector-contrib/pkg/stanza/fileconsumer/internal/fingerprint"
	"github.com/open-telemetry/opentelemetry-collector-contrib/pkg/stanza/fileconsumer/internal/header"
	"github.com/open-telemetry/opentelemetry-collector-contrib/pkg/stanza/flush"
	"github.com/open-telemetry/opentelemetry-collector-contrib/pkg/stanza/tokenlen"
	"github.com/open-telemetry/opentelemetry-collector-contrib/pkg/stanza/trim"
)

const (
	DefaultMaxLogSize   = 1024 * 1024
	DefaultFlushPeriod  = 500 * time.Millisecond
	DefaultMaxBatchSize = 100
)

type Factory struct {
	component.TelemetrySettings
	HeaderConfig            *header.Config
	FromBeginning           bool
	FingerprintSize         int
	InitialBufferSize       int
	MaxLogSize              int
	Encoding                encoding.Encoding
	SplitFunc               bufio.SplitFunc
	TrimFunc                trim.Func
	FlushTimeout            time.Duration
	EmitFunc                emit.Callback
	Attributes              attrs.Resolver
	DeleteAtEOF             bool
	IncludeFileRecordNumber bool
	Compression             string
	AcquireFSLock           bool
}

func (f *Factory) NewFingerprint(file *os.File) (*fingerprint.Fingerprint, error) {
	return fingerprint.NewFromFile(file, f.FingerprintSize)
}

func (f *Factory) NewReader(file *os.File, fp *fingerprint.Fingerprint) (*Reader, error) {
	attributes, err := f.Attributes.Resolve(file)
	if err != nil {
		return nil, err
	}
	m := &Metadata{
		Fingerprint:    fp,
		FileAttributes: attributes,
		TokenLenState:  &tokenlen.State{},
	}
	if f.FlushTimeout > 0 {
		m.FlushState = &flush.State{LastDataChange: time.Now()}
	}
	return f.NewReaderFromMetadata(file, m)
}

func (f *Factory) NewReaderFromMetadata(file *os.File, m *Metadata) (r *Reader, err error) {
	// Ensure TokenLenState is initialized
	if m.TokenLenState == nil {
		m.TokenLenState = &tokenlen.State{}
	}

	r = &Reader{
		Metadata:             m,
		set:                  f.TelemetrySettings,
		file:                 file,
		fileName:             file.Name(),
		fingerprintSize:      f.FingerprintSize,
		initialBufferSize:    f.InitialBufferSize,
		maxLogSize:           f.MaxLogSize,
		decoder:              decode.New(f.Encoding),
		deleteAtEOF:          f.DeleteAtEOF,
		includeFileRecordNum: f.IncludeFileRecordNumber,
		compression:          f.Compression,
		acquireFSLock:        f.AcquireFSLock,
<<<<<<< HEAD
		maxBatchSize:         DefaultMaxBatchSize,
=======
		emitFunc:             f.EmitFunc,
>>>>>>> 70d8986f
	}
	r.set.Logger = r.set.Logger.With(zap.String("path", r.fileName))

	if r.Fingerprint.Len() > r.fingerprintSize {
		// User has reconfigured fingerprint_size
		shorter, rereadErr := fingerprint.NewFromFile(file, r.fingerprintSize)
		if rereadErr != nil {
			return nil, fmt.Errorf("reread fingerprint: %w", rereadErr)
		}
		if !r.Fingerprint.StartsWith(shorter) {
			return nil, errors.New("file truncated")
		}
		m.Fingerprint = shorter
	}

	if !f.FromBeginning {
		var info os.FileInfo
		if info, err = r.file.Stat(); err != nil {
			return nil, fmt.Errorf("stat: %w", err)
		}
		r.Offset = info.Size()
	}

	tokenLenFunc := m.TokenLenState.Func(f.SplitFunc)
	flushFunc := m.FlushState.Func(tokenLenFunc, f.FlushTimeout)
	r.contentSplitFunc = trim.WithFunc(trim.ToLength(flushFunc, f.MaxLogSize), f.TrimFunc)

	if f.HeaderConfig != nil && !m.HeaderFinalized {
		r.headerSplitFunc = f.HeaderConfig.SplitFunc
		r.headerReader, err = header.NewReader(f.TelemetrySettings, *f.HeaderConfig)
		if err != nil {
			return nil, err
		}
	}

	attributes, err := f.Attributes.Resolve(file)
	if err != nil {
		return nil, err
	}
	// Copy attributes into existing map to avoid overwriting header attributes
	for k, v := range attributes {
		r.FileAttributes[k] = v
	}

	return r, nil
}<|MERGE_RESOLUTION|>--- conflicted
+++ resolved
@@ -88,11 +88,8 @@
 		includeFileRecordNum: f.IncludeFileRecordNumber,
 		compression:          f.Compression,
 		acquireFSLock:        f.AcquireFSLock,
-<<<<<<< HEAD
 		maxBatchSize:         DefaultMaxBatchSize,
-=======
 		emitFunc:             f.EmitFunc,
->>>>>>> 70d8986f
 	}
 	r.set.Logger = r.set.Logger.With(zap.String("path", r.fileName))
 
