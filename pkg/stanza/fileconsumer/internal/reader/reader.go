// Copyright The OpenTelemetry Authors
// SPDX-License-Identifier: Apache-2.0

package reader // import "github.com/open-telemetry/opentelemetry-collector-contrib/pkg/stanza/fileconsumer/internal/reader"

import (
	"bufio"
	"compress/gzip"
	"context"
	"errors"
	"io"
	"os"

	"github.com/open-telemetry/opentelemetry-collector-contrib/pkg/stanza/fileconsumer/attrs"

	"go.opentelemetry.io/collector/component"
	"go.uber.org/zap"

	"github.com/open-telemetry/opentelemetry-collector-contrib/pkg/stanza/decode"
	"github.com/open-telemetry/opentelemetry-collector-contrib/pkg/stanza/fileconsumer/emit"
	"github.com/open-telemetry/opentelemetry-collector-contrib/pkg/stanza/fileconsumer/internal/fingerprint"
	"github.com/open-telemetry/opentelemetry-collector-contrib/pkg/stanza/fileconsumer/internal/header"
	"github.com/open-telemetry/opentelemetry-collector-contrib/pkg/stanza/fileconsumer/internal/scanner"
	"github.com/open-telemetry/opentelemetry-collector-contrib/pkg/stanza/flush"
)

type Metadata struct {
	Fingerprint     *fingerprint.Fingerprint
	Offset          int64
	RecordNum       int64
	FileAttributes  map[string]any
	HeaderFinalized bool
	FlushState      *flush.State
}

// Reader manages a single file
type Reader struct {
	*Metadata
	set                    component.TelemetrySettings
	fileName               string
	file                   *os.File
	reader                 io.Reader
	fingerprintSize        int
	initialBufferSize      int
	maxLogSize             int
	lineSplitFunc          bufio.SplitFunc
	splitFunc              bufio.SplitFunc
	decoder                *decode.Decoder
	headerReader           *header.Reader
	processFunc            emit.Callback
	emitFunc               emit.Callback
	deleteAtEOF            bool
	needsUpdateFingerprint bool
<<<<<<< HEAD
	includeFileRecordNum   bool
=======
	compression            string
>>>>>>> eb40c470
}

// ReadToEnd will read until the end of the file
func (r *Reader) ReadToEnd(ctx context.Context) {
	switch r.compression {
	case "gzip":
		// We need to create a gzip reader each time ReadToEnd is called because the underlying
		// SectionReader can only read a fixed window (from previous offset to EOF).
		info, err := r.file.Stat()
		if err != nil {
			r.set.Logger.Error("Failed to stat", zap.Error(err))
			return
		}
		currentEOF := info.Size()

		// use a gzip Reader with an underlying SectionReader to pick up at the last
		// offset of a gzip compressed file
		gzipReader, err := gzip.NewReader(io.NewSectionReader(r.file, r.Offset, currentEOF))
		if err != nil {
			if !errors.Is(err, io.EOF) {
				r.set.Logger.Error("Failed to create gzip reader", zap.Error(err))
			}
			return
		} else {
			r.reader = gzipReader
		}
		// Offset tracking in an uncompressed file is based on the length of emitted tokens, but in this case
		// we need to set the offset to the end of the file.
		defer func() {
			r.Offset = currentEOF
		}()
	default:
		r.reader = r.file
	}

	if _, err := r.file.Seek(r.Offset, 0); err != nil {
		r.set.Logger.Error("Failed to seek", zap.Error(err))
		return
	}

	defer func() {
		if r.needsUpdateFingerprint {
			r.updateFingerprint()
		}
	}()

	s := scanner.New(r, r.maxLogSize, r.initialBufferSize, r.Offset, r.splitFunc)

	// Iterate over the tokenized file, emitting entries as we go
	for {
		select {
		case <-ctx.Done():
			return
		default:
		}

		ok := s.Scan()
		if !ok {
			if err := s.Error(); err != nil {
				r.set.Logger.Error("Failed during scan", zap.Error(err))
			} else if r.deleteAtEOF {
				r.delete()
			}
			return
		}

		token, err := r.decoder.Decode(s.Bytes())
		if err != nil {
			r.set.Logger.Error("decode: %w", zap.Error(err))
			r.Offset = s.Pos() // move past the bad token or we may be stuck
			continue
		}

		if r.includeFileRecordNum {
			r.RecordNum++
			r.FileAttributes[attrs.LogFileRecordNumber] = r.RecordNum
		}

		err = r.processFunc(ctx, token, r.FileAttributes)
		if err == nil {
			r.Offset = s.Pos() // successful emit, update offset
			continue
		}

		if !errors.Is(err, header.ErrEndOfHeader) {
			r.set.Logger.Error("process: %w", zap.Error(err))
			r.Offset = s.Pos() // move past the bad token or we may be stuck
			continue
		}

		// Clean up the header machinery
		if err = r.headerReader.Stop(); err != nil {
			r.set.Logger.Error("Failed to stop header pipeline during finalization", zap.Error(err))
		}
		r.headerReader = nil
		r.HeaderFinalized = true

		// Switch to the normal split and process functions.
		r.splitFunc = r.lineSplitFunc
		r.processFunc = r.emitFunc

		// Recreate the scanner with the normal split func.
		// Do not use the updated offset from the old scanner, as the most recent token
		// could be split differently with the new splitter.
		if _, err = r.file.Seek(r.Offset, 0); err != nil {
			r.set.Logger.Error("Failed to seek post-header", zap.Error(err))
			return
		}
		s = scanner.New(r, r.maxLogSize, scanner.DefaultBufferSize, r.Offset, r.splitFunc)
	}
}

// Delete will close and delete the file
func (r *Reader) delete() {
	r.close()
	if err := os.Remove(r.fileName); err != nil {
		r.set.Logger.Error("could not delete", zap.String("filename", r.fileName))
	}
}

// Close will close the file and return the metadata
func (r *Reader) Close() *Metadata {
	r.close()
	m := r.Metadata
	r.Metadata = nil
	return m
}

func (r *Reader) close() {
	if r.file != nil {
		if err := r.file.Close(); err != nil {
			r.set.Logger.Debug("Problem closing reader", zap.Error(err))
		}
		r.file = nil
	}

	if r.headerReader != nil {
		if err := r.headerReader.Stop(); err != nil {
			r.set.Logger.Error("Failed to stop header pipeline", zap.Error(err))
		}
	}
}

// Read from the file and update the fingerprint if necessary
func (r *Reader) Read(dst []byte) (n int, err error) {
	n, err = r.reader.Read(dst)
	if n == 0 || err != nil {
		return
	}

	if !r.needsUpdateFingerprint && r.Fingerprint.Len() < r.fingerprintSize {
		r.needsUpdateFingerprint = true
	}
	return
}

func (r *Reader) NameEquals(other *Reader) bool {
	return r.fileName == other.fileName
}

// Validate returns true if the reader still has a valid file handle, false otherwise.
func (r *Reader) Validate() bool {
	if r.file == nil {
		return false
	}
	refreshedFingerprint, err := fingerprint.NewFromFile(r.file, r.fingerprintSize)
	if err != nil {
		return false
	}
	if refreshedFingerprint.StartsWith(r.Fingerprint) {
		return true
	}
	return false
}

func (r *Reader) GetFileName() string {
	return r.fileName
}

func (m Metadata) GetFingerprint() *fingerprint.Fingerprint {
	return m.Fingerprint
}

func (r *Reader) updateFingerprint() {
	r.needsUpdateFingerprint = false
	if r.file == nil {
		return
	}
	refreshedFingerprint, err := fingerprint.NewFromFile(r.file, r.fingerprintSize)
	if err != nil {
		return
	}
	if r.Fingerprint.Len() > 0 && !refreshedFingerprint.StartsWith(r.Fingerprint) {
		return // fingerprint tampered, likely due to truncation
	}
	r.Fingerprint = refreshedFingerprint
}<|MERGE_RESOLUTION|>--- conflicted
+++ resolved
@@ -51,11 +51,8 @@
 	emitFunc               emit.Callback
 	deleteAtEOF            bool
 	needsUpdateFingerprint bool
-<<<<<<< HEAD
 	includeFileRecordNum   bool
-=======
 	compression            string
->>>>>>> eb40c470
 }
 
 // ReadToEnd will read until the end of the file
