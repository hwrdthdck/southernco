--- conflicted
+++ resolved
@@ -167,16 +167,7 @@
 		return nil, err
 	}
 
-<<<<<<< HEAD
-	enc, err := decode.LookupEncoding(c.Splitter.Encoding)
-	if err != nil {
-		return nil, err
-	}
-
 	manager := Manager{
-=======
-	return &Manager{
->>>>>>> 8eea663c
 		SugaredLogger: logger.With("component", "fileconsumer"),
 		cancel:        func() {},
 		readerFactory: readerFactory{
