--- conflicted
+++ resolved
@@ -93,11 +93,7 @@
 		f.Location = "UTC"
 	}
 
-<<<<<<< HEAD
-	layout, err := timeutils.StrptimeToGotime(f.Layout)
-=======
-	_, err := strptime.ToNative(f.Layout)
->>>>>>> 4874893a
+	_, err := timeutils.StrptimeToGotime(f.Layout)
 	if err != nil {
 		return errors.Wrap(err, "parse strptime layout")
 	}
