--- conflicted
+++ resolved
@@ -124,8 +124,6 @@
 					"file*.log",
 				}
 				cfg.FingerprintSize = fingerprint.DefaultSize / 10
-<<<<<<< HEAD
-=======
 				return cfg
 			},
 		},
@@ -140,7 +138,6 @@
 					"file*.log",
 				}
 				cfg.FlushPeriod = 0
->>>>>>> 592374af
 				return cfg
 			},
 		},
