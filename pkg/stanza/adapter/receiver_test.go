--- conflicted
+++ resolved
@@ -369,15 +369,6 @@
 	// Run the actual benchmark
 	b.ResetTimer()
 	require.NoError(b, pipe.Start(storageClient))
-<<<<<<< HEAD
-=======
-	logChan := emitter.OutChannel()
-	for i := 0; i < b.N; i++ {
-		entries := <-logChan
-		for _, e := range entries {
-			convert(e)
-		}
-	}
 }
 
 const testInputOperatorTypeStr = "test_input"
@@ -469,5 +460,4 @@
 		t.receivedAllLogs <- struct{}{}
 	}
 	return nil
->>>>>>> ed099909
 }