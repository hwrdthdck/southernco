--- conflicted
+++ resolved
@@ -19,7 +19,6 @@
 	"github.com/open-telemetry/opentelemetry-collector-contrib/pkg/stanza/pipeline"
 	"github.com/open-telemetry/opentelemetry-collector-contrib/pkg/stanza/split/splittest"
 	"github.com/open-telemetry/opentelemetry-collector-contrib/pkg/stanza/testutil"
-	"github.com/open-telemetry/opentelemetry-collector-contrib/pkg/stanza/tokenize/tokenizetest"
 )
 
 var (
@@ -42,11 +41,7 @@
 			Timestamp:    time.Date(2015, 8, 5, 21, 58, 59, 693000000, time.UTC),
 			Severity:     entry.Info,
 			SeverityText: "info",
-<<<<<<< HEAD
-			Attributes: map[string]interface{}{
-=======
 			Attributes: map[string]any{
->>>>>>> 592374af
 				"appname":  "SecureAuth0",
 				"facility": 10,
 				"hostname": "192.168.2.132",
@@ -54,13 +49,8 @@
 				"msg_id":   "ID52020",
 				"priority": 86,
 				"proc_id":  "23108",
-<<<<<<< HEAD
-				"structured_data": map[string]map[string]string{
-					"SecureAuth@27389": {
-=======
 				"structured_data": map[string]any{
 					"SecureAuth@27389": map[string]any{
->>>>>>> 592374af
 						"PEN":             "27389",
 						"Realm":           "SecureAuth0",
 						"UserHostAddress": "192.168.2.132",
@@ -193,82 +183,6 @@
 }
 
 func TestOctetFramingSplitFunc(t *testing.T) {
-<<<<<<< HEAD
-	testCases := []tokenizetest.TestCase{
-		{
-			Name:  "OneLogSimple",
-			Input: []byte(`17 my log LOGEND 123`),
-			ExpectedTokens: []string{
-				`17 my log LOGEND 123`,
-			},
-		},
-		{
-			Name:  "TwoLogsSimple",
-			Input: []byte(`17 my log LOGEND 12317 my log LOGEND 123`),
-			ExpectedTokens: []string{
-				`17 my log LOGEND 123`,
-				`17 my log LOGEND 123`,
-			},
-		},
-		{
-			Name:  "NoMatches",
-			Input: []byte(`no matches in it`),
-			ExpectedTokens: []string{
-				`no matches in it`,
-			},
-		},
-		{
-			Name:  "NonMatchesAfter",
-			Input: []byte(`17 my log LOGEND 123my log LOGEND 12317 my log LOGEND 123`),
-			ExpectedTokens: []string{
-				`17 my log LOGEND 123`,
-				`my log LOGEND 12317 my log LOGEND 123`,
-			},
-		},
-		{
-			Name: "HugeLog100",
-			Input: func() []byte {
-				newRaw := tokenizetest.GenerateBytes(100)
-				newRaw = append([]byte(`100 `), newRaw...)
-				return newRaw
-			}(),
-			ExpectedTokens: []string{
-				`100 ` + string(tokenizetest.GenerateBytes(100)),
-			},
-		},
-		{
-			Name: "maxCapacity",
-			Input: func() []byte {
-				newRaw := tokenizetest.GenerateBytes(4091)
-				newRaw = append([]byte(`4091 `), newRaw...)
-				return newRaw
-			}(),
-			ExpectedTokens: []string{
-				`4091 ` + string(tokenizetest.GenerateBytes(4091)),
-			},
-		},
-		{
-			Name: "over capacity",
-			Input: func() []byte {
-				newRaw := tokenizetest.GenerateBytes(4092)
-				newRaw = append([]byte(`5000 `), newRaw...)
-				return newRaw
-			}(),
-			ExpectedTokens: []string{
-				`5000 ` + string(tokenizetest.GenerateBytes(4091)),
-				`j`,
-			},
-		},
-	}
-	for _, tc := range testCases {
-		splitFunc, err := OctetMultiLineBuilder(nil)
-		require.NoError(t, err)
-		t.Run(tc.Name, tc.Run(splitFunc))
-	}
-}
-
-// TODO refactor test dependency away from internal?
-=======
 	testCases := []struct {
 		name  string
 		input []byte
@@ -322,5 +236,4 @@
 		require.NoError(t, err)
 		t.Run(tc.name, splittest.New(splitFunc, tc.input, tc.steps...))
 	}
-}
->>>>>>> 592374af
+}