// Copyright The OpenTelemetry Authors
// SPDX-License-Identifier: Apache-2.0

package recombine // import "github.com/open-telemetry/opentelemetry-collector-contrib/pkg/stanza/operator/transformer/recombine"

import (
	"bytes"
	"context"
	"fmt"
	"sync"
	"time"

	"github.com/antonmedv/expr"
	"github.com/antonmedv/expr/vm"
	"go.uber.org/zap"

	"github.com/open-telemetry/opentelemetry-collector-contrib/pkg/stanza/entry"
	"github.com/open-telemetry/opentelemetry-collector-contrib/pkg/stanza/operator"
	"github.com/open-telemetry/opentelemetry-collector-contrib/pkg/stanza/operator/helper"
)

const (
	operatorType       = "recombine"
	defaultCombineWith = "\n"
)

func init() {
	operator.Register(operatorType, func() operator.Builder { return NewConfig() })
}

// NewConfig creates a new recombine config with default values
func NewConfig() *Config {
	return NewConfigWithID(operatorType)
}

// NewConfigWithID creates a new recombine config with default values
func NewConfigWithID(operatorID string) *Config {
	return &Config{
		TransformerConfig: helper.NewTransformerConfig(operatorID, operatorType),
		MaxBatchSize:      1000,
		MaxSources:        1000,
		CombineWith:       defaultCombineWith,
		OverwriteWith:     "oldest",
		ForceFlushTimeout: 5 * time.Second,
		SourceIdentifier:  entry.NewAttributeField("file.path"),
	}
}

// Config is the configuration of a recombine operator
type Config struct {
	helper.TransformerConfig `mapstructure:",squash"`
	IsFirstEntry             string          `mapstructure:"is_first_entry"`
	IsLastEntry              string          `mapstructure:"is_last_entry"`
	MaxBatchSize             int             `mapstructure:"max_batch_size"`
	CombineField             entry.Field     `mapstructure:"combine_field"`
	CombineWith              string          `mapstructure:"combine_with"`
	SourceIdentifier         entry.Field     `mapstructure:"source_identifier"`
	OverwriteWith            string          `mapstructure:"overwrite_with"`
	ForceFlushTimeout        time.Duration   `mapstructure:"force_flush_period"`
	MaxSources               int             `mapstructure:"max_sources"`
	MaxLogSize               helper.ByteSize `mapstructure:"max_log_size,omitempty"`
}

// Build creates a new Transformer from a config
func (c *Config) Build(logger *zap.SugaredLogger) (operator.Operator, error) {
	transformer, err := c.TransformerConfig.Build(logger)
	if err != nil {
		return nil, fmt.Errorf("failed to build transformer config: %w", err)
	}

	if c.IsLastEntry != "" && c.IsFirstEntry != "" {
		return nil, fmt.Errorf("only one of is_first_entry and is_last_entry can be set")
	}

	if c.IsLastEntry == "" && c.IsFirstEntry == "" {
		return nil, fmt.Errorf("one of is_first_entry and is_last_entry must be set")
	}

	var matchesFirst bool
	var prog *vm.Program
	if c.IsFirstEntry != "" {
		matchesFirst = true
		prog, err = helper.ExprCompileBool(c.IsFirstEntry)
		if err != nil {
			return nil, fmt.Errorf("failed to compile is_first_entry: %w", err)
		}
	} else {
		matchesFirst = false
		prog, err = helper.ExprCompileBool(c.IsLastEntry)
		if err != nil {
			return nil, fmt.Errorf("failed to compile is_last_entry: %w", err)
		}
	}

	if c.CombineField.FieldInterface == nil {
		return nil, fmt.Errorf("missing required argument 'combine_field'")
	}

	var overwriteWithOldest bool
	switch c.OverwriteWith {
	case "newest":
		overwriteWithOldest = false
	case "oldest", "":
		overwriteWithOldest = true
	default:
		return nil, fmt.Errorf("invalid value '%s' for parameter 'overwrite_with'", c.OverwriteWith)
	}

	return &Transformer{
		TransformerOperator: transformer,
		matchFirstLine:      matchesFirst,
		prog:                prog,
		maxBatchSize:        c.MaxBatchSize,
		maxSources:          c.MaxSources,
		overwriteWithOldest: overwriteWithOldest,
		batchMap:            make(map[string]*sourceBatch),
		batchPool: sync.Pool{
<<<<<<< HEAD
			New: func() interface{} {
=======
			New: func() any {
>>>>>>> 592374af
				return &sourceBatch{
					entries:    []*entry.Entry{},
					recombined: &bytes.Buffer{},
				}
			},
		},
		combineField:      c.CombineField,
		combineWith:       c.CombineWith,
		forceFlushTimeout: c.ForceFlushTimeout,
		ticker:            time.NewTicker(c.ForceFlushTimeout),
		chClose:           make(chan struct{}),
		sourceIdentifier:  c.SourceIdentifier,
		maxLogSize:        int64(c.MaxLogSize),
	}, nil
}

// Transformer is an operator that combines a field from consecutive log entries
// into a single
type Transformer struct {
	helper.TransformerOperator
	matchFirstLine      bool
	prog                *vm.Program
	maxBatchSize        int
	maxSources          int
	overwriteWithOldest bool
	combineField        entry.Field
	combineWith         string
	ticker              *time.Ticker
	forceFlushTimeout   time.Duration
	chClose             chan struct{}
	sourceIdentifier    entry.Field

	sync.Mutex
	batchPool  sync.Pool
	batchMap   map[string]*sourceBatch
	maxLogSize int64
}

// sourceBatch contains the status info of a batch
type sourceBatch struct {
	entries                []*entry.Entry
	recombined             *bytes.Buffer
	firstEntryObservedTime time.Time
}

func (r *Transformer) Start(_ operator.Persister) error {
	go r.flushLoop()

	return nil
}

func (r *Transformer) flushLoop() {
	for {
		select {
		case <-r.ticker.C:
			r.Lock()
			timeNow := time.Now()
			for source, batch := range r.batchMap {
				timeSinceFirstEntry := timeNow.Sub(batch.firstEntryObservedTime)
				if timeSinceFirstEntry < r.forceFlushTimeout {
					continue
				}
				if err := r.flushSource(source, true); err != nil {
					r.Errorf("there was error flushing combined logs %s", err)
				}
			}
			// check every 1/5 forceFlushTimeout
			r.ticker.Reset(r.forceFlushTimeout / 5)
			r.Unlock()
		case <-r.chClose:
			r.ticker.Stop()
			return
		}
	}
}

func (r *Transformer) Stop() error {
	r.Lock()
	defer r.Unlock()

	ctx, cancel := context.WithTimeout(context.Background(), time.Second)
	defer cancel()
	r.flushUncombined(ctx)

	close(r.chClose)

	return nil
}

const DefaultSourceIdentifier = "DefaultSourceIdentifier"

func (r *Transformer) Process(ctx context.Context, e *entry.Entry) error {
	// Lock the recombine operator because process can't run concurrently
	r.Lock()
	defer r.Unlock()

	// Get the environment for executing the expression.
	// In the future, we may want to provide access to the currently
	// batched entries so users can do comparisons to other entries
	// rather than just use absolute rules.
	env := helper.GetExprEnv(e)
	defer helper.PutExprEnv(env)

	m, err := expr.Run(r.prog, env)
	if err != nil {
		return r.HandleEntryError(ctx, e, err)
	}

	// this is guaranteed to be a boolean because of expr.AsBool
	matches := m.(bool)
	var s string
	err = e.Read(r.sourceIdentifier, &s)
	if err != nil {
		r.Warn("entry does not contain the source_identifier, so it may be pooled with other sources")
		s = DefaultSourceIdentifier
	}

	if s == "" {
		s = DefaultSourceIdentifier
	}

	switch {
	// This is the first entry in the next batch
	case matches && r.matchIndicatesFirst():
		// Flush the existing batch
		err := r.flushSource(s, true)
		if err != nil {
			return err
		}

		// Add the current log to the new batch
		r.addToBatch(ctx, e, s)
		return nil
	// This is the last entry in a complete batch
	case matches && r.matchIndicatesLast():
		fallthrough
	// When matching on first entry, never batch partial first. Just emit immediately
	case !matches && r.matchIndicatesFirst() && r.batchMap[s] == nil:
		r.addToBatch(ctx, e, s)
		return r.flushSource(s, true)
	}

	// This is neither the first entry of a new log,
	// nor the last entry of a log, so just add it to the batch
	r.addToBatch(ctx, e, s)
	return nil
}

func (r *Transformer) matchIndicatesFirst() bool {
	return r.matchFirstLine
}

func (r *Transformer) matchIndicatesLast() bool {
	return !r.matchFirstLine
}

// addToBatch adds the current entry to the current batch of entries that will be combined
func (r *Transformer) addToBatch(_ context.Context, e *entry.Entry, source string) {
	batch, ok := r.batchMap[source]
	if !ok {
		batch = r.addNewBatch(source, e)
		if len(r.batchMap) >= r.maxSources {
			r.Error("Batched source exceeds max source size. Flushing all batched logs. Consider increasing max_sources parameter")
			r.flushUncombined(context.Background())
			return
		}
	} else {
		// If the length of the batch is 0, this batch was flushed previously due to triggering size limit.
		// In this case, the firstEntryObservedTime should be updated to reset the timeout
		if len(batch.entries) == 0 {
			batch.firstEntryObservedTime = e.ObservedTimestamp
		}
		batch.entries = append(batch.entries, e)
	}

	// Combine the combineField of each entry in the batch,
	// separated by newlines
	var s string
	err := e.Read(r.combineField, &s)
	if err != nil {
		r.Errorf("entry does not contain the combine_field")
		return
	}
	if batch.recombined.Len() > 0 {
		batch.recombined.WriteString(r.combineWith)
	}
	batch.recombined.WriteString(s)

	if (r.maxLogSize > 0 && int64(batch.recombined.Len()) > r.maxLogSize) || len(batch.entries) >= r.maxBatchSize {
		if err := r.flushSource(source, false); err != nil {
			r.Errorf("there was error flushing combined logs %s", err)
		}
	}

}

// flushUncombined flushes all the logs in the batch individually to the
// next output in the pipeline. This is only used when there is an error
// or at shutdown to avoid dropping the logs.
func (r *Transformer) flushUncombined(ctx context.Context) {
	for source := range r.batchMap {
		for _, entry := range r.batchMap[source].entries {
			r.Write(ctx, entry)
		}
		r.removeBatch(source)
	}
	r.ticker.Reset(r.forceFlushTimeout)
}

// flushSource combines the entries currently in the batch into a single entry,
// then forwards them to the next operator in the pipeline
func (r *Transformer) flushSource(source string, deleteSource bool) error {
	batch := r.batchMap[source]
	// Skip flushing a combined log if the batch is empty
	if batch == nil {
		return nil
	}

	if len(batch.entries) == 0 {
		r.removeBatch(source)
		return nil
	}

	// Choose which entry we want to keep the rest of the fields from
	var base *entry.Entry
	entries := batch.entries

	if r.overwriteWithOldest {
		base = entries[0]
	} else {
		base = entries[len(entries)-1]
	}

	// Set the recombined field on the entry
	err := base.Set(r.combineField, batch.recombined.String())
	if err != nil {
		return err
	}

	r.Write(context.Background(), base)
	if deleteSource {
		r.removeBatch(source)
	} else {
		batch.entries = batch.entries[:0]
		batch.recombined.Reset()
	}

	return nil
}

// addNewBatch creates a new batch for the given source and adds the entry to it.
func (r *Transformer) addNewBatch(source string, e *entry.Entry) *sourceBatch {
	batch := r.batchPool.Get().(*sourceBatch)
	batch.entries = append(batch.entries[:0], e)
	batch.recombined.Reset()
	batch.firstEntryObservedTime = e.ObservedTimestamp
	r.batchMap[source] = batch
	return batch
}

// removeBatch removes the batch for the given source.
func (r *Transformer) removeBatch(source string) {
	batch := r.batchMap[source]
	delete(r.batchMap, source)
	r.batchPool.Put(batch)
}<|MERGE_RESOLUTION|>--- conflicted
+++ resolved
@@ -115,11 +115,7 @@
 		overwriteWithOldest: overwriteWithOldest,
 		batchMap:            make(map[string]*sourceBatch),
 		batchPool: sync.Pool{
-<<<<<<< HEAD
-			New: func() interface{} {
-=======
 			New: func() any {
->>>>>>> 592374af
 				return &sourceBatch{
 					entries:    []*entry.Entry{},
 					recombined: &bytes.Buffer{},
