--- conflicted
+++ resolved
@@ -55,28 +55,15 @@
 	}
 }
 
-<<<<<<< HEAD
-func newComparisonEvaluator(comparison *Comparison, functions map[string]interface{}, pathParser PathExpressionParser, enumParser EnumParser) (boolExpressionEvaluator, error) {
+func (p *Parser) newComparisonEvaluator(comparison *Comparison) (boolExpressionEvaluator, error) {
 	if comparison == nil {
 		return alwaysTrue, nil
 	}
-	left, err := newGetter(comparison.Left, functions, pathParser, enumParser)
+	left, err := p.newGetter(comparison.Left)
 	if err != nil {
 		return nil, err
 	}
-	right, err := newGetter(comparison.Right, functions, pathParser, enumParser)
-	// TODO(anuraaga): Check if both left and right are literals and const-evaluate
-=======
-func (p *Parser) newComparisonEvaluator(comparison *Comparison) (BoolExpressionEvaluator, error) {
-	if comparison == nil {
-		return alwaysTrue, nil
-	}
-	left, err := p.NewGetter(comparison.Left)
-	if err != nil {
-		return nil, err
-	}
-	right, err := p.NewGetter(comparison.Right)
->>>>>>> c0666b60
+	right, err := p.newGetter(comparison.Right)
 	if err != nil {
 		return nil, err
 	}
@@ -90,11 +77,7 @@
 
 }
 
-<<<<<<< HEAD
-func newBooleanExpressionEvaluator(expr *BooleanExpression, functions map[string]interface{}, pathParser PathExpressionParser, enumParser EnumParser) (boolExpressionEvaluator, error) {
-=======
-func (p *Parser) newBooleanExpressionEvaluator(expr *BooleanExpression) (BoolExpressionEvaluator, error) {
->>>>>>> c0666b60
+func (p *Parser) newBooleanExpressionEvaluator(expr *BooleanExpression) (boolExpressionEvaluator, error) {
 	if expr == nil {
 		return alwaysTrue, nil
 	}
@@ -114,11 +97,7 @@
 	return orFuncs(funcs), nil
 }
 
-<<<<<<< HEAD
-func newBooleanTermEvaluator(term *Term, functions map[string]interface{}, pathParser PathExpressionParser, enumParser EnumParser) (boolExpressionEvaluator, error) {
-=======
-func (p *Parser) newBooleanTermEvaluator(term *Term) (BoolExpressionEvaluator, error) {
->>>>>>> c0666b60
+func (p *Parser) newBooleanTermEvaluator(term *Term) (boolExpressionEvaluator, error) {
 	if term == nil {
 		return alwaysTrue, nil
 	}
@@ -138,11 +117,7 @@
 	return andFuncs(funcs), nil
 }
 
-<<<<<<< HEAD
-func newBooleanValueEvaluator(value *BooleanValue, functions map[string]interface{}, pathParser PathExpressionParser, enumParser EnumParser) (boolExpressionEvaluator, error) {
-=======
-func (p *Parser) newBooleanValueEvaluator(value *BooleanValue) (BoolExpressionEvaluator, error) {
->>>>>>> c0666b60
+func (p *Parser) newBooleanValueEvaluator(value *BooleanValue) (boolExpressionEvaluator, error) {
 	if value == nil {
 		return alwaysTrue, nil
 	}
