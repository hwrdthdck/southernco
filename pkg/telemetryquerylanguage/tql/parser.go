// Copyright  The OpenTelemetry Authors
//
// Licensed under the Apache License, Version 2.0 (the "License");
// you may not use this file except in compliance with the License.
// You may obtain a copy of the License at
//
//      http://www.apache.org/licenses/LICENSE-2.0
//
// Unless required by applicable law or agreed to in writing, software
// distributed under the License is distributed on an "AS IS" BASIS,
// WITHOUT WARRANTIES OR CONDITIONS OF ANY KIND, either express or implied.
// See the License for the specific language governing permissions and
// limitations under the License.

package tql // import "github.com/open-telemetry/opentelemetry-collector-contrib/pkg/telemetryquerylanguage/tql"

import (
	"encoding/hex"

	"github.com/alecthomas/participle/v2"
	"github.com/alecthomas/participle/v2/lexer"
	"go.uber.org/multierr"
)

// ParsedQuery represents a parsed query. It is the entry point into the query DSL.
// nolint:govet
type ParsedQuery struct {
	Invocation  Invocation         `@@`
	WhereClause *BooleanExpression `( "where" @@ )?`
}

// BooleanValue represents something that evaluates to a boolean --
// either an equality or inequality, explicit true or false, or
// a parenthesized subexpression.
// nolint:govet
type BooleanValue struct {
	Comparison *Comparison        `( @@`
	ConstExpr  *Boolean           `| @Boolean`
	SubExpr    *BooleanExpression `| "(" @@ ")" )`
}

// OpAndBooleanValue represents the right side of an AND boolean expression.
// nolint:govet
type OpAndBooleanValue struct {
	Operator string        `@OpAnd`
	Value    *BooleanValue `@@`
}

// Term represents an arbitrary number of boolean values joined by AND.
// nolint:govet
type Term struct {
	Left  *BooleanValue        `@@`
	Right []*OpAndBooleanValue `@@*`
}

// OpOrTerm represents the right side of an OR boolean expression.
// nolint:govet
type OpOrTerm struct {
	Operator string `@OpOr`
	Term     *Term  `@@`
}

// BooleanExpression represents a true/false decision expressed
// as an arbitrary number of terms separated by OR
// nolint:govet
type BooleanExpression struct {
	Left  *Term       `@@`
	Right []*OpOrTerm `@@*`
}

// Comparison represents an optional boolean condition.
// nolint:govet
type Comparison struct {
	Left  Value  `@@`
	Op    string `@OpComparison`
	Right Value  `@@`
}

// Invocation represents a function call.
// nolint:govet
type Invocation struct {
	Function  string  `@Ident`
	Arguments []Value `"(" ( @@ ( "," @@ )* )? ")"`
}

// Value represents a part of a parsed query which is resolved to a value of some sort. This can be a telemetry path
// expression, function call, or literal.
// nolint:govet
type Value struct {
	Invocation *Invocation `( @@`
	Bytes      *Bytes      `| @Bytes`
	String     *string     `| @String`
	Float      *float64    `| @Float`
	Int        *int64      `| @Int`
	Bool       *Boolean    `| @Boolean`
	IsNil      *IsNil      `| @"nil"`
	Path       *Path       `| @@ )`
}

// Path represents a telemetry path expression.
// nolint:govet
type Path struct {
	Fields []Field `@@ ( "." @@ )*`
}

// Field is an item within a Path.
// nolint:govet
type Field struct {
	Name   string  `@Ident`
	MapKey *string `( "[" @String "]" )?`
}

// Query holds a top level Query for processing telemetry data. A Query is a combination of a function
// invocation and the expression to match telemetry for invoking the function.
type Query struct {
	Function  ExprFunc
<<<<<<< HEAD
	Condition condFunc
=======
	Condition BoolExpressionEvaluator
>>>>>>> e367b7c3
}

// Bytes type for capturing byte arrays
type Bytes []byte

func (b *Bytes) Capture(values []string) error {
	rawStr := values[0][2:]
	bytes, err := hex.DecodeString(rawStr)
	if err != nil {
		return err
	}
	*b = bytes
	return nil
}

// Boolean Type for capturing booleans, see:
// https://github.com/alecthomas/participle#capturing-boolean-value
type Boolean bool

func (b *Boolean) Capture(values []string) error {
	*b = values[0] == "true"
	return nil
}

type IsNil bool

func (n *IsNil) Capture(_ []string) error {
	*n = true
	return nil
}

func ParseQueries(statements []string, functions map[string]interface{}, pathParser PathExpressionParser, enumParser EnumParser) ([]Query, error) {
	queries := make([]Query, 0)
	var errors error

	for _, statement := range statements {
		parsed, err := parseQuery(statement)
		if err != nil {
			errors = multierr.Append(errors, err)
			continue
		}
		function, err := NewFunctionCall(parsed.Invocation, functions, pathParser, enumParser)
		if err != nil {
			errors = multierr.Append(errors, err)
			continue
		}
<<<<<<< HEAD
		condition, err := newConditionEvaluator(parsed.Condition, functions, pathParser, enumParser)
=======
		expression, err := newBooleanExpressionEvaluator(parsed.WhereClause, functions, pathParser)
>>>>>>> e367b7c3
		if err != nil {
			errors = multierr.Append(errors, err)
			continue
		}
		queries = append(queries, Query{
			Function:  function,
			Condition: expression,
		})
	}

	if errors != nil {
		return nil, errors
	}
	return queries, nil
}

var parser = newParser()

func parseQuery(raw string) (*ParsedQuery, error) {
	parsed := &ParsedQuery{}
	err := parser.ParseString("", raw, parsed)
	if err != nil {
		return nil, err
	}
	return parsed, nil
}

// buildLexer constructs a SimpleLexer definition.
// Note that the ordering of these rules matters.
// It's in a separate function so it can be easily tested alone (see lexer_test.go).
func buildLexer() *lexer.StatefulDefinition {
	return lexer.MustSimple([]lexer.SimpleRule{
		{Name: `Bytes`, Pattern: `0x[a-fA-F0-9]+`},
		{Name: `Float`, Pattern: `[-+]?\d*\.\d+([eE][-+]?\d+)?`},
		{Name: `Int`, Pattern: `[-+]?\d+`},
		{Name: `String`, Pattern: `"(\\"|[^"])*"`},
		{Name: `OpOr`, Pattern: `\b(or)\b`},
		{Name: `OpAnd`, Pattern: `\b(and)\b`},
		{Name: `OpComparison`, Pattern: `==|!=`},
		{Name: `Boolean`, Pattern: `\b(true|false)\b`},
		{Name: `LParen`, Pattern: `\(`},
		{Name: `RParen`, Pattern: `\)`},
		{Name: `Punct`, Pattern: `[,.\[\]]`},
		{Name: `Ident`, Pattern: `[a-zA-Z_][a-zA-Z0-9_]*`},
		{Name: "whitespace", Pattern: `\s+`},
	})
}

// newParser returns a parser that can be used to read a string into a ParsedQuery. An error will be returned if the string
// is not formatted for the DSL.
func newParser() *participle.Parser {
	lex := buildLexer()
	parser, err := participle.Build(&ParsedQuery{},
		participle.Lexer(lex),
		participle.Unquote("String"),
		participle.Elide("whitespace"),
	)
	if err != nil {
		panic("Unable to initialize parser; this is a programming error in the transformprocessor:" + err.Error())
	}
	return parser
}<|MERGE_RESOLUTION|>--- conflicted
+++ resolved
@@ -114,11 +114,7 @@
 // invocation and the expression to match telemetry for invoking the function.
 type Query struct {
 	Function  ExprFunc
-<<<<<<< HEAD
-	Condition condFunc
-=======
 	Condition BoolExpressionEvaluator
->>>>>>> e367b7c3
 }
 
 // Bytes type for capturing byte arrays
@@ -165,11 +161,7 @@
 			errors = multierr.Append(errors, err)
 			continue
 		}
-<<<<<<< HEAD
-		condition, err := newConditionEvaluator(parsed.Condition, functions, pathParser, enumParser)
-=======
-		expression, err := newBooleanExpressionEvaluator(parsed.WhereClause, functions, pathParser)
->>>>>>> e367b7c3
+		expression, err := newBooleanExpressionEvaluator(parsed.WhereClause, functions, pathParser, enumParser)
 		if err != nil {
 			errors = multierr.Append(errors, err)
 			continue
