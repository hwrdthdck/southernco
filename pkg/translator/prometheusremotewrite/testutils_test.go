// Copyright The OpenTelemetry Authors
//
// Licensed under the Apache License, Version 2.0 (the "License");
// you may not use this file except in compliance with the License.
// You may obtain a copy of the License at
//
//       http://www.apache.org/licenses/LICENSE-2.0
//
// Unless required by applicable law or agreed to in writing, software
// distributed under the License is distributed on an "AS IS" BASIS,
// WITHOUT WARRANTIES OR CONDITIONS OF ANY KIND, either express or implied.
// See the License for the specific language governing permissions and
// limitations under the License.

package prometheusremotewrite

import (
	"math"
	"strings"
	"time"

	"github.com/prometheus/prometheus/prompb"
	"go.opentelemetry.io/collector/model/pdata"
)

var (
	time1   = uint64(time.Now().UnixNano())
	time2   = uint64(time.Now().UnixNano() - 5)
	msTime1 = int64(time1 / uint64(int64(time.Millisecond)/int64(time.Nanosecond)))
	msTime2 = int64(time2 / uint64(int64(time.Millisecond)/int64(time.Nanosecond)))

<<<<<<< HEAD
	label11       = "test_label11"
	value11       = "test_value11"
	label12       = "test_label12"
	value12       = "test_value12"
	label21       = "test_label21"
	value21       = "test_value21"
	label22       = "test_label22"
	value22       = "test_value22"
	label31       = "test_label31"
	value31       = "test_value31"
	label32       = "test_label32"
	value32       = "test_value32"
	label41       = "__test_label41__"
	value41       = "test_value41"
	label51       = "_test_label51"
	value51       = "test_value51"
	dirty1        = "%"
	dirty2        = "?"
	traceIDValue1 = "traceID-value1"
	traceIDKey    = "trace_id"
=======
	label11            = "test_label11"
	value11            = "test_value11"
	label12            = "test_label12"
	value12            = "test_value12"
	label21            = "test_label21"
	value21            = "test_value21"
	label22            = "test_label22"
	value22            = "test_value22"
	label31            = "test_label31"
	value31            = "test_value31"
	label32            = "test_label32"
	value32            = "test_value32"
	label41            = "__test_label41__"
	value41            = "test_value41"
	dirty1             = "%"
	dirty2             = "?"
	traceIDValue1      = "traceID-value1"
	traceIDKey         = "trace_id"
	colliding1         = "test.colliding"
	colliding2         = "test/colliding"
	collidingSanitized = "test_colliding"
>>>>>>> b7926ec4

	intVal1   int64 = 1
	intVal2   int64 = 2
	floatVal1       = 1.0
	floatVal2       = 2.0

<<<<<<< HEAD
	lbs1      = getAttributes(label11, value11, label12, value12)
	lbs2      = getAttributes(label21, value21, label22, value22)
	lbs3      = getAttributes(label11, value11, label12, value12, label51, value51)
	lbs1Dirty = getAttributes(label11+dirty1, value11, dirty2+label12, value12)
=======
	lbs1         = getAttributes(label11, value11, label12, value12)
	lbs2         = getAttributes(label21, value21, label22, value22)
	lbs1Dirty    = getAttributes(label11+dirty1, value11, dirty2+label12, value12)
	lbsColliding = getAttributes(colliding1, value11, colliding2, value12)
>>>>>>> b7926ec4

	exlbs1 = map[string]string{label41: value41}
	exlbs2 = map[string]string{label11: value41}

	promLbs1 = getPromLabels(label11, value11, label12, value12)
	promLbs2 = getPromLabels(label21, value21, label22, value22)

	lb1Sig = "-" + label11 + "-" + value11 + "-" + label12 + "-" + value12
	lb2Sig = "-" + label21 + "-" + value21 + "-" + label22 + "-" + value22
	ns1    = "test_ns"

	twoPointsSameTs = map[string]*prompb.TimeSeries{
		"Gauge" + "-" + label11 + "-" + value11 + "-" + label12 + "-" + value12: getTimeSeries(getPromLabels(label11, value11, label12, value12),
			getSample(float64(intVal1), msTime1),
			getSample(float64(intVal2), msTime2)),
	}
	twoPointsDifferentTs = map[string]*prompb.TimeSeries{
		"Gauge" + "-" + label11 + "-" + value11 + "-" + label12 + "-" + value12: getTimeSeries(getPromLabels(label11, value11, label12, value12),
			getSample(float64(intVal1), msTime1)),
		"Gauge" + "-" + label21 + "-" + value21 + "-" + label22 + "-" + value22: getTimeSeries(getPromLabels(label21, value21, label22, value22),
			getSample(float64(intVal1), msTime2)),
	}
	tsWithSamplesAndExemplars = map[string]*prompb.TimeSeries{
		lb1Sig: getTimeSeriesWithSamplesAndExemplars(getPromLabels(label11, value11, label12, value12),
			[]prompb.Sample{getSample(float64(intVal1), msTime1)},
			[]prompb.Exemplar{getExemplar(floatVal2, msTime1)}),
	}
	tsWithInfiniteBoundExemplarValue = map[string]*prompb.TimeSeries{
		lb1Sig: getTimeSeriesWithSamplesAndExemplars(getPromLabels(label11, value11, label12, value12),
			[]prompb.Sample{getSample(float64(intVal1), msTime1)},
			[]prompb.Exemplar{getExemplar(math.MaxFloat64, msTime1)}),
	}
	tsWithoutSampleAndExemplar = map[string]*prompb.TimeSeries{
		lb1Sig: getTimeSeries(getPromLabels(label11, value11, label12, value12),
			nil...),
	}
	bounds  = []float64{0.1, 0.5, 0.99}
	buckets = []uint64{1, 2, 3}

	quantileBounds = []float64{0.15, 0.9, 0.99}
	quantileValues = []float64{7, 8, 9}
	quantiles      = getQuantiles(quantileBounds, quantileValues)

	validIntGauge    = "valid_IntGauge"
	validDoubleGauge = "valid_DoubleGauge"
	validIntSum      = "valid_IntSum"
	validSum         = "valid_Sum"
	validHistogram   = "valid_Histogram"
	validSummary     = "valid_Summary"
	suffixedCounter  = "valid_IntSum_total"

	validIntGaugeDirty = "*valid_IntGauge$"

	unmatchedBoundBucketHist = "unmatchedBoundBucketHist"

	// valid metrics as input should not return error
	validMetrics1 = map[string]pdata.Metric{
		validIntGauge:    getIntGaugeMetric(validIntGauge, lbs1, intVal1, time1),
		validDoubleGauge: getDoubleGaugeMetric(validDoubleGauge, lbs1, floatVal1, time1),
		validIntSum:      getIntSumMetric(validIntSum, lbs1, intVal1, time1),
		suffixedCounter:  getIntSumMetric(suffixedCounter, lbs1, intVal1, time1),
		validSum:         getSumMetric(validSum, lbs1, floatVal1, time1),
		validHistogram:   getHistogramMetric(validHistogram, lbs1, time1, floatVal1, uint64(intVal1), bounds, buckets),
		validSummary:     getSummaryMetric(validSummary, lbs1, time1, floatVal1, uint64(intVal1), quantiles),
	}
	validMetrics2 = map[string]pdata.Metric{
		validIntGauge:            getIntGaugeMetric(validIntGauge, lbs2, intVal2, time2),
		validDoubleGauge:         getDoubleGaugeMetric(validDoubleGauge, lbs2, floatVal2, time2),
		validIntSum:              getIntSumMetric(validIntSum, lbs2, intVal2, time2),
		validSum:                 getSumMetric(validSum, lbs2, floatVal2, time2),
		validHistogram:           getHistogramMetric(validHistogram, lbs2, time2, floatVal2, uint64(intVal2), bounds, buckets),
		validSummary:             getSummaryMetric(validSummary, lbs2, time2, floatVal2, uint64(intVal2), quantiles),
		validIntGaugeDirty:       getIntGaugeMetric(validIntGaugeDirty, lbs1, intVal1, time1),
		unmatchedBoundBucketHist: getHistogramMetric(unmatchedBoundBucketHist, pdata.NewAttributeMap(), 0, 0, 0, []float64{0.1, 0.2, 0.3}, []uint64{1, 2}),
	}

	empty = "empty"

	// Category 1: type and data field doesn't match
	emptyGauge     = "emptyGauge"
	emptySum       = "emptySum"
	emptyHistogram = "emptyHistogram"
	emptySummary   = "emptySummary"

	// Category 2: invalid type and temporality combination
	emptyCumulativeSum       = "emptyCumulativeSum"
	emptyCumulativeHistogram = "emptyCumulativeHistogram"

	// different metrics that will not pass validate metrics and will cause the exporter to return an error
	invalidMetrics = map[string]pdata.Metric{
		empty:                    pdata.NewMetric(),
		emptyGauge:               getEmptyGaugeMetric(emptyGauge),
		emptySum:                 getEmptySumMetric(emptySum),
		emptyHistogram:           getEmptyHistogramMetric(emptyHistogram),
		emptySummary:             getEmptySummaryMetric(emptySummary),
		emptyCumulativeSum:       getEmptyCumulativeSumMetric(emptyCumulativeSum),
		emptyCumulativeHistogram: getEmptyCumulativeHistogramMetric(emptyCumulativeHistogram),
	}
)

// OTLP metrics
// attributes must come in pairs
func getAttributes(labels ...string) pdata.AttributeMap {
	attributeMap := pdata.NewAttributeMap()
	for i := 0; i < len(labels); i += 2 {
		attributeMap.UpsertString(labels[i], labels[i+1])
	}
	return attributeMap
}

// Prometheus TimeSeries
func getPromLabels(lbs ...string) []prompb.Label {
	pbLbs := prompb.Labels{
		Labels: []prompb.Label{},
	}
	for i := 0; i < len(lbs); i += 2 {
		pbLbs.Labels = append(pbLbs.Labels, getLabel(lbs[i], lbs[i+1]))
	}
	return pbLbs.Labels
}

func getLabel(name string, value string) prompb.Label {
	return prompb.Label{
		Name:  name,
		Value: value,
	}
}

func getSample(v float64, t int64) prompb.Sample {
	return prompb.Sample{
		Value:     v,
		Timestamp: t,
	}
}

func getTimeSeries(labels []prompb.Label, samples ...prompb.Sample) *prompb.TimeSeries {
	return &prompb.TimeSeries{
		Labels:  labels,
		Samples: samples,
	}
}

func getExemplar(v float64, t int64) prompb.Exemplar {
	return prompb.Exemplar{
		Value:     v,
		Timestamp: t,
		Labels:    []prompb.Label{getLabel(traceIDKey, traceIDValue1)},
	}
}

func getTimeSeriesWithSamplesAndExemplars(labels []prompb.Label, samples []prompb.Sample, exemplars []prompb.Exemplar) *prompb.TimeSeries {
	return &prompb.TimeSeries{
		Labels:    labels,
		Samples:   samples,
		Exemplars: exemplars,
	}
}

func getHistogramDataPointWithExemplars(time time.Time, value float64, attributeKey string, attributeValue string) *pdata.HistogramDataPoint {
	h := pdata.NewHistogramDataPoint()

	e := h.Exemplars().AppendEmpty()
	e.SetDoubleVal(value)
	e.SetTimestamp(pdata.NewTimestampFromTime(time))
	e.FilteredAttributes().Insert(attributeKey, pdata.NewAttributeValueString(attributeValue))

	return &h
}

func getHistogramDataPoint() *pdata.HistogramDataPoint {
	h := pdata.NewHistogramDataPoint()

	return &h
}

func getQuantiles(bounds []float64, values []float64) pdata.ValueAtQuantileSlice {
	quantiles := pdata.NewValueAtQuantileSlice()
	quantiles.EnsureCapacity(len(bounds))

	for i := 0; i < len(bounds); i++ {
		quantile := quantiles.AppendEmpty()
		quantile.SetQuantile(bounds[i])
		quantile.SetValue(values[i])
	}

	return quantiles
}

func getEmptyGaugeMetric(name string) pdata.Metric {
	metric := pdata.NewMetric()
	metric.SetName(name)
	metric.SetDataType(pdata.MetricDataTypeGauge)
	return metric
}

func getIntGaugeMetric(name string, attributes pdata.AttributeMap, value int64, ts uint64) pdata.Metric {
	metric := pdata.NewMetric()
	metric.SetName(name)
	metric.SetDataType(pdata.MetricDataTypeGauge)
	dp := metric.Gauge().DataPoints().AppendEmpty()
	if strings.HasPrefix(name, "staleNaN") {
		dp.SetFlags(1)
	}
	dp.SetIntVal(value)
	attributes.CopyTo(dp.Attributes())

	dp.SetStartTimestamp(pdata.Timestamp(0))
	dp.SetTimestamp(pdata.Timestamp(ts))
	return metric
}

func getDoubleGaugeMetric(name string, attributes pdata.AttributeMap, value float64, ts uint64) pdata.Metric {
	metric := pdata.NewMetric()
	metric.SetName(name)
	metric.SetDataType(pdata.MetricDataTypeGauge)
	dp := metric.Gauge().DataPoints().AppendEmpty()
	if strings.HasPrefix(name, "staleNaN") {
		dp.SetFlags(1)
	}
	dp.SetDoubleVal(value)
	attributes.CopyTo(dp.Attributes())

	dp.SetStartTimestamp(pdata.Timestamp(0))
	dp.SetTimestamp(pdata.Timestamp(ts))
	return metric
}

func getEmptySumMetric(name string) pdata.Metric {
	metric := pdata.NewMetric()
	metric.SetName(name)
	metric.SetDataType(pdata.MetricDataTypeSum)
	return metric
}

func getIntSumMetric(name string, attributes pdata.AttributeMap, value int64, ts uint64) pdata.Metric {
	metric := pdata.NewMetric()
	metric.SetName(name)
	metric.SetDataType(pdata.MetricDataTypeSum)
	metric.Sum().SetAggregationTemporality(pdata.MetricAggregationTemporalityCumulative)
	dp := metric.Sum().DataPoints().AppendEmpty()
	if strings.HasPrefix(name, "staleNaN") {
		dp.SetFlags(1)
	}
	dp.SetIntVal(value)
	attributes.CopyTo(dp.Attributes())

	dp.SetStartTimestamp(pdata.Timestamp(0))
	dp.SetTimestamp(pdata.Timestamp(ts))
	return metric
}

func getEmptyCumulativeSumMetric(name string) pdata.Metric {
	metric := pdata.NewMetric()
	metric.SetName(name)
	metric.SetDataType(pdata.MetricDataTypeSum)
	metric.Sum().SetAggregationTemporality(pdata.MetricAggregationTemporalityCumulative)
	return metric
}

func getSumMetric(name string, attributes pdata.AttributeMap, value float64, ts uint64) pdata.Metric {
	metric := pdata.NewMetric()
	metric.SetName(name)
	metric.SetDataType(pdata.MetricDataTypeSum)
	metric.Sum().SetAggregationTemporality(pdata.MetricAggregationTemporalityCumulative)
	dp := metric.Sum().DataPoints().AppendEmpty()
	if strings.HasPrefix(name, "staleNaN") {
		dp.SetFlags(1)
	}
	dp.SetDoubleVal(value)
	attributes.CopyTo(dp.Attributes())

	dp.SetStartTimestamp(pdata.Timestamp(0))
	dp.SetTimestamp(pdata.Timestamp(ts))
	return metric
}

func getEmptyHistogramMetric(name string) pdata.Metric {
	metric := pdata.NewMetric()
	metric.SetName(name)
	metric.SetDataType(pdata.MetricDataTypeHistogram)
	return metric
}

func getEmptyCumulativeHistogramMetric(name string) pdata.Metric {
	metric := pdata.NewMetric()
	metric.SetName(name)
	metric.SetDataType(pdata.MetricDataTypeHistogram)
	metric.Histogram().SetAggregationTemporality(pdata.MetricAggregationTemporalityCumulative)
	return metric
}

func getHistogramMetric(name string, attributes pdata.AttributeMap, ts uint64, sum float64, count uint64, bounds []float64, buckets []uint64) pdata.Metric {
	metric := pdata.NewMetric()
	metric.SetName(name)
	metric.SetDataType(pdata.MetricDataTypeHistogram)
	metric.Histogram().SetAggregationTemporality(pdata.MetricAggregationTemporalityCumulative)
	dp := metric.Histogram().DataPoints().AppendEmpty()
	if strings.HasPrefix(name, "staleNaN") {
		dp.SetFlags(1)
	}
	dp.SetCount(count)
	dp.SetSum(sum)
	dp.SetBucketCounts(buckets)
	dp.SetExplicitBounds(bounds)
	attributes.CopyTo(dp.Attributes())

	dp.SetTimestamp(pdata.Timestamp(ts))
	return metric
}

func getEmptySummaryMetric(name string) pdata.Metric {
	metric := pdata.NewMetric()
	metric.SetName(name)
	metric.SetDataType(pdata.MetricDataTypeSummary)
	return metric
}

func getSummaryMetric(name string, attributes pdata.AttributeMap, ts uint64, sum float64, count uint64, quantiles pdata.ValueAtQuantileSlice) pdata.Metric {
	metric := pdata.NewMetric()
	metric.SetName(name)
	metric.SetDataType(pdata.MetricDataTypeSummary)
	dp := metric.Summary().DataPoints().AppendEmpty()
	if strings.HasPrefix(name, "staleNaN") {
		dp.SetFlags(1)
	}
	dp.SetCount(count)
	dp.SetSum(sum)
	attributes.Range(func(k string, v pdata.AttributeValue) bool {
		dp.Attributes().Upsert(k, v)
		return true
	})

	dp.SetTimestamp(pdata.Timestamp(ts))

	quantiles.CopyTo(dp.QuantileValues())
	quantiles.At(0).Quantile()

	return metric
}

func getResource(resources map[string]pdata.AttributeValue) pdata.Resource {
	resource := pdata.NewResource()

	for k, v := range resources {
		resource.Attributes().Upsert(k, v)
	}

	return resource
}

func getBucketBoundsData(values []float64) []bucketBoundsData {
	var b []bucketBoundsData

	for _, value := range values {
		b = append(b, bucketBoundsData{sig: lb1Sig, bound: value})
	}

	return b
}<|MERGE_RESOLUTION|>--- conflicted
+++ resolved
@@ -29,28 +29,6 @@
 	msTime1 = int64(time1 / uint64(int64(time.Millisecond)/int64(time.Nanosecond)))
 	msTime2 = int64(time2 / uint64(int64(time.Millisecond)/int64(time.Nanosecond)))
 
-<<<<<<< HEAD
-	label11       = "test_label11"
-	value11       = "test_value11"
-	label12       = "test_label12"
-	value12       = "test_value12"
-	label21       = "test_label21"
-	value21       = "test_value21"
-	label22       = "test_label22"
-	value22       = "test_value22"
-	label31       = "test_label31"
-	value31       = "test_value31"
-	label32       = "test_label32"
-	value32       = "test_value32"
-	label41       = "__test_label41__"
-	value41       = "test_value41"
-	label51       = "_test_label51"
-	value51       = "test_value51"
-	dirty1        = "%"
-	dirty2        = "?"
-	traceIDValue1 = "traceID-value1"
-	traceIDKey    = "trace_id"
-=======
 	label11            = "test_label11"
 	value11            = "test_value11"
 	label12            = "test_label12"
@@ -65,6 +43,8 @@
 	value32            = "test_value32"
 	label41            = "__test_label41__"
 	value41            = "test_value41"
+	label51            = "_test_label51"
+	value51            = "test_value51"
 	dirty1             = "%"
 	dirty2             = "?"
 	traceIDValue1      = "traceID-value1"
@@ -72,24 +52,17 @@
 	colliding1         = "test.colliding"
 	colliding2         = "test/colliding"
 	collidingSanitized = "test_colliding"
->>>>>>> b7926ec4
 
 	intVal1   int64 = 1
 	intVal2   int64 = 2
 	floatVal1       = 1.0
 	floatVal2       = 2.0
 
-<<<<<<< HEAD
-	lbs1      = getAttributes(label11, value11, label12, value12)
-	lbs2      = getAttributes(label21, value21, label22, value22)
-	lbs3      = getAttributes(label11, value11, label12, value12, label51, value51)
-	lbs1Dirty = getAttributes(label11+dirty1, value11, dirty2+label12, value12)
-=======
 	lbs1         = getAttributes(label11, value11, label12, value12)
 	lbs2         = getAttributes(label21, value21, label22, value22)
+	lbs3         = getAttributes(label11, value11, label12, value12, label51, value51)
 	lbs1Dirty    = getAttributes(label11+dirty1, value11, dirty2+label12, value12)
 	lbsColliding = getAttributes(colliding1, value11, colliding2, value12)
->>>>>>> b7926ec4
 
 	exlbs1 = map[string]string{label41: value41}
 	exlbs2 = map[string]string{label11: value41}
