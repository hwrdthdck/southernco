--- conflicted
+++ resolved
@@ -510,15 +510,9 @@
 	}
 }
 
-<<<<<<< HEAD
-// addResourceTargetInfo converts the resource to the target info metric
-func addResourceTargetInfo(resource pcommon.Resource, settings Settings, timestamp pcommon.Timestamp, tsMap map[string]*prompb.TimeSeries) {
-	if settings.DisableTargetInfo || timestamp == 0 {
-=======
 // addResourceTargetInfo converts the resource to the target info metric.
 func addResourceTargetInfo(resource pcommon.Resource, settings Settings, timestamp pcommon.Timestamp, converter *prometheusConverter) {
-	if settings.DisableTargetInfo {
->>>>>>> 247a9f99
+	if settings.DisableTargetInfo || timestamp == 0 {
 		return
 	}
 
