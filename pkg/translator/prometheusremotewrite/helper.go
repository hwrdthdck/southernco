// Copyright The OpenTelemetry Authors
// SPDX-License-Identifier: Apache-2.0

package prometheusremotewrite // import "github.com/open-telemetry/opentelemetry-collector-contrib/pkg/translator/prometheusremotewrite"

import (
	"encoding/hex"
	"fmt"
	"log"
	"math"
	"slices"
	"sort"
	"strconv"
	"strings"
	"time"
	"unicode/utf8"

	"github.com/cespare/xxhash/v2"
	"github.com/prometheus/common/model"
	"github.com/prometheus/prometheus/model/timestamp"
	"github.com/prometheus/prometheus/model/value"
	"github.com/prometheus/prometheus/prompb"
	"go.opentelemetry.io/collector/featuregate"
	"go.opentelemetry.io/collector/pdata/pcommon"
	"go.opentelemetry.io/collector/pdata/pmetric"
	conventions "go.opentelemetry.io/collector/semconv/v1.25.0"

	prometheustranslator "github.com/open-telemetry/opentelemetry-collector-contrib/pkg/translator/prometheus"
)

const (
	sumStr        = "_sum"
	countStr      = "_count"
	bucketStr     = "_bucket"
	leStr         = "le"
	quantileStr   = "quantile"
	pInfStr       = "+Inf"
	createdSuffix = "_created"
	// maxExemplarRunes is the maximum number of UTF-8 exemplar characters
	// according to the prometheus specification
	// https://github.com/OpenObservability/OpenMetrics/blob/main/specification/OpenMetrics.md#exemplars
	maxExemplarRunes = 128
	infoType         = "info"
)

var exportCreatedMetricGate = featuregate.GlobalRegistry().MustRegister(
	"exporter.prometheusremotewriteexporter.deprecateCreatedMetric",
	featuregate.StageAlpha,
	featuregate.WithRegisterDescription("Feature gate used to control the deprecation of created metrics."),
	featuregate.WithRegisterReferenceURL("https://github.com/open-telemetry/opentelemetry-collector-contrib/issues/35003"),
)

type bucketBoundsData struct {
	ts    *prompb.TimeSeries
	bound float64
}

// byBucketBoundsData enables the usage of sort.Sort() with a slice of bucket bounds
type byBucketBoundsData []bucketBoundsData

func (m byBucketBoundsData) Len() int           { return len(m) }
func (m byBucketBoundsData) Less(i, j int) bool { return m[i].bound < m[j].bound }
func (m byBucketBoundsData) Swap(i, j int)      { m[i], m[j] = m[j], m[i] }

// ByLabelName enables the usage of sort.Sort() with a slice of labels
type ByLabelName []prompb.Label

func (a ByLabelName) Len() int           { return len(a) }
func (a ByLabelName) Less(i, j int) bool { return a[i].Name < a[j].Name }
func (a ByLabelName) Swap(i, j int)      { a[i], a[j] = a[j], a[i] }

// timeSeriesSignature returns a hashed label set signature.
// The label slice should not contain duplicate label names; this method sorts the slice by label name before creating
// the signature.
// The algorithm is the same as in Prometheus' labels.StableHash function.
func timeSeriesSignature(labels []prompb.Label) uint64 {
	sort.Sort(ByLabelName(labels))

	// Use xxhash.Sum64(b) for fast path as it's faster.
	b := make([]byte, 0, 1024)
	for i, v := range labels {
		if len(b)+len(v.Name)+len(v.Value)+2 >= cap(b) {
			// If labels entry is 1KB+ do not allocate whole entry.
			h := xxhash.New()
			_, _ = h.Write(b)
			for _, v := range labels[i:] {
				_, _ = h.WriteString(v.Name)
				_, _ = h.Write(seps)
				_, _ = h.WriteString(v.Value)
				_, _ = h.Write(seps)
			}
			return h.Sum64()
		}

		b = append(b, v.Name...)
		b = append(b, seps[0])
		b = append(b, v.Value...)
		b = append(b, seps[0])
	}
	return xxhash.Sum64(b)
}

var seps = []byte{'\xff'}

// createAttributes creates a slice of Prometheus Labels with OTLP attributes and pairs of string values.
// Unpaired string values are ignored. String pairs overwrite OTLP labels if collisions happen and
// if logOnOverwrite is true, the overwrite is logged. Resulting label names are sanitized.
<<<<<<< HEAD
func (c *PrometheusConverter) createAttributes(resource pcommon.Resource, attributes pcommon.Map, externalLabels map[string]string,
	ignoreAttrs []string, logOnOverwrite bool, extras ...string) []prompb.Label {
=======
func createAttributes(resource pcommon.Resource, attributes pcommon.Map, externalLabels map[string]string,
	ignoreAttrs []string, logOnOverwrite bool, extras ...string,
) []prompb.Label {
>>>>>>> 022c83f9
	resourceAttrs := resource.Attributes()
	serviceName, haveServiceName := resourceAttrs.Get(conventions.AttributeServiceName)
	instance, haveInstanceID := resourceAttrs.Get(conventions.AttributeServiceInstanceID)

	// map ensures no duplicate label name
	l := c.labelsMap
	clear(l)

	// store duplicate labels separately in a throwaway map
	// assuming this is the less common case
	collisions := make(map[string][]string)

	// XXX: Should we always drop service namespace/service name/service instance ID from the labels
	// (as they get mapped to other Prometheus labels)?
	attributes.Range(func(key string, value pcommon.Value) bool {
		if !slices.Contains(ignoreAttrs, key) {
			var finalKey = prometheustranslator.NormalizeLabel(key)
			if _, alreadyExists := l[finalKey]; alreadyExists {
				collisions[finalKey] = append(collisions[finalKey], value.AsString())
			} else {
				l[finalKey] = value.AsString()
			}
		}
		return true
	})

<<<<<<< HEAD
	for key, values := range collisions {
		values = append(values, l[key])
		// Ensure attributes are sorted by key for consistent merging of keys which
		// collide when sanitized.
		sort.Strings(values)
		l[key] = strings.Join(values, ";")
=======
	for _, label := range labels {
		finalKey := prometheustranslator.NormalizeLabel(label.Name)
		if existingValue, alreadyExists := l[finalKey]; alreadyExists {
			l[finalKey] = existingValue + ";" + label.Value
		} else {
			l[finalKey] = label.Value
		}
>>>>>>> 022c83f9
	}

	// Map service.name + service.namespace to job
	if haveServiceName {
		val := serviceName.AsString()
		if serviceNamespace, ok := resourceAttrs.Get(conventions.AttributeServiceNamespace); ok {
			val = fmt.Sprintf("%s/%s", serviceNamespace.AsString(), val)
		}
		l[model.JobLabel] = val
	}
	// Map service.instance.id to instance
	if haveInstanceID {
		l[model.InstanceLabel] = instance.AsString()
	}
	for key, value := range externalLabels {
		// External labels have already been sanitized
		if _, alreadyExists := l[key]; alreadyExists {
			// Skip external labels if they are overridden by metric attributes
			continue
		}
		l[key] = value
	}

	for i := 0; i < len(extras); i += 2 {
		if i+1 >= len(extras) {
			break
		}
		_, found := l[extras[i]]
		if found && logOnOverwrite {
			log.Println("label " + extras[i] + " is overwritten. Check if Prometheus reserved labels are used.")
		}
		// internal labels should be maintained
		name := extras[i]
		if !(len(name) > 4 && name[:2] == "__" && name[len(name)-2:] == "__") {
			name = prometheustranslator.NormalizeLabel(name)
		}
		l[name] = extras[i+1]
	}

	startIndex := len(c.labels)
	for k, v := range l {
		c.labels = append(c.labels, prompb.Label{Name: k, Value: v})
	}

	return c.labels[startIndex:]
}

// isValidAggregationTemporality checks whether an OTel metric has a valid
// aggregation temporality for conversion to a Prometheus metric.
func isValidAggregationTemporality(metric pmetric.Metric) bool {
	//exhaustive:enforce
	switch metric.Type() {
	case pmetric.MetricTypeGauge, pmetric.MetricTypeSummary:
		return true
	case pmetric.MetricTypeSum:
		return metric.Sum().AggregationTemporality() == pmetric.AggregationTemporalityCumulative
	case pmetric.MetricTypeHistogram:
		return metric.Histogram().AggregationTemporality() == pmetric.AggregationTemporalityCumulative
	case pmetric.MetricTypeExponentialHistogram:
		return metric.ExponentialHistogram().AggregationTemporality() == pmetric.AggregationTemporalityCumulative
	}
	return false
}

<<<<<<< HEAD
func (c *PrometheusConverter) addHistogramDataPoints(dataPoints pmetric.HistogramDataPointSlice,
	resource pcommon.Resource, settings Settings, baseName string) {
=======
func (c *prometheusConverter) addHistogramDataPoints(dataPoints pmetric.HistogramDataPointSlice,
	resource pcommon.Resource, settings Settings, baseName string,
) {
>>>>>>> 022c83f9
	for x := 0; x < dataPoints.Len(); x++ {
		pt := dataPoints.At(x)
		timestamp := convertTimeStamp(pt.Timestamp())
		baseLabels := c.createAttributes(resource, pt.Attributes(), settings.ExternalLabels, nil, false)

		// If the sum is unset, it indicates the _sum metric point should be
		// omitted
		if pt.HasSum() {
			// treat sum as a sample in an individual TimeSeries
			sum := &prompb.Sample{
				Value:     pt.Sum(),
				Timestamp: timestamp,
			}
			if pt.Flags().NoRecordedValue() {
				sum.Value = math.Float64frombits(value.StaleNaN)
			}

			sumlabels := createLabels(baseName+sumStr, baseLabels)
			c.addSample(sum, sumlabels)
		}

		// treat count as a sample in an individual TimeSeries
		count := &prompb.Sample{
			Value:     float64(pt.Count()),
			Timestamp: timestamp,
		}
		if pt.Flags().NoRecordedValue() {
			count.Value = math.Float64frombits(value.StaleNaN)
		}

		countlabels := createLabels(baseName+countStr, baseLabels)
		c.addSample(count, countlabels)

		// cumulative count for conversion to cumulative histogram
		var cumulativeCount uint64

		var bucketBounds []bucketBoundsData

		// process each bound, based on histograms proto definition, # of buckets = # of explicit bounds + 1
		for i := 0; i < pt.ExplicitBounds().Len() && i < pt.BucketCounts().Len(); i++ {
			bound := pt.ExplicitBounds().At(i)
			cumulativeCount += pt.BucketCounts().At(i)
			bucket := &prompb.Sample{
				Value:     float64(cumulativeCount),
				Timestamp: timestamp,
			}
			if pt.Flags().NoRecordedValue() {
				bucket.Value = math.Float64frombits(value.StaleNaN)
			}
			boundStr := strconv.FormatFloat(bound, 'f', -1, 64)
			labels := createLabels(baseName+bucketStr, baseLabels, leStr, boundStr)
			ts := c.addSample(bucket, labels)

			bucketBounds = append(bucketBounds, bucketBoundsData{ts: ts, bound: bound})
		}
		// add le=+Inf bucket
		infBucket := &prompb.Sample{
			Timestamp: timestamp,
		}
		if pt.Flags().NoRecordedValue() {
			infBucket.Value = math.Float64frombits(value.StaleNaN)
		} else {
			infBucket.Value = float64(pt.Count())
		}
		infLabels := createLabels(baseName+bucketStr, baseLabels, leStr, pInfStr)
		ts := c.addSample(infBucket, infLabels)

		bucketBounds = append(bucketBounds, bucketBoundsData{ts: ts, bound: math.Inf(1)})
		c.addExemplars(pt, bucketBounds)

		startTimestamp := pt.StartTimestamp()
		if settings.ExportCreatedMetric && startTimestamp != 0 && !exportCreatedMetricGate.IsEnabled() {
			labels := createLabels(baseName+createdSuffix, baseLabels)
			c.addTimeSeriesIfNeeded(labels, startTimestamp, pt.Timestamp())
		}
	}
}

type exemplarType interface {
	pmetric.ExponentialHistogramDataPoint | pmetric.HistogramDataPoint | pmetric.NumberDataPoint
	Exemplars() pmetric.ExemplarSlice
}

func getPromExemplars[T exemplarType](pt T) []prompb.Exemplar {
	promExemplars := make([]prompb.Exemplar, 0, pt.Exemplars().Len())
	for i := 0; i < pt.Exemplars().Len(); i++ {
		exemplar := pt.Exemplars().At(i)
		exemplarRunes := 0

		promExemplar := prompb.Exemplar{
			Value:     exemplar.DoubleValue(),
			Timestamp: timestamp.FromTime(exemplar.Timestamp().AsTime()),
		}
		if traceID := exemplar.TraceID(); !traceID.IsEmpty() {
			val := hex.EncodeToString(traceID[:])
			exemplarRunes += utf8.RuneCountInString(prometheustranslator.ExemplarTraceIDKey) + utf8.RuneCountInString(val)
			promLabel := prompb.Label{
				Name:  prometheustranslator.ExemplarTraceIDKey,
				Value: val,
			}
			promExemplar.Labels = append(promExemplar.Labels, promLabel)
		}
		if spanID := exemplar.SpanID(); !spanID.IsEmpty() {
			val := hex.EncodeToString(spanID[:])
			exemplarRunes += utf8.RuneCountInString(prometheustranslator.ExemplarSpanIDKey) + utf8.RuneCountInString(val)
			promLabel := prompb.Label{
				Name:  prometheustranslator.ExemplarSpanIDKey,
				Value: val,
			}
			promExemplar.Labels = append(promExemplar.Labels, promLabel)
		}

		attrs := exemplar.FilteredAttributes()
		labelsFromAttributes := make([]prompb.Label, 0, attrs.Len())
		attrs.Range(func(key string, value pcommon.Value) bool {
			val := value.AsString()
			exemplarRunes += utf8.RuneCountInString(key) + utf8.RuneCountInString(val)
			promLabel := prompb.Label{
				Name:  key,
				Value: val,
			}

			labelsFromAttributes = append(labelsFromAttributes, promLabel)

			return true
		})
		if exemplarRunes <= maxExemplarRunes {
			// only append filtered attributes if it does not cause exemplar
			// labels to exceed the max number of runes
			promExemplar.Labels = append(promExemplar.Labels, labelsFromAttributes...)
		}

		promExemplars = append(promExemplars, promExemplar)
	}

	return promExemplars
}

// mostRecentTimestampInMetric returns the latest timestamp in a batch of metrics
func mostRecentTimestampInMetric(metric pmetric.Metric) pcommon.Timestamp {
	var ts pcommon.Timestamp
	// handle individual metric based on type
	//exhaustive:enforce
	switch metric.Type() {
	case pmetric.MetricTypeGauge:
		dataPoints := metric.Gauge().DataPoints()
		for x := 0; x < dataPoints.Len(); x++ {
			ts = maxTimestamp(ts, dataPoints.At(x).Timestamp())
		}
	case pmetric.MetricTypeSum:
		dataPoints := metric.Sum().DataPoints()
		for x := 0; x < dataPoints.Len(); x++ {
			ts = maxTimestamp(ts, dataPoints.At(x).Timestamp())
		}
	case pmetric.MetricTypeHistogram:
		dataPoints := metric.Histogram().DataPoints()
		for x := 0; x < dataPoints.Len(); x++ {
			ts = maxTimestamp(ts, dataPoints.At(x).Timestamp())
		}
	case pmetric.MetricTypeExponentialHistogram:
		dataPoints := metric.ExponentialHistogram().DataPoints()
		for x := 0; x < dataPoints.Len(); x++ {
			ts = maxTimestamp(ts, dataPoints.At(x).Timestamp())
		}
	case pmetric.MetricTypeSummary:
		dataPoints := metric.Summary().DataPoints()
		for x := 0; x < dataPoints.Len(); x++ {
			ts = maxTimestamp(ts, dataPoints.At(x).Timestamp())
		}
	}
	return ts
}

func maxTimestamp(a, b pcommon.Timestamp) pcommon.Timestamp {
	if a > b {
		return a
	}
	return b
}

<<<<<<< HEAD
func (c *PrometheusConverter) addSummaryDataPoints(dataPoints pmetric.SummaryDataPointSlice, resource pcommon.Resource,
	settings Settings, baseName string) {
=======
func (c *prometheusConverter) addSummaryDataPoints(dataPoints pmetric.SummaryDataPointSlice, resource pcommon.Resource,
	settings Settings, baseName string,
) {
>>>>>>> 022c83f9
	for x := 0; x < dataPoints.Len(); x++ {
		pt := dataPoints.At(x)
		timestamp := convertTimeStamp(pt.Timestamp())
		baseLabels := c.createAttributes(resource, pt.Attributes(), settings.ExternalLabels, nil, false)

		// treat sum as a sample in an individual TimeSeries
		sum := &prompb.Sample{
			Value:     pt.Sum(),
			Timestamp: timestamp,
		}
		if pt.Flags().NoRecordedValue() {
			sum.Value = math.Float64frombits(value.StaleNaN)
		}
		// sum and count of the summary should append suffix to baseName
		sumlabels := createLabels(baseName+sumStr, baseLabels)
		c.addSample(sum, sumlabels)

		// treat count as a sample in an individual TimeSeries
		count := &prompb.Sample{
			Value:     float64(pt.Count()),
			Timestamp: timestamp,
		}
		if pt.Flags().NoRecordedValue() {
			count.Value = math.Float64frombits(value.StaleNaN)
		}
		countlabels := createLabels(baseName+countStr, baseLabels)
		c.addSample(count, countlabels)

		// process each percentile/quantile
		for i := 0; i < pt.QuantileValues().Len(); i++ {
			qt := pt.QuantileValues().At(i)
			quantile := &prompb.Sample{
				Value:     qt.Value(),
				Timestamp: timestamp,
			}
			if pt.Flags().NoRecordedValue() {
				quantile.Value = math.Float64frombits(value.StaleNaN)
			}
			percentileStr := strconv.FormatFloat(qt.Quantile(), 'f', -1, 64)
			qtlabels := createLabels(baseName, baseLabels, quantileStr, percentileStr)
			c.addSample(quantile, qtlabels)
		}

		startTimestamp := pt.StartTimestamp()
		if settings.ExportCreatedMetric && startTimestamp != 0 && !exportCreatedMetricGate.IsEnabled() {
			createdLabels := createLabels(baseName+createdSuffix, baseLabels)
			c.addTimeSeriesIfNeeded(createdLabels, startTimestamp, pt.Timestamp())
		}
	}
}

// createLabels returns a copy of baseLabels, adding to it the pair model.MetricNameLabel=name.
// If extras are provided, corresponding label pairs are also added to the returned slice.
// If extras is uneven length, the last (unpaired) extra will be ignored.
func createLabels(name string, baseLabels []prompb.Label, extras ...string) []prompb.Label {
	extraLabelCount := len(extras) / 2
	labels := make([]prompb.Label, len(baseLabels), len(baseLabels)+extraLabelCount+1) // +1 for name
	copy(labels, baseLabels)

	n := len(extras)
	n -= n % 2
	for extrasIdx := 0; extrasIdx < n; extrasIdx += 2 {
		labels = append(labels, prompb.Label{Name: extras[extrasIdx], Value: extras[extrasIdx+1]})
	}

	labels = append(labels, prompb.Label{Name: model.MetricNameLabel, Value: name})
	return labels
}

// getOrCreateTimeSeries returns the time series corresponding to the label set if existent, and false.
// Otherwise it creates a new one and returns that, and true.
func (c *PrometheusConverter) getOrCreateTimeSeries(lbls []prompb.Label) (*prompb.TimeSeries, bool) {
	h := timeSeriesSignature(lbls)
	ts := c.unique[h]
	if ts != nil {
		if isSameMetric(ts, lbls) {
			// We already have this metric
			return ts, false
		}

		// Look for a matching conflict
		for _, cTS := range c.conflicts[h] {
			if isSameMetric(cTS, lbls) {
				// We already have this metric
				return cTS, false
			}
		}

		// New conflict
		ts = &prompb.TimeSeries{
			Labels: lbls,
		}
		c.conflicts[h] = append(c.conflicts[h], ts)
		return ts, true
	}

	// This metric is new
	ts = &prompb.TimeSeries{
		Labels: lbls,
	}
	c.unique[h] = ts
	return ts, true
}

// addTimeSeriesIfNeeded adds a corresponding time series if it doesn't already exist.
// If the time series doesn't already exist, it gets added with startTimestamp for its value and timestamp for its timestamp,
// both converted to milliseconds.
func (c *PrometheusConverter) addTimeSeriesIfNeeded(lbls []prompb.Label, startTimestamp pcommon.Timestamp, timestamp pcommon.Timestamp) {
	ts, created := c.getOrCreateTimeSeries(lbls)
	if created {
		ts.Samples = []prompb.Sample{
			{
				// convert ns to ms
				Value:     float64(convertTimeStamp(startTimestamp)),
				Timestamp: convertTimeStamp(timestamp),
			},
		}
	}
}

// addResourceTargetInfo converts the resource to the target info metric.
func addResourceTargetInfo(resource pcommon.Resource, settings Settings, timestamp pcommon.Timestamp, converter *PrometheusConverter) {
	if settings.DisableTargetInfo || timestamp == 0 {
		return
	}

	attributes := resource.Attributes()
	identifyingAttrs := []string{
		conventions.AttributeServiceNamespace,
		conventions.AttributeServiceName,
		conventions.AttributeServiceInstanceID,
	}
	nonIdentifyingAttrsCount := attributes.Len()
	for _, a := range identifyingAttrs {
		_, haveAttr := attributes.Get(a)
		if haveAttr {
			nonIdentifyingAttrsCount--
		}
	}
	if nonIdentifyingAttrsCount == 0 {
		// If we only have job + instance, then target_info isn't useful, so don't add it.
		return
	}

	name := prometheustranslator.TargetInfoMetricName
	if len(settings.Namespace) > 0 {
		name = settings.Namespace + "_" + name
	}

	labels := converter.createAttributes(resource, attributes, settings.ExternalLabels, identifyingAttrs, false, model.MetricNameLabel, name)
	haveIdentifier := false
	for _, l := range labels {
		if l.Name == model.JobLabel || l.Name == model.InstanceLabel {
			haveIdentifier = true
			break
		}
	}

	if !haveIdentifier {
		// We need at least one identifying label to generate target_info.
		return
	}

	sample := &prompb.Sample{
		Value: float64(1),
		// convert ns to ms
		Timestamp: convertTimeStamp(timestamp),
	}
	converter.addSample(sample, labels)
}

// convertTimeStamp converts OTLP timestamp in ns to timestamp in ms
func convertTimeStamp(timestamp pcommon.Timestamp) int64 {
	return timestamp.AsTime().UnixNano() / (int64(time.Millisecond) / int64(time.Nanosecond))
}<|MERGE_RESOLUTION|>--- conflicted
+++ resolved
@@ -105,14 +105,9 @@
 // createAttributes creates a slice of Prometheus Labels with OTLP attributes and pairs of string values.
 // Unpaired string values are ignored. String pairs overwrite OTLP labels if collisions happen and
 // if logOnOverwrite is true, the overwrite is logged. Resulting label names are sanitized.
-<<<<<<< HEAD
 func (c *PrometheusConverter) createAttributes(resource pcommon.Resource, attributes pcommon.Map, externalLabels map[string]string,
-	ignoreAttrs []string, logOnOverwrite bool, extras ...string) []prompb.Label {
-=======
-func createAttributes(resource pcommon.Resource, attributes pcommon.Map, externalLabels map[string]string,
 	ignoreAttrs []string, logOnOverwrite bool, extras ...string,
 ) []prompb.Label {
->>>>>>> 022c83f9
 	resourceAttrs := resource.Attributes()
 	serviceName, haveServiceName := resourceAttrs.Get(conventions.AttributeServiceName)
 	instance, haveInstanceID := resourceAttrs.Get(conventions.AttributeServiceInstanceID)
@@ -129,7 +124,7 @@
 	// (as they get mapped to other Prometheus labels)?
 	attributes.Range(func(key string, value pcommon.Value) bool {
 		if !slices.Contains(ignoreAttrs, key) {
-			var finalKey = prometheustranslator.NormalizeLabel(key)
+			finalKey := prometheustranslator.NormalizeLabel(key)
 			if _, alreadyExists := l[finalKey]; alreadyExists {
 				collisions[finalKey] = append(collisions[finalKey], value.AsString())
 			} else {
@@ -139,22 +134,12 @@
 		return true
 	})
 
-<<<<<<< HEAD
 	for key, values := range collisions {
 		values = append(values, l[key])
 		// Ensure attributes are sorted by key for consistent merging of keys which
 		// collide when sanitized.
 		sort.Strings(values)
 		l[key] = strings.Join(values, ";")
-=======
-	for _, label := range labels {
-		finalKey := prometheustranslator.NormalizeLabel(label.Name)
-		if existingValue, alreadyExists := l[finalKey]; alreadyExists {
-			l[finalKey] = existingValue + ";" + label.Value
-		} else {
-			l[finalKey] = label.Value
-		}
->>>>>>> 022c83f9
 	}
 
 	// Map service.name + service.namespace to job
@@ -219,14 +204,9 @@
 	return false
 }
 
-<<<<<<< HEAD
 func (c *PrometheusConverter) addHistogramDataPoints(dataPoints pmetric.HistogramDataPointSlice,
-	resource pcommon.Resource, settings Settings, baseName string) {
-=======
-func (c *prometheusConverter) addHistogramDataPoints(dataPoints pmetric.HistogramDataPointSlice,
 	resource pcommon.Resource, settings Settings, baseName string,
 ) {
->>>>>>> 022c83f9
 	for x := 0; x < dataPoints.Len(); x++ {
 		pt := dataPoints.At(x)
 		timestamp := convertTimeStamp(pt.Timestamp())
@@ -407,14 +387,9 @@
 	return b
 }
 
-<<<<<<< HEAD
 func (c *PrometheusConverter) addSummaryDataPoints(dataPoints pmetric.SummaryDataPointSlice, resource pcommon.Resource,
-	settings Settings, baseName string) {
-=======
-func (c *prometheusConverter) addSummaryDataPoints(dataPoints pmetric.SummaryDataPointSlice, resource pcommon.Resource,
 	settings Settings, baseName string,
 ) {
->>>>>>> 022c83f9
 	for x := 0; x < dataPoints.Len(); x++ {
 		pt := dataPoints.At(x)
 		timestamp := convertTimeStamp(pt.Timestamp())
