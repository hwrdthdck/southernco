// Copyright The OpenTelemetry Authors
// SPDX-License-Identifier: Apache-2.0

package prometheusremotewrite // import "github.com/open-telemetry/opentelemetry-collector-contrib/pkg/translator/prometheusremotewrite"

import (
	"encoding/hex"
	"fmt"
	"log"
	"math"
	"sort"
	"strconv"
	"strings"
	"time"
	"unicode/utf8"

	"github.com/prometheus/common/model"
	"github.com/prometheus/prometheus/model/timestamp"
	"github.com/prometheus/prometheus/model/value"
	"github.com/prometheus/prometheus/prompb"
	"go.opentelemetry.io/collector/pdata/pcommon"
	"go.opentelemetry.io/collector/pdata/pmetric"
	conventions "go.opentelemetry.io/collector/semconv/v1.6.1"

	prometheustranslator "github.com/open-telemetry/opentelemetry-collector-contrib/pkg/translator/prometheus"
)

const (
	nameStr       = "__name__"
	sumStr        = "_sum"
	countStr      = "_count"
	bucketStr     = "_bucket"
	leStr         = "le"
	quantileStr   = "quantile"
	pInfStr       = "+Inf"
	createdSuffix = "_created"
	// maxExemplarRunes is the maximum number of UTF-8 exemplar characters
	// according to the prometheus specification
	// https://github.com/OpenObservability/OpenMetrics/blob/main/specification/OpenMetrics.md#exemplars
	maxExemplarRunes = 128
	// Trace and Span id keys are defined as part of the spec:
	// https://github.com/open-telemetry/opentelemetry-specification/blob/main/specification%2Fmetrics%2Fdatamodel.md#exemplars-2
	traceIDKey       = "trace_id"
	spanIDKey        = "span_id"
	infoType         = "info"
	targetMetricName = "target_info"
)

type bucketBoundsData struct {
	sig   string
	bound float64
}

// byBucketBoundsData enables the usage of sort.Sort() with a slice of bucket bounds
type byBucketBoundsData []bucketBoundsData

func (m byBucketBoundsData) Len() int           { return len(m) }
func (m byBucketBoundsData) Less(i, j int) bool { return m[i].bound < m[j].bound }
func (m byBucketBoundsData) Swap(i, j int)      { m[i], m[j] = m[j], m[i] }

// ByLabelName enables the usage of sort.Sort() with a slice of labels
type ByLabelName []prompb.Label

func (a ByLabelName) Len() int           { return len(a) }
func (a ByLabelName) Less(i, j int) bool { return a[i].Name < a[j].Name }
func (a ByLabelName) Swap(i, j int)      { a[i], a[j] = a[j], a[i] }

// addSample finds a TimeSeries in tsMap that corresponds to the label set labels, and add sample to the TimeSeries; it
// creates a new TimeSeries in the map if not found and returns the time series signature.
// tsMap will be unmodified if either labels or sample is nil, but can still be modified if the exemplar is nil.
func addSample(tsMap map[string]*prompb.TimeSeries, sample *prompb.Sample, labels []prompb.Label,
	datatype string) string {

	if sample == nil || labels == nil || tsMap == nil {
		return ""
	}

	sig := timeSeriesSignature(datatype, &labels)
	ts, ok := tsMap[sig]

	if ok {
		ts.Samples = append(ts.Samples, *sample)
	} else {
		newTs := &prompb.TimeSeries{
			Labels:  labels,
			Samples: []prompb.Sample{*sample},
		}
		tsMap[sig] = newTs
	}

	return sig
}

// addExemplars finds a bucket bound that corresponds to the exemplars value and add the exemplar to the specific sig;
// we only add exemplars if samples are presents
// tsMap is unmodified if either of its parameters is nil and samples are nil.
func addExemplars(tsMap map[string]*prompb.TimeSeries, exemplars []prompb.Exemplar, bucketBoundsData []bucketBoundsData) {
	if tsMap == nil || bucketBoundsData == nil || exemplars == nil {
		return
	}

	sort.Sort(byBucketBoundsData(bucketBoundsData))

	for _, exemplar := range exemplars {
		addExemplar(tsMap, bucketBoundsData, exemplar)
	}
}

func addExemplar(tsMap map[string]*prompb.TimeSeries, bucketBounds []bucketBoundsData, exemplar prompb.Exemplar) {
	for _, bucketBound := range bucketBounds {
		sig := bucketBound.sig
		bound := bucketBound.bound

		_, ok := tsMap[sig]
		if ok {
			if tsMap[sig].Samples != nil {
				if exemplar.Value <= bound {
					tsMap[sig].Exemplars = append(tsMap[sig].Exemplars, exemplar)
					return
				}
			}
		}
	}
}

// timeSeries return a string signature in the form of:
//
//	TYPE-label1-value1- ...  -labelN-valueN
//
// the label slice should not contain duplicate label names; this method sorts the slice by label name before creating
// the signature.
func timeSeriesSignature(datatype string, labels *[]prompb.Label) string {
	length := len(datatype)

	for _, lb := range *labels {
		length += 2 + len(lb.GetName()) + len(lb.GetValue())
	}

	b := strings.Builder{}
	b.Grow(length)
	b.WriteString(datatype)

	sort.Sort(ByLabelName(*labels))

	for _, lb := range *labels {
		b.WriteString("-")
		b.WriteString(lb.GetName())
		b.WriteString("-")
		b.WriteString(lb.GetValue())
	}

	return b.String()
}

// createAttributes creates a slice of Cortex Label with OTLP attributes and pairs of string values.
// Unpaired string value is ignored. String pairs overwrites OTLP labels if collision happens, and the overwrite is
// logged. Resultant label names are sanitized.
func createAttributes(resource pcommon.Resource, attributes pcommon.Map, externalLabels map[string]string, extras ...string) []prompb.Label {
	serviceName, haveServiceName := resource.Attributes().Get(conventions.AttributeServiceName)
	instance, haveInstanceID := resource.Attributes().Get(conventions.AttributeServiceInstanceID)

	// Calculate the maximum possible number of labels we could return so we can preallocate l
	maxLabelCount := attributes.Len() + len(externalLabels) + len(extras)/2

	if haveServiceName {
		maxLabelCount++
	}

	if haveInstanceID {
		maxLabelCount++
	}

	// map ensures no duplicate label name
	l := make(map[string]string, maxLabelCount)

	// Ensure attributes are sorted by key for consistent merging of keys which
	// collide when sanitized.
	labels := make([]prompb.Label, 0, attributes.Len())
	attributes.Range(func(key string, value pcommon.Value) bool {
		labels = append(labels, prompb.Label{Name: key, Value: value.AsString()})
		return true
	})
	sort.Stable(ByLabelName(labels))

	for _, label := range labels {
		var finalKey = prometheustranslator.NormalizeLabel(label.Name)
		if existingLabel, alreadyExists := l[finalKey]; alreadyExists {
			l[finalKey] = existingLabel + ";" + label.Value
		} else {
			l[finalKey] = label.Value
		}
	}

	// Map service.name + service.namespace to job
	if haveServiceName {
		val := serviceName.AsString()
		if serviceNamespace, ok := resource.Attributes().Get(conventions.AttributeServiceNamespace); ok {
			val = fmt.Sprintf("%s/%s", serviceNamespace.AsString(), val)
		}
		l[model.JobLabel] = val
	}
	// Map service.instance.id to instance
	if haveInstanceID {
		l[model.InstanceLabel] = instance.AsString()
	}
	for key, value := range externalLabels {
		// External labels have already been sanitized
		if _, alreadyExists := l[key]; alreadyExists {
			// Skip external labels if they are overridden by metric attributes
			continue
		}
		l[key] = value
	}

	for i := 0; i < len(extras); i += 2 {
		if i+1 >= len(extras) {
			break
		}
		_, found := l[extras[i]]
		if found {
			log.Println("label " + extras[i] + " is overwritten. Check if Prometheus reserved labels are used.")
		}
		// internal labels should be maintained
		name := extras[i]
		if !(len(name) > 4 && name[:2] == "__" && name[len(name)-2:] == "__") {
			name = prometheustranslator.NormalizeLabel(name)
		}
		l[name] = extras[i+1]
	}

	s := make([]prompb.Label, 0, len(l))
	for k, v := range l {
		s = append(s, prompb.Label{Name: k, Value: v})
	}

	return s
}

// isValidAggregationTemporality checks whether an OTel metric has a valid
// aggregation temporality for conversion to a Prometheus metric.
func isValidAggregationTemporality(metric pmetric.Metric) bool {
	switch metric.Type() {
	case pmetric.MetricTypeGauge, pmetric.MetricTypeSummary:
		return true
	case pmetric.MetricTypeSum:
		return metric.Sum().AggregationTemporality() == pmetric.AggregationTemporalityCumulative
	case pmetric.MetricTypeHistogram:
		return metric.Histogram().AggregationTemporality() == pmetric.AggregationTemporalityCumulative
	case pmetric.MetricTypeExponentialHistogram:
		return metric.ExponentialHistogram().AggregationTemporality() == pmetric.AggregationTemporalityCumulative
	}
	return false
}

// addSingleHistogramDataPoint converts pt to 2 + min(len(ExplicitBounds), len(BucketCount)) + 1 samples. It
// ignore extra buckets if len(ExplicitBounds) > len(BucketCounts)
func addSingleHistogramDataPoint(pt pmetric.HistogramDataPoint, resource pcommon.Resource, metric pmetric.Metric, settings Settings, tsMap map[string]*prompb.TimeSeries) {
	timestamp := convertTimeStamp(pt.Timestamp())
	// sum, count, and buckets of the histogram should append suffix to baseName
<<<<<<< HEAD
	baseName := prometheustranslator.BuildPromCompliantName(metric, settings.Namespace)
	baseLabels := createAttributes(resource, pt.Attributes(), settings.ExternalLabels)

	createLabels := func(nameSuffix string, extras ...string) []prompb.Label {
		extraLabelCount := len(extras) / 2
		labels := make([]prompb.Label, len(baseLabels), len(baseLabels)+extraLabelCount+1) // +1 for name
		copy(labels, baseLabels)

		for extrasIdx := 0; extrasIdx < extraLabelCount; extrasIdx++ {
			labels = append(labels, prompb.Label{Name: extras[extrasIdx], Value: extras[extrasIdx+1]})
		}

		labels = append(labels, prompb.Label{Name: nameStr, Value: baseName + nameSuffix})

		return labels
	}
=======
	baseName := prometheustranslator.BuildCompliantName(metric, settings.Namespace, settings.AddMetricSuffixes)
>>>>>>> 65e6596c

	// If the sum is unset, it indicates the _sum metric point should be
	// omitted
	if pt.HasSum() {
		// treat sum as a sample in an individual TimeSeries
		sum := &prompb.Sample{
			Value:     pt.Sum(),
			Timestamp: timestamp,
		}
		if pt.Flags().NoRecordedValue() {
			sum.Value = math.Float64frombits(value.StaleNaN)
		}

		sumlabels := createLabels(sumStr)
		addSample(tsMap, sum, sumlabels, metric.Type().String())

	}

	// treat count as a sample in an individual TimeSeries
	count := &prompb.Sample{
		Value:     float64(pt.Count()),
		Timestamp: timestamp,
	}
	if pt.Flags().NoRecordedValue() {
		count.Value = math.Float64frombits(value.StaleNaN)
	}

	countlabels := createLabels(countStr)
	addSample(tsMap, count, countlabels, metric.Type().String())

	// cumulative count for conversion to cumulative histogram
	var cumulativeCount uint64

	promExemplars := getPromExemplars[pmetric.HistogramDataPoint](pt)

	var bucketBounds []bucketBoundsData

	// process each bound, based on histograms proto definition, # of buckets = # of explicit bounds + 1
	for i := 0; i < pt.ExplicitBounds().Len() && i < pt.BucketCounts().Len(); i++ {
		bound := pt.ExplicitBounds().At(i)
		cumulativeCount += pt.BucketCounts().At(i)
		bucket := &prompb.Sample{
			Value:     float64(cumulativeCount),
			Timestamp: timestamp,
		}
		if pt.Flags().NoRecordedValue() {
			bucket.Value = math.Float64frombits(value.StaleNaN)
		}
		boundStr := strconv.FormatFloat(bound, 'f', -1, 64)
		labels := createLabels(bucketStr, leStr, boundStr)
		sig := addSample(tsMap, bucket, labels, metric.Type().String())

		bucketBounds = append(bucketBounds, bucketBoundsData{sig: sig, bound: bound})
	}
	// add le=+Inf bucket
	infBucket := &prompb.Sample{
		Timestamp: timestamp,
	}
	if pt.Flags().NoRecordedValue() {
		infBucket.Value = math.Float64frombits(value.StaleNaN)
	} else {
		infBucket.Value = float64(pt.Count())
	}
	infLabels := createLabels(bucketStr, leStr, pInfStr)
	sig := addSample(tsMap, infBucket, infLabels, metric.Type().String())

	bucketBounds = append(bucketBounds, bucketBoundsData{sig: sig, bound: math.Inf(1)})
	addExemplars(tsMap, promExemplars, bucketBounds)

	// add _created time series if needed
	startTimestamp := pt.StartTimestamp()
	if settings.ExportCreatedMetric && startTimestamp != 0 {
		labels := createLabels(createdSuffix)
		addCreatedTimeSeriesIfNeeded(tsMap, labels, startTimestamp, metric.Type().String())
	}
}

type exemplarType interface {
	pmetric.ExponentialHistogramDataPoint | pmetric.HistogramDataPoint | pmetric.NumberDataPoint
	Exemplars() pmetric.ExemplarSlice
}

func getPromExemplars[T exemplarType](pt T) []prompb.Exemplar {
	var promExemplars []prompb.Exemplar

	for i := 0; i < pt.Exemplars().Len(); i++ {
		exemplar := pt.Exemplars().At(i)
		exemplarRunes := 0

		promExemplar := &prompb.Exemplar{
			Value:     exemplar.DoubleValue(),
			Timestamp: timestamp.FromTime(exemplar.Timestamp().AsTime()),
		}
		if traceID := exemplar.TraceID(); !traceID.IsEmpty() {
			val := hex.EncodeToString(traceID[:])
			exemplarRunes += utf8.RuneCountInString(traceIDKey) + utf8.RuneCountInString(val)
			promLabel := prompb.Label{
				Name:  traceIDKey,
				Value: val,
			}
			promExemplar.Labels = append(promExemplar.Labels, promLabel)
		}
		if spanID := exemplar.SpanID(); !spanID.IsEmpty() {
			val := hex.EncodeToString(spanID[:])
			exemplarRunes += utf8.RuneCountInString(spanIDKey) + utf8.RuneCountInString(val)
			promLabel := prompb.Label{
				Name:  spanIDKey,
				Value: val,
			}
			promExemplar.Labels = append(promExemplar.Labels, promLabel)
		}
		var labelsFromAttributes []prompb.Label

		exemplar.FilteredAttributes().Range(func(key string, value pcommon.Value) bool {
			val := value.AsString()
			exemplarRunes += utf8.RuneCountInString(key) + utf8.RuneCountInString(val)
			promLabel := prompb.Label{
				Name:  key,
				Value: val,
			}

			labelsFromAttributes = append(labelsFromAttributes, promLabel)

			return true
		})
		if exemplarRunes <= maxExemplarRunes {
			// only append filtered attributes if it does not cause exemplar
			// labels to exceed the max number of runes
			promExemplar.Labels = append(promExemplar.Labels, labelsFromAttributes...)
		}

		promExemplars = append(promExemplars, *promExemplar)
	}

	return promExemplars
}

// mostRecentTimestampInMetric returns the latest timestamp in a batch of metrics
func mostRecentTimestampInMetric(metric pmetric.Metric) pcommon.Timestamp {
	var ts pcommon.Timestamp
	// handle individual metric based on type
	switch metric.Type() {
	case pmetric.MetricTypeGauge:
		dataPoints := metric.Gauge().DataPoints()
		for x := 0; x < dataPoints.Len(); x++ {
			ts = maxTimestamp(ts, dataPoints.At(x).Timestamp())
		}
	case pmetric.MetricTypeSum:
		dataPoints := metric.Sum().DataPoints()
		for x := 0; x < dataPoints.Len(); x++ {
			ts = maxTimestamp(ts, dataPoints.At(x).Timestamp())
		}
	case pmetric.MetricTypeHistogram:
		dataPoints := metric.Histogram().DataPoints()
		for x := 0; x < dataPoints.Len(); x++ {
			ts = maxTimestamp(ts, dataPoints.At(x).Timestamp())
		}
	case pmetric.MetricTypeExponentialHistogram:
		dataPoints := metric.ExponentialHistogram().DataPoints()
		for x := 0; x < dataPoints.Len(); x++ {
			ts = maxTimestamp(ts, dataPoints.At(x).Timestamp())
		}
	case pmetric.MetricTypeSummary:
		dataPoints := metric.Summary().DataPoints()
		for x := 0; x < dataPoints.Len(); x++ {
			ts = maxTimestamp(ts, dataPoints.At(x).Timestamp())
		}
	}
	return ts
}

func maxTimestamp(a, b pcommon.Timestamp) pcommon.Timestamp {
	if a > b {
		return a
	}
	return b
}

// addSingleSummaryDataPoint converts pt to len(QuantileValues) + 2 samples.
func addSingleSummaryDataPoint(pt pmetric.SummaryDataPoint, resource pcommon.Resource, metric pmetric.Metric, settings Settings,
	tsMap map[string]*prompb.TimeSeries) {
	timestamp := convertTimeStamp(pt.Timestamp())
	// sum and count of the summary should append suffix to baseName
<<<<<<< HEAD
	baseName := prometheustranslator.BuildPromCompliantName(metric, settings.Namespace)
	baseLabels := createAttributes(resource, pt.Attributes(), settings.ExternalLabels)

	createLabels := func(name string, extras ...string) []prompb.Label {
		extraLabelCount := len(extras) / 2
		labels := make([]prompb.Label, len(baseLabels), len(baseLabels)+extraLabelCount+1) // +1 for name
		copy(labels, baseLabels)

		for extrasIdx := 0; extrasIdx < extraLabelCount; extrasIdx++ {
			labels = append(labels, prompb.Label{Name: extras[extrasIdx], Value: extras[extrasIdx+1]})
		}

		labels = append(labels, prompb.Label{Name: nameStr, Value: name})

		return labels
	}

=======
	baseName := prometheustranslator.BuildCompliantName(metric, settings.Namespace, settings.AddMetricSuffixes)
>>>>>>> 65e6596c
	// treat sum as a sample in an individual TimeSeries
	sum := &prompb.Sample{
		Value:     pt.Sum(),
		Timestamp: timestamp,
	}
	if pt.Flags().NoRecordedValue() {
		sum.Value = math.Float64frombits(value.StaleNaN)
	}
	sumlabels := createLabels(baseName + sumStr)
	addSample(tsMap, sum, sumlabels, metric.Type().String())

	// treat count as a sample in an individual TimeSeries
	count := &prompb.Sample{
		Value:     float64(pt.Count()),
		Timestamp: timestamp,
	}
	if pt.Flags().NoRecordedValue() {
		count.Value = math.Float64frombits(value.StaleNaN)
	}
	countlabels := createLabels(baseName + countStr)
	addSample(tsMap, count, countlabels, metric.Type().String())

	// process each percentile/quantile
	for i := 0; i < pt.QuantileValues().Len(); i++ {
		qt := pt.QuantileValues().At(i)
		quantile := &prompb.Sample{
			Value:     qt.Value(),
			Timestamp: timestamp,
		}
		if pt.Flags().NoRecordedValue() {
			quantile.Value = math.Float64frombits(value.StaleNaN)
		}
		percentileStr := strconv.FormatFloat(qt.Quantile(), 'f', -1, 64)
		qtlabels := createLabels(baseName, quantileStr, percentileStr)
		addSample(tsMap, quantile, qtlabels, metric.Type().String())
	}

	// add _created time series if needed
	startTimestamp := pt.StartTimestamp()
	if settings.ExportCreatedMetric && startTimestamp != 0 {
		createdLabels := createLabels(baseName + createdSuffix)
		addCreatedTimeSeriesIfNeeded(tsMap, createdLabels, startTimestamp, metric.Type().String())
	}
}

// addCreatedTimeSeriesIfNeeded adds {name}_created time series with a single
// sample. If the series exists, then new samples won't be added.
func addCreatedTimeSeriesIfNeeded(
	series map[string]*prompb.TimeSeries,
	labels []prompb.Label,
	startTimestamp pcommon.Timestamp,
	metricType string,
) {
	sig := timeSeriesSignature(metricType, &labels)
	if _, ok := series[sig]; !ok {
		series[sig] = &prompb.TimeSeries{
			Labels: labels,
			Samples: []prompb.Sample{
				{ // convert ns to ms
					Value: float64(convertTimeStamp(startTimestamp)),
				},
			},
		}
	}
}

// addResourceTargetInfo converts the resource to the target info metric
func addResourceTargetInfo(resource pcommon.Resource, settings Settings, timestamp pcommon.Timestamp, tsMap map[string]*prompb.TimeSeries) {
	if settings.DisableTargetInfo {
		return
	}
	// Use resource attributes (other than those used for job+instance) as the
	// metric labels for the target info metric
	attributes := pcommon.NewMap()
	resource.Attributes().CopyTo(attributes)
	attributes.RemoveIf(func(k string, _ pcommon.Value) bool {
		switch k {
		case conventions.AttributeServiceName, conventions.AttributeServiceNamespace, conventions.AttributeServiceInstanceID:
			// Remove resource attributes used for job + instance
			return true
		default:
			return false
		}
	})
	if attributes.Len() == 0 {
		// If we only have job + instance, then target_info isn't useful, so don't add it.
		return
	}
	// create parameters for addSample
	name := targetMetricName
	if len(settings.Namespace) > 0 {
		name = settings.Namespace + "_" + name
	}
	labels := createAttributes(resource, attributes, settings.ExternalLabels, nameStr, name)
	sample := &prompb.Sample{
		Value: float64(1),
		// convert ns to ms
		Timestamp: convertTimeStamp(timestamp),
	}
	addSample(tsMap, sample, labels, infoType)
}

// convertTimeStamp converts OTLP timestamp in ns to timestamp in ms
func convertTimeStamp(timestamp pcommon.Timestamp) int64 {
	return timestamp.AsTime().UnixNano() / (int64(time.Millisecond) / int64(time.Nanosecond))
}<|MERGE_RESOLUTION|>--- conflicted
+++ resolved
@@ -257,8 +257,7 @@
 func addSingleHistogramDataPoint(pt pmetric.HistogramDataPoint, resource pcommon.Resource, metric pmetric.Metric, settings Settings, tsMap map[string]*prompb.TimeSeries) {
 	timestamp := convertTimeStamp(pt.Timestamp())
 	// sum, count, and buckets of the histogram should append suffix to baseName
-<<<<<<< HEAD
-	baseName := prometheustranslator.BuildPromCompliantName(metric, settings.Namespace)
+	baseName := prometheustranslator.BuildCompliantName(metric, settings.Namespace, settings.AddMetricSuffixes)
 	baseLabels := createAttributes(resource, pt.Attributes(), settings.ExternalLabels)
 
 	createLabels := func(nameSuffix string, extras ...string) []prompb.Label {
@@ -274,9 +273,6 @@
 
 		return labels
 	}
-=======
-	baseName := prometheustranslator.BuildCompliantName(metric, settings.Namespace, settings.AddMetricSuffixes)
->>>>>>> 65e6596c
 
 	// If the sum is unset, it indicates the _sum metric point should be
 	// omitted
@@ -460,8 +456,7 @@
 	tsMap map[string]*prompb.TimeSeries) {
 	timestamp := convertTimeStamp(pt.Timestamp())
 	// sum and count of the summary should append suffix to baseName
-<<<<<<< HEAD
-	baseName := prometheustranslator.BuildPromCompliantName(metric, settings.Namespace)
+	baseName := prometheustranslator.BuildCompliantName(metric, settings.Namespace, settings.AddMetricSuffixes)
 	baseLabels := createAttributes(resource, pt.Attributes(), settings.ExternalLabels)
 
 	createLabels := func(name string, extras ...string) []prompb.Label {
@@ -478,9 +473,6 @@
 		return labels
 	}
 
-=======
-	baseName := prometheustranslator.BuildCompliantName(metric, settings.Namespace, settings.AddMetricSuffixes)
->>>>>>> 65e6596c
 	// treat sum as a sample in an individual TimeSeries
 	sum := &prompb.Sample{
 		Value:     pt.Sum(),
