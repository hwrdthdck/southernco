// Copyright The OpenTelemetry Authors
// SPDX-License-Identifier: Apache-2.0

package prometheusremotewrite // import "github.com/open-telemetry/opentelemetry-collector-contrib/pkg/translator/prometheusremotewrite"

import (
	"fmt"
	"math"

	"github.com/prometheus/common/model"
	"github.com/prometheus/prometheus/model/value"
	"github.com/prometheus/prometheus/prompb"
	"go.opentelemetry.io/collector/pdata/pcommon"
	"go.opentelemetry.io/collector/pdata/pmetric"
)

const defaultZeroThreshold = 1e-128

<<<<<<< HEAD
func (c *PrometheusConverter) addExponentialHistogramDataPoints(dataPoints pmetric.ExponentialHistogramDataPointSlice,
	resource pcommon.Resource, settings Settings, baseName string) error {
=======
func (c *prometheusConverter) addExponentialHistogramDataPoints(dataPoints pmetric.ExponentialHistogramDataPointSlice,
	resource pcommon.Resource, settings Settings, baseName string,
) error {
>>>>>>> 022c83f9
	for x := 0; x < dataPoints.Len(); x++ {
		pt := dataPoints.At(x)
		lbls := c.createAttributes(
			resource,
			pt.Attributes(),
			settings.ExternalLabels,
			nil,
			true,
			model.MetricNameLabel,
			baseName,
		)
		ts, _ := c.getOrCreateTimeSeries(lbls)

		histogram, err := exponentialToNativeHistogram(pt)
		if err != nil {
			return err
		}
		ts.Histograms = append(ts.Histograms, histogram)

		exemplars := getPromExemplars[pmetric.ExponentialHistogramDataPoint](pt)
		ts.Exemplars = append(ts.Exemplars, exemplars...)
	}

	return nil
}

// exponentialToNativeHistogram  translates OTel Exponential Histogram data point
// to Prometheus Native Histogram.
func exponentialToNativeHistogram(p pmetric.ExponentialHistogramDataPoint) (prompb.Histogram, error) {
	scale := p.Scale()
	if scale < -4 {
		return prompb.Histogram{},
			fmt.Errorf("cannot convert exponential to native histogram."+
				" Scale must be >= -4, was %d", scale)
	}

	var scaleDown int32
	if scale > 8 {
		scaleDown = scale - 8
		scale = 8
	}

	pSpans, pDeltas := convertBucketsLayout(p.Positive(), scaleDown)
	nSpans, nDeltas := convertBucketsLayout(p.Negative(), scaleDown)

	h := prompb.Histogram{
		// The counter reset detection must be compatible with Prometheus to
		// safely set ResetHint to NO. This is not ensured currently.
		// Sending a sample that triggers counter reset but with ResetHint==NO
		// would lead to Prometheus panic as it does not double check the hint.
		// Thus we're explicitly saying UNKNOWN here, which is always safe.
		// TODO: using created time stamp should be accurate, but we
		// need to know here if it was used for the detection.
		// Ref: https://github.com/open-telemetry/opentelemetry-collector-contrib/pull/28663#issuecomment-1810577303
		// Counter reset detection in Prometheus: https://github.com/prometheus/prometheus/blob/f997c72f294c0f18ca13fa06d51889af04135195/tsdb/chunkenc/histogram.go#L232
		ResetHint: prompb.Histogram_UNKNOWN,
		Schema:    scale,

		ZeroCount: &prompb.Histogram_ZeroCountInt{ZeroCountInt: p.ZeroCount()},
		// TODO use zero_threshold, if set, see
		// https://github.com/open-telemetry/opentelemetry-proto/pull/441
		ZeroThreshold: defaultZeroThreshold,

		PositiveSpans:  pSpans,
		PositiveDeltas: pDeltas,
		NegativeSpans:  nSpans,
		NegativeDeltas: nDeltas,

		Timestamp: convertTimeStamp(p.Timestamp()),
	}

	if p.Flags().NoRecordedValue() {
		h.Sum = math.Float64frombits(value.StaleNaN)
		h.Count = &prompb.Histogram_CountInt{CountInt: value.StaleNaN}
	} else {
		if p.HasSum() {
			h.Sum = p.Sum()
		}
		h.Count = &prompb.Histogram_CountInt{CountInt: p.Count()}
	}
	return h, nil
}

// convertBucketsLayout translates OTel Exponential Histogram dense buckets
// representation to Prometheus Native Histogram sparse bucket representation.
//
// The translation logic is taken from the client_golang `histogram.go#makeBuckets`
// function, see `makeBuckets` https://github.com/prometheus/client_golang/blob/main/prometheus/histogram.go
// The bucket indexes conversion was adjusted, since OTel exp. histogram bucket
// index 0 corresponds to the range (1, base] while Prometheus bucket index 0
// to the range (base 1].
//
// scaleDown is the factor by which the buckets are scaled down. In other words 2^scaleDown buckets will be merged into one.
func convertBucketsLayout(buckets pmetric.ExponentialHistogramDataPointBuckets, scaleDown int32) ([]prompb.BucketSpan, []int64) {
	bucketCounts := buckets.BucketCounts()
	if bucketCounts.Len() == 0 {
		return nil, nil
	}

	var (
		spans     []prompb.BucketSpan
		deltas    []int64
		count     int64
		prevCount int64
	)

	appendDelta := func(count int64) {
		spans[len(spans)-1].Length++
		deltas = append(deltas, count-prevCount)
		prevCount = count
	}

	// Let the compiler figure out that this is const during this function by
	// moving it into a local variable.
	numBuckets := bucketCounts.Len()

	// The offset is scaled and adjusted by 1 as described above.
	bucketIdx := buckets.Offset()>>scaleDown + 1
	spans = append(spans, prompb.BucketSpan{
		Offset: bucketIdx,
		Length: 0,
	})

	for i := 0; i < numBuckets; i++ {
		// The offset is scaled and adjusted by 1 as described above.
		nextBucketIdx := (int32(i)+buckets.Offset())>>scaleDown + 1
		if bucketIdx == nextBucketIdx { // We have not collected enough buckets to merge yet.
			count += int64(bucketCounts.At(i))
			continue
		}
		if count == 0 {
			count = int64(bucketCounts.At(i))
			continue
		}

		gap := nextBucketIdx - bucketIdx - 1
		if gap > 2 {
			// We have to create a new span, because we have found a gap
			// of more than two buckets. The constant 2 is copied from the logic in
			// https://github.com/prometheus/client_golang/blob/27f0506d6ebbb117b6b697d0552ee5be2502c5f2/prometheus/histogram.go#L1296
			spans = append(spans, prompb.BucketSpan{
				Offset: gap,
				Length: 0,
			})
		} else {
			// We have found a small gap (or no gap at all).
			// Insert empty buckets as needed.
			for j := int32(0); j < gap; j++ {
				appendDelta(0)
			}
		}
		appendDelta(count)
		count = int64(bucketCounts.At(i))
		bucketIdx = nextBucketIdx
	}
	// Need to use the last item's index. The offset is scaled and adjusted by 1 as described above.
	gap := (int32(numBuckets)+buckets.Offset()-1)>>scaleDown + 1 - bucketIdx
	if gap > 2 {
		// We have to create a new span, because we have found a gap
		// of more than two buckets. The constant 2 is copied from the logic in
		// https://github.com/prometheus/client_golang/blob/27f0506d6ebbb117b6b697d0552ee5be2502c5f2/prometheus/histogram.go#L1296
		spans = append(spans, prompb.BucketSpan{
			Offset: gap,
			Length: 0,
		})
	} else {
		// We have found a small gap (or no gap at all).
		// Insert empty buckets as needed.
		for j := int32(0); j < gap; j++ {
			appendDelta(0)
		}
	}
	appendDelta(count)

	return spans, deltas
}<|MERGE_RESOLUTION|>--- conflicted
+++ resolved
@@ -16,14 +16,9 @@
 
 const defaultZeroThreshold = 1e-128
 
-<<<<<<< HEAD
 func (c *PrometheusConverter) addExponentialHistogramDataPoints(dataPoints pmetric.ExponentialHistogramDataPointSlice,
-	resource pcommon.Resource, settings Settings, baseName string) error {
-=======
-func (c *prometheusConverter) addExponentialHistogramDataPoints(dataPoints pmetric.ExponentialHistogramDataPointSlice,
 	resource pcommon.Resource, settings Settings, baseName string,
 ) error {
->>>>>>> 022c83f9
 	for x := 0; x < dataPoints.Len(); x++ {
 		pt := dataPoints.At(x)
 		lbls := c.createAttributes(
