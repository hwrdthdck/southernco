// Copyright The OpenTelemetry Authors
// SPDX-License-Identifier: Apache-2.0

package prometheusremotewrite // import "github.com/open-telemetry/opentelemetry-collector-contrib/pkg/translator/prometheusremotewrite"

import (
	"math"

	"github.com/prometheus/common/model"
	"github.com/prometheus/prometheus/model/value"
	"github.com/prometheus/prometheus/prompb"
	"go.opentelemetry.io/collector/pdata/pcommon"
	"go.opentelemetry.io/collector/pdata/pmetric"
)

<<<<<<< HEAD
func (c *PrometheusConverter) addGaugeNumberDataPoints(dataPoints pmetric.NumberDataPointSlice,
	resource pcommon.Resource, settings Settings, name string) {
=======
func (c *prometheusConverter) addGaugeNumberDataPoints(dataPoints pmetric.NumberDataPointSlice,
	resource pcommon.Resource, settings Settings, name string,
) {
>>>>>>> 022c83f9
	for x := 0; x < dataPoints.Len(); x++ {
		pt := dataPoints.At(x)
		labels := c.createAttributes(
			resource,
			pt.Attributes(),
			settings.ExternalLabels,
			nil,
			true,
			model.MetricNameLabel,
			name,
		)
		sample := &prompb.Sample{
			// convert ns to ms
			Timestamp: convertTimeStamp(pt.Timestamp()),
		}
		switch pt.ValueType() {
		case pmetric.NumberDataPointValueTypeInt:
			sample.Value = float64(pt.IntValue())
		case pmetric.NumberDataPointValueTypeDouble:
			sample.Value = pt.DoubleValue()
		}
		if pt.Flags().NoRecordedValue() {
			sample.Value = math.Float64frombits(value.StaleNaN)
		}
		c.addSample(sample, labels)
	}
}

<<<<<<< HEAD
func (c *PrometheusConverter) addSumNumberDataPoints(dataPoints pmetric.NumberDataPointSlice,
	resource pcommon.Resource, metric pmetric.Metric, settings Settings, name string) {
=======
func (c *prometheusConverter) addSumNumberDataPoints(dataPoints pmetric.NumberDataPointSlice,
	resource pcommon.Resource, metric pmetric.Metric, settings Settings, name string,
) {
>>>>>>> 022c83f9
	for x := 0; x < dataPoints.Len(); x++ {
		pt := dataPoints.At(x)
		lbls := c.createAttributes(
			resource,
			pt.Attributes(),
			settings.ExternalLabels,
			nil,
			true,
			model.MetricNameLabel,
			name,
		)
		sample := &prompb.Sample{
			// convert ns to ms
			Timestamp: convertTimeStamp(pt.Timestamp()),
		}
		switch pt.ValueType() {
		case pmetric.NumberDataPointValueTypeInt:
			sample.Value = float64(pt.IntValue())
		case pmetric.NumberDataPointValueTypeDouble:
			sample.Value = pt.DoubleValue()
		}
		if pt.Flags().NoRecordedValue() {
			sample.Value = math.Float64frombits(value.StaleNaN)
		}
		ts := c.addSample(sample, lbls)
		if ts != nil {
			exemplars := getPromExemplars[pmetric.NumberDataPoint](pt)
			ts.Exemplars = append(ts.Exemplars, exemplars...)
		}

		// add created time series if needed
		if settings.ExportCreatedMetric && metric.Sum().IsMonotonic() {
			startTimestamp := pt.StartTimestamp()
			if startTimestamp == 0 {
				return
			}

			createdLabels := make([]prompb.Label, len(lbls))
			copy(createdLabels, lbls)
			for i, l := range createdLabels {
				if l.Name == model.MetricNameLabel {
					createdLabels[i].Value = name + createdSuffix
					break
				}
			}
			c.addTimeSeriesIfNeeded(createdLabels, startTimestamp, pt.Timestamp())
		}
	}
}<|MERGE_RESOLUTION|>--- conflicted
+++ resolved
@@ -13,14 +13,9 @@
 	"go.opentelemetry.io/collector/pdata/pmetric"
 )
 
-<<<<<<< HEAD
 func (c *PrometheusConverter) addGaugeNumberDataPoints(dataPoints pmetric.NumberDataPointSlice,
-	resource pcommon.Resource, settings Settings, name string) {
-=======
-func (c *prometheusConverter) addGaugeNumberDataPoints(dataPoints pmetric.NumberDataPointSlice,
 	resource pcommon.Resource, settings Settings, name string,
 ) {
->>>>>>> 022c83f9
 	for x := 0; x < dataPoints.Len(); x++ {
 		pt := dataPoints.At(x)
 		labels := c.createAttributes(
@@ -49,14 +44,9 @@
 	}
 }
 
-<<<<<<< HEAD
 func (c *PrometheusConverter) addSumNumberDataPoints(dataPoints pmetric.NumberDataPointSlice,
-	resource pcommon.Resource, metric pmetric.Metric, settings Settings, name string) {
-=======
-func (c *prometheusConverter) addSumNumberDataPoints(dataPoints pmetric.NumberDataPointSlice,
 	resource pcommon.Resource, metric pmetric.Metric, settings Settings, name string,
 ) {
->>>>>>> 022c83f9
 	for x := 0; x < dataPoints.Len(); x++ {
 		pt := dataPoints.At(x)
 		lbls := c.createAttributes(
