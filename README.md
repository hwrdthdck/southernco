--- conflicted
+++ resolved
@@ -132,10 +132,7 @@
 
 | Processor                      | Reviewer(s)               |
 | ------------------------------ | ------------------------- |
-<<<<<<< HEAD
 | groupbytrace                   | @jpkrohling               |
-| routing                        | @jpkrohling               |
-=======
 | routing                        | @jpkrohling               |
 
 ### Extensions
@@ -144,5 +141,4 @@
 | ------------------------------ | ------------------------- |
 | httpforwarder                  | @asuresh4                 |
 | jmxmetrics                     | @rmfitzpatrick            |
-| observer                       | @asuresh4 @jrcamp         |
->>>>>>> 1f4a1946
+| observer                       | @asuresh4 @jrcamp         |