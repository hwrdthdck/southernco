# To get started with Dependabot version updates, you'll need to specify which
# package ecosystems to update and where the package manifests are located.
# Please see the documentation for all configuration options:
# https://help.github.com/github/administering-a-repository/configuration-options-for-dependency-updates

version: 2
updates:
  - package-ecosystem: "gomod" # See documentation for possible values
    directory: "/" # Location of package manifests
    schedule:
      interval: "weekly" # Check for updates to GitHub Actions every week

  ################
  #   INTERNAL   #
  ################
  - package-ecosystem: "gomod"
    directory: "/internal/awsxray"
    schedule:
      interval: "weekly"
  - package-ecosystem: "gomod"
    directory: "/internal/awsxray/testdata/sampleapp"
    schedule:
      interval: "weekly"
  - package-ecosystem: "gomod"
    directory: "/internal/awsxray/testdata/sampleserver"
    schedule:
      interval: "weekly"
  - package-ecosystem: "gomod"
    directory: "/internal/common"
    schedule:
      interval: "weekly"
  - package-ecosystem: "gomod"
    directory: "/internal/k8sconfig"
    schedule:
      interval: "weekly"

  ##################
  #   EXTENSIONS   #
  ##################
  - package-ecosystem: "gomod"
<<<<<<< HEAD
    directory: "/extension/jmxmetricsextension"
=======
    directory: "/internal/splunk"
>>>>>>> ed584a5b
    schedule:
      interval: "weekly"

  ##################
  #   EXTENSIONS   #
  ##################
  - package-ecosystem: "gomod"
<<<<<<< HEAD
    directory: "/extension/httpforwarder"
    schedule:
      interval: "weekly"
  - package-ecosystem: "gomod"
    directory: "/extension/observer"
    schedule:
      interval: "weekly"
  - package-ecosystem: "gomod"
    directory: "/extension/observer/hostobserver"
    schedule:
      interval: "weekly"
  - package-ecosystem: "gomod"
    directory: "/extension/observer/k8sobserver"
=======
    directory: "/extension/jmxmetricsextension"
    schedule:
      interval: "weekly"
  - package-ecosystem: "gomod"
    directory: "/extension/httpforwarder"
    schedule:
      interval: "weekly"
  - package-ecosystem: "gomod"
    directory: "/extension/observer"
    schedule:
      interval: "weekly"
  - package-ecosystem: "gomod"
    directory: "/extension/observer/hostobserver"
>>>>>>> ed584a5b
    schedule:
      interval: "weekly"

  #################
  #   EXPORTERS   #
  #################
  - package-ecosystem: "gomod"
<<<<<<< HEAD
    directory: "/exporter/alibabacloudlogserviceexporter"
=======
    directory: "/extension/observer/k8sobserver"
>>>>>>> ed584a5b
    schedule:
      interval: "weekly"

  #################
  #   EXPORTERS   #
  #################
  - package-ecosystem: "gomod"
<<<<<<< HEAD
    directory: "/exporter/awsemfexporter"
    schedule:
      interval: "weekly"
  - package-ecosystem: "gomod"
    directory: "/exporter/awsxrayexporter"
    schedule:
      interval: "weekly"
  - package-ecosystem: "gomod"
    directory: "/exporter/azuremonitorexporter"
    schedule:
      interval: "weekly"
  - package-ecosystem: "gomod"
    directory: "/exporter/carbonexporter"
    schedule:
      interval: "weekly"
  - package-ecosystem: "gomod"
    directory: "/exporter/datadogexporter"
    schedule:
      interval: "weekly"
  - package-ecosystem: "gomod"
    directory: "/exporter/elasticexporter"
    schedule:
      interval: "weekly"
  - package-ecosystem: "gomod"
    directory: "/exporter/honeycombexporter"
    schedule:
      interval: "weekly"
  - package-ecosystem: "gomod"
    directory: "/exporter/jaegerthrifthttpexporter"
    schedule:
      interval: "weekly"
  - package-ecosystem: "gomod"
    directory: "/exporter/kinesisexporter"
    schedule:
      interval: "weekly"
  - package-ecosystem: "gomod"
    directory: "/exporter/logzioexporter"
    schedule:
      interval: "weekly"
  - package-ecosystem: "gomod"
    directory: "/exporter/newrelicexporter"
    schedule:
      interval: "weekly"
  - package-ecosystem: "gomod"
    directory: "/exporter/sapmexporter"
    schedule:
      interval: "weekly"
  - package-ecosystem: "gomod"
    directory: "/exporter/sentryexporter"
    schedule:
      interval: "weekly"
  - package-ecosystem: "gomod"
    directory: "/exporter/signalfxexporter"
    schedule:
      interval: "weekly"
  - package-ecosystem: "gomod"
    directory: "/exporter/splunkhecexporter"
    schedule:
      interval: "weekly"
  - package-ecosystem: "gomod"
    directory: "/exporter/stackdriverexporter"
=======
    directory: "/exporter/alibabacloudlogserviceexporter"
    schedule:
      interval: "weekly"
  - package-ecosystem: "gomod"
    directory: "/exporter/awsemfexporter"
    schedule:
      interval: "weekly"
  - package-ecosystem: "gomod"
    directory: "/exporter/awsxrayexporter"
    schedule:
      interval: "weekly"
  - package-ecosystem: "gomod"
    directory: "/exporter/azuremonitorexporter"
    schedule:
      interval: "weekly"
  - package-ecosystem: "gomod"
    directory: "/exporter/carbonexporter"
    schedule:
      interval: "weekly"
  - package-ecosystem: "gomod"
    directory: "/exporter/datadogexporter"
    schedule:
      interval: "weekly"
  - package-ecosystem: "gomod"
    directory: "/exporter/dynatraceexporter"
    schedule:
      interval: "weekly"
  - package-ecosystem: "gomod"
    directory: "/exporter/elasticexporter"
    schedule:
      interval: "weekly"
  - package-ecosystem: "gomod"
    directory: "/exporter/honeycombexporter"
    schedule:
      interval: "weekly"
  - package-ecosystem: "gomod"
    directory: "/exporter/jaegerthrifthttpexporter"
    schedule:
      interval: "weekly"
  - package-ecosystem: "gomod"
    directory: "/exporter/kinesisexporter"
    schedule:
      interval: "weekly"
  - package-ecosystem: "gomod"
    directory: "/exporter/loadbalancingexporter"
    schedule:
      interval: "weekly"
  - package-ecosystem: "gomod"
    directory: "/exporter/logzioexporter"
    schedule:
      interval: "weekly"
  - package-ecosystem: "gomod"
    directory: "/exporter/newrelicexporter"
    schedule:
      interval: "weekly"
  - package-ecosystem: "gomod"
    directory: "/exporter/sapmexporter"
    schedule:
      interval: "weekly"
  - package-ecosystem: "gomod"
    directory: "/exporter/sentryexporter"
>>>>>>> ed584a5b
    schedule:
      interval: "weekly"

  ##################
  #   PROCESSORS   #
  ##################
  - package-ecosystem: "gomod"
<<<<<<< HEAD
    directory: "/processor/k8sprocessor"
    schedule:
      interval: "weekly"
  - package-ecosystem: "gomod"
    directory: "/processor/metricstransformprocessor"
    schedule:
      interval: "weekly"
  - package-ecosystem: "gomod"
    directory: "/processor/resourcedetectionprocessor"
    schedule:
      interval: "weekly"
  - package-ecosystem: "gomod"
    directory: "/processor/routingprocessor"
=======
    directory: "/exporter/signalfxexporter"
    schedule:
      interval: "weekly"
  - package-ecosystem: "gomod"
    directory: "/exporter/signalfxcorrelationexporter"
    schedule:
      interval: "weekly"
  - package-ecosystem: "gomod"
    directory: "/exporter/splunkhecexporter"
    schedule:
      interval: "weekly"
  - package-ecosystem: "gomod"
    directory: "/exporter/stackdriverexporter"
>>>>>>> ed584a5b
    schedule:
      interval: "weekly"

  #################
  #   RECEIVERS   #
  #################
  - package-ecosystem: "gomod"
<<<<<<< HEAD
    directory: "/receiver/awsecscontainermetricsreceiver"
=======
    directory: "/exporter/sumologicexporter"
>>>>>>> ed584a5b
    schedule:
      interval: "weekly"

  ##################
  #   PROCESSORS   #
  ##################
  - package-ecosystem: "gomod"
<<<<<<< HEAD
    directory: "/receiver/awsxrayreceiver"
    schedule:
      interval: "weekly"
  - package-ecosystem: "gomod"
    directory: "/receiver/carbonreceiver"
    schedule:
      interval: "weekly"
  - package-ecosystem: "gomod"
    directory: "/receiver/collectdreceiver"
    schedule:
      interval: "weekly"
  - package-ecosystem: "gomod"
    directory: "/receiver/dockerstatsreceiver"
    schedule:
      interval: "weekly"
  - package-ecosystem: "gomod"
    directory: "/receiver/k8sclusterreceiver"
    schedule:
      interval: "weekly"
  - package-ecosystem: "gomod"
    directory: "/receiver/kubeletstatsreceiver"
=======
    directory: "/processor/groupbytraceprocessor"
    schedule:
      interval: "weekly"
  - package-ecosystem: "gomod"
    directory: "/processor/k8sprocessor"
    schedule:
      interval: "weekly"
  - package-ecosystem: "gomod"
    directory: "/processor/metricstransformprocessor"
    schedule:
      interval: "weekly"
  - package-ecosystem: "gomod"
    directory: "/processor/resourcedetectionprocessor"
    schedule:
      interval: "weekly"
  - package-ecosystem: "gomod"
    directory: "/processor/routingprocessor"
    schedule:
      interval: "weekly"
  - package-ecosystem: "gomod"
    directory: "/processor/tailsamplingprocessor"
>>>>>>> ed584a5b
    schedule:
      interval: "weekly"

  #################
  #   RECEIVERS   #
  #################
  - package-ecosystem: "gomod"
<<<<<<< HEAD
    directory: "/receiver/prometheusexecreceiver"
    schedule:
      interval: "weekly"
  - package-ecosystem: "gomod"
    directory: "/receiver/receivercreator"
    schedule:
      interval: "weekly"
  - package-ecosystem: "gomod"
    directory: "/receiver/redisreceiver"
    schedule:
      interval: "weekly"
  - package-ecosystem: "gomod"
    directory: "/receiver/sapmreceiver"
    schedule:
      interval: "weekly"
  - package-ecosystem: "gomod"
    directory: "/receiver/signalfxreceiver"
    schedule:
      interval: "weekly"
  - package-ecosystem: "gomod"
=======
    directory: "/receiver/awsecscontainermetricsreceiver"
    schedule:
      interval: "weekly"
  - package-ecosystem: "gomod"
    directory: "/receiver/awsxrayreceiver"
    schedule:
      interval: "weekly"
  - package-ecosystem: "gomod"
    directory: "/receiver/carbonreceiver"
    schedule:
      interval: "weekly"
  - package-ecosystem: "gomod"
    directory: "/receiver/collectdreceiver"
    schedule:
      interval: "weekly"
  - package-ecosystem: "gomod"
    directory: "/receiver/dockerstatsreceiver"
    schedule:
      interval: "weekly"
  - package-ecosystem: "gomod"
    directory: "/receiver/k8sclusterreceiver"
    schedule:
      interval: "weekly"
  - package-ecosystem: "gomod"
    directory: "/receiver/kubeletstatsreceiver"
    schedule:
      interval: "weekly"
  - package-ecosystem: "gomod"
    directory: "/receiver/prometheusexecreceiver"
    schedule:
      interval: "weekly"
  - package-ecosystem: "gomod"
    directory: "/receiver/receivercreator"
    schedule:
      interval: "weekly"
  - package-ecosystem: "gomod"
    directory: "/receiver/redisreceiver"
    schedule:
      interval: "weekly"
  - package-ecosystem: "gomod"
    directory: "/receiver/sapmreceiver"
    schedule:
      interval: "weekly"
  - package-ecosystem: "gomod"
    directory: "/receiver/signalfxreceiver"
    schedule:
      interval: "weekly"
  - package-ecosystem: "gomod"
>>>>>>> ed584a5b
    directory: "/receiver/simpleprometheusreceiver"
    schedule:
      interval: "weekly"
  - package-ecosystem: "gomod"
    directory: "/receiver/splunkhecreceiver"
    schedule:
      interval: "weekly"
  - package-ecosystem: "gomod"
    directory: "/receiver/stanzareceiver"
    schedule:
      interval: "weekly"
  - package-ecosystem: "gomod"
    directory: "/receiver/statsdreceiver"
    schedule:
      interval: "weekly"
  - package-ecosystem: "gomod"
    directory: "/receiver/wavefrontreceiver"
    schedule:
      interval: "weekly"
  - package-ecosystem: "gomod"
    directory: "/receiver/windowsperfcountersreceiver"
    schedule:
      interval: "weekly"

  ###############
  #   TESTBED   #
  ###############
  - package-ecosystem: "gomod"
    directory: "/testbed"
    schedule:
      interval: "weekly"

  ################
  #   TRACEGEN   #
  ################
  - package-ecosystem: "gomod"
    directory: "/tracegen"
    schedule:
      interval: "weekly"<|MERGE_RESOLUTION|>--- conflicted
+++ resolved
@@ -33,24 +33,15 @@
     directory: "/internal/k8sconfig"
     schedule:
       interval: "weekly"
+  - package-ecosystem: "gomod"
+    directory: "/internal/splunk"
+    schedule:
+      interval: "weekly"
 
   ##################
   #   EXTENSIONS   #
   ##################
   - package-ecosystem: "gomod"
-<<<<<<< HEAD
-    directory: "/extension/jmxmetricsextension"
-=======
-    directory: "/internal/splunk"
->>>>>>> ed584a5b
-    schedule:
-      interval: "weekly"
-
-  ##################
-  #   EXTENSIONS   #
-  ##################
-  - package-ecosystem: "gomod"
-<<<<<<< HEAD
     directory: "/extension/httpforwarder"
     schedule:
       interval: "weekly"
@@ -64,21 +55,6 @@
       interval: "weekly"
   - package-ecosystem: "gomod"
     directory: "/extension/observer/k8sobserver"
-=======
-    directory: "/extension/jmxmetricsextension"
-    schedule:
-      interval: "weekly"
-  - package-ecosystem: "gomod"
-    directory: "/extension/httpforwarder"
-    schedule:
-      interval: "weekly"
-  - package-ecosystem: "gomod"
-    directory: "/extension/observer"
-    schedule:
-      interval: "weekly"
-  - package-ecosystem: "gomod"
-    directory: "/extension/observer/hostobserver"
->>>>>>> ed584a5b
     schedule:
       interval: "weekly"
 
@@ -86,23 +62,18 @@
   #   EXPORTERS   #
   #################
   - package-ecosystem: "gomod"
-<<<<<<< HEAD
     directory: "/exporter/alibabacloudlogserviceexporter"
-=======
-    directory: "/extension/observer/k8sobserver"
->>>>>>> ed584a5b
-    schedule:
-      interval: "weekly"
-
-  #################
-  #   EXPORTERS   #
-  #################
-  - package-ecosystem: "gomod"
-<<<<<<< HEAD
+    schedule:
+      interval: "weekly"
+  - package-ecosystem: "gomod"
     directory: "/exporter/awsemfexporter"
     schedule:
       interval: "weekly"
   - package-ecosystem: "gomod"
+    directory: "/exporter/awsprometheusremotewriteexporter"
+    schedule:
+      interval: "weekly"
+  - package-ecosystem: "gomod"
     directory: "/exporter/awsxrayexporter"
     schedule:
       interval: "weekly"
@@ -119,6 +90,10 @@
     schedule:
       interval: "weekly"
   - package-ecosystem: "gomod"
+    directory: "/exporter/dynatraceexporter"
+    schedule:
+      interval: "weekly"
+  - package-ecosystem: "gomod"
     directory: "/exporter/elasticexporter"
     schedule:
       interval: "weekly"
@@ -135,6 +110,10 @@
     schedule:
       interval: "weekly"
   - package-ecosystem: "gomod"
+    directory: "/exporter/loadbalancingexporter"
+    schedule:
+      interval: "weekly"
+  - package-ecosystem: "gomod"
     directory: "/exporter/logzioexporter"
     schedule:
       interval: "weekly"
@@ -151,6 +130,10 @@
     schedule:
       interval: "weekly"
   - package-ecosystem: "gomod"
+    directory: "/exporter/signalfxcorrelationexporter"
+    schedule:
+      interval: "weekly"
+  - package-ecosystem: "gomod"
     directory: "/exporter/signalfxexporter"
     schedule:
       interval: "weekly"
@@ -160,69 +143,10 @@
       interval: "weekly"
   - package-ecosystem: "gomod"
     directory: "/exporter/stackdriverexporter"
-=======
-    directory: "/exporter/alibabacloudlogserviceexporter"
-    schedule:
-      interval: "weekly"
-  - package-ecosystem: "gomod"
-    directory: "/exporter/awsemfexporter"
-    schedule:
-      interval: "weekly"
-  - package-ecosystem: "gomod"
-    directory: "/exporter/awsxrayexporter"
-    schedule:
-      interval: "weekly"
-  - package-ecosystem: "gomod"
-    directory: "/exporter/azuremonitorexporter"
-    schedule:
-      interval: "weekly"
-  - package-ecosystem: "gomod"
-    directory: "/exporter/carbonexporter"
-    schedule:
-      interval: "weekly"
-  - package-ecosystem: "gomod"
-    directory: "/exporter/datadogexporter"
-    schedule:
-      interval: "weekly"
-  - package-ecosystem: "gomod"
-    directory: "/exporter/dynatraceexporter"
-    schedule:
-      interval: "weekly"
-  - package-ecosystem: "gomod"
-    directory: "/exporter/elasticexporter"
-    schedule:
-      interval: "weekly"
-  - package-ecosystem: "gomod"
-    directory: "/exporter/honeycombexporter"
-    schedule:
-      interval: "weekly"
-  - package-ecosystem: "gomod"
-    directory: "/exporter/jaegerthrifthttpexporter"
-    schedule:
-      interval: "weekly"
-  - package-ecosystem: "gomod"
-    directory: "/exporter/kinesisexporter"
-    schedule:
-      interval: "weekly"
-  - package-ecosystem: "gomod"
-    directory: "/exporter/loadbalancingexporter"
-    schedule:
-      interval: "weekly"
-  - package-ecosystem: "gomod"
-    directory: "/exporter/logzioexporter"
-    schedule:
-      interval: "weekly"
-  - package-ecosystem: "gomod"
-    directory: "/exporter/newrelicexporter"
-    schedule:
-      interval: "weekly"
-  - package-ecosystem: "gomod"
-    directory: "/exporter/sapmexporter"
-    schedule:
-      interval: "weekly"
-  - package-ecosystem: "gomod"
-    directory: "/exporter/sentryexporter"
->>>>>>> ed584a5b
+    schedule:
+      interval: "weekly"
+  - package-ecosystem: "gomod"
+    directory: "/exporter/sumologicexporter"
     schedule:
       interval: "weekly"
 
@@ -230,7 +154,10 @@
   #   PROCESSORS   #
   ##################
   - package-ecosystem: "gomod"
-<<<<<<< HEAD
+    directory: "/processor/groupbytraceprocessor"
+    schedule:
+      interval: "weekly"
+  - package-ecosystem: "gomod"
     directory: "/processor/k8sprocessor"
     schedule:
       interval: "weekly"
@@ -244,21 +171,10 @@
       interval: "weekly"
   - package-ecosystem: "gomod"
     directory: "/processor/routingprocessor"
-=======
-    directory: "/exporter/signalfxexporter"
-    schedule:
-      interval: "weekly"
-  - package-ecosystem: "gomod"
-    directory: "/exporter/signalfxcorrelationexporter"
-    schedule:
-      interval: "weekly"
-  - package-ecosystem: "gomod"
-    directory: "/exporter/splunkhecexporter"
-    schedule:
-      interval: "weekly"
-  - package-ecosystem: "gomod"
-    directory: "/exporter/stackdriverexporter"
->>>>>>> ed584a5b
+    schedule:
+      interval: "weekly"
+  - package-ecosystem: "gomod"
+    directory: "/processor/tailsamplingprocessor"
     schedule:
       interval: "weekly"
 
@@ -266,19 +182,10 @@
   #   RECEIVERS   #
   #################
   - package-ecosystem: "gomod"
-<<<<<<< HEAD
     directory: "/receiver/awsecscontainermetricsreceiver"
-=======
-    directory: "/exporter/sumologicexporter"
->>>>>>> ed584a5b
-    schedule:
-      interval: "weekly"
-
-  ##################
-  #   PROCESSORS   #
-  ##################
-  - package-ecosystem: "gomod"
-<<<<<<< HEAD
+    schedule:
+      interval: "weekly"
+  - package-ecosystem: "gomod"
     directory: "/receiver/awsxrayreceiver"
     schedule:
       interval: "weekly"
@@ -295,42 +202,30 @@
     schedule:
       interval: "weekly"
   - package-ecosystem: "gomod"
+    directory: "/receiver/dockerstatsreceiver"
+    schedule:
+      interval: "weekly"
+  - package-ecosystem: "gomod"
+    directory: "/receiver/jmxreceiver"
+    schedule:
+      interval: "weekly"
+  - package-ecosystem: "gomod"
     directory: "/receiver/k8sclusterreceiver"
     schedule:
       interval: "weekly"
   - package-ecosystem: "gomod"
     directory: "/receiver/kubeletstatsreceiver"
-=======
-    directory: "/processor/groupbytraceprocessor"
-    schedule:
-      interval: "weekly"
-  - package-ecosystem: "gomod"
-    directory: "/processor/k8sprocessor"
-    schedule:
-      interval: "weekly"
-  - package-ecosystem: "gomod"
-    directory: "/processor/metricstransformprocessor"
-    schedule:
-      interval: "weekly"
-  - package-ecosystem: "gomod"
-    directory: "/processor/resourcedetectionprocessor"
-    schedule:
-      interval: "weekly"
-  - package-ecosystem: "gomod"
-    directory: "/processor/routingprocessor"
-    schedule:
-      interval: "weekly"
-  - package-ecosystem: "gomod"
-    directory: "/processor/tailsamplingprocessor"
->>>>>>> ed584a5b
-    schedule:
-      interval: "weekly"
-
-  #################
-  #   RECEIVERS   #
-  #################
-  - package-ecosystem: "gomod"
-<<<<<<< HEAD
+    schedule:
+      interval: "weekly"
+  - package-ecosystem: "gomod"
+    directory: "/receiver/memcachedreceiver"
+    schedule:
+      interval: "weekly"
+  - package-ecosystem: "gomod"
+    directory: "/receiver/nginxreceiver"
+    schedule:
+      interval: "weekly"
+  - package-ecosystem: "gomod"
     directory: "/receiver/prometheusexecreceiver"
     schedule:
       interval: "weekly"
@@ -351,56 +246,6 @@
     schedule:
       interval: "weekly"
   - package-ecosystem: "gomod"
-=======
-    directory: "/receiver/awsecscontainermetricsreceiver"
-    schedule:
-      interval: "weekly"
-  - package-ecosystem: "gomod"
-    directory: "/receiver/awsxrayreceiver"
-    schedule:
-      interval: "weekly"
-  - package-ecosystem: "gomod"
-    directory: "/receiver/carbonreceiver"
-    schedule:
-      interval: "weekly"
-  - package-ecosystem: "gomod"
-    directory: "/receiver/collectdreceiver"
-    schedule:
-      interval: "weekly"
-  - package-ecosystem: "gomod"
-    directory: "/receiver/dockerstatsreceiver"
-    schedule:
-      interval: "weekly"
-  - package-ecosystem: "gomod"
-    directory: "/receiver/k8sclusterreceiver"
-    schedule:
-      interval: "weekly"
-  - package-ecosystem: "gomod"
-    directory: "/receiver/kubeletstatsreceiver"
-    schedule:
-      interval: "weekly"
-  - package-ecosystem: "gomod"
-    directory: "/receiver/prometheusexecreceiver"
-    schedule:
-      interval: "weekly"
-  - package-ecosystem: "gomod"
-    directory: "/receiver/receivercreator"
-    schedule:
-      interval: "weekly"
-  - package-ecosystem: "gomod"
-    directory: "/receiver/redisreceiver"
-    schedule:
-      interval: "weekly"
-  - package-ecosystem: "gomod"
-    directory: "/receiver/sapmreceiver"
-    schedule:
-      interval: "weekly"
-  - package-ecosystem: "gomod"
-    directory: "/receiver/signalfxreceiver"
-    schedule:
-      interval: "weekly"
-  - package-ecosystem: "gomod"
->>>>>>> ed584a5b
     directory: "/receiver/simpleprometheusreceiver"
     schedule:
       interval: "weekly"
@@ -422,6 +267,22 @@
       interval: "weekly"
   - package-ecosystem: "gomod"
     directory: "/receiver/windowsperfcountersreceiver"
+    schedule:
+      interval: "weekly"
+  - package-ecosystem: "gomod"
+    directory: "/receiver/zookeeperreceiver"
+    schedule:
+      interval: "weekly"
+
+  ###############
+  #   PKG       #
+  ###############
+  - package-ecosystem: "gomod"
+    directory: "/pkg/batchperresourceattr"
+    schedule:
+      interval: "weekly"
+  - package-ecosystem: "gomod"
+    directory: "/pkg/batchpertrace"
     schedule:
       interval: "weekly"
 
