# Code generated by githubgen. DO NOT EDIT.
#####################################################
#
# List of codeowners for OpenTelemetry Collector Contrib
#
#####################################################
#
# Learn about membership in OpenTelemetry community:
# https://github.com/open-telemetry/community/blob/main/community-membership.md
#
#
# Learn about CODEOWNERS file format:
# https://help.github.com/en/articles/about-code-owners
#

* @open-telemetry/collector-contrib-approvers

cmd/configschema/                                        @open-telemetry/collector-contrib-approvers @mx-psi @dmitryax
cmd/githubgen/                                           @open-telemetry/collector-contrib-approvers @atoulme
cmd/mdatagen/                                            @open-telemetry/collector-contrib-approvers @dmitryax
cmd/opampsupervisor/                                     @open-telemetry/collector-contrib-approvers @evan-bradley @atoulme @tigrannajaryan
cmd/otelcontribcol/                                      @open-telemetry/collector-contrib-approvers
cmd/oteltestbedcol/                                      @open-telemetry/collector-contrib-approvers
cmd/telemetrygen/                                        @open-telemetry/collector-contrib-approvers @mx-psi @codeboten

confmap/provider/s3provider/                             @open-telemetry/collector-contrib-approvers @Aneurysm9

connector/countconnector/                                @open-telemetry/collector-contrib-approvers @djaglowski @jpkrohling
connector/datadogconnector/                              @open-telemetry/collector-contrib-approvers @mx-psi @dineshg13
connector/exceptionsconnector/                           @open-telemetry/collector-contrib-approvers @jpkrohling @marctc
connector/failoverconnector/                             @open-telemetry/collector-contrib-approvers @djaglowski @fatsheep9146
connector/routingconnector/                              @open-telemetry/collector-contrib-approvers @jpkrohling @mwear
connector/servicegraphconnector/                         @open-telemetry/collector-contrib-approvers @jpkrohling @mapno
connector/spanmetricsconnector/                          @open-telemetry/collector-contrib-approvers @portertech

examples/demo/                                           @open-telemetry/collector-contrib-approvers @open-telemetry/collector-approvers

exporter/alertmanagerexporter/                           @open-telemetry/collector-contrib-approvers @jpkrohling @sokoide @mcube8
exporter/awscloudwatchlogsexporter/                      @open-telemetry/collector-contrib-approvers @boostchicken @bryan-aguilar @rapphil
exporter/awsemfexporter/                                 @open-telemetry/collector-contrib-approvers @Aneurysm9 @shaochengwang @mxiamxia @bryan-aguilar
exporter/awskinesisexporter/                             @open-telemetry/collector-contrib-approvers @Aneurysm9 @MovieStoreGuy
exporter/awss3exporter/                                  @open-telemetry/collector-contrib-approvers @atoulme @pdelewski
exporter/awsxrayexporter/                                @open-telemetry/collector-contrib-approvers @wangzlei @srprash
exporter/azuredataexplorerexporter/                      @open-telemetry/collector-contrib-approvers @asaharn @ag-ramachandran
exporter/azuremonitorexporter/                           @open-telemetry/collector-contrib-approvers @pcwiese
exporter/carbonexporter/                                 @open-telemetry/collector-contrib-approvers @aboguszewski-sumo
exporter/cassandraexporter/                              @open-telemetry/collector-contrib-approvers @atoulme @emreyalvac
exporter/clickhouseexporter/                             @open-telemetry/collector-contrib-approvers @hanjm @dmitryax @Frapschen
exporter/coralogixexporter/                              @open-telemetry/collector-contrib-approvers @povilasv @matej-g
exporter/datadogexporter/                                @open-telemetry/collector-contrib-approvers @mx-psi @dineshg13 @liustanley @songy23 @mackjmr
exporter/datasetexporter/                                @open-telemetry/collector-contrib-approvers @atoulme @martin-majlis-s1 @zdaratom-s1 @tomaz-s1
exporter/dynatraceexporter/                              @open-telemetry/collector-contrib-approvers @dyladan @arminru @evan-bradley
exporter/elasticsearchexporter/                          @open-telemetry/collector-contrib-approvers @JaredTan95
exporter/f5cloudexporter/                                @open-telemetry/collector-contrib-approvers @gramidt
exporter/fileexporter/                                   @open-telemetry/collector-contrib-approvers @atingchen
exporter/googlecloudexporter/                            @open-telemetry/collector-contrib-approvers @aabmass @dashpole @jsuereth @punya @damemi @psx95
exporter/googlecloudpubsubexporter/                      @open-telemetry/collector-contrib-approvers @alexvanboxel
exporter/googlemanagedprometheusexporter/                @open-telemetry/collector-contrib-approvers @aabmass @dashpole @jsuereth @punya @damemi @psx95
exporter/honeycombmarkerexporter/                        @open-telemetry/collector-contrib-approvers @TylerHelmuth @fchikwekwe
exporter/influxdbexporter/                               @open-telemetry/collector-contrib-approvers @jacobmarble
exporter/instanaexporter/                                @open-telemetry/collector-contrib-approvers @jpkrohling @hickeyma
exporter/kafkaexporter/                                  @open-telemetry/collector-contrib-approvers @pavolloffay @MovieStoreGuy
exporter/kineticaexporter/                               @open-telemetry/collector-contrib-approvers @am-kinetica @TylerHelmuth
exporter/loadbalancingexporter/                          @open-telemetry/collector-contrib-approvers @jpkrohling
exporter/logicmonitorexporter/                           @open-telemetry/collector-contrib-approvers @bogdandrutu @khyatigandhi6 @avadhut123pisal
exporter/logzioexporter/                                 @open-telemetry/collector-contrib-approvers @yotamloe
exporter/lokiexporter/                                   @open-telemetry/collector-contrib-approvers @gramidt @gouthamve @jpkrohling @mar4uk
exporter/mezmoexporter/                                  @open-telemetry/collector-contrib-approvers @dashpole @billmeyer @gjanco
exporter/opencensusexporter/                             @open-telemetry/collector-contrib-approvers @open-telemetry/collector-approvers
exporter/opensearchexporter/                             @open-telemetry/collector-contrib-approvers @Aneurysm9 @MitchellGale @MaxKsyunz @YANG-DB
exporter/otelarrowexporter/                              @open-telemetry/collector-contrib-approvers @jmacd @moh-osman3
exporter/prometheusexporter/                             @open-telemetry/collector-contrib-approvers @Aneurysm9
exporter/prometheusremotewriteexporter/                  @open-telemetry/collector-contrib-approvers @Aneurysm9 @rapphil
exporter/pulsarexporter/                                 @open-telemetry/collector-contrib-approvers @dmitryax @dao-jun
exporter/sapmexporter/                                   @open-telemetry/collector-contrib-approvers @dmitryax @atoulme
exporter/sentryexporter/                                 @open-telemetry/collector-contrib-approvers @AbhiPrasad
exporter/signalfxexporter/                               @open-telemetry/collector-contrib-approvers @dmitryax @crobert-1
exporter/splunkhecexporter/                              @open-telemetry/collector-contrib-approvers @atoulme @dmitryax
exporter/sumologicexporter/                              @open-telemetry/collector-contrib-approvers @sumo-drosiek
exporter/syslogexporter/                                 @open-telemetry/collector-contrib-approvers @kkujawa-sumo @rnishtala-sumo @astencel-sumo
exporter/tencentcloudlogserviceexporter/                 @open-telemetry/collector-contrib-approvers @wgliang @yiyang5055
exporter/zipkinexporter/                                 @open-telemetry/collector-contrib-approvers @MovieStoreGuy @astencel-sumo @crobert-1

extension/asapauthextension/                             @open-telemetry/collector-contrib-approvers @jamesmoessis @MovieStoreGuy
extension/awsproxy/                                      @open-telemetry/collector-contrib-approvers @Aneurysm9 @mxiamxia
extension/basicauthextension/                            @open-telemetry/collector-contrib-approvers @jpkrohling @frzifus
extension/bearertokenauthextension/                      @open-telemetry/collector-contrib-approvers @jpkrohling @frzifus
extension/encoding/                                      @open-telemetry/collector-contrib-approvers @atoulme @dao-jun @dmitryax @MovieStoreGuy @VihasMakwana
extension/encoding/jaegerencodingextension/              @open-telemetry/collector-contrib-approvers @MovieStoreGuy @atoulme
extension/encoding/jsonlogencodingextension/             @open-telemetry/collector-contrib-approvers @VihasMakwana @atoulme
extension/encoding/otlpencodingextension/                @open-telemetry/collector-contrib-approvers @dao-jun @VihasMakwana
extension/encoding/textencodingextension/                @open-telemetry/collector-contrib-approvers @MovieStoreGuy @atoulme
extension/encoding/zipkinencodingextension/              @open-telemetry/collector-contrib-approvers @MovieStoreGuy @dao-jun
extension/headerssetterextension/                        @open-telemetry/collector-contrib-approvers @jpkrohling
extension/healthcheckextension/                          @open-telemetry/collector-contrib-approvers @jpkrohling
extension/httpforwarder/                                 @open-telemetry/collector-contrib-approvers @atoulme @rmfitzpatrick
extension/jaegerremotesampling/                          @open-telemetry/collector-contrib-approvers @yurishkuro @frzifus
extension/oauth2clientauthextension/                     @open-telemetry/collector-contrib-approvers @pavankrish123 @jpkrohling
extension/observer/                                      @open-telemetry/collector-contrib-approvers @dmitryax @rmfitzpatrick
extension/observer/dockerobserver/                       @open-telemetry/collector-contrib-approvers @MovieStoreGuy
extension/observer/ecsobserver/                          @open-telemetry/collector-contrib-approvers @dmitryax @rmfitzpatrick
extension/observer/ecstaskobserver/                      @open-telemetry/collector-contrib-approvers @rmfitzpatrick
extension/observer/hostobserver/                         @open-telemetry/collector-contrib-approvers @MovieStoreGuy
extension/observer/k8sobserver/                          @open-telemetry/collector-contrib-approvers @rmfitzpatrick @dmitryax
extension/oidcauthextension/                             @open-telemetry/collector-contrib-approvers @jpkrohling
extension/opampextension/                                @open-telemetry/collector-contrib-approvers @portertech @evan-bradley @tigrannajaryan
extension/pprofextension/                                @open-telemetry/collector-contrib-approvers @MovieStoreGuy
extension/remotetapextension/                            @open-telemetry/collector-contrib-approvers @atoulme
extension/sigv4authextension/                            @open-telemetry/collector-contrib-approvers @Aneurysm9 @erichsueh3
extension/solarwindsapmsettingsextension/                @open-telemetry/collector-contrib-approvers @jerrytfleung @cheempz
extension/storage/                                       @open-telemetry/collector-contrib-approvers @dmitryax @atoulme @djaglowski
extension/storage/dbstorage/                             @open-telemetry/collector-contrib-approvers @dmitryax @atoulme
extension/storage/filestorage/                           @open-telemetry/collector-contrib-approvers @djaglowski
extension/sumologicextension/                            @open-telemetry/collector-contrib-approvers @astencel-sumo @sumo-drosiek @swiatekm-sumo

internal/aws/                                            @open-telemetry/collector-contrib-approvers @Aneurysm9 @mxiamxia
internal/collectd/                                       @open-telemetry/collector-contrib-approvers @atoulme
internal/coreinternal/                                   @open-telemetry/collector-contrib-approvers @open-telemetry/collector-approvers
internal/datadog/                                        @open-telemetry/collector-contrib-approvers @mx-psi @dineshg13
internal/docker/                                         @open-telemetry/collector-contrib-approvers @rmfitzpatrick @jamesmoessis
internal/filter/                                         @open-telemetry/collector-contrib-approvers @open-telemetry/collector-approvers
internal/k8sconfig/                                      @open-telemetry/collector-contrib-approvers @dmitryax
internal/k8stest/                                        @open-telemetry/collector-contrib-approvers @crobert-1
internal/kafka/                                          @open-telemetry/collector-contrib-approvers @pavolloffay @MovieStoreGuy
internal/kubelet/                                        @open-telemetry/collector-contrib-approvers @dmitryax
internal/metadataproviders/                              @open-telemetry/collector-contrib-approvers @Aneurysm9 @dashpole
internal/sharedcomponent/                                @open-telemetry/collector-contrib-approvers @open-telemetry/collector-approvers
internal/splunk/                                         @open-telemetry/collector-contrib-approvers @dmitryax
internal/sqlquery/                                       @open-telemetry/collector-contrib-approvers @crobert-1 @dmitryax
internal/tools/                                          @open-telemetry/collector-contrib-approvers

pkg/batchperresourceattr/                                @open-telemetry/collector-contrib-approvers @atoulme @dmitryax
pkg/batchpersignal/                                      @open-telemetry/collector-contrib-approvers @jpkrohling
pkg/experimentalmetricmetadata/                          @open-telemetry/collector-contrib-approvers @rmfitzpatrick
pkg/golden/                                              @open-telemetry/collector-contrib-approvers @djaglowski @atoulme
pkg/ottl/                                                @open-telemetry/collector-contrib-approvers @TylerHelmuth @kentquirk @bogdandrutu @evan-bradley
pkg/pdatatest/                                           @open-telemetry/collector-contrib-approvers @djaglowski @fatsheep9146
pkg/pdatautil/                                           @open-telemetry/collector-contrib-approvers @dmitryax
pkg/resourcetotelemetry/                                 @open-telemetry/collector-contrib-approvers @mx-psi
pkg/sampling/                                            @open-telemetry/collector-contrib-approvers @kentquirk @jmacd
pkg/stanza/                                              @open-telemetry/collector-contrib-approvers @djaglowski
pkg/translator/azure/                                    @open-telemetry/collector-contrib-approvers @open-telemetry/collector-approvers @atoulme @cparkins
pkg/translator/jaeger/                                   @open-telemetry/collector-contrib-approvers @open-telemetry/collector-approvers @frzifus
pkg/translator/loki/                                     @open-telemetry/collector-contrib-approvers @gouthamve @jpkrohling @mar4uk
pkg/translator/opencensus/                               @open-telemetry/collector-contrib-approvers @open-telemetry/collector-approvers
pkg/translator/prometheus/                               @open-telemetry/collector-contrib-approvers @dashpole @bertysentry
pkg/translator/prometheusremotewrite/                    @open-telemetry/collector-contrib-approvers @Aneurysm9
pkg/translator/signalfx/                                 @open-telemetry/collector-contrib-approvers @dmitryax
pkg/translator/skywalking/                               @open-telemetry/collector-contrib-approvers @JaredTan95
pkg/translator/zipkin/                                   @open-telemetry/collector-contrib-approvers @MovieStoreGuy @astencel-sumo @crobert-1
pkg/winperfcounters/                                     @open-telemetry/collector-contrib-approvers @dashpole @Mrod1598 @BinaryFissionGames

processor/attributesprocessor/                           @open-telemetry/collector-contrib-approvers @boostchicken
processor/cumulativetodeltaprocessor/                    @open-telemetry/collector-contrib-approvers @TylerHelmuth
processor/deltatocumulativeprocessor/                    @open-telemetry/collector-contrib-approvers @sh0rez
processor/deltatorateprocessor/                          @open-telemetry/collector-contrib-approvers @Aneurysm9
processor/filterprocessor/                               @open-telemetry/collector-contrib-approvers @TylerHelmuth @boostchicken
processor/groupbyattrsprocessor/                         @open-telemetry/collector-contrib-approvers @rnishtala-sumo
processor/groupbytraceprocessor/                         @open-telemetry/collector-contrib-approvers @jpkrohling
processor/intervalprocessor/                             @open-telemetry/collector-contrib-approvers @RichieSams
processor/k8sattributesprocessor/                        @open-telemetry/collector-contrib-approvers @dmitryax @rmfitzpatrick @fatsheep9146 @TylerHelmuth
processor/logstransformprocessor/                        @open-telemetry/collector-contrib-approvers @djaglowski @dehaansa
processor/metricsgenerationprocessor/                    @open-telemetry/collector-contrib-approvers @Aneurysm9
processor/metricstransformprocessor/                     @open-telemetry/collector-contrib-approvers @dmitryax
processor/probabilisticsamplerprocessor/                 @open-telemetry/collector-contrib-approvers @jpkrohling
processor/redactionprocessor/                            @open-telemetry/collector-contrib-approvers @dmitryax @mx-psi @TylerHelmuth
processor/remotetapprocessor/                            @open-telemetry/collector-contrib-approvers @atoulme
processor/resourcedetectionprocessor/                    @open-telemetry/collector-contrib-approvers @Aneurysm9 @dashpole
processor/resourcedetectionprocessor/internal/azure/     @open-telemetry/collector-contrib-approvers @mx-psi
processor/resourcedetectionprocessor/internal/heroku/    @open-telemetry/collector-contrib-approvers @atoulme
processor/resourcedetectionprocessor/internal/openshift/ @open-telemetry/collector-contrib-approvers @frzifus
processor/resourceprocessor/                             @open-telemetry/collector-contrib-approvers @dmitryax
processor/routingprocessor/                              @open-telemetry/collector-contrib-approvers @jpkrohling
processor/schemaprocessor/                               @open-telemetry/collector-contrib-approvers @MovieStoreGuy
processor/spanmetricsprocessor/                          @open-telemetry/collector-contrib-approvers
processor/spanprocessor/                                 @open-telemetry/collector-contrib-approvers @boostchicken
processor/sumologicprocessor/                            @open-telemetry/collector-contrib-approvers @aboguszewski-sumo @astencel-sumo @sumo-drosiek
processor/tailsamplingprocessor/                         @open-telemetry/collector-contrib-approvers @jpkrohling
processor/transformprocessor/                            @open-telemetry/collector-contrib-approvers @TylerHelmuth @kentquirk @bogdandrutu @evan-bradley

receiver/activedirectorydsreceiver/                      @open-telemetry/collector-contrib-approvers @djaglowski @BinaryFissionGames
receiver/aerospikereceiver/                              @open-telemetry/collector-contrib-approvers @djaglowski @antonblock
receiver/apachereceiver/                                 @open-telemetry/collector-contrib-approvers @djaglowski
receiver/apachesparkreceiver/                            @open-telemetry/collector-contrib-approvers @djaglowski @Caleb-Hurshman @mrsillydog
receiver/awscloudwatchmetricsreceiver/                   @open-telemetry/collector-contrib-approvers @jpkrohling
receiver/awscloudwatchreceiver/                          @open-telemetry/collector-contrib-approvers @djaglowski @schmikei
receiver/awscontainerinsightreceiver/                    @open-telemetry/collector-contrib-approvers @Aneurysm9 @pxaws
receiver/awsecscontainermetricsreceiver/                 @open-telemetry/collector-contrib-approvers @Aneurysm9
receiver/awsfirehosereceiver/                            @open-telemetry/collector-contrib-approvers @Aneurysm9
receiver/awsxrayreceiver/                                @open-telemetry/collector-contrib-approvers @wangzlei @srprash
receiver/azureblobreceiver/                              @open-telemetry/collector-contrib-approvers @eedorenko @mx-psi
receiver/azureeventhubreceiver/                          @open-telemetry/collector-contrib-approvers @atoulme @djaglowski
receiver/azuremonitorreceiver/                           @open-telemetry/collector-contrib-approvers @altuner @codeboten
receiver/bigipreceiver/                                  @open-telemetry/collector-contrib-approvers @djaglowski @StefanKurek
receiver/carbonreceiver/                                 @open-telemetry/collector-contrib-approvers @aboguszewski-sumo
receiver/chronyreceiver/                                 @open-telemetry/collector-contrib-approvers @MovieStoreGuy @jamesmoessis
receiver/cloudflarereceiver/                             @open-telemetry/collector-contrib-approvers @dehaansa @djaglowski
receiver/cloudfoundryreceiver/                           @open-telemetry/collector-contrib-approvers @pellared @crobert-1
receiver/collectdreceiver/                               @open-telemetry/collector-contrib-approvers @atoulme
receiver/couchdbreceiver/                                @open-telemetry/collector-contrib-approvers @djaglowski
receiver/datadogreceiver/                                @open-telemetry/collector-contrib-approvers @boostchicken @gouthamve @jpkrohling @MovieStoreGuy
receiver/dockerstatsreceiver/                            @open-telemetry/collector-contrib-approvers @rmfitzpatrick @jamesmoessis
receiver/elasticsearchreceiver/                          @open-telemetry/collector-contrib-approvers @djaglowski @BinaryFissionGames
receiver/expvarreceiver/                                 @open-telemetry/collector-contrib-approvers @jamesmoessis @MovieStoreGuy
receiver/filelogreceiver/                                @open-telemetry/collector-contrib-approvers @djaglowski
receiver/filereceiver/                                   @open-telemetry/collector-contrib-approvers @djaglowski
receiver/filestatsreceiver/                              @open-telemetry/collector-contrib-approvers @atoulme
receiver/flinkmetricsreceiver/                           @open-telemetry/collector-contrib-approvers @JonathanWamsley @djaglowski
receiver/fluentforwardreceiver/                          @open-telemetry/collector-contrib-approvers @dmitryax
receiver/gitproviderreceiver/                            @open-telemetry/collector-contrib-approvers @adrielp @astencel-sumo
receiver/googlecloudpubsubreceiver/                      @open-telemetry/collector-contrib-approvers @alexvanboxel
receiver/googlecloudspannerreceiver/                     @open-telemetry/collector-contrib-approvers @varunraiko
receiver/haproxyreceiver/                                @open-telemetry/collector-contrib-approvers @atoulme @MovieStoreGuy
receiver/hostmetricsreceiver/                            @open-telemetry/collector-contrib-approvers @dmitryax @braydonk
receiver/httpcheckreceiver/                              @open-telemetry/collector-contrib-approvers @codeboten
receiver/iisreceiver/                                    @open-telemetry/collector-contrib-approvers @Mrod1598 @djaglowski
receiver/influxdbreceiver/                               @open-telemetry/collector-contrib-approvers @jacobmarble
receiver/jaegerreceiver/                                 @open-telemetry/collector-contrib-approvers @yurishkuro
receiver/jmxreceiver/                                    @open-telemetry/collector-contrib-approvers @rmfitzpatrick
receiver/journaldreceiver/                               @open-telemetry/collector-contrib-approvers @sumo-drosiek @djaglowski
receiver/k8sclusterreceiver/                             @open-telemetry/collector-contrib-approvers @dmitryax @TylerHelmuth @povilasv
receiver/k8seventsreceiver/                              @open-telemetry/collector-contrib-approvers @dmitryax @TylerHelmuth
receiver/k8sobjectsreceiver/                             @open-telemetry/collector-contrib-approvers @dmitryax @hvaghani221 @TylerHelmuth
receiver/kafkametricsreceiver/                           @open-telemetry/collector-contrib-approvers @dmitryax
receiver/kafkareceiver/                                  @open-telemetry/collector-contrib-approvers @pavolloffay @MovieStoreGuy
receiver/kubeletstatsreceiver/                           @open-telemetry/collector-contrib-approvers @dmitryax @TylerHelmuth
receiver/lokireceiver/                                   @open-telemetry/collector-contrib-approvers @mar4uk @jpkrohling
receiver/memcachedreceiver/                              @open-telemetry/collector-contrib-approvers @djaglowski
receiver/mongodbatlasreceiver/                           @open-telemetry/collector-contrib-approvers @djaglowski @schmikei
receiver/mongodbreceiver/                                @open-telemetry/collector-contrib-approvers @djaglowski @schmikei
receiver/mysqlreceiver/                                  @open-telemetry/collector-contrib-approvers @djaglowski
receiver/namedpipereceiver/                              @open-telemetry/collector-contrib-approvers @djaglowski
receiver/nginxreceiver/                                  @open-telemetry/collector-contrib-approvers @djaglowski
receiver/nsxtreceiver/                                   @open-telemetry/collector-contrib-approvers @dashpole @schmikei
receiver/opencensusreceiver/                             @open-telemetry/collector-contrib-approvers @open-telemetry/collector-approvers
receiver/oracledbreceiver/                               @open-telemetry/collector-contrib-approvers @dmitryax @crobert-1 @atoulme
receiver/osqueryreceiver/                                @open-telemetry/collector-contrib-approvers @codeboten @nslaughter @smithclay
receiver/otlpjsonfilereceiver/                           @open-telemetry/collector-contrib-approvers @djaglowski @atoulme
receiver/podmanreceiver/                                 @open-telemetry/collector-contrib-approvers @rogercoll
receiver/postgresqlreceiver/                             @open-telemetry/collector-contrib-approvers @djaglowski
receiver/prometheusreceiver/                             @open-telemetry/collector-contrib-approvers @Aneurysm9 @dashpole
receiver/pulsarreceiver/                                 @open-telemetry/collector-contrib-approvers @dmitryax @dao-jun
receiver/purefareceiver/                                 @open-telemetry/collector-contrib-approvers @jpkrohling @dgoscn @chrroberts-pure
receiver/purefbreceiver/                                 @open-telemetry/collector-contrib-approvers @jpkrohling @dgoscn @chrroberts-pure
receiver/rabbitmqreceiver/                               @open-telemetry/collector-contrib-approvers @djaglowski @cpheps
receiver/receivercreator/                                @open-telemetry/collector-contrib-approvers @rmfitzpatrick
receiver/redisreceiver/                                  @open-telemetry/collector-contrib-approvers @dmitryax @hughesjj
receiver/riakreceiver/                                   @open-telemetry/collector-contrib-approvers @djaglowski @armstrmi
receiver/saphanareceiver/                                @open-telemetry/collector-contrib-approvers @dehaansa
receiver/sapmreceiver/                                   @open-telemetry/collector-contrib-approvers @atoulme
receiver/signalfxreceiver/                               @open-telemetry/collector-contrib-approvers @dmitryax
receiver/simpleprometheusreceiver/                       @open-telemetry/collector-contrib-approvers @fatsheep9146
receiver/skywalkingreceiver/                             @open-telemetry/collector-contrib-approvers @JaredTan95
receiver/snmpreceiver/                                   @open-telemetry/collector-contrib-approvers @djaglowski @StefanKurek @tamir-michaeli
receiver/snowflakereceiver/                              @open-telemetry/collector-contrib-approvers @dmitryax @shalper2
receiver/solacereceiver/                                 @open-telemetry/collector-contrib-approvers @djaglowski @mcardy
receiver/splunkenterprisereceiver/                       @open-telemetry/collector-contrib-approvers @shalper2 @MovieStoreGuy @greatestusername
receiver/splunkhecreceiver/                              @open-telemetry/collector-contrib-approvers @atoulme
<<<<<<< HEAD
receiver/sqlqueryreceiver/                               @open-telemetry/collector-contrib-approvers @dmitryax @pmcollins @crobert-1
=======
receiver/sqlqueryreceiver/                               @open-telemetry/collector-contrib-approvers @dmitryax
>>>>>>> 0e7790b8
receiver/sqlserverreceiver/                              @open-telemetry/collector-contrib-approvers @djaglowski @StefanKurek
receiver/sshcheckreceiver/                               @open-telemetry/collector-contrib-approvers @nslaughter @codeboten
receiver/statsdreceiver/                                 @open-telemetry/collector-contrib-approvers @jmacd @dmitryax
receiver/syslogreceiver/                                 @open-telemetry/collector-contrib-approvers @djaglowski
receiver/tcplogreceiver/                                 @open-telemetry/collector-contrib-approvers @djaglowski
receiver/udplogreceiver/                                 @open-telemetry/collector-contrib-approvers @djaglowski
receiver/vcenterreceiver/                                @open-telemetry/collector-contrib-approvers @djaglowski @schmikei
receiver/wavefrontreceiver/                              @open-telemetry/collector-contrib-approvers @samiura
receiver/webhookeventreceiver/                           @open-telemetry/collector-contrib-approvers @atoulme @shalper2
receiver/windowseventlogreceiver/                        @open-telemetry/collector-contrib-approvers @djaglowski @armstrmi @pjanotti
receiver/windowsperfcountersreceiver/                    @open-telemetry/collector-contrib-approvers @dashpole
receiver/zipkinreceiver/                                 @open-telemetry/collector-contrib-approvers @MovieStoreGuy @astencel-sumo @crobert-1
receiver/zookeeperreceiver/                              @open-telemetry/collector-contrib-approvers @djaglowski

testbed/                                                 @open-telemetry/collector-contrib-approvers @open-telemetry/collector-approvers
testbed/mockdatasenders/mockdatadogagentexporter/        @open-telemetry/collector-contrib-approvers @boostchicken

#####################################################
#
# List of distribution maintainers for OpenTelemetry Collector Contrib
#
#####################################################
reports/distributions/core.yaml     @open-telemetry/collector-contrib-approvers 
reports/distributions/contrib.yaml  @open-telemetry/collector-contrib-approvers 
reports/distributions/aws.yaml      @open-telemetry/collector-contrib-approvers 
reports/distributions/grafana.yaml  @open-telemetry/collector-contrib-approvers 
reports/distributions/observiq.yaml @open-telemetry/collector-contrib-approvers 
reports/distributions/redhat.yaml   @open-telemetry/collector-contrib-approvers 
reports/distributions/splunk.yaml   @open-telemetry/collector-contrib-approvers @atoulme @crobert-1 @dmitryax @hughesjj @jeffreyc-splunk @jinja2 @jvoravong @panotti @rmfitzpatrick @samiura
reports/distributions/sumo.yaml     @open-telemetry/collector-contrib-approvers @aboguszewski-sumo @astencel-sumo @kkujawa-sumo @rnishtala-sumo @sumo-drosiek @swiatekm-sumo
reports/distributions/liatrio.yaml  @open-telemetry/collector-contrib-approvers @adrielp


## UNMAINTAINED components

exporter/alibabacloudlogserviceexporter/                 @open-telemetry/collector-contrib-approvers 
exporter/skywalkingexporter/                             @open-telemetry/collector-contrib-approvers <|MERGE_RESOLUTION|>--- conflicted
+++ resolved
@@ -256,11 +256,7 @@
 receiver/solacereceiver/                                 @open-telemetry/collector-contrib-approvers @djaglowski @mcardy
 receiver/splunkenterprisereceiver/                       @open-telemetry/collector-contrib-approvers @shalper2 @MovieStoreGuy @greatestusername
 receiver/splunkhecreceiver/                              @open-telemetry/collector-contrib-approvers @atoulme
-<<<<<<< HEAD
-receiver/sqlqueryreceiver/                               @open-telemetry/collector-contrib-approvers @dmitryax @pmcollins @crobert-1
-=======
-receiver/sqlqueryreceiver/                               @open-telemetry/collector-contrib-approvers @dmitryax
->>>>>>> 0e7790b8
+receiver/sqlqueryreceiver/                               @open-telemetry/collector-contrib-approvers @dmitryax @crobert-1
 receiver/sqlserverreceiver/                              @open-telemetry/collector-contrib-approvers @djaglowski @StefanKurek
 receiver/sshcheckreceiver/                               @open-telemetry/collector-contrib-approvers @nslaughter @codeboten
 receiver/statsdreceiver/                                 @open-telemetry/collector-contrib-approvers @jmacd @dmitryax
