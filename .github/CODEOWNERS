# Code generated by githubgen. DO NOT EDIT.
#####################################################
#
# List of codeowners for OpenTelemetry Collector Contrib
#
#####################################################
#
# Learn about membership in OpenTelemetry community:
# https://github.com/open-telemetry/community/blob/main/guides/contributor/membership.md
#
#
# Learn about CODEOWNERS file format:
# https://help.github.com/en/articles/about-code-owners
#

* @open-telemetry/collector-contrib-approvers

cmd/githubgen/                                                   @open-telemetry/collector-contrib-approvers @atoulme
cmd/opampsupervisor/                                             @open-telemetry/collector-contrib-approvers @evan-bradley @atoulme @tigrannajaryan
cmd/otelcontribcol/                                              @open-telemetry/collector-contrib-approvers
cmd/oteltestbedcol/                                              @open-telemetry/collector-contrib-approvers
cmd/telemetrygen/                                                @open-telemetry/collector-contrib-approvers @mx-psi @codeboten @Erog38

confmap/provider/aesprovider/                                    @open-telemetry/collector-contrib-approvers @djaglowski @shazlehu
confmap/provider/s3provider/                                     @open-telemetry/collector-contrib-approvers @Aneurysm9
confmap/provider/secretsmanagerprovider/                         @open-telemetry/collector-contrib-approvers @driverpt @atoulme

connector/countconnector/                                        @open-telemetry/collector-contrib-approvers @djaglowski @jpkrohling
connector/datadogconnector/                                      @open-telemetry/collector-contrib-approvers @mx-psi @dineshg13 @ankitpatel96 @jade-guiton-dd @IbraheemA
connector/exceptionsconnector/                                   @open-telemetry/collector-contrib-approvers @marctc
connector/failoverconnector/                                     @open-telemetry/collector-contrib-approvers @akats7 @fatsheep9146
connector/grafanacloudconnector/                                 @open-telemetry/collector-contrib-approvers @rlankfo @jcreixell
connector/otlpjsonconnector/                                     @open-telemetry/collector-contrib-approvers @djaglowski @ChrsMark
connector/roundrobinconnector/                                   @open-telemetry/collector-contrib-approvers @bogdandrutu
connector/routingconnector/                                      @open-telemetry/collector-contrib-approvers @jpkrohling @mwear
connector/servicegraphconnector/                                 @open-telemetry/collector-contrib-approvers @mapno @JaredTan95
connector/signaltometricsconnector/                              @open-telemetry/collector-contrib-approvers @ChrsMark @lahsivjar
connector/spanmetricsconnector/                                  @open-telemetry/collector-contrib-approvers @portertech @Frapschen
connector/sumconnector/                                          @open-telemetry/collector-contrib-approvers @greatestusername @shalper2 @crobert-1

examples/demo/                                                   @open-telemetry/collector-contrib-approvers @open-telemetry/collector-approvers

exporter/alertmanagerexporter/                                   @open-telemetry/collector-contrib-approvers @sokoide @mcube8
exporter/alibabacloudlogserviceexporter/                         @open-telemetry/collector-contrib-approvers @shabicheng @kongluoxing @qiansheng91
exporter/awscloudwatchlogsexporter/                              @open-telemetry/collector-contrib-approvers @boostchicken @bryan-aguilar @rapphil
exporter/awsemfexporter/                                         @open-telemetry/collector-contrib-approvers @Aneurysm9 @mxiamxia @bryan-aguilar
exporter/awskinesisexporter/                                     @open-telemetry/collector-contrib-approvers @Aneurysm9 @MovieStoreGuy
exporter/awss3exporter/                                          @open-telemetry/collector-contrib-approvers @atoulme @pdelewski
exporter/awsxrayexporter/                                        @open-telemetry/collector-contrib-approvers @wangzlei @srprash
exporter/azuredataexplorerexporter/                              @open-telemetry/collector-contrib-approvers @ag-ramachandran
exporter/azuremonitorexporter/                                   @open-telemetry/collector-contrib-approvers @pcwiese
exporter/bmchelixexporter/                                       @open-telemetry/collector-contrib-approvers @bertysentry @NassimBtk
exporter/carbonexporter/                                         @open-telemetry/collector-contrib-approvers @aboguszewski-sumo
exporter/cassandraexporter/                                      @open-telemetry/collector-contrib-approvers @atoulme @emreyalvac
exporter/clickhouseexporter/                                     @open-telemetry/collector-contrib-approvers @hanjm @dmitryax @Frapschen @SpencerTorres
exporter/coralogixexporter/                                      @open-telemetry/collector-contrib-approvers @povilasv
exporter/datadogexporter/                                        @open-telemetry/collector-contrib-approvers @mx-psi @dineshg13 @liustanley @songy23 @mackjmr @ankitpatel96 @jade-guiton-dd @IbraheemA
exporter/datasetexporter/                                        @open-telemetry/collector-contrib-approvers @atoulme @martin-majlis-s1 @zdaratom-s1 @tomaz-s1
exporter/dorisexporter/                                          @open-telemetry/collector-contrib-approvers @atoulme @joker-star-l
exporter/elasticsearchexporter/                                  @open-telemetry/collector-contrib-approvers @JaredTan95 @carsonip @lahsivjar
exporter/fileexporter/                                           @open-telemetry/collector-contrib-approvers @atingchen
exporter/googlecloudexporter/                                    @open-telemetry/collector-contrib-approvers @aabmass @dashpole @jsuereth @punya @psx95
exporter/googlecloudpubsubexporter/                              @open-telemetry/collector-contrib-approvers @alexvanboxel
exporter/googlemanagedprometheusexporter/                        @open-telemetry/collector-contrib-approvers @aabmass @dashpole @jsuereth @punya @psx95
exporter/honeycombmarkerexporter/                                @open-telemetry/collector-contrib-approvers @TylerHelmuth @fchikwekwe
exporter/influxdbexporter/                                       @open-telemetry/collector-contrib-approvers @jacobmarble
exporter/kafkaexporter/                                          @open-telemetry/collector-contrib-approvers @pavolloffay @MovieStoreGuy
exporter/loadbalancingexporter/                                  @open-telemetry/collector-contrib-approvers @jpkrohling
exporter/logicmonitorexporter/                                   @open-telemetry/collector-contrib-approvers @bogdandrutu @khyatigandhi6 @avadhut123pisal
exporter/logzioexporter/                                         @open-telemetry/collector-contrib-approvers @yotamloe
exporter/lokiexporter/                                           @open-telemetry/collector-contrib-approvers @gramidt @mar4uk
exporter/mezmoexporter/                                          @open-telemetry/collector-contrib-approvers @dashpole @billmeyer @gjanco
exporter/opencensusexporter/                                     @open-telemetry/collector-contrib-approvers @open-telemetry/collector-approvers
exporter/otelarrowexporter/                                      @open-telemetry/collector-contrib-approvers @jmacd @moh-osman3 @lquerel
exporter/prometheusexporter/                                     @open-telemetry/collector-contrib-approvers @Aneurysm9 @dashpole @ArthurSens
exporter/prometheusremotewriteexporter/                          @open-telemetry/collector-contrib-approvers @Aneurysm9 @rapphil @dashpole @ArthurSens
exporter/pulsarexporter/                                         @open-telemetry/collector-contrib-approvers @dmitryax @dao-jun
exporter/rabbitmqexporter/                                       @open-telemetry/collector-contrib-approvers @swar8080 @atoulme
exporter/sapmexporter/                                           @open-telemetry/collector-contrib-approvers @dmitryax @atoulme
exporter/sentryexporter/                                         @open-telemetry/collector-contrib-approvers @AbhiPrasad
exporter/signalfxexporter/                                       @open-telemetry/collector-contrib-approvers @dmitryax @crobert-1
exporter/splunkhecexporter/                                      @open-telemetry/collector-contrib-approvers @atoulme @dmitryax
exporter/sumologicexporter/                                      @open-telemetry/collector-contrib-approvers @rnishtala-sumo @chan-tim-sumo
exporter/syslogexporter/                                         @open-telemetry/collector-contrib-approvers @kasia-kujawa @rnishtala-sumo @andrzej-stencel
exporter/tencentcloudlogserviceexporter/                         @open-telemetry/collector-contrib-approvers @wgliang
exporter/zipkinexporter/                                         @open-telemetry/collector-contrib-approvers @MovieStoreGuy @andrzej-stencel @crobert-1

extension/ackextension/                                          @open-telemetry/collector-contrib-approvers @zpzhuSplunk @splunkericl
extension/asapauthextension/                                     @open-telemetry/collector-contrib-approvers @jamesmoessis @MovieStoreGuy
extension/awsproxy/                                              @open-telemetry/collector-contrib-approvers @Aneurysm9 @mxiamxia
extension/basicauthextension/                                    @open-telemetry/collector-contrib-approvers @jpkrohling @frzifus
extension/bearertokenauthextension/                              @open-telemetry/collector-contrib-approvers @jpkrohling @frzifus
extension/cgroupruntimeextension/                                @open-telemetry/collector-contrib-approvers @mx-psi @rogercoll
extension/encoding/                                              @open-telemetry/collector-contrib-approvers @atoulme @dao-jun @dmitryax @MovieStoreGuy @VihasMakwana
extension/encoding/avrologencodingextension/                     @open-telemetry/collector-contrib-approvers @thmshmm
extension/encoding/jaegerencodingextension/                      @open-telemetry/collector-contrib-approvers @MovieStoreGuy @atoulme
extension/encoding/jsonlogencodingextension/                     @open-telemetry/collector-contrib-approvers @VihasMakwana @atoulme
extension/encoding/otlpencodingextension/                        @open-telemetry/collector-contrib-approvers @dao-jun @VihasMakwana
extension/encoding/skywalkingencodingextension/                  @open-telemetry/collector-contrib-approvers @JaredTan95
extension/encoding/textencodingextension/                        @open-telemetry/collector-contrib-approvers @MovieStoreGuy @atoulme
extension/encoding/zipkinencodingextension/                      @open-telemetry/collector-contrib-approvers @MovieStoreGuy @dao-jun
extension/googleclientauthextension/                             @open-telemetry/collector-contrib-approvers @dashpole @aabmass @jsuereth @punya @psx95
extension/headerssetterextension/                                @open-telemetry/collector-contrib-approvers
extension/healthcheckextension/                                  @open-telemetry/collector-contrib-approvers
extension/healthcheckv2extension/                                @open-telemetry/collector-contrib-approvers @jpkrohling @mwear
extension/httpforwarderextension/                                @open-telemetry/collector-contrib-approvers @atoulme
extension/jaegerremotesampling/                                  @open-telemetry/collector-contrib-approvers @yurishkuro @frzifus
extension/oauth2clientauthextension/                             @open-telemetry/collector-contrib-approvers @pavankrish123 @jpkrohling
extension/observer/                                              @open-telemetry/collector-contrib-approvers @dmitryax
extension/observer/cfgardenobserver/                             @open-telemetry/collector-contrib-approvers @crobert-1 @cemdk @m1rp @jriguera
extension/observer/dockerobserver/                               @open-telemetry/collector-contrib-approvers @MovieStoreGuy
extension/observer/ecsobserver/                                  @open-telemetry/collector-contrib-approvers @dmitryax
extension/observer/hostobserver/                                 @open-telemetry/collector-contrib-approvers @MovieStoreGuy
extension/observer/k8sobserver/                                  @open-telemetry/collector-contrib-approvers @dmitryax @ChrsMark
extension/oidcauthextension/                                     @open-telemetry/collector-contrib-approvers @jpkrohling
extension/opampcustommessages/                                   @open-telemetry/collector-contrib-approvers @evan-bradley
extension/opampextension/                                        @open-telemetry/collector-contrib-approvers @portertech @evan-bradley @tigrannajaryan
extension/pprofextension/                                        @open-telemetry/collector-contrib-approvers @MovieStoreGuy
extension/remotetapextension/                                    @open-telemetry/collector-contrib-approvers @atoulme
extension/sigv4authextension/                                    @open-telemetry/collector-contrib-approvers @Aneurysm9 @erichsueh3
extension/solarwindsapmsettingsextension/                        @open-telemetry/collector-contrib-approvers @jerrytfleung @cheempz
extension/storage/                                               @open-telemetry/collector-contrib-approvers @dmitryax @atoulme @djaglowski @swiatekm @VihasMakwana
extension/storage/dbstorage/                                     @open-telemetry/collector-contrib-approvers @dmitryax @atoulme
extension/storage/filestorage/                                   @open-telemetry/collector-contrib-approvers @swiatekm @VihasMakwana
extension/storage/redisstorageextension/                         @open-telemetry/collector-contrib-approvers @atoulme
extension/sumologicextension/                                    @open-telemetry/collector-contrib-approvers @rnishtala-sumo @chan-tim-sumo

internal/aws/                                                    @open-telemetry/collector-contrib-approvers @Aneurysm9 @mxiamxia
internal/collectd/                                               @open-telemetry/collector-contrib-approvers @atoulme
internal/coreinternal/                                           @open-telemetry/collector-contrib-approvers @open-telemetry/collector-approvers
internal/docker/                                                 @open-telemetry/collector-contrib-approvers @jamesmoessis @MovieStoreGuy
internal/exp/metrics/                                            @open-telemetry/collector-contrib-approvers @sh0rez @RichieSams
internal/filter/                                                 @open-telemetry/collector-contrib-approvers @open-telemetry/collector-approvers
internal/grpcutil/                                               @open-telemetry/collector-contrib-approvers @jmacd @moh-osman3 @lquerel
internal/k8sconfig/                                              @open-telemetry/collector-contrib-approvers @dmitryax
internal/k8stest/                                                @open-telemetry/collector-contrib-approvers @crobert-1
internal/kafka/                                                  @open-telemetry/collector-contrib-approvers @pavolloffay @MovieStoreGuy
internal/kubelet/                                                @open-telemetry/collector-contrib-approvers @dmitryax
internal/metadataproviders/                                      @open-telemetry/collector-contrib-approvers @Aneurysm9 @dashpole
internal/otelarrow/                                              @open-telemetry/collector-contrib-approvers @jmacd @moh-osman3
internal/pdatautil/                                              @open-telemetry/collector-contrib-approvers @djaglowski
internal/rabbitmq/                                               @open-telemetry/collector-contrib-approvers @swar8080 @atoulme
internal/sharedcomponent/                                        @open-telemetry/collector-contrib-approvers @open-telemetry/collector-approvers
internal/splunk/                                                 @open-telemetry/collector-contrib-approvers @dmitryax
internal/sqlquery/                                               @open-telemetry/collector-contrib-approvers @crobert-1 @dmitryax
internal/tools/                                                  @open-telemetry/collector-contrib-approvers

pkg/batchperresourceattr/                                        @open-telemetry/collector-contrib-approvers @atoulme @dmitryax
pkg/batchpersignal/                                              @open-telemetry/collector-contrib-approvers @jpkrohling
pkg/datadog/                                                     @open-telemetry/collector-contrib-approvers @mx-psi @dineshg13 @liustanley @songy23 @mackjmr @ankitpatel96 @jade-guiton-dd @IbraheemA
pkg/experimentalmetricmetadata/                                  @open-telemetry/collector-contrib-approvers @dmitryax
pkg/golden/                                                      @open-telemetry/collector-contrib-approvers @djaglowski @atoulme
pkg/kafka/topic/                                                 @open-telemetry/collector-contrib-approvers @pavolloffay @MovieStoreGuy
pkg/ottl/                                                        @open-telemetry/collector-contrib-approvers @TylerHelmuth @kentquirk @bogdandrutu @evan-bradley @edmocosta
pkg/pdatatest/                                                   @open-telemetry/collector-contrib-approvers @djaglowski @fatsheep9146
pkg/pdatautil/                                                   @open-telemetry/collector-contrib-approvers @dmitryax
pkg/resourcetotelemetry/                                         @open-telemetry/collector-contrib-approvers @mx-psi
pkg/sampling/                                                    @open-telemetry/collector-contrib-approvers @kentquirk @jmacd
pkg/stanza/                                                      @open-telemetry/collector-contrib-approvers @djaglowski
pkg/stanza/fileconsumer/                                         @open-telemetry/collector-contrib-approvers @djaglowski
pkg/status/                                                      @open-telemetry/collector-contrib-approvers @jpkrohling @mwear
pkg/translator/azure/                                            @open-telemetry/collector-contrib-approvers @open-telemetry/collector-approvers @atoulme @cparkins
pkg/translator/azurelogs/                                        @open-telemetry/collector-contrib-approvers @atoulme @cparkins @MikeGoldsmith
pkg/translator/jaeger/                                           @open-telemetry/collector-contrib-approvers @open-telemetry/collector-approvers @frzifus
pkg/translator/loki/                                             @open-telemetry/collector-contrib-approvers @gouthamve @mar4uk
pkg/translator/opencensus/                                       @open-telemetry/collector-contrib-approvers @open-telemetry/collector-approvers
pkg/translator/prometheus/                                       @open-telemetry/collector-contrib-approvers @dashpole @bertysentry @ArthurSens
pkg/translator/prometheusremotewrite/                            @open-telemetry/collector-contrib-approvers @Aneurysm9 @dashpole
pkg/translator/signalfx/                                         @open-telemetry/collector-contrib-approvers @dmitryax
pkg/translator/skywalking/                                       @open-telemetry/collector-contrib-approvers @JaredTan95
pkg/translator/zipkin/                                           @open-telemetry/collector-contrib-approvers @MovieStoreGuy @andrzej-stencel @crobert-1
pkg/winperfcounters/                                             @open-telemetry/collector-contrib-approvers @dashpole @Mrod1598 @alxbl @pjanotti

processor/attributesprocessor/                                   @open-telemetry/collector-contrib-approvers @boostchicken
processor/coralogixprocessor/                                    @open-telemetry/collector-contrib-approvers @crobert-1 @povilasv
processor/cumulativetodeltaprocessor/                            @open-telemetry/collector-contrib-approvers @TylerHelmuth
processor/deltatocumulativeprocessor/                            @open-telemetry/collector-contrib-approvers @sh0rez @RichieSams
processor/deltatorateprocessor/                                  @open-telemetry/collector-contrib-approvers @Aneurysm9
processor/filterprocessor/                                       @open-telemetry/collector-contrib-approvers @TylerHelmuth @boostchicken
processor/geoipprocessor/                                        @open-telemetry/collector-contrib-approvers @andrzej-stencel @michalpristas @rogercoll
processor/groupbyattrsprocessor/                                 @open-telemetry/collector-contrib-approvers @rnishtala-sumo
processor/groupbytraceprocessor/                                 @open-telemetry/collector-contrib-approvers @jpkrohling
processor/intervalprocessor/                                     @open-telemetry/collector-contrib-approvers @RichieSams @sh0rez
processor/k8sattributesprocessor/                                @open-telemetry/collector-contrib-approvers @dmitryax @fatsheep9146 @TylerHelmuth @ChrsMark
processor/logdedupprocessor/                                     @open-telemetry/collector-contrib-approvers @MikeGoldsmith @djaglowski
processor/logstransformprocessor/                                @open-telemetry/collector-contrib-approvers @dehaansa
processor/metricsgenerationprocessor/                            @open-telemetry/collector-contrib-approvers @Aneurysm9
processor/metricstransformprocessor/                             @open-telemetry/collector-contrib-approvers @dmitryax
processor/probabilisticsamplerprocessor/                         @open-telemetry/collector-contrib-approvers @jpkrohling @jmacd
processor/redactionprocessor/                                    @open-telemetry/collector-contrib-approvers @dmitryax @mx-psi @TylerHelmuth
processor/remotetapprocessor/                                    @open-telemetry/collector-contrib-approvers @atoulme @jaronoff97
processor/resourcedetectionprocessor/                            @open-telemetry/collector-contrib-approvers @Aneurysm9 @dashpole
processor/resourceprocessor/                                     @open-telemetry/collector-contrib-approvers @dmitryax
processor/routingprocessor/                                      @open-telemetry/collector-contrib-approvers @jpkrohling
processor/schemaprocessor/                                       @open-telemetry/collector-contrib-approvers @MovieStoreGuy @ankitpatel96
processor/spanprocessor/                                         @open-telemetry/collector-contrib-approvers @boostchicken
processor/sumologicprocessor/                                    @open-telemetry/collector-contrib-approvers @rnishtala-sumo @chan-tim-sumo
processor/tailsamplingprocessor/                                 @open-telemetry/collector-contrib-approvers @jpkrohling @portertech
processor/transformprocessor/                                    @open-telemetry/collector-contrib-approvers @TylerHelmuth @kentquirk @bogdandrutu @evan-bradley @edmocosta

receiver/activedirectorydsreceiver/                              @open-telemetry/collector-contrib-approvers @pjanotti
receiver/aerospikereceiver/                                      @open-telemetry/collector-contrib-approvers @antonblock
receiver/apachereceiver/                                         @open-telemetry/collector-contrib-approvers @djaglowski
receiver/apachesparkreceiver/                                    @open-telemetry/collector-contrib-approvers @Caleb-Hurshman @mrsillydog
receiver/awscloudwatchreceiver/                                  @open-telemetry/collector-contrib-approvers @schmikei
receiver/awscontainerinsightreceiver/                            @open-telemetry/collector-contrib-approvers @Aneurysm9 @pxaws
receiver/awsecscontainermetricsreceiver/                         @open-telemetry/collector-contrib-approvers @Aneurysm9
receiver/awsfirehosereceiver/                                    @open-telemetry/collector-contrib-approvers @Aneurysm9
receiver/awss3receiver/                                          @open-telemetry/collector-contrib-approvers @atoulme @adcharre
receiver/awsxrayreceiver/                                        @open-telemetry/collector-contrib-approvers @wangzlei @srprash
receiver/azureblobreceiver/                                      @open-telemetry/collector-contrib-approvers @eedorenko @mx-psi
receiver/azureeventhubreceiver/                                  @open-telemetry/collector-contrib-approvers @atoulme @cparkins
receiver/azuremonitorreceiver/                                   @open-telemetry/collector-contrib-approvers @nslaughter
receiver/bigipreceiver/                                          @open-telemetry/collector-contrib-approvers @StefanKurek
receiver/carbonreceiver/                                         @open-telemetry/collector-contrib-approvers @aboguszewski-sumo
receiver/chronyreceiver/                                         @open-telemetry/collector-contrib-approvers @MovieStoreGuy @jamesmoessis
receiver/cloudflarereceiver/                                     @open-telemetry/collector-contrib-approvers @dehaansa
receiver/cloudfoundryreceiver/                                   @open-telemetry/collector-contrib-approvers @crobert-1
receiver/collectdreceiver/                                       @open-telemetry/collector-contrib-approvers @atoulme
receiver/couchdbreceiver/                                        @open-telemetry/collector-contrib-approvers @djaglowski
receiver/datadogreceiver/                                        @open-telemetry/collector-contrib-approvers @boostchicken @gouthamve @MovieStoreGuy
receiver/dockerstatsreceiver/                                    @open-telemetry/collector-contrib-approvers @jamesmoessis
receiver/elasticsearchreceiver/                                  @open-telemetry/collector-contrib-approvers @djaglowski
receiver/expvarreceiver/                                         @open-telemetry/collector-contrib-approvers @jamesmoessis @MovieStoreGuy
receiver/filelogreceiver/                                        @open-telemetry/collector-contrib-approvers @djaglowski
receiver/filestatsreceiver/                                      @open-telemetry/collector-contrib-approvers @atoulme
receiver/flinkmetricsreceiver/                                   @open-telemetry/collector-contrib-approvers @JonathanWamsley
receiver/fluentforwardreceiver/                                  @open-telemetry/collector-contrib-approvers @dmitryax
receiver/githubreceiver/                                         @open-telemetry/collector-contrib-approvers @adrielp @andrzej-stencel @crobert-1 @TylerHelmuth
receiver/gitlabreceiver/                                         @open-telemetry/collector-contrib-approvers @adrielp @atoulme
receiver/googlecloudmonitoringreceiver/                          @open-telemetry/collector-contrib-approvers @dashpole @TylerHelmuth @abhishek-at-cloudwerx
receiver/googlecloudpubsubreceiver/                              @open-telemetry/collector-contrib-approvers @alexvanboxel
receiver/googlecloudspannerreceiver/                             @open-telemetry/collector-contrib-approvers @dashpole @dsimil @KiranmayiB @harishbohara11
receiver/haproxyreceiver/                                        @open-telemetry/collector-contrib-approvers @atoulme @MovieStoreGuy
receiver/hostmetricsreceiver/                                    @open-telemetry/collector-contrib-approvers @dmitryax @braydonk
receiver/hostmetricsreceiver/internal/scraper/cpuscraper/        @open-telemetry/collector-contrib-approvers @dmitryax @braydonk
receiver/hostmetricsreceiver/internal/scraper/diskscraper/       @open-telemetry/collector-contrib-approvers @dmitryax @braydonk
receiver/hostmetricsreceiver/internal/scraper/filesystemscraper/ @open-telemetry/collector-contrib-approvers @dmitryax @braydonk
receiver/hostmetricsreceiver/internal/scraper/loadscraper/       @open-telemetry/collector-contrib-approvers @dmitryax @braydonk
receiver/hostmetricsreceiver/internal/scraper/memoryscraper/     @open-telemetry/collector-contrib-approvers @dmitryax @braydonk
receiver/hostmetricsreceiver/internal/scraper/networkscraper/    @open-telemetry/collector-contrib-approvers @dmitryax @braydonk
receiver/hostmetricsreceiver/internal/scraper/pagingscraper/     @open-telemetry/collector-contrib-approvers @dmitryax @braydonk
receiver/hostmetricsreceiver/internal/scraper/processesscraper/  @open-telemetry/collector-contrib-approvers @dmitryax @braydonk
receiver/hostmetricsreceiver/internal/scraper/processscraper/    @open-telemetry/collector-contrib-approvers @dmitryax @braydonk
receiver/hostmetricsreceiver/internal/scraper/systemscraper/     @open-telemetry/collector-contrib-approvers @dmitryax @braydonk
receiver/httpcheckreceiver/                                      @open-telemetry/collector-contrib-approvers @codeboten
receiver/huaweicloudcesreceiver/                                 @open-telemetry/collector-contrib-approvers @heitorganzeli @narcis96 @mwear
receiver/iisreceiver/                                            @open-telemetry/collector-contrib-approvers @Mrod1598 @pjanotti
receiver/influxdbreceiver/                                       @open-telemetry/collector-contrib-approvers @jacobmarble
receiver/jaegerreceiver/                                         @open-telemetry/collector-contrib-approvers @yurishkuro
receiver/jmxreceiver/                                            @open-telemetry/collector-contrib-approvers @atoulme
receiver/journaldreceiver/                                       @open-telemetry/collector-contrib-approvers @sumo-drosiek @djaglowski
receiver/k8sclusterreceiver/                                     @open-telemetry/collector-contrib-approvers @dmitryax @TylerHelmuth @povilasv @ChrsMark
receiver/k8seventsreceiver/                                      @open-telemetry/collector-contrib-approvers @dmitryax @TylerHelmuth @ChrsMark
receiver/k8sobjectsreceiver/                                     @open-telemetry/collector-contrib-approvers @dmitryax @hvaghani221 @TylerHelmuth @ChrsMark
receiver/kafkametricsreceiver/                                   @open-telemetry/collector-contrib-approvers @dmitryax
receiver/kafkareceiver/                                          @open-telemetry/collector-contrib-approvers @pavolloffay @MovieStoreGuy
receiver/kubeletstatsreceiver/                                   @open-telemetry/collector-contrib-approvers @dmitryax @TylerHelmuth @ChrsMark
receiver/libhoneyreceiver/                                       @open-telemetry/collector-contrib-approvers @TylerHelmuth @mterhar
receiver/lokireceiver/                                           @open-telemetry/collector-contrib-approvers @mar4uk
receiver/memcachedreceiver/                                      @open-telemetry/collector-contrib-approvers @djaglowski
receiver/mongodbatlasreceiver/                                   @open-telemetry/collector-contrib-approvers @schmikei
receiver/mongodbreceiver/                                        @open-telemetry/collector-contrib-approvers @schmikei
receiver/mysqlreceiver/                                          @open-telemetry/collector-contrib-approvers @djaglowski
receiver/namedpipereceiver/                                      @open-telemetry/collector-contrib-approvers @sinkingpoint @djaglowski
receiver/netflowreceiver/                                        @open-telemetry/collector-contrib-approvers @evan-bradley @dlopes7
receiver/nginxreceiver/                                          @open-telemetry/collector-contrib-approvers @djaglowski
receiver/nsxtreceiver/                                           @open-telemetry/collector-contrib-approvers @dashpole @schmikei
receiver/ntpreceiver/                                            @open-telemetry/collector-contrib-approvers @atoulme
receiver/opencensusreceiver/                                     @open-telemetry/collector-contrib-approvers @open-telemetry/collector-approvers
receiver/oracledbreceiver/                                       @open-telemetry/collector-contrib-approvers @dmitryax @crobert-1 @atoulme
receiver/osqueryreceiver/                                        @open-telemetry/collector-contrib-approvers @nslaughter @smithclay
receiver/otelarrowreceiver/                                      @open-telemetry/collector-contrib-approvers @jmacd @moh-osman3
receiver/otlpjsonfilereceiver/                                   @open-telemetry/collector-contrib-approvers @djaglowski @atoulme
receiver/podmanreceiver/                                         @open-telemetry/collector-contrib-approvers @rogercoll
receiver/postgresqlreceiver/                                     @open-telemetry/collector-contrib-approvers @djaglowski
receiver/prometheusreceiver/                                     @open-telemetry/collector-contrib-approvers @Aneurysm9 @dashpole
receiver/prometheusremotewritereceiver/                          @open-telemetry/collector-contrib-approvers @dashpole @ArthurSens
receiver/pulsarreceiver/                                         @open-telemetry/collector-contrib-approvers @dmitryax @dao-jun
receiver/purefareceiver/                                         @open-telemetry/collector-contrib-approvers @jpkrohling @dgoscn @chrroberts-pure
receiver/purefbreceiver/                                         @open-telemetry/collector-contrib-approvers @jpkrohling @dgoscn @chrroberts-pure
receiver/rabbitmqreceiver/                                       @open-telemetry/collector-contrib-approvers @cpheps
receiver/receivercreator/                                        @open-telemetry/collector-contrib-approvers @dmitryax
receiver/redisreceiver/                                          @open-telemetry/collector-contrib-approvers @dmitryax @hughesjj
receiver/riakreceiver/                                           @open-telemetry/collector-contrib-approvers @armstrmi
receiver/saphanareceiver/                                        @open-telemetry/collector-contrib-approvers @dehaansa
receiver/sapmreceiver/                                           @open-telemetry/collector-contrib-approvers @atoulme
receiver/signalfxreceiver/                                       @open-telemetry/collector-contrib-approvers @dmitryax
receiver/simpleprometheusreceiver/                               @open-telemetry/collector-contrib-approvers @fatsheep9146
receiver/skywalkingreceiver/                                     @open-telemetry/collector-contrib-approvers @JaredTan95
receiver/snmpreceiver/                                           @open-telemetry/collector-contrib-approvers @StefanKurek @tamir-michaeli
receiver/snowflakereceiver/                                      @open-telemetry/collector-contrib-approvers @dmitryax @shalper2
receiver/solacereceiver/                                         @open-telemetry/collector-contrib-approvers @mcardy
receiver/splunkenterprisereceiver/                               @open-telemetry/collector-contrib-approvers @shalper2 @MovieStoreGuy @greatestusername
receiver/splunkhecreceiver/                                      @open-telemetry/collector-contrib-approvers @atoulme
receiver/sqlqueryreceiver/                                       @open-telemetry/collector-contrib-approvers @dmitryax @crobert-1
receiver/sqlserverreceiver/                                      @open-telemetry/collector-contrib-approvers @StefanKurek
receiver/sshcheckreceiver/                                       @open-telemetry/collector-contrib-approvers @nslaughter
receiver/statsdreceiver/                                         @open-telemetry/collector-contrib-approvers @jmacd @dmitryax
receiver/syslogreceiver/                                         @open-telemetry/collector-contrib-approvers @djaglowski @andrzej-stencel
receiver/systemdreceiver/                                        @open-telemetry/collector-contrib-approvers @Hemansh31 @atoulme
receiver/tcplogreceiver/                                         @open-telemetry/collector-contrib-approvers @djaglowski
receiver/tlscheckreceiver/                                       @open-telemetry/collector-contrib-approvers @atoulme @michael-burt
receiver/udplogreceiver/                                         @open-telemetry/collector-contrib-approvers @djaglowski
receiver/vcenterreceiver/                                        @open-telemetry/collector-contrib-approvers @schmikei @StefanKurek
receiver/wavefrontreceiver/                                      @open-telemetry/collector-contrib-approvers @samiura
receiver/webhookeventreceiver/                                   @open-telemetry/collector-contrib-approvers @atoulme @shalper2
receiver/windowseventlogreceiver/                                @open-telemetry/collector-contrib-approvers @armstrmi @pjanotti
receiver/windowsperfcountersreceiver/                            @open-telemetry/collector-contrib-approvers @dashpole @alxbl @pjanotti
receiver/zipkinreceiver/                                         @open-telemetry/collector-contrib-approvers @MovieStoreGuy @andrzej-stencel @crobert-1
receiver/zookeeperreceiver/                                      @open-telemetry/collector-contrib-approvers @djaglowski

testbed/                                                         @open-telemetry/collector-contrib-approvers @open-telemetry/collector-approvers
testbed/mockdatasenders/mockdatadogagentexporter/                @open-telemetry/collector-contrib-approvers @boostchicken

#####################################################
#
# List of distribution maintainers for OpenTelemetry Collector Contrib
#
#####################################################

reports/distributions/core.yaml    @open-telemetry/collector-contrib-approvers
reports/distributions/contrib.yaml @open-telemetry/collector-contrib-approvers
reports/distributions/k8s.yaml     @open-telemetry/collector-contrib-approvers

## UNMAINTAINED components

<<<<<<< HEAD
exporter/kineticaexporter/                                       @open-telemetry/collector-contrib-approvers 
exporter/opensearchexporter/                                     @open-telemetry/collector-contrib-approvers 
extension/observer/ecstaskobserver/                              @open-telemetry/collector-contrib-approvers 
receiver/jmxreceiver/                                            @open-telemetry/collector-contrib-approvers 
=======
exporter/kineticaexporter/                                       @open-telemetry/collector-contrib-approvers
exporter/opensearchexporter/                                     @open-telemetry/collector-contrib-approvers
extension/observer/ecstaskobserver/                              @open-telemetry/collector-contrib-approvers
extension/storage/filestorage/                                   @open-telemetry/collector-contrib-approvers
receiver/awscloudwatchmetricsreceiver/                           @open-telemetry/collector-contrib-approvers
>>>>>>> a204ecf5
<|MERGE_RESOLUTION|>--- conflicted
+++ resolved
@@ -325,15 +325,7 @@
 
 ## UNMAINTAINED components
 
-<<<<<<< HEAD
 exporter/kineticaexporter/                                       @open-telemetry/collector-contrib-approvers 
 exporter/opensearchexporter/                                     @open-telemetry/collector-contrib-approvers 
 extension/observer/ecstaskobserver/                              @open-telemetry/collector-contrib-approvers 
-receiver/jmxreceiver/                                            @open-telemetry/collector-contrib-approvers 
-=======
-exporter/kineticaexporter/                                       @open-telemetry/collector-contrib-approvers
-exporter/opensearchexporter/                                     @open-telemetry/collector-contrib-approvers
-extension/observer/ecstaskobserver/                              @open-telemetry/collector-contrib-approvers
-extension/storage/filestorage/                                   @open-telemetry/collector-contrib-approvers
-receiver/awscloudwatchmetricsreceiver/                           @open-telemetry/collector-contrib-approvers
->>>>>>> a204ecf5
+receiver/awscloudwatchmetricsreceiver/                           @open-telemetry/collector-contrib-approvers