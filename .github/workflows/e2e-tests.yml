--- conflicted
+++ resolved
@@ -4,7 +4,6 @@
   push:
     branches:
       - main
-      - 'aws-cwa-*'
     tags:
       - 'v[0-9]+.[0-9]+.[0-9]+*'
   pull_request:
@@ -20,11 +19,7 @@
         uses: actions/checkout@v4
       - uses: actions/setup-go@v4
         with:
-<<<<<<< HEAD
-          go-version: ~1.20.8
-=======
           go-version: ~1.20.11
->>>>>>> 592374af
           cache: false
       - name: Cache Go
         id: go-cache
@@ -61,11 +56,7 @@
       - uses: actions/checkout@v4
       - uses: actions/setup-go@v4
         with:
-<<<<<<< HEAD
-          go-version: ~1.20.8
-=======
           go-version: ~1.20.11
->>>>>>> 592374af
           cache: false
       - name: Cache Go
         id: go-cache
@@ -85,13 +76,10 @@
           node_image: kindest/node:${{ matrix.k8s-version }}
           kubectl_version: ${{ matrix.k8s-version }}
           cluster_name: kind
-<<<<<<< HEAD
-=======
           config: ./.github/workflows/configs/e2e-kind-config.yaml
       - name: Fix kubelet TLS server certificates
         run: |
           kubectl get csr -o=jsonpath='{range.items[?(@.spec.signerName=="kubernetes.io/kubelet-serving")]}{.metadata.name}{" "}{end}' | xargs kubectl certificate approve
->>>>>>> 592374af
       - name: Download artifact
         uses: actions/download-artifact@v3
         with:
@@ -111,8 +99,6 @@
         run: |    
           cd processor/k8sattributesprocessor
           go test -v --tags=e2e
-<<<<<<< HEAD
-=======
       - name: run receiver/kubeletstatsreceiver e2e tests
         run: |
           cd receiver/kubeletstatsreceiver
@@ -120,5 +106,4 @@
       - name: run receiver/k8sobjectsreceiver e2e tests
         run: |
           cd receiver/k8sobjectsreceiver
-          go test -v --tags=e2e
->>>>>>> 592374af
+          go test -v --tags=e2e