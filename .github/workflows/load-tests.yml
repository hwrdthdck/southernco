--- conflicted
+++ resolved
@@ -1,9 +1,7 @@
 name: load-tests
 on:
   push:
-    branches:
-      - main
-      - 'aws-cwa-*'
+    branches: [ main ]
     tags:
       - 'v[0-9]+.[0-9]+.[0-9]+*'
 
@@ -28,11 +26,7 @@
       - uses: actions/checkout@v4
       - uses: actions/setup-go@v4
         with:
-<<<<<<< HEAD
-          go-version: ~1.20.8
-=======
           go-version: ~1.20.11
->>>>>>> 592374af
           cache: false
       - name: Cache Go
         id: go-cache
@@ -70,11 +64,7 @@
       - uses: actions/checkout@v4
       - uses: actions/setup-go@v4
         with:
-<<<<<<< HEAD
-          go-version: ~1.20.8
-=======
           go-version: ~1.20.11
->>>>>>> 592374af
           cache: false
       - name: Cache Go
         id: go-cache
@@ -143,10 +133,7 @@
           tool: 'customSmallerIsBetter'
           output-file-path: output.json
           gh-pages-branch: benchmarks
-<<<<<<< HEAD
-=======
           max-items-in-chart: 100
->>>>>>> 592374af
           github-token: ${{ secrets.GITHUB_TOKEN }}
           benchmark-data-dir-path: "docs/benchmarks/loadtests"
           auto-push: true