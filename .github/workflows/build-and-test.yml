--- conflicted
+++ resolved
@@ -332,11 +332,7 @@
           merge-multiple: true
           pattern: coverage-artifacts-*
       - name: Upload coverage report
-<<<<<<< HEAD
-        uses: codecov/codecov-action@015f24e6818733317a2da2edd6290ab26238649a # 5.0.7
-=======
         uses: codecov/codecov-action@1e68e06f1dbfde0e4cefc87efeba9e4643565303 # 5.1.2
->>>>>>> 03e370a1
         env:
           CODECOV_TOKEN: ${{ secrets.CODECOV_TOKEN }}
 
