--- conflicted
+++ resolved
@@ -254,11 +254,7 @@
     strategy:
       fail-fast: false
       matrix:
-<<<<<<< HEAD
-        go-version: ["1.22.2"] # 1.20 is interpreted as 1.2 without quotes
-=======
         go-version: ["1.22.4", "1.21.11"] # 1.20 is interpreted as 1.2 without quotes
->>>>>>> 6dd3baea
         runner: [ubuntu-latest]
         group:
           - receiver-0
