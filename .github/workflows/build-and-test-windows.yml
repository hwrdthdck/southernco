--- conflicted
+++ resolved
@@ -30,19 +30,14 @@
         group:
           - receiver-0
           - receiver-1
-<<<<<<< HEAD
+          - receiver-2
+          - receiver-3
           - processor-0
           - processor-1
-          - exporter
-=======
-          - receiver-2
-          - receiver-3
-          - processor
           - exporter-0
           - exporter-1
           - exporter-2
           - exporter-3
->>>>>>> 8b4dc3f7
           - extension
           - connector
           - internal
