--- conflicted
+++ resolved
@@ -36,17 +36,7 @@
     runs-on: windows-latest
     if: ${{ github.actor != 'dependabot[bot]' && (contains(github.event.pull_request.labels.*.name, 'Run Windows') || github.event_name == 'push') }}
     steps:
-<<<<<<< HEAD
-      - name: Checkout Repo
-        uses: actions/checkout@v3
-=======
-      - name: Collect Workflow Telemetry
-        if: always()
-        uses: runforesight/foresight-workflow-kit-action@v1
-        with:
-          api_key: ${{ secrets.FORESIGHT_API_KEY }}
       - uses: actions/checkout@v3
->>>>>>> cee03ce7
       - if: matrix.group == 'receiver-0'
         name: install IIS
         run: Install-WindowsFeature -name Web-Server -IncludeManagementTools
