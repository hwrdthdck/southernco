<<<<<<< HEAD
#name: prometheus-compliance-tests
#on:
#  push:
#    branches: [ main ]
#    tags:
#      - 'v[0-9]+.[0-9]+.[0-9]+*'
#  pull_request:
#
## Do not cancel this workflow on main. See https://github.com/open-telemetry/opentelemetry-collector-contrib/pull/16616
#concurrency:
#  group: ${{ github.workflow }}-${{ github.head_ref || github.run_id }}
#  cancel-in-progress: true
#
#env:
#  # Make sure to exit early if cache segment download times out after 2 minutes.
#  # We limit cache download as a whole to 5 minutes.
#  SEGMENT_DOWNLOAD_TIMEOUT_MINS: 2
#
#jobs:
#  prometheus-compliance-tests:
#    runs-on: ubuntu-latest
#    if: ${{ github.actor != 'dependabot[bot]' }}
#    steps:
#      - uses: actions/checkout@v4
#        with:
#          path: opentelemetry-collector-contrib
#      - uses: actions/setup-go@v4
#        with:
#          go-version: ~1.20.8
#          cache: false
#      - name: Cache Go
#        id: go-cache
#        timeout-minutes: 5
#        uses: actions/cache@v3
#        with:
#          path: |
#            ~/go/bin
#            ~/go/pkg/mod
#            ~/.cache/go-build
#          key: prometheus-${{ runner.os }}-go-${{ hashFiles('**/go.mod', '**/go.sum') }}
#      - run: make otelcontribcol
#        working-directory: opentelemetry-collector-contrib
#      - name: Checkout compliance repo
#        uses: actions/checkout@v4
#        with:
#          repository: prometheus/compliance
#          path: compliance
#      - name: Copy binary to compliance directory
#        # The required name of the downloaded artifact is `otelcol_0.42.0_linux_amd64`, so we place the collector contrib artifact under the same name in the bin folder to run.
#        # Source: https://github.com/prometheus/compliance/blob/12cbdf92abf7737531871ab7620a2de965fc5382/remote_write_sender/targets/otel.go#L8
#        run: mkdir compliance/remote_write_sender/bin && cp opentelemetry-collector-contrib/bin/otelcontribcol_linux_amd64 compliance/remote_write_sender/bin/otelcol_0.42.0_linux_amd64
#      - name: Run compliance tests
#        run: go test -v --tags=compliance -run "TestRemoteWrite/otel/.+" ./ |& tee ./test-report.txt
#        working-directory: compliance/remote_write_sender
=======
name: prometheus-compliance-tests
on:
  push:
    branches: [ main ]
    tags:
      - 'v[0-9]+.[0-9]+.[0-9]+*'
  pull_request:

# Do not cancel this workflow on main. See https://github.com/open-telemetry/opentelemetry-collector-contrib/pull/16616
concurrency:
  group: ${{ github.workflow }}-${{ github.head_ref || github.run_id }}
  cancel-in-progress: true

env:
  # Make sure to exit early if cache segment download times out after 2 minutes.
  # We limit cache download as a whole to 5 minutes.
  SEGMENT_DOWNLOAD_TIMEOUT_MINS: 2

jobs:
  prometheus-compliance-tests:
    runs-on: ubuntu-latest
    if: ${{ github.actor != 'dependabot[bot]' }}
    steps:
      - uses: actions/checkout@v4
        with:
          path: opentelemetry-collector-contrib
      - uses: actions/setup-go@v4
        with:
          go-version: ~1.20.10
          cache: false
      - name: Cache Go
        id: go-cache
        timeout-minutes: 5
        uses: actions/cache@v3
        with:
          path: |
            ~/go/bin
            ~/go/pkg/mod
            ~/.cache/go-build
          key: prometheus-${{ runner.os }}-go-${{ hashFiles('**/go.mod', '**/go.sum') }}
      - run: make otelcontribcol
        working-directory: opentelemetry-collector-contrib
      - name: Checkout compliance repo
        uses: actions/checkout@v4
        with:
          repository: prometheus/compliance
          path: compliance
      - name: Copy binary to compliance directory
        # The required name of the downloaded artifact is `otelcol_0.42.0_linux_amd64`, so we place the collector contrib artifact under the same name in the bin folder to run.
        # Source: https://github.com/prometheus/compliance/blob/12cbdf92abf7737531871ab7620a2de965fc5382/remote_write_sender/targets/otel.go#L8
        run: mkdir compliance/remote_write_sender/bin && cp opentelemetry-collector-contrib/bin/otelcontribcol_linux_amd64 compliance/remote_write_sender/bin/otelcol_0.42.0_linux_amd64
      - name: Run compliance tests
        run: go test -v --tags=compliance -run "TestRemoteWrite/otel/.+" ./ |& tee ./test-report.txt
        working-directory: compliance/remote_write_sender
>>>>>>> 1a03d9ce
<|MERGE_RESOLUTION|>--- conflicted
+++ resolved
@@ -1,59 +1,3 @@
-<<<<<<< HEAD
-#name: prometheus-compliance-tests
-#on:
-#  push:
-#    branches: [ main ]
-#    tags:
-#      - 'v[0-9]+.[0-9]+.[0-9]+*'
-#  pull_request:
-#
-## Do not cancel this workflow on main. See https://github.com/open-telemetry/opentelemetry-collector-contrib/pull/16616
-#concurrency:
-#  group: ${{ github.workflow }}-${{ github.head_ref || github.run_id }}
-#  cancel-in-progress: true
-#
-#env:
-#  # Make sure to exit early if cache segment download times out after 2 minutes.
-#  # We limit cache download as a whole to 5 minutes.
-#  SEGMENT_DOWNLOAD_TIMEOUT_MINS: 2
-#
-#jobs:
-#  prometheus-compliance-tests:
-#    runs-on: ubuntu-latest
-#    if: ${{ github.actor != 'dependabot[bot]' }}
-#    steps:
-#      - uses: actions/checkout@v4
-#        with:
-#          path: opentelemetry-collector-contrib
-#      - uses: actions/setup-go@v4
-#        with:
-#          go-version: ~1.20.8
-#          cache: false
-#      - name: Cache Go
-#        id: go-cache
-#        timeout-minutes: 5
-#        uses: actions/cache@v3
-#        with:
-#          path: |
-#            ~/go/bin
-#            ~/go/pkg/mod
-#            ~/.cache/go-build
-#          key: prometheus-${{ runner.os }}-go-${{ hashFiles('**/go.mod', '**/go.sum') }}
-#      - run: make otelcontribcol
-#        working-directory: opentelemetry-collector-contrib
-#      - name: Checkout compliance repo
-#        uses: actions/checkout@v4
-#        with:
-#          repository: prometheus/compliance
-#          path: compliance
-#      - name: Copy binary to compliance directory
-#        # The required name of the downloaded artifact is `otelcol_0.42.0_linux_amd64`, so we place the collector contrib artifact under the same name in the bin folder to run.
-#        # Source: https://github.com/prometheus/compliance/blob/12cbdf92abf7737531871ab7620a2de965fc5382/remote_write_sender/targets/otel.go#L8
-#        run: mkdir compliance/remote_write_sender/bin && cp opentelemetry-collector-contrib/bin/otelcontribcol_linux_amd64 compliance/remote_write_sender/bin/otelcol_0.42.0_linux_amd64
-#      - name: Run compliance tests
-#        run: go test -v --tags=compliance -run "TestRemoteWrite/otel/.+" ./ |& tee ./test-report.txt
-#        working-directory: compliance/remote_write_sender
-=======
 name: prometheus-compliance-tests
 on:
   push:
@@ -107,5 +51,4 @@
         run: mkdir compliance/remote_write_sender/bin && cp opentelemetry-collector-contrib/bin/otelcontribcol_linux_amd64 compliance/remote_write_sender/bin/otelcol_0.42.0_linux_amd64
       - name: Run compliance tests
         run: go test -v --tags=compliance -run "TestRemoteWrite/otel/.+" ./ |& tee ./test-report.txt
-        working-directory: compliance/remote_write_sender
->>>>>>> 1a03d9ce
+        working-directory: compliance/remote_write_sender