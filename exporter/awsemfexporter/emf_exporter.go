--- conflicted
+++ resolved
@@ -66,18 +66,13 @@
 	}
 
 	// create CWLogs client with aws session config
-<<<<<<< HEAD
 	svcStructuredLog := cwlogs.NewClient(logger, awsConfig, params.BuildInfo, expConfig.LogGroupName, expConfig.LogRetention, expConfig.Tags, session)
 	collectorIdentifier, _ := uuid.NewRandom()
-=======
-	svcStructuredLog := cwlogs.NewClient(set.Logger, awsConfig, set.BuildInfo, config.LogGroupName, config.LogRetention, session)
-	collectorIdentifier, err := uuid.NewRandom()
 
 	if err != nil {
 		return nil, err
 	}
->>>>>>> 1ef4cb75
-
+  
 	emfExporter := &emfExporter{
 		svcStructuredLog: svcStructuredLog,
 		config:           config,
