--- conflicted
+++ resolved
@@ -4,11 +4,8 @@
 package awsemfexporter // import "github.com/open-telemetry/opentelemetry-collector-contrib/exporter/awsemfexporter"
 
 import (
-<<<<<<< HEAD
 	"strings"
 
-=======
->>>>>>> 592374af
 	"go.opentelemetry.io/collector/component"
 	"go.uber.org/zap"
 
@@ -55,11 +52,7 @@
 	// Tags is the option to set tags for the CloudWatch Log Group.  If specified, please add at most 50 tags.  Input is a string to string map like so: { 'key': 'value' }
 	// Keys must be between 1-128 characters and follow the regex pattern: ^([\p{L}\p{Z}\p{N}_.:/=+\-@]+)$
 	// Values must be between 1-256 characters and follow the regex pattern: ^([\p{L}\p{Z}\p{N}_.:/=+\-@]*)$
-<<<<<<< HEAD
 	Tags map[string]*string `mapstructure:"tags,omitempty"`
-=======
-	Tags map[string]*string `mapstructure:"tags"`
->>>>>>> 592374af
 
 	// ParseJSONEncodedAttributeValues is an array of attribute keys whose corresponding values are JSON-encoded as strings.
 	// Those strings will be decoded to its original json structure.
@@ -154,7 +147,6 @@
 	}
 
 	return cwlogs.ValidateTagsInput(config.Tags)
-<<<<<<< HEAD
 }
 
 func (config *Config) IsEnhancedContainerInsights() bool {
@@ -171,9 +163,6 @@
 	}
 
 	return false
-=======
-
->>>>>>> 592374af
 }
 
 func newEMFSupportedUnits() map[string]any {
