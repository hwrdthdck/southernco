--- conflicted
+++ resolved
@@ -25,11 +25,8 @@
 | `max_retries`     | Maximum number of retries before abandoning an attempt to post data.   |    1    |
 | `dimension_rollup_option`| DimensionRollupOption is the option for metrics dimension rollup. Three options are available. |"ZeroAndSingleDimensionRollup" (Enable both zero dimension rollup and single dimension rollup)| 
 | `resource_to_telemetry_conversion` | "resource_to_telemetry_conversion" is the option for converting resource attributes to telemetry attributes. It has only one config onption- `enabled`. For metrics, if `enabled=true`, all the resource attributes will be converted to metric labels by default. See `Resource Attributes to Metric Labels` section below for examples. | `enabled=false` | 
-<<<<<<< HEAD
 | `output_destination` | "output_destination" is an option to specify the EMFExporter output. Currently, two options are available. "cloudwatch" or "stdout" | `cloudwatch` | 
-=======
 | `parse_json_encoded_attr_values` | List of attribute keys whose corresponding values are JSON-encoded strings and will be converted to  JSON structures in emf logs. For example, the attribute string value "{\\"x\\":5,\\"y\\":6}" will be converted to a json object: ```{"x": 5, "y": 6}```| [ ] | 
->>>>>>> cabe3300
 | [`metric_declarations`](#metric_declaration) | List of rules for filtering exported metrics and their dimensions. |    [ ]   |
 | [`metric_descriptors`](#metric_descriptor) | List of rules for inserting or updating metric descriptors.| [ ]|
 
