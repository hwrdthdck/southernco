--- conflicted
+++ resolved
@@ -178,15 +178,7 @@
 	return ""
 }
 
-<<<<<<< HEAD
-func groupedMetricKey(metadata groupedMetricMetadata, labels map[string]string) aws.Key {
-	return aws.NewKey(metadata, labels)
-}
-
 func translateUnit(metric pmetric.Metric, descriptor map[string]*MetricDescriptor) string {
-=======
-func translateUnit(metric pmetric.Metric, descriptor map[string]MetricDescriptor) string {
->>>>>>> 6b073849
 	unit := metric.Unit()
 	if descriptor, exists := descriptor[metric.Name()]; exists {
 		if unit == "" || descriptor.Overwrite {
