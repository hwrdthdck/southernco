--- conflicted
+++ resolved
@@ -20,18 +20,26 @@
 	"testing"
 	"time"
 
-	aws "github.com/open-telemetry/opentelemetry-collector-contrib/internal/aws/metrics"
 	"github.com/stretchr/testify/assert"
 	"go.opentelemetry.io/collector/pdata/pcommon"
 	"go.opentelemetry.io/collector/pdata/pmetric"
 	"go.uber.org/zap"
 	"go.uber.org/zap/zapcore"
 	"go.uber.org/zap/zaptest/observer"
+
+	aws "github.com/open-telemetry/opentelemetry-collector-contrib/internal/aws/metrics"
 )
 
+type metricValueType string
+
+const (
+	intValueType    metricValueType = "int"
+	doubleValueType metricValueType = "double"
+)
+
 const instrLibName = "cloudwatch-otel"
 
-func generateTestGaugeMetric(name string, valueType string) pmetric.Metrics {
+func generateTestGaugeMetric(name string, valueType metricValueType) pmetric.Metrics {
 	otelMetrics := pmetric.NewMetrics()
 	rs := otelMetrics.ResourceMetrics().AppendEmpty()
 	metrics := rs.ScopeMetrics().AppendEmpty().Metrics()
@@ -43,7 +51,7 @@
 	gaugeDatapoint.Attributes().PutStr("label1", "value1")
 
 	switch valueType {
-	case "double":
+	case doubleValueType:
 		gaugeDatapoint.SetDoubleValue(0.1)
 	default:
 		gaugeDatapoint.SetIntValue(1)
@@ -51,7 +59,7 @@
 	return otelMetrics
 }
 
-func generateTestSumMetric(name string, valueType string) pmetric.Metrics {
+func generateTestSumMetric(name string, valueType metricValueType) pmetric.Metrics {
 	otelMetrics := pmetric.NewMetrics()
 	rs := otelMetrics.ResourceMetrics().AppendEmpty()
 	metrics := rs.ScopeMetrics().AppendEmpty().Metrics()
@@ -67,7 +75,7 @@
 		sumDatapoint := sumMetric.DataPoints().AppendEmpty()
 		sumDatapoint.Attributes().PutStr("label1", "value1")
 		switch valueType {
-		case "double":
+		case doubleValueType:
 			sumDatapoint.SetDoubleValue(float64(i) * 0.1)
 		default:
 			sumDatapoint.SetIntValue(int64(i))
@@ -448,20 +456,20 @@
 		name                   string
 		isPrometheusMetrics    bool
 		metric                 pmetric.Metrics
-		expectedDatapointSlice dataPointSlice
+		expectedDatapointSlice dataPoints
 		expectedAttributes     map[string]interface{}
 	}{
 		{
 			name:                   "Int gauge",
 			isPrometheusMetrics:    false,
-			metric:                 generateTestGaugeMetric("foo", "int"),
+			metric:                 generateTestGaugeMetric("foo", intValueType),
 			expectedDatapointSlice: numberDataPointSlice{normalDeltraMetricMetadata, pmetric.NumberDataPointSlice{}},
 			expectedAttributes:     map[string]interface{}{"label1": "value1"},
 		},
 		{
 			name:                   "Double sum",
 			isPrometheusMetrics:    false,
-			metric:                 generateTestSumMetric("foo", "double"),
+			metric:                 generateTestSumMetric("foo", doubleValueType),
 			expectedDatapointSlice: numberDataPointSlice{cumulativeDeltaMetricMetadata, pmetric.NumberDataPointSlice{}},
 			expectedAttributes:     map[string]interface{}{"label1": "value1"},
 		},
@@ -570,11 +578,11 @@
 
 func BenchmarkGetAndCalculateDeltaDataPoints(b *testing.B) {
 	generateMetrics := []pmetric.Metrics{
-		generateTestGaugeMetric("int-gauge", "int"),
-		generateTestGaugeMetric("int-gauge", "double"),
+		generateTestGaugeMetric("int-gauge", intValueType),
+		generateTestGaugeMetric("int-gauge", doubleValueType),
 		generateTestHistogramMetric("histogram"),
-		generateTestSumMetric("int-sum", "int"),
-		generateTestSumMetric("double-sum", "double"),
+		generateTestSumMetric("int-sum", intValueType),
+		generateTestSumMetric("double-sum", doubleValueType),
 		generateTestSummaryMetric("summary"),
 	}
 
@@ -588,39 +596,9 @@
 			metadata := generateTestMetricMetadata("namespace", time.Now().UnixNano()/int64(time.Millisecond), "log-group", "log-stream", "cloudwatch-otel", metrics.At(i).Type())
 			dps := getDataPoints(metrics.At(i), metadata, zap.NewNop())
 
-<<<<<<< HEAD
 			for i := 0; i < dps.Len(); i++ {
 				dps.CalculateDeltaDatapoints(i, "", false)
 			}
 		}
-=======
-func TestIntDataPointSlice_At(t *testing.T) {
-	type fields struct {
-		instrumentationLibraryName string
-		deltaMetricMetadata        deltaMetricMetadata
-		NumberDataPointSlice       pmetric.NumberDataPointSlice
-	}
-	type args struct {
-		i int
-	}
-	tests := []struct {
-		name   string
-		fields fields
-		args   args
-		want   dataPoint
-	}{
-		// TODO: Add test cases.
-	}
-	for _, tt := range tests {
-		t.Run(tt.name, func(t *testing.T) {
-			dps := numberDataPointSlice{
-				instrumentationLibraryName: tt.fields.instrumentationLibraryName,
-				deltaMetricMetadata:        tt.fields.deltaMetricMetadata,
-				NumberDataPointSlice:       tt.fields.NumberDataPointSlice,
-			}
-			got, _ := dps.At(tt.args.i)
-			assert.Equal(t, tt.want, got)
-		})
->>>>>>> e5fd401d
 	}
 }