--- conflicted
+++ resolved
@@ -186,10 +186,7 @@
 	if len(lm.Separator) == 0 {
 		lm.Separator = ";"
 	}
-<<<<<<< HEAD
-=======
-
->>>>>>> d9665a67
+
 	lm.compiledRegex, err = regexp.Compile(lm.Regex)
 	return err
 }
