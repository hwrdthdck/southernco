--- conflicted
+++ resolved
@@ -48,20 +48,12 @@
 	go.opentelemetry.io/otel/trace v1.13.0 // indirect
 	go.uber.org/atomic v1.10.0 // indirect
 	go.uber.org/multierr v1.9.0 // indirect
-<<<<<<< HEAD
-	golang.org/x/net v0.5.0 // indirect
-	golang.org/x/sys v0.4.0 // indirect
-	golang.org/x/text v0.6.0 // indirect
-	google.golang.org/genproto v0.0.0-20221207170731-23e4bf6bdc37 // indirect
-	google.golang.org/grpc v1.52.3 // indirect
-	google.golang.org/protobuf v1.28.1 // indirect
-=======
 	golang.org/x/net v0.6.0 // indirect
 	golang.org/x/sys v0.5.0 // indirect
 	golang.org/x/text v0.7.0 // indirect
 	google.golang.org/genproto v0.0.0-20230110181048-76db0878b65f // indirect
 	google.golang.org/grpc v1.53.0 // indirect
->>>>>>> de67ebd4
+	google.golang.org/protobuf v1.28.1 // indirect
 	gopkg.in/yaml.v3 v3.0.1 // indirect
 )
 
