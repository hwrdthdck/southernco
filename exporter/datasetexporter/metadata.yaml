--- conflicted
+++ resolved
@@ -6,14 +6,10 @@
     alpha: [logs, traces]
   distributions: [contrib]
   codeowners:
-<<<<<<< HEAD
     active: [atoulme, martin-majlis-s1, zdaratom-s1, tomaz-s1]
-=======
-    active: [atoulme, martin-majlis-s1, zdaratom, tomaz-s1]
 
 tests:
   config:
     dataset_url: https://app.scalyr.com
     api_key: key-minimal
-  skip_lifecycle: true
->>>>>>> 5a968f97
+  skip_lifecycle: true