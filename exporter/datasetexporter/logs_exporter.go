// Copyright The OpenTelemetry Authors
// SPDX-License-Identifier: Apache-2.0

package datasetexporter // import "github.com/open-telemetry/opentelemetry-collector-contrib/exporter/datasetexporter"

import (
	"context"
	"fmt"
	"strconv"
	"strings"
	"time"

	"github.com/scalyr/dataset-go/pkg/api/add_events"
	"go.opentelemetry.io/collector/component"
	"go.opentelemetry.io/collector/exporter"
	"go.opentelemetry.io/collector/exporter/exporterhelper"
	"go.opentelemetry.io/collector/pdata/pcommon"
	"go.opentelemetry.io/collector/pdata/plog"
)

// We define it here so we can easily mock it inside tests
var now = time.Now

<<<<<<< HEAD
// Prefix which is added to all the special / internal DataSet fields
const specialDataSetFieldNamePrefix string = "sca:"

=======
>>>>>>> ab5a083f
// If a LogRecord doesn't contain severity or we can't map it to a valid DataSet severity, we use
// this value (3 - INFO) instead
const defaultDataSetSeverityLevel int = dataSetLogLevelInfo

// Constants for valid DataSet log levels (aka Event.sev int field value)
const (
	dataSetLogLevelFinest = 0
	dataSetLogLevelTrace  = 1
	dataSetLogLevelDebug  = 2
	dataSetLogLevelInfo   = 3
	dataSetLogLevelWarn   = 4
	dataSetLogLevelError  = 5
	dataSetLogLevelFatal  = 6
)

func createLogsExporter(ctx context.Context, set exporter.CreateSettings, config component.Config) (exporter.Logs, error) {
	cfg := castConfig(config)
	e, err := newDatasetExporter("logs", cfg, set)
	if err != nil {
		return nil, fmt.Errorf("cannot get DataSetExpoter: %w", err)
	}

	return exporterhelper.NewLogsExporter(
		ctx,
		set,
		config,
		e.consumeLogs,
		exporterhelper.WithQueue(cfg.QueueSettings),
		exporterhelper.WithRetry(cfg.RetrySettings),
		exporterhelper.WithTimeout(cfg.TimeoutSettings),
		exporterhelper.WithShutdown(e.shutdown),
	)
}

func buildBody(settings LogsSettings, attrs map[string]interface{}, value pcommon.Value) string {
	// The message / body is stored as part of the "message" field on the DataSet event.
	message := value.AsString()

	// Additionally, we support de-composing complex message value (e.g. map / dictionary) into
	// multiple event attributes.
	//
	// This functionality is behind a config option / feature flag and not enabled by default
	// since no other existing DataSet integrations handle it in this manner (aka for out of
	// the box consistency reasons).
	// If user wants to achieve something like that, they usually handle that on the client
	// (e.g. attribute processor or similar) or on the server (DataSet server side JSON parser
	// for the message field).
	if settings.DecomposeComplexMessageField && value.Type() == pcommon.ValueTypeMap {
		updateWithPrefixedValues(attrs, "body.map.", ".", value.Map().AsRaw(), 0)
	}

	return message
}

// Function maps OTel severity on the LogRecord to DataSet severity level (number)
func mapOtelSeverityToDataSetSeverity(log plog.LogRecord) int {
	// This function maps OTel severity level to DataSet severity levels
	//
	// Valid OTel levels - https://opentelemetry.io/docs/specs/otel/logs/data-model/#field-severitynumber
	// and valid DataSet ones - https://github.com/scalyr/logstash-output-scalyr/blob/master/lib/logstash/outputs/scalyr.rb#L70
	sevNum := log.SeverityNumber()
	sevText := log.SeverityText()

	dataSetSeverity := defaultDataSetSeverityLevel

	if sevNum > 0 {
		dataSetSeverity = mapLogRecordSevNumToDataSetSeverity(sevNum)
	} else if sevText != "" {
		// Per docs, SeverityNumber is optional so if it's not present we fall back to SeverityText
		// https://opentelemetry.io/docs/specs/otel/logs/data-model/#field-severitytext
		dataSetSeverity = mapLogRecordSeverityTextToDataSetSeverity(sevText)
	}

<<<<<<< HEAD
	// TODO: We should log in case we see invalid severity, but right now, afaik, we / OTEL
	// don't have a concept of "rate limited" logging. We don't want to log every single
	// occurrence in case there are many log records like that since this could cause a lot of
	// noise and performance overhead

=======
>>>>>>> ab5a083f
	return dataSetSeverity
}

func mapLogRecordSevNumToDataSetSeverity(sevNum plog.SeverityNumber) int {
	// Maps LogRecord.SeverityNumber field value to DataSet severity value.
	dataSetSeverity := defaultDataSetSeverityLevel

	if sevNum <= 0 {
		return dataSetSeverity
	}

	// See https://opentelemetry.io/docs/specs/otel/logs/data-model/#field-severitynumber
	// for OTEL mappings
	switch sevNum {
	case 1, 2, 3, 4:
		// TRACE
		dataSetSeverity = dataSetLogLevelTrace
	case 5, 6, 7, 8:
		// DEBUG
		dataSetSeverity = dataSetLogLevelDebug
	case 9, 10, 11, 12:
		// INFO
		dataSetSeverity = dataSetLogLevelInfo
	case 13, 14, 15, 16:
		// WARN
		dataSetSeverity = dataSetLogLevelWarn
	case 17, 18, 19, 20:
		// ERROR
		dataSetSeverity = dataSetLogLevelError
	case 21, 22, 23, 24:
		// FATAL / CRITICAL / EMERGENCY
		dataSetSeverity = dataSetLogLevelFatal
	}

	return dataSetSeverity
}

func mapLogRecordSeverityTextToDataSetSeverity(sevText string) int {
	// Maps LogRecord.SeverityText field value to DataSet severity value.
	dataSetSeverity := defaultDataSetSeverityLevel

	if sevText == "" {
		return dataSetSeverity
	}

	switch strings.ToLower(sevText) {
	case "fine", "finest":
		dataSetSeverity = dataSetLogLevelFinest
	case "trace":
		dataSetSeverity = dataSetLogLevelTrace
	case "debug":
		dataSetSeverity = dataSetLogLevelDebug
	case "info", "information":
		dataSetSeverity = dataSetLogLevelInfo
	case "warn", "warning":
		dataSetSeverity = dataSetLogLevelWarn
	case "error":
		dataSetSeverity = dataSetLogLevelError
	case "fatal", "critical", "emergency":
		dataSetSeverity = dataSetLogLevelFatal
	}

	return dataSetSeverity
}

func buildEventFromLog(
	log plog.LogRecord,
	resource pcommon.Resource,
	scope pcommon.InstrumentationScope,
	settings LogsSettings,
) *add_events.EventBundle {
	attrs := make(map[string]interface{})
	event := add_events.Event{}

	observedTs := log.ObservedTimestamp().AsTime()

	event.Sev = mapOtelSeverityToDataSetSeverity(log)

	if timestamp := log.Timestamp().AsTime(); !timestamp.Equal(time.Unix(0, 0)) {
		event.Ts = strconv.FormatInt(timestamp.UnixNano(), 10)
	}

	if body := log.Body().AsString(); body != "" {
<<<<<<< HEAD
		attrs["message"] = buildBody(settings, attrs, log.Body())
=======
		attrs["message"] = buildBody(attrs, log.Body())
>>>>>>> ab5a083f
	}

	if dropped := log.DroppedAttributesCount(); dropped > 0 {
		attrs["dropped_attributes_count"] = dropped
	}

	if !observedTs.Equal(time.Unix(0, 0)) {
<<<<<<< HEAD
		attrs[specialDataSetFieldNamePrefix+"observedTime"] = strconv.FormatInt(observedTs.UnixNano(), 10)
	}

=======
		attrs["observed.timestamp"] = observedTs.String()
	}
>>>>>>> ab5a083f
	if span := log.SpanID().String(); span != "" {
		attrs["span_id"] = span
	}

	if trace := log.TraceID().String(); trace != "" {
		attrs["trace_id"] = trace
	}

	// Event needs to always have timestamp set otherwise it will get set to unix epoch start time
	if event.Ts == "" {
		// ObservedTimestamp should always be set, but in case if it's not, we fall back to
		// current time
		if !observedTs.Equal(time.Unix(0, 0)) {
			event.Ts = strconv.FormatInt(observedTs.UnixNano(), 10)
		} else {
			event.Ts = strconv.FormatInt(now().UnixNano(), 10)
		}
	}

	updateWithPrefixedValues(attrs, "attributes.", ".", log.Attributes().AsRaw(), 0)

	if settings.ExportResourceInfo {
		updateWithPrefixedValues(attrs, "resource.attributes.", ".", resource.Attributes().AsRaw(), 0)
	}

	if settings.ExportScopeInfo {
		if scope.Name() != "" {
			attrs["scope.name"] = scope.Name()
		}
		updateWithPrefixedValues(attrs, "scope.attributes.", ".", scope.Attributes().AsRaw(), 0)
	}

	event.Attrs = attrs
	event.Log = "LL"
	event.Thread = "TL"
	return &add_events.EventBundle{
		Event:  &event,
		Thread: &add_events.Thread{Id: "TL", Name: "logs"},
		Log:    &add_events.Log{Id: "LL", Attrs: map[string]interface{}{}},
	}
}

func (e *DatasetExporter) consumeLogs(_ context.Context, ld plog.Logs) error {
	var events []*add_events.EventBundle

	resourceLogs := ld.ResourceLogs()
	for i := 0; i < resourceLogs.Len(); i++ {
		resource := resourceLogs.At(i).Resource()
		scopeLogs := resourceLogs.At(i).ScopeLogs()
		for j := 0; j < scopeLogs.Len(); j++ {
			scope := scopeLogs.At(j).Scope()
			logRecords := scopeLogs.At(j).LogRecords()
			for k := 0; k < logRecords.Len(); k++ {
				logRecord := logRecords.At(k)
				events = append(events, buildEventFromLog(logRecord, resource, scope, e.exporterCfg.logsSettings))
			}
		}
	}

	return sendBatch(events, e.client)
}<|MERGE_RESOLUTION|>--- conflicted
+++ resolved
@@ -21,12 +21,9 @@
 // We define it here so we can easily mock it inside tests
 var now = time.Now
 
-<<<<<<< HEAD
 // Prefix which is added to all the special / internal DataSet fields
 const specialDataSetFieldNamePrefix string = "sca:"
 
-=======
->>>>>>> ab5a083f
 // If a LogRecord doesn't contain severity or we can't map it to a valid DataSet severity, we use
 // this value (3 - INFO) instead
 const defaultDataSetSeverityLevel int = dataSetLogLevelInfo
@@ -100,14 +97,6 @@
 		dataSetSeverity = mapLogRecordSeverityTextToDataSetSeverity(sevText)
 	}
 
-<<<<<<< HEAD
-	// TODO: We should log in case we see invalid severity, but right now, afaik, we / OTEL
-	// don't have a concept of "rate limited" logging. We don't want to log every single
-	// occurrence in case there are many log records like that since this could cause a lot of
-	// noise and performance overhead
-
-=======
->>>>>>> ab5a083f
 	return dataSetSeverity
 }
 
@@ -191,11 +180,7 @@
 	}
 
 	if body := log.Body().AsString(); body != "" {
-<<<<<<< HEAD
 		attrs["message"] = buildBody(settings, attrs, log.Body())
-=======
-		attrs["message"] = buildBody(attrs, log.Body())
->>>>>>> ab5a083f
 	}
 
 	if dropped := log.DroppedAttributesCount(); dropped > 0 {
@@ -203,14 +188,8 @@
 	}
 
 	if !observedTs.Equal(time.Unix(0, 0)) {
-<<<<<<< HEAD
 		attrs[specialDataSetFieldNamePrefix+"observedTime"] = strconv.FormatInt(observedTs.UnixNano(), 10)
 	}
-
-=======
-		attrs["observed.timestamp"] = observedTs.String()
-	}
->>>>>>> ab5a083f
 	if span := log.SpanID().String(); span != "" {
 		attrs["span_id"] = span
 	}
