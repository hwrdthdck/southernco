--- conflicted
+++ resolved
@@ -66,7 +66,6 @@
 	return message
 }
 
-<<<<<<< HEAD
 // Function maps OTel severity on the LogRecord to DataSet severity level (number)
 func otelSeverityToDataSetSeverity(log plog.LogRecord) int {
 	// If log record doesn't contain severity or we can't map it to a valid DataSet severity,
@@ -134,8 +133,6 @@
 	return dataSetSeverity
 }
 
-=======
->>>>>>> da5df85e
 func buildEventFromLog(
 	log plog.LogRecord,
 	resource pcommon.Resource,
@@ -146,15 +143,8 @@
 	event := add_events.Event{}
 
 	observedTs := log.ObservedTimestamp().AsTime()
-<<<<<<< HEAD
 
 	event.Sev = otelSeverityToDataSetSeverity(log)
-=======
-	if sevNum := log.SeverityNumber(); sevNum > 0 {
-		attrs["severity.number"] = sevNum
-		event.Sev = int(sevNum)
-	}
->>>>>>> da5df85e
 
 	if timestamp := log.Timestamp().AsTime(); !timestamp.Equal(time.Unix(0, 0)) {
 		event.Ts = strconv.FormatInt(timestamp.UnixNano(), 10)
@@ -168,12 +158,6 @@
 	}
 	if !observedTs.Equal(time.Unix(0, 0)) {
 		attrs["observed.timestamp"] = observedTs.String()
-<<<<<<< HEAD
-=======
-	}
-	if sevText := log.SeverityText(); sevText != "" {
-		attrs["severity.text"] = sevText
->>>>>>> da5df85e
 	}
 	if span := log.SpanID().String(); span != "" {
 		attrs["span_id"] = span
