--- conflicted
+++ resolved
@@ -139,11 +139,7 @@
 		{
 			name:          "broken",
 			config:        &Config{},
-<<<<<<< HEAD
 			expectedError: fmt.Errorf("cannot get DataSetExpoter: cannot convert config: DatasetURL: ; BufferSettings: {MaxLifetime:0s GroupBy:[] RetryInitialInterval:0s RetryMaxInterval:0s RetryMaxElapsedTime:0s}; TracesSettings: {}; RetrySettings: {Enabled:false InitialInterval:0s RandomizationFactor:0 Multiplier:0 MaxInterval:0s MaxElapsedTime:0s}; QueueSettings: {Enabled:false NumConsumers:0 QueueSize:0 StorageID:<nil>}; TimeoutSettings: {Timeout:0s}; LogsSettings: {ExportResourceInfo:false ExportScopeInfo:false DecomposeComplexMessageField:false}; config is not valid: api_key is required"),
-=======
-			expectedError: fmt.Errorf("cannot get DataSetExpoter: cannot convert config: DatasetURL: ; BufferSettings: {MaxLifetime:0s GroupBy:[] RetryInitialInterval:0s RetryMaxInterval:0s RetryMaxElapsedTime:0s}; TracesSettings: {}; RetrySettings: {Enabled:false InitialInterval:0s RandomizationFactor:0 Multiplier:0 MaxInterval:0s MaxElapsedTime:0s}; QueueSettings: {Enabled:false NumConsumers:0 QueueSize:0 StorageID:<nil>}; TimeoutSettings: {Timeout:0s}; LogsSettings: {ExportResourceInfo:false}; config is not valid: api_key is required"),
->>>>>>> 1005a5ca
 		},
 		{
 			name: "valid",
@@ -158,10 +154,6 @@
 					RetryMaxElapsedTime:  time.Hour,
 				},
 				TracesSettings:  TracesSettings{},
-<<<<<<< HEAD
-				LogsSettings:    newDefaultLogsSettings(),
-=======
->>>>>>> 1005a5ca
 				RetrySettings:   exporterhelper.NewDefaultRetrySettings(),
 				QueueSettings:   exporterhelper.NewDefaultQueueSettings(),
 				TimeoutSettings: exporterhelper.NewDefaultTimeoutSettings(),
