--- conflicted
+++ resolved
@@ -145,12 +145,24 @@
 	}
 }
 
+var testLThread = &add_events.Thread{
+	Id:   "TL",
+	Name: "logs",
+}
+
+var testLLog = &add_events.Log{
+	Id:    "LL",
+	Attrs: map[string]interface{}{},
+}
+
+var testServerHost = "foo"
+
 var testLEventRaw = &add_events.Event{
-	Thread:     "TL",
-	Log:        "LL",
+	Thread:     testLThread.Id,
+	Log:        testLLog.Id,
 	Sev:        3,
 	Ts:         "1581452773000000789",
-	ServerHost: "foo",
+	ServerHost: testServerHost,
 	Attrs: map[string]interface{}{
 		"attributes.app":           "server",
 		"attributes.instance_num":  int64(1),
@@ -162,10 +174,11 @@
 }
 
 var testLEventRawWithScopeInfo = &add_events.Event{
-	Thread: "TL",
-	Log:    "LL",
-	Sev:    3,
-	Ts:     "1581452773000000789",
+	Thread:     testLThread.Id,
+	Log:        testLLog.Id,
+	Sev:        3,
+	Ts:         "1581452773000000789",
+	ServerHost: testServerHost,
 	Attrs: map[string]interface{}{
 		"attributes.app":           "server",
 		"attributes.instance_num":  int64(1),
@@ -178,30 +191,24 @@
 }
 
 var testLEventReq = &add_events.Event{
-	Thread:     testLEventRaw.Thread,
-	Log:        testLEventRaw.Log,
-	Sev:        testLEventRaw.Sev,
-	Ts:         testLEventRaw.Ts,
-	ServerHost: testLEventRaw.ServerHost,
+	Thread: testLEventRaw.Thread,
+	Log:    testLEventRaw.Log,
+	Sev:    testLEventRaw.Sev,
+	Ts:     testLEventRaw.Ts,
 	Attrs: map[string]interface{}{
-		"attributes.app":           "server",
-		"attributes.instance_num":  float64(1),
-		"dropped_attributes_count": float64(1),
-		"message":                  "This is a log message",
-		"span_id":                  "0102040800000000",
-		"trace_id":                 "08040201000000000000000000000000",
-		"bundle_key":               "d41d8cd98f00b204e9800998ecf8427e",
+		add_events.AttrOrigServerHost: testServerHost,
+		"attributes.app":              "server",
+		"attributes.instance_num":     float64(1),
+		"dropped_attributes_count":    float64(1),
+		"message":                     "This is a log message",
+		"span_id":                     "0102040800000000",
+		"trace_id":                    "08040201000000000000000000000000",
+		"bundle_key":                  "d41d8cd98f00b204e9800998ecf8427e",
 	},
 }
 
-var testLThread = &add_events.Thread{
-	Id:   "TL",
-	Name: "logs",
-}
-
-var testLLog = &add_events.Log{
-	Id:    "LL",
-	Attrs: map[string]interface{}{},
+var testServerHostSettings = ServerHostSettings{
+	ServerHost: testServerHost,
 }
 
 func TestBuildEventFromLog(t *testing.T) {
@@ -218,7 +225,7 @@
 		lr.ResourceLogs().At(0).Resource(),
 		lr.ResourceLogs().At(0).ScopeLogs().At(0).Scope(),
 		newDefaultLogsSettings(),
-		newDefaultServerHostSettings(),
+		testServerHostSettings,
 	)
 
 	assert.Equal(t, expected, was)
@@ -233,11 +240,12 @@
 
 	expected := &add_events.EventBundle{
 		Event: &add_events.Event{
-			Thread: testLEventRaw.Thread,
-			Log:    testLEventRaw.Log,
-			Sev:    testLEventRaw.Sev,
-			Ts:     testLEventRaw.Ts,
-			Attrs:  defaultAttrs,
+			Thread:     testLEventRaw.Thread,
+			Log:        testLEventRaw.Log,
+			Sev:        testLEventRaw.Sev,
+			Ts:         testLEventRaw.Ts,
+			Attrs:      defaultAttrs,
+			ServerHost: testLEventRaw.ServerHost,
 		},
 		Thread: testLThread,
 		Log:    testLLog,
@@ -250,7 +258,7 @@
 			ExportResourceInfo: true,
 			ExportScopeInfo:    true,
 		},
-		newDefaultServerHostSettings(),
+		testServerHostSettings,
 	)
 
 	assert.Equal(t, expected, was)
@@ -266,11 +274,12 @@
 
 	expected := &add_events.EventBundle{
 		Event: &add_events.Event{
-			Thread: testLEventRawWithScopeInfo.Thread,
-			Log:    testLEventRawWithScopeInfo.Log,
-			Sev:    testLEventRawWithScopeInfo.Sev,
-			Ts:     testLEventRawWithScopeInfo.Ts,
-			Attrs:  testLEventRawWithScopeInfo.Attrs,
+			Thread:     testLEventRawWithScopeInfo.Thread,
+			Log:        testLEventRawWithScopeInfo.Log,
+			Sev:        testLEventRawWithScopeInfo.Sev,
+			Ts:         testLEventRawWithScopeInfo.Ts,
+			Attrs:      testLEventRawWithScopeInfo.Attrs,
+			ServerHost: testLEventRaw.ServerHost,
 		},
 		Thread: testLThread,
 		Log:    testLLog,
@@ -283,6 +292,7 @@
 			ExportResourceInfo: false,
 			ExportScopeInfo:    true,
 		},
+		testServerHostSettings,
 	)
 
 	assert.Equal(t, expected, was)
@@ -312,7 +322,7 @@
 		lr.ResourceLogs().At(0).Resource(),
 		lr.ResourceLogs().At(0).ScopeLogs().At(0).Scope(),
 		newDefaultLogsSettings(),
-		newDefaultServerHostSettings(),
+		testServerHostSettings,
 	)
 
 	assert.Equal(t, expected, was)
@@ -349,7 +359,7 @@
 		lr.ResourceLogs().At(0).Resource(),
 		lr.ResourceLogs().At(0).ScopeLogs().At(0).Scope(),
 		newDefaultLogsSettings(),
-		newDefaultServerHostSettings(),
+		testServerHostSettings,
 	)
 
 	assert.Equal(t, expected, was)
@@ -404,16 +414,12 @@
 			RetryMaxInterval:     time.Minute,
 			RetryMaxElapsedTime:  time.Hour,
 		},
-<<<<<<< HEAD
-		ServerHostSettings: ServerHostSettings{
-			ServerHost: "foo",
-		},
-=======
-		LogsSettings:    newDefaultLogsSettings(),
->>>>>>> 262e9e1a
-		RetrySettings:   exporterhelper.NewDefaultRetrySettings(),
-		QueueSettings:   exporterhelper.NewDefaultQueueSettings(),
-		TimeoutSettings: exporterhelper.NewDefaultTimeoutSettings(),
+		LogsSettings:       newDefaultLogsSettings(),
+		TracesSettings:     newDefaultTracesSettings(),
+		ServerHostSettings: testServerHostSettings,
+		RetrySettings:      exporterhelper.NewDefaultRetrySettings(),
+		QueueSettings:      exporterhelper.NewDefaultQueueSettings(),
+		TimeoutSettings:    exporterhelper.NewDefaultTimeoutSettings(),
 	}
 
 	lr := testdata.GenerateLogsOneLogRecord()
