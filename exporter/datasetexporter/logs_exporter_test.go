--- conflicted
+++ resolved
@@ -159,22 +159,6 @@
 	Sev:    9,
 	Ts:     "1581452773000000789",
 	Attrs: map[string]interface{}{
-<<<<<<< HEAD
-		"attributes.app":                    "server",
-		"attributes.instance_num":           int64(1),
-		"body.str":                          "This is a log message",
-		"body.type":                         "Str",
-		"dropped_attributes_count":          uint32(1),
-		"flag.is_sampled":                   false,
-		"flags":                             plog.LogRecordFlags(0),
-		"message":                           "OtelExporter - Log - This is a log message",
-		"resource.attributes.resource-attr": "resource-attr-val-1",
-		"scope.name":                        "",
-		"severity.number":                   plog.SeverityNumberInfo,
-		"severity.text":                     "Info",
-		"span_id":                           "0102040800000000",
-		"trace_id":                          "08040201000000000000000000000000",
-=======
 		"attributes.app":           "server",
 		"attributes.instance_num":  int64(1),
 		"body.str":                 "This is a log message",
@@ -187,9 +171,7 @@
 		"severity.number":          plog.SeverityNumberInfo,
 		"severity.text":            "Info",
 		"span_id":                  "0102040800000000",
-		"timestamp":                "2020-02-11 20:26:13.000000789 +0000 UTC",
 		"trace_id":                 "08040201000000000000000000000000",
->>>>>>> 4ddc9c49
 	},
 }
 
@@ -199,23 +181,6 @@
 	Sev:    testLEventRaw.Sev,
 	Ts:     testLEventRaw.Ts,
 	Attrs: map[string]interface{}{
-<<<<<<< HEAD
-		"attributes.app":                    "server",
-		"attributes.instance_num":           float64(1),
-		"body.str":                          "This is a log message",
-		"body.type":                         "Str",
-		"dropped_attributes_count":          float64(1),
-		"flag.is_sampled":                   false,
-		"flags":                             float64(plog.LogRecordFlags(0)),
-		"message":                           "OtelExporter - Log - This is a log message",
-		"resource.attributes.resource-attr": "resource-attr-val-1",
-		"scope.name":                        "",
-		"severity.number":                   float64(plog.SeverityNumberInfo),
-		"severity.text":                     "Info",
-		"span_id":                           "0102040800000000",
-		"trace_id":                          "08040201000000000000000000000000",
-		"bundle_key":                        "d41d8cd98f00b204e9800998ecf8427e",
-=======
 		"attributes.app":           "server",
 		"attributes.instance_num":  float64(1),
 		"body.str":                 "This is a log message",
@@ -228,10 +193,8 @@
 		"severity.number":          float64(plog.SeverityNumberInfo),
 		"severity.text":            "Info",
 		"span_id":                  "0102040800000000",
-		"timestamp":                "2020-02-11 20:26:13.000000789 +0000 UTC",
 		"trace_id":                 "08040201000000000000000000000000",
 		"bundle_key":               "d41d8cd98f00b204e9800998ecf8427e",
->>>>>>> 4ddc9c49
 	},
 }
 
@@ -306,6 +269,7 @@
 	testLEventRaw.Ts = "1686235113000000000"
 	testLEventRaw.Attrs["observed.timestamp"] = "2023-06-08 14:38:33 +0000 UTC"
 	delete(testLEventRaw.Attrs, "timestamp")
+	delete(testLEventRaw.Attrs, "resource.attributes.resource-attr")
 
 	expected := &add_events.EventBundle{
 		Event:  testLEventRaw,
@@ -316,6 +280,7 @@
 		ld,
 		lr.ResourceLogs().At(0).Resource(),
 		lr.ResourceLogs().At(0).ScopeLogs().At(0).Scope(),
+		newDefaultLogsSettings(),
 	)
 
 	assert.Equal(t, expected, was)
@@ -338,6 +303,7 @@
 	testLEventRaw.Ts = strconv.FormatInt(currentTime.UnixNano(), 10)
 	delete(testLEventRaw.Attrs, "timestamp")
 	delete(testLEventRaw.Attrs, "observed.timestamp")
+	delete(testLEventRaw.Attrs, "resource.attributes.resource-attr")
 
 	expected := &add_events.EventBundle{
 		Event:  testLEventRaw,
@@ -348,6 +314,7 @@
 		ld,
 		lr.ResourceLogs().At(0).Resource(),
 		lr.ResourceLogs().At(0).ScopeLogs().At(0).Scope(),
+		newDefaultLogsSettings(),
 	)
 
 	assert.Equal(t, expected, was)
