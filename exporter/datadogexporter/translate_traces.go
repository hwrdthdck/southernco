--- conflicted
+++ resolved
@@ -42,14 +42,10 @@
 	httpKind            string = "http"
 	webKind             string = "web"
 	customKind          string = "custom"
-<<<<<<< HEAD
 	grpcPath            string = "grpc.path"
-=======
-
 	// tagContainersTags specifies the name of the tag which holds key/value
 	// pairs representing information about the container (Docker, EC2, etc).
 	tagContainersTags = "_dd.tags.container"
->>>>>>> 330f787a
 )
 
 // converts Traces into an array of datadog trace payloads grouped by env
@@ -314,10 +310,6 @@
 	return spanTags
 }
 
-<<<<<<< HEAD
-// TODO: some clients send SPAN_KIND_UNSPECIFIED for valid kinds
-// we also need a more formal mapping for cache and db types
-=======
 // buildDatadogContainerTags returns container and orchestrator tags belonging to containerID
 // as a comma delimeted list for datadog's special container tag key
 func buildDatadogContainerTags(spanTags map[string]string) string {
@@ -333,9 +325,8 @@
 	return strings.TrimSuffix(b.String(), ",")
 }
 
-// TODO: this seems to resolve to SPAN_KIND_UNSPECIFIED in e2e using jaeger receiver
-// even though span.kind is getting set at the app tracer level. Need to file bug ticket
->>>>>>> 330f787a
+// TODO: some clients send SPAN_KIND_UNSPECIFIED for valid kinds
+// we also need a more formal mapping for cache and db types
 func spanKindToDatadogType(kind pdata.SpanKind) string {
 	switch kind {
 	case pdata.SpanKindCLIENT:
