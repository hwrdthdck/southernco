// Copyright The OpenTelemetry Authors
//
// Licensed under the Apache License, Version 2.0 (the "License");
// you may not use this file except in compliance with the License.
// You may obtain a copy of the License at
//
//     http://www.apache.org/licenses/LICENSE-2.0
//
// Unless required by applicable law or agreed to in writing, software
// distributed under the License is distributed on an "AS IS" BASIS,
// WITHOUT WARRANTIES OR CONDITIONS OF ANY KIND, either express or implied.
// See the License for the specific language governing permissions and
// limitations under the License.

package datadogexporter

import (
	"encoding/hex"
	"encoding/json"
	"fmt"
	"strconv"
	"strings"
	"time"

	"github.com/DataDog/datadog-agent/pkg/trace/exportable/pb"
	"go.opentelemetry.io/collector/component"
	"go.opentelemetry.io/collector/consumer/pdata"
	"go.opentelemetry.io/collector/translator/conventions"
	tracetranslator "go.opentelemetry.io/collector/translator/trace"
	"gopkg.in/DataDog/dd-trace-go.v1/ddtrace/ext"
	"gopkg.in/zorkian/go-datadog-api.v2"

	"github.com/open-telemetry/opentelemetry-collector-contrib/exporter/datadogexporter/config"
	"github.com/open-telemetry/opentelemetry-collector-contrib/exporter/datadogexporter/metadata"
	"github.com/open-telemetry/opentelemetry-collector-contrib/exporter/datadogexporter/metrics"
	"github.com/open-telemetry/opentelemetry-collector-contrib/exporter/datadogexporter/utils"
)

const (
	keySamplingPriority string = "_sampling_priority_v1"
	versionTag          string = "version"
	oldILNameTag        string = "otel.instrumentation_library.name"
	currentILNameTag    string = "otel.library.name"
	errorCode           int32  = 1
	okCode              int32  = 0
	kindDb              string = "db"
	kindHTTP            string = "http"
	kindWeb             string = "web"
	kindCustom          string = "custom"
	kindCache           string = "cache"
	kindMemcached       string = "memcached"
	kindRedis           string = "redis"
	grpcPath            string = "grpc.path"
	eventsTag           string = "events"
	eventNameTag        string = "name"
	eventAttrTag        string = "attributes"
	eventTimeTag        string = "time"
	// MaxMetaValLen value from
	// https://github.com/DataDog/datadog-agent/blob/140a4ee164261ef2245340c50371ba989fbeb038/pkg/trace/traceutil/truncate.go#L23.
	MaxMetaValLen int = 5000
	// tagContainersTags specifies the name of the tag which holds key/value
	// pairs representing information about the container (Docker, EC2, etc).
	tagContainersTags = "_dd.tags.container"
)

// converts Traces into an array of datadog trace payloads grouped by env
<<<<<<< HEAD
func convertToDatadogTd(td pdata.Traces, fallbackHost string, calculator *sublayerCalculator, cfg *config.Config, blk *denylister, buildInfo component.BuildInfo) ([]*pb.TracePayload, []datadog.Metric) {
=======
func convertToDatadogTd(td pdata.Traces, fallbackHost string, cfg *config.Config, blk *Denylister, buildInfo component.BuildInfo) ([]*pb.TracePayload, []datadog.Metric) {
>>>>>>> 40845464
	// TODO:
	// do we apply other global tags, like version+service, to every span or only root spans of a service
	// should globalTags['service'] take precedence over a trace's resource.service.name? I don't believe so, need to confirm

	resourceSpans := td.ResourceSpans()

	var traces []*pb.TracePayload

	seenHosts := make(map[string]struct{})
	var series []datadog.Metric
	pushTime := pdata.TimestampFromTime(time.Now())

	spanNameMap := cfg.Traces.SpanNameRemappings

	for i := 0; i < resourceSpans.Len(); i++ {
		rs := resourceSpans.At(i)
		host, ok := metadata.HostnameFromAttributes(rs.Resource().Attributes())
		if !ok {
			host = fallbackHost
		}
<<<<<<< HEAD

		payload := resourceSpansToDatadogSpans(rs, calculator, host, cfg, blk, spanNameMap)
=======
		seenHosts[host] = struct{}{}
		payload := resourceSpansToDatadogSpans(rs, host, cfg, blk)
>>>>>>> 40845464
		traces = append(traces, &payload)
	}

	for host := range seenHosts {
		// Report the host as running
		runningMetric := metrics.DefaultMetrics("traces", host, uint64(pushTime), buildInfo)
		series = append(series, runningMetric...)
	}

	return traces, series
}

func aggregateTracePayloadsByEnv(tracePayloads []*pb.TracePayload) []*pb.TracePayload {
	lookup := make(map[string]*pb.TracePayload)
	for _, tracePayload := range tracePayloads {
		key := fmt.Sprintf("%s|%s", tracePayload.HostName, tracePayload.Env)
		var existingPayload *pb.TracePayload
		if val, ok := lookup[key]; ok {
			existingPayload = val
		} else {
			existingPayload = &pb.TracePayload{
				HostName: tracePayload.HostName,
				Env:      tracePayload.Env,
				Traces:   make([]*pb.APITrace, 0, len(tracePayload.Traces)),
			}
			lookup[key] = existingPayload
		}
		existingPayload.Traces = append(existingPayload.Traces, tracePayload.Traces...)
	}

	newPayloads := make([]*pb.TracePayload, 0)

	for _, tracePayload := range lookup {
		newPayloads = append(newPayloads, tracePayload)
	}
	return newPayloads
}

// converts a Trace's resource spans into a trace payload
<<<<<<< HEAD
func resourceSpansToDatadogSpans(rs pdata.ResourceSpans, calculator *sublayerCalculator, hostname string, cfg *config.Config, blk *denylister, spanNameMap map[string]string) pb.TracePayload {
=======
func resourceSpansToDatadogSpans(rs pdata.ResourceSpans, hostname string, cfg *config.Config, blk *Denylister) pb.TracePayload {
>>>>>>> 40845464
	// get env tag
	env := utils.NormalizeTag(cfg.Env)

	resource := rs.Resource()
	ilss := rs.InstrumentationLibrarySpans()

	payload := pb.TracePayload{
		HostName:     hostname,
		Env:          env,
		Traces:       []*pb.APITrace{},
		Transactions: []*pb.Span{},
	}

	if resource.Attributes().Len() == 0 && ilss.Len() == 0 {
		return payload
	}

	resourceServiceName, datadogTags := resourceToDatadogServiceNameAndAttributeMap(resource)

	// specification states that the resource level deployment.environment should be used for passing env, so defer to that
	// https://github.com/open-telemetry/opentelemetry-specification/blob/main/specification/resource/semantic_conventions/deployment_environment.md#deployment
	if resourceEnv, ok := datadogTags[conventions.AttributeDeploymentEnvironment]; ok {
		payload.Env = utils.NormalizeTag(resourceEnv)
	}

	apiTraces := map[uint64]*pb.APITrace{}

	for i := 0; i < ilss.Len(); i++ {
		ils := ilss.At(i)
		extractInstrumentationLibraryTags(ils.InstrumentationLibrary(), datadogTags)
		spans := ils.Spans()
		for j := 0; j < spans.Len(); j++ {
			span := spanToDatadogSpan(spans.At(j), resourceServiceName, datadogTags, cfg, spanNameMap)
			var apiTrace *pb.APITrace
			var ok bool

			if apiTrace, ok = apiTraces[span.TraceID]; !ok {
				// we default these values to 0 and then calculate the appropriate StartTime
				// and EndTime within addToAPITrace()
				apiTrace = &pb.APITrace{
					TraceID:   span.TraceID,
					Spans:     []*pb.Span{},
					StartTime: 0,
					EndTime:   0,
				}
				apiTraces[apiTrace.TraceID] = apiTrace
			}

			addToAPITrace(apiTrace, span)
		}
	}

	for _, apiTrace := range apiTraces {
		// first drop trace if root span exists in trace chunk that is on denylist (drop trace no stats).
		// In the dd-agent, the denylist/blacklist behavior can be performed before most of the expensive
		// operations on the span.
		// See: https://github.com/DataDog/datadog-agent/blob/a6872e436681ea2136cf8a67465e99fdb4450519/pkg/trace/agent/agent.go#L200
		// However, in our case, the span must be converted from otlp span into a dd span first. This is for 2 reasons.
		// First, DD trace chunks rec'd by datadog-agent v0.4+ endpoint are expected as arrays of spans grouped by trace id.
		// But, since OTLP groups by arrays of spans from the same instrumentation library, not trace-id,
		// (contrib-instrumention-redis, contrib-instrumention-rails, etc), we have to iterate
		// over batch and group all spans by trace id.
		// Second, otlp->dd conversion is what creates the resource name that we are checking in the denylist.
		// Note: OTLP also groups by ResourceSpans but practically speaking a payload will usually only
		// contain 1 ResourceSpan array.

		// Root span is used to carry some trace-level metadata, such as sampling rate and priority.
		rootSpan := utils.GetRoot(apiTrace)

		if !blk.allows(rootSpan) {
			// drop trace by not adding to payload if it's root span matches denylist
			continue
		}

		// calculates analyzed spans for use in trace search and app analytics
		// appends a specific piece of metadata to these spans marking them as analyzed
		// TODO: allow users to configure specific spans to be marked as an analyzed spans for app analytics
		top := getAnalyzedSpans(apiTrace.Spans)

		payload.Transactions = append(payload.Transactions, top...)
		payload.Traces = append(payload.Traces, apiTrace)
	}

	return payload
}

// convertSpan takes an internal span representation and returns a Datadog span.
func spanToDatadogSpan(s pdata.Span,
	serviceName string,
	datadogTags map[string]string,
	cfg *config.Config,
	spanNameMap map[string]string,
) *pb.Span {

	tags := aggregateSpanTags(s, datadogTags)

	// otel specification resource service.name takes precedence
	// and configuration DD_ENV as fallback if it exists
	if cfg.Service != "" {
		// prefer the collector level service name over an empty string or otel default
		if serviceName == "" || serviceName == tracetranslator.ResourceNoServiceName {
			serviceName = cfg.Service
		}
	}

	// peer.service should always be prioritized for service names when set because it is what the user decided.
	if peerService, ok := tags[conventions.AttributePeerService]; ok {
		serviceName = peerService
	}

	normalizedServiceName := utils.NormalizeServiceName(serviceName)

	//  canonical resource attribute version should override others if it exists
	if rsTagVersion := tags[conventions.AttributeServiceVersion]; rsTagVersion != "" {
		tags[versionTag] = rsTagVersion
	} else {
		// if no version tag exists, set it if provided via config
		if cfg.Version != "" {
			if tagVersion := tags[versionTag]; tagVersion == "" {
				tags[versionTag] = cfg.Version
			}
		}
	}

	// get tracestate as just a general tag
	if len(s.TraceState()) > 0 {
		tags[tracetranslator.TagW3CTraceState] = string(s.TraceState())
	}

	// get events as just a general tag
	if s.Events().Len() > 0 {
		tags[eventsTag] = eventsToString(s.Events())
	}

	// get start/end time to calc duration
	startTime := s.StartTimestamp()
	endTime := s.EndTimestamp()
	duration := int64(endTime) - int64(startTime)

	// it's possible end time is unset, so default to 0 rather than using a negative number
	if s.EndTimestamp() == 0 {
		duration = 0
	}

	// by checking for error and setting error tags before creating datadog span
	// we can then set Error field when creating and predefine a max meta capacity
	isSpanError := getSpanErrorAndSetTags(s, tags)

	resourceName := getDatadogResourceName(s, tags)

	span := &pb.Span{
		TraceID:  decodeAPMTraceID(s.TraceID().Bytes()),
		SpanID:   decodeAPMSpanID(s.SpanID().Bytes()),
		Name:     remapDatadogSpanName(getDatadogSpanName(s, tags), spanNameMap),
		Resource: resourceName,
		Service:  normalizedServiceName,
		Start:    int64(startTime),
		Duration: duration,
		Metrics:  map[string]float64{},
		Meta:     make(map[string]string, len(tags)),
		Type:     inferDatadogType(s.Kind(), tags),
		Error:    isSpanError,
	}

	if !s.ParentSpanID().IsEmpty() {
		span.ParentID = decodeAPMSpanID(s.ParentSpanID().Bytes())
	}

	// Set Attributes as Tags
	for key, val := range tags {
		setStringTag(span, key, val)
	}

	return span
}

func resourceToDatadogServiceNameAndAttributeMap(
	resource pdata.Resource,
) (serviceName string, datadogTags map[string]string) {
	attrs := resource.Attributes()
	// predefine capacity where possible with extra for _dd.tags.container payload
	datadogTags = make(map[string]string, attrs.Len()+1)

	if attrs.Len() == 0 {
		return tracetranslator.ResourceNoServiceName, datadogTags
	}

	attrs.Range(func(k string, v pdata.AttributeValue) bool {
		datadogTags[k] = tracetranslator.AttributeValueToString(v)
		return true
	})

	serviceName = extractDatadogServiceName(datadogTags)
	return serviceName, datadogTags
}

func extractDatadogServiceName(datadogTags map[string]string) string {
	var serviceName string
	if sn, ok := datadogTags[conventions.AttributeServiceName]; ok {
		serviceName = sn
		delete(datadogTags, conventions.AttributeServiceName)
	} else {
		serviceName = tracetranslator.ResourceNoServiceName
	}
	return serviceName
}

func extractInstrumentationLibraryTags(il pdata.InstrumentationLibrary, datadogTags map[string]string) {
	if ilName := il.Name(); ilName != "" {
		datadogTags[conventions.InstrumentationLibraryName] = ilName
	}
	if ilVer := il.Version(); ilVer != "" {
		datadogTags[conventions.InstrumentationLibraryVersion] = ilVer
	}
}

func aggregateSpanTags(span pdata.Span, datadogTags map[string]string) map[string]string {
	// predefine capacity as at most the size attributes and global tags
	// there may be overlap between the two.
	spanTags := make(map[string]string, span.Attributes().Len()+len(datadogTags))

	for key, val := range datadogTags {
		spanTags[utils.NormalizeTag(key)] = val
	}

	span.Attributes().Range(func(k string, v pdata.AttributeValue) bool {
		spanTags[utils.NormalizeTag(k)] = tracetranslator.AttributeValueToString(v)
		return true
	})

	// we don't want to normalize these tags since `_dd` is a special case
	spanTags[tagContainersTags] = buildDatadogContainerTags(spanTags)
	return spanTags
}

// buildDatadogContainerTags returns container and orchestrator tags belonging to containerID
// as a comma delimeted list for datadog's special container tag key
func buildDatadogContainerTags(spanTags map[string]string) string {
	var b strings.Builder

	if val, ok := spanTags[conventions.AttributeContainerID]; ok {
		b.WriteString(fmt.Sprintf("%s:%s,", "container_id", val))
	}
	if val, ok := spanTags[conventions.AttributeK8sPod]; ok {
		b.WriteString(fmt.Sprintf("%s:%s,", "pod_name", val))
	}

	if val, ok := spanTags[conventions.AttributeAWSECSTaskARN]; ok {
		b.WriteString(fmt.Sprintf("%s:%s,", "task_arn", val))
	}

	return strings.TrimSuffix(b.String(), ",")
}

// inferDatadogTypes returns a string for the datadog type based on metadata
// in the otel span. DB semantic conventions state that what datadog
// would mark as a db or cache span type, otel marks as a CLIENT span kind, but
// has a required attribute 'db.system'. This is the only required attribute for
// db or cache spans, so we can reliably use it as a heuristic for infering the
// difference between client, db, and cache span types. The only "cache" spans
// in datadog currently are redis and memcached, so those are the only two db.system
// attribute values we have to check to determine whether it's a db or cache span
// https://github.com/open-telemetry/opentelemetry-specification/blob/main/specification/trace/semantic_conventions/database.md#semantic-conventions-for-database-client-calls
func inferDatadogType(kind pdata.SpanKind, datadogTags map[string]string) string {
	switch kind {
	case pdata.SpanKindClient:
		if dbSysOtlp, ok := datadogTags[conventions.AttributeDBSystem]; ok {
			if dbSysOtlp == kindRedis || dbSysOtlp == kindMemcached {
				return kindCache
			}

			return kindDb
		}

		return kindHTTP
	case pdata.SpanKindServer:
		return kindWeb
	default:
		return kindCustom
	}
}

func setMetric(s *pb.Span, key string, v float64) {
	switch key {
	case ext.SamplingPriority:
		s.Metrics[keySamplingPriority] = v
	default:
		s.Metrics[key] = v
	}
}

func setStringTag(s *pb.Span, key, v string) {
	if len(v) > MaxMetaValLen {
		v = utils.TruncateUTF8(v, MaxMetaValLen)
	}

	switch key {
	// if a span has `service.name` set as the tag
	case ext.ServiceName:
		s.Service = utils.NormalizeTag(v)
	case ext.SpanType:
		s.Type = utils.NormalizeTag(v)
	case ext.AnalyticsEvent:
		// we dont want to normalize ints
		if v != "false" {
			setMetric(s, ext.EventSampleRate, 1)
		} else {
			setMetric(s, ext.EventSampleRate, 0)
		}
	default:
		s.Meta[key] = v
	}
}

func addToAPITrace(apiTrace *pb.APITrace, sp *pb.Span) {
	apiTrace.Spans = append(apiTrace.Spans, sp)
	endTime := sp.Start + sp.Duration
	if apiTrace.EndTime > endTime {
		apiTrace.EndTime = endTime
	}
	if apiTrace.StartTime == 0 || apiTrace.StartTime > sp.Start {
		apiTrace.StartTime = sp.Start
	}
}

func decodeAPMSpanID(rawID [8]byte) uint64 {
	return decodeAPMId(hex.EncodeToString(rawID[:]))
}

func decodeAPMTraceID(rawID [16]byte) uint64 {
	return decodeAPMId(hex.EncodeToString(rawID[:]))
}

func decodeAPMId(id string) uint64 {
	if len(id) > 16 {
		id = id[len(id)-16:]
	}
	val, err := strconv.ParseUint(id, 16, 64)
	if err != nil {
		return 0
	}
	return val
}

func getDatadogSpanName(s pdata.Span, datadogTags map[string]string) string {
	// largely a port of logic here
	// https://github.com/open-telemetry/opentelemetry-python/blob/b2559409b2bf82e693f3e68ed890dd7fd1fa8eae/exporter/opentelemetry-exporter-datadog/src/opentelemetry/exporter/datadog/exporter.py#L213
	// Get span name by using instrumentation library name and span kind while backing off to span.kind

	// The spec has changed over time and, depending on the original exporter, IL Name could represented a few different ways
	// so we try to account for all permutations
	if ilnOtlp, okOtlp := datadogTags[conventions.InstrumentationLibraryName]; okOtlp {
		return utils.NormalizeSpanName(fmt.Sprintf("%s.%s", ilnOtlp, utils.NormalizeSpanKind(s.Kind())), false)
	}

	if ilnOtelCur, okOtelCur := datadogTags[currentILNameTag]; okOtelCur {
		return utils.NormalizeSpanName(fmt.Sprintf("%s.%s", ilnOtelCur, utils.NormalizeSpanKind(s.Kind())), false)
	}

	if ilnOtelOld, okOtelOld := datadogTags[oldILNameTag]; okOtelOld {
		return utils.NormalizeSpanName(fmt.Sprintf("%s.%s", ilnOtelOld, utils.NormalizeSpanKind(s.Kind())), false)
	}

	return utils.NormalizeSpanName(fmt.Sprintf("%s.%s", "opentelemetry", utils.NormalizeSpanKind(s.Kind())), false)
}

func getDatadogResourceName(s pdata.Span, datadogTags map[string]string) string {
	// largely a port of logic here
	// https://github.com/open-telemetry/opentelemetry-python/blob/b2559409b2bf82e693f3e68ed890dd7fd1fa8eae/exporter/opentelemetry-exporter-datadog/src/opentelemetry/exporter/datadog/exporter.py#L229
	// Get span resource name by checking for existence http.method + http.route 'GET /api'
	// Also check grpc path as fallback for http requests
	// backing off to just http.method, and then span.name if unrelated to http
	if method, methodOk := datadogTags[conventions.AttributeHTTPMethod]; methodOk {
		if route, routeOk := datadogTags[conventions.AttributeHTTPRoute]; routeOk {
			return fmt.Sprintf("%s %s", method, route)
		}

		if grpcRoute, grpcRouteOk := datadogTags[grpcPath]; grpcRouteOk {
			return fmt.Sprintf("%s %s", method, grpcRoute)
		}

		return method
	}

	//add resource conventions for messaging queues, operaton + destination
	if msgOperation, msgOperationOk := datadogTags[conventions.AttributeMessagingOperation]; msgOperationOk {
		if destination, destinationOk := datadogTags[conventions.AttributeMessagingDestination]; destinationOk {
			return fmt.Sprintf("%s %s", msgOperation, destination)
		}

		return msgOperation
	}

	// add resource convention for rpc services , method+service, fallback to just method if no service attribute
	if rpcMethod, rpcMethodOk := datadogTags[conventions.AttributeRPCMethod]; rpcMethodOk {
		if rpcService, rpcServiceOk := datadogTags[conventions.AttributeRPCService]; rpcServiceOk {
			return fmt.Sprintf("%s %s", rpcMethod, rpcService)
		}

		return rpcMethod
	}

	return s.Name()
}

func getSpanErrorAndSetTags(s pdata.Span, tags map[string]string) int32 {
	var isError int32
	// Set Span Status and any response or error details
	status := s.Status()
	switch status.Code() {
	case pdata.StatusCodeOk:
		isError = okCode
	case pdata.StatusCodeError:
		isError = errorCode
	default:
		isError = okCode
	}

	if isError == errorCode {
		extractErrorTagsFromEvents(s, tags)
		// If we weren't able to pull an error type or message, go ahead and set
		// these to the old defaults
		if _, ok := tags[ext.ErrorType]; !ok {
			tags[ext.ErrorType] = "ERR_CODE_" + strconv.FormatInt(int64(status.Code()), 10)
		}

		if _, ok := tags[ext.ErrorMsg]; !ok {
			if status.Message() != "" {
				tags[ext.ErrorMsg] = status.Message()
			} else {
				tags[ext.ErrorMsg] = "ERR_CODE_" + strconv.FormatInt(int64(status.Code()), 10)
			}
		}
	}

	// if status code exists check if error depending on type
	if tags[conventions.AttributeHTTPStatusCode] != "" {
		httpStatusCode, err := strconv.ParseInt(tags[conventions.AttributeHTTPStatusCode], 10, 64)
		if err == nil {
			// for 500 type, always mark as error
			if httpStatusCode >= 500 {
				isError = errorCode
				// for 400 type, mark as error if it is an http client
			} else if s.Kind() == pdata.SpanKindClient && httpStatusCode >= 400 {
				isError = errorCode
			}
		}
	}

	return isError
}

// Finds the last exception event in the span, and surfaces it to DataDog. DataDog spans only support a single
// exception per span, but otel supports many exceptions as "Events" on a given span. The last exception was
// chosen for now as most otel-instrumented libraries (http, pg, etc.) only capture a single exception (if any)
// per span. If multiple exceptions are logged, it's my assumption that the last exception is most likely the
// exception that escaped the scope of the span.
//
// TODO:
//  Seems that the spec has an attribute that hasn't made it to the collector yet -- "exception.escaped".
//  This seems optional (SHOULD vs. MUST be set), but it's likely that we want to bubble up the exception
//  that escaped the scope of the span ("exception.escaped" == true) instead of the last exception event
//  in the case that these events differ.
//
//  https://github.com/open-telemetry/opentelemetry-specification/blob/main/specification/trace/semantic_conventions/exceptions.md#attributes
func extractErrorTagsFromEvents(s pdata.Span, tags map[string]string) {
	evts := s.Events()
	for i := evts.Len() - 1; i >= 0; i-- {
		evt := evts.At(i)
		if evt.Name() == conventions.AttributeExceptionEventName {
			attribs := evt.Attributes()
			if errType, ok := attribs.Get(conventions.AttributeExceptionType); ok {
				tags[ext.ErrorType] = errType.StringVal()
			}
			if errMsg, ok := attribs.Get(conventions.AttributeExceptionMessage); ok {
				tags[ext.ErrorMsg] = errMsg.StringVal()
			}
			if errStack, ok := attribs.Get(conventions.AttributeExceptionStacktrace); ok {
				tags[ext.ErrorStack] = errStack.StringVal()
			}
			return
		}
	}
}

// Convert Span Events to a string so that they can be appended to the span as a tag.
// Span events are probably better served as Structured Logs sent to the logs API
// with the trace id and span id added for log/trace correlation. However this would
// mean a separate API intake endpoint and also Logs and Traces may not be enabled for
// a user, so for now just surfacing this information as a string is better than not
// including it at all. The tradeoff is that this increases the size of the span and the
// span may have a tag that exceeds max size allowed in backend/ui/etc.
//
// TODO: Expose configuration option for collecting Span Events as Logs within Datadog
// and add forwarding to Logs API intake.
func eventsToString(evts pdata.SpanEventSlice) string {
	eventArray := make([]map[string]interface{}, 0, evts.Len())
	for i := 0; i < evts.Len(); i++ {
		spanEvent := evts.At(i)
		event := map[string]interface{}{}
		event[eventNameTag] = spanEvent.Name()
		event[eventTimeTag] = spanEvent.Timestamp()
		event[eventAttrTag] = tracetranslator.AttributeMapToMap(spanEvent.Attributes())
		eventArray = append(eventArray, event)
	}
	eventArrayBytes, _ := json.Marshal(&eventArray)
	return string(eventArrayBytes)
}

// remapDatadogSpanName allows users to map their datadog span operation names to
// another string as they see fit.
func remapDatadogSpanName(name string, spanNameMap map[string]string) string {
	if updatedSpanName := spanNameMap[name]; updatedSpanName != "" {
		return updatedSpanName
	}

	return name
}<|MERGE_RESOLUTION|>--- conflicted
+++ resolved
@@ -64,11 +64,7 @@
 )
 
 // converts Traces into an array of datadog trace payloads grouped by env
-<<<<<<< HEAD
-func convertToDatadogTd(td pdata.Traces, fallbackHost string, calculator *sublayerCalculator, cfg *config.Config, blk *denylister, buildInfo component.BuildInfo) ([]*pb.TracePayload, []datadog.Metric) {
-=======
-func convertToDatadogTd(td pdata.Traces, fallbackHost string, cfg *config.Config, blk *Denylister, buildInfo component.BuildInfo) ([]*pb.TracePayload, []datadog.Metric) {
->>>>>>> 40845464
+func convertToDatadogTd(td pdata.Traces, fallbackHost string, cfg *config.Config, blk *denylister, buildInfo component.BuildInfo) ([]*pb.TracePayload, []datadog.Metric) {
 	// TODO:
 	// do we apply other global tags, like version+service, to every span or only root spans of a service
 	// should globalTags['service'] take precedence over a trace's resource.service.name? I don't believe so, need to confirm
@@ -89,13 +85,10 @@
 		if !ok {
 			host = fallbackHost
 		}
-<<<<<<< HEAD
-
-		payload := resourceSpansToDatadogSpans(rs, calculator, host, cfg, blk, spanNameMap)
-=======
+
 		seenHosts[host] = struct{}{}
-		payload := resourceSpansToDatadogSpans(rs, host, cfg, blk)
->>>>>>> 40845464
+		payload := resourceSpansToDatadogSpans(rs, host, cfg, blk, spanNameMap)
+
 		traces = append(traces, &payload)
 	}
 
@@ -135,11 +128,7 @@
 }
 
 // converts a Trace's resource spans into a trace payload
-<<<<<<< HEAD
-func resourceSpansToDatadogSpans(rs pdata.ResourceSpans, calculator *sublayerCalculator, hostname string, cfg *config.Config, blk *denylister, spanNameMap map[string]string) pb.TracePayload {
-=======
-func resourceSpansToDatadogSpans(rs pdata.ResourceSpans, hostname string, cfg *config.Config, blk *Denylister) pb.TracePayload {
->>>>>>> 40845464
+func resourceSpansToDatadogSpans(rs pdata.ResourceSpans, hostname string, cfg *config.Config, blk *denylister, spanNameMap map[string]string) pb.TracePayload {
 	// get env tag
 	env := utils.NormalizeTag(cfg.Env)
 
