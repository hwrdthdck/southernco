--- conflicted
+++ resolved
@@ -455,27 +455,19 @@
 	delta := true
 
 	tr.cfg.Buckets = false
-	res, sl := tr.mapHistogramMetrics("doubleHist.test", slice, []string{})
+	res, sl := tr.mapHistogramMetrics("doubleHist.test", slice, delta, []string{})
 	require.Empty(t, sl)
 	assert.ElementsMatch(t,
-<<<<<<< HEAD
 		res, // No buckets
-=======
-		tr.mapHistogramMetrics("doubleHist.test", slice, delta, []string{}), // No buckets
->>>>>>> 0040189a
 		noBuckets,
 	)
 
 	tr.cfg.Buckets = true
 	tr.cfg.BucketsAsCounts = true
-	res, sl = tr.mapHistogramMetrics("doubleHist.test", slice, []string{})
+	res, sl = tr.mapHistogramMetrics("doubleHist.test", slice, delta, []string{})
 	require.Empty(t, sl)
 	assert.ElementsMatch(t,
-<<<<<<< HEAD
 		res, // buckets
-=======
-		tr.mapHistogramMetrics("doubleHist.test", slice, delta, []string{}), // buckets
->>>>>>> 0040189a
 		append(noBuckets, buckets...),
 	)
 
@@ -491,32 +483,59 @@
 	}
 
 	tr.cfg.Buckets = false
-	res, sl = tr.mapHistogramMetrics("doubleHist.test", slice, []string{"attribute_tag:attribute_value"})
+	res, sl = tr.mapHistogramMetrics("doubleHist.test", slice, delta, []string{"attribute_tag:attribute_value"})
 	require.Empty(t, sl)
 	assert.ElementsMatch(t,
-<<<<<<< HEAD
 		res, // No buckets
-=======
-		tr.mapHistogramMetrics("doubleHist.test", slice, delta, []string{"attribute_tag:attribute_value"}), // No buckets
->>>>>>> 0040189a
 		noBucketsAttributeTags,
 	)
 
 	tr.cfg.Buckets = true
 	tr.cfg.BucketsAsCounts = true
-	res, sl = tr.mapHistogramMetrics("doubleHist.test", slice, []string{"attribute_tag:attribute_value"})
+	res, sl = tr.mapHistogramMetrics("doubleHist.test", slice, delta, []string{"attribute_tag:attribute_value"})
 	require.Empty(t, sl)
 	assert.ElementsMatch(t,
-<<<<<<< HEAD
 		res, // buckets
-=======
-		tr.mapHistogramMetrics("doubleHist.test", slice, delta, []string{"attribute_tag:attribute_value"}), // buckets
->>>>>>> 0040189a
 		append(noBucketsAttributeTags, bucketsAttributeTags...),
 	)
 }
 
-<<<<<<< HEAD
+func TestMapCumulativeHistogramMetrics(t *testing.T) {
+	slice := pdata.NewHistogramDataPointSlice()
+	point := slice.AppendEmpty()
+	point.SetCount(20)
+	point.SetSum(math.Pi)
+	point.SetBucketCounts([]uint64{2, 18})
+	point.SetExplicitBounds([]float64{0})
+	point.SetTimestamp(seconds(0))
+
+	point = slice.AppendEmpty()
+	point.SetCount(20 + 30)
+	point.SetSum(math.Pi + 20)
+	point.SetBucketCounts([]uint64{2 + 11, 18 + 2})
+	point.SetExplicitBounds([]float64{0})
+	point.SetTimestamp(seconds(2))
+
+	expected := []datadog.Metric{
+		metrics.NewCount("doubleHist.test.count", uint64(seconds(2)), 30, []string{}),
+		metrics.NewCount("doubleHist.test.sum", uint64(seconds(2)), 20, []string{}),
+		metrics.NewCount("doubleHist.test.bucket", uint64(seconds(2)), 11, []string{"lower_bound:-inf", "upper_bound:0"}),
+		metrics.NewCount("doubleHist.test.bucket", uint64(seconds(2)), 2, []string{"lower_bound:0", "upper_bound:inf"}),
+	}
+
+	tr := newTranslator(zap.NewNop(), config.MetricsConfig{SendMonotonic: true})
+	delta := false
+
+	tr.cfg.Buckets = true
+	tr.cfg.BucketsAsCounts = true
+	res, sl := tr.mapHistogramMetrics("doubleHist.test", slice, delta, []string{})
+	require.Empty(t, sl)
+	assert.ElementsMatch(t,
+		res,
+		expected,
+	)
+}
+
 func TestHistogramSketches(t *testing.T) {
 	N := 1_000
 	M := 20_000.0
@@ -600,43 +619,7 @@
 	}
 }
 
-func TestQuantileTag(t *testing.T) {
-=======
-func TestMapCumulativeHistogramMetrics(t *testing.T) {
-	slice := pdata.NewHistogramDataPointSlice()
-	point := slice.AppendEmpty()
-	point.SetCount(20)
-	point.SetSum(math.Pi)
-	point.SetBucketCounts([]uint64{2, 18})
-	point.SetExplicitBounds([]float64{0})
-	point.SetTimestamp(seconds(0))
-
-	point = slice.AppendEmpty()
-	point.SetCount(20 + 30)
-	point.SetSum(math.Pi + 20)
-	point.SetBucketCounts([]uint64{2 + 11, 18 + 2})
-	point.SetExplicitBounds([]float64{0})
-	point.SetTimestamp(seconds(2))
-
-	expected := []datadog.Metric{
-		metrics.NewCount("doubleHist.test.count", uint64(seconds(2)), 30, []string{}),
-		metrics.NewCount("doubleHist.test.sum", uint64(seconds(2)), 20, []string{}),
-		metrics.NewCount("doubleHist.test.bucket", uint64(seconds(2)), 11, []string{"lower_bound:-inf", "upper_bound:0"}),
-		metrics.NewCount("doubleHist.test.bucket", uint64(seconds(2)), 2, []string{"lower_bound:0", "upper_bound:inf"}),
-	}
-
-	tr := newTranslator(zap.NewNop(), config.MetricsConfig{SendMonotonic: true})
-	delta := false
-
-	tr.cfg.Buckets = true
-	assert.ElementsMatch(t,
-		tr.mapHistogramMetrics("doubleHist.test", slice, delta, []string{}),
-		expected,
-	)
-}
-
 func TestFormatFloat(t *testing.T) {
->>>>>>> 0040189a
 	tests := []struct {
 		f float64
 		s string
