// Copyright The OpenTelemetry Authors
//
// Licensed under the Apache License, Version 2.0 (the "License");
// you may not use this file except in compliance with the License.
// You may obtain a copy of the License at
//
//     http://www.apache.org/licenses/LICENSE-2.0
//
// Unless required by applicable law or agreed to in writing, software
// distributed under the License is distributed on an "AS IS" BASIS,
// WITHOUT WARRANTIES OR CONDITIONS OF ANY KIND, either express or implied.
// See the License for the specific language governing permissions and
// limitations under the License.

package datadogexporter

import (
	"testing"

	"github.com/stretchr/testify/assert"
	"github.com/stretchr/testify/require"
	"go.opentelemetry.io/collector/config/confignet"
	"go.uber.org/zap"
	"gopkg.in/zorkian/go-datadog-api.v2"

<<<<<<< HEAD
	"github.com/open-telemetry/opentelemetry-collector-contrib/exporter/datadogexporter/config"
)

func TestNewExporter(t *testing.T) {
	cfg := &config.Config{}
	cfg.API.Key = "ddog_32_characters_long_api_key1"
=======
	"github.com/open-telemetry/opentelemetry-collector-contrib/exporter/datadogexporter/testutils"
)

func TestNewExporter(t *testing.T) {
	server := testutils.DatadogServerMock()
	defer server.Close()

	cfg := &Config{
		API: APIConfig{
			Key: "ddog_32_characters_long_api_key1",
		},
		Metrics: MetricsConfig{
			TCPAddr: confignet.TCPAddr{
				Endpoint: server.URL,
			},
		},
	}

	cfg.Sanitize()
>>>>>>> 6d3b9bea
	logger := zap.NewNop()

	// The client should have been created correctly
	exp, err := newMetricsExporter(logger, cfg)
	require.NoError(t, err)
	assert.NotNil(t, exp)
}

func TestProcessMetrics(t *testing.T) {
<<<<<<< HEAD
	cfg := &config.Config{
		TagsConfig: config.TagsConfig{
			Hostname: "test-host",
=======
	server := testutils.DatadogServerMock()
	defer server.Close()

	cfg := &Config{
		API: APIConfig{
			Key: "ddog_32_characters_long_api_key1",
		},
		TagsConfig: TagsConfig{
			Hostname: "test_host",
>>>>>>> 6d3b9bea
			Env:      "test_env",
			Tags:     []string{"key:val"},
		},
		Metrics: config.MetricsConfig{
			Namespace: "test.",
			TCPAddr: confignet.TCPAddr{
				Endpoint: server.URL,
			},
		},
	}
	cfg.Sanitize()

	logger := zap.NewNop()

	exp, err := newMetricsExporter(logger, cfg)

	require.NoError(t, err)

	metrics := []datadog.Metric{
		newGauge(
			"metric_name",
			0,
			0,
			[]string{"key2:val2"},
		),
	}

	exp.processMetrics(metrics)

	assert.Equal(t, "test-host", *metrics[0].Host)
	assert.Equal(t, "test.metric_name", *metrics[0].Metric)
	assert.ElementsMatch(t,
		[]string{"key:val", "env:test_env", "key2:val2"},
		metrics[0].Tags,
	)

}<|MERGE_RESOLUTION|>--- conflicted
+++ resolved
@@ -23,14 +23,7 @@
 	"go.uber.org/zap"
 	"gopkg.in/zorkian/go-datadog-api.v2"
 
-<<<<<<< HEAD
 	"github.com/open-telemetry/opentelemetry-collector-contrib/exporter/datadogexporter/config"
-)
-
-func TestNewExporter(t *testing.T) {
-	cfg := &config.Config{}
-	cfg.API.Key = "ddog_32_characters_long_api_key1"
-=======
 	"github.com/open-telemetry/opentelemetry-collector-contrib/exporter/datadogexporter/testutils"
 )
 
@@ -50,7 +43,6 @@
 	}
 
 	cfg.Sanitize()
->>>>>>> 6d3b9bea
 	logger := zap.NewNop()
 
 	// The client should have been created correctly
@@ -60,11 +52,6 @@
 }
 
 func TestProcessMetrics(t *testing.T) {
-<<<<<<< HEAD
-	cfg := &config.Config{
-		TagsConfig: config.TagsConfig{
-			Hostname: "test-host",
-=======
 	server := testutils.DatadogServerMock()
 	defer server.Close()
 
@@ -74,7 +61,6 @@
 		},
 		TagsConfig: TagsConfig{
 			Hostname: "test_host",
->>>>>>> 6d3b9bea
 			Env:      "test_env",
 			Tags:     []string{"key:val"},
 		},
