--- conflicted
+++ resolved
@@ -43,39 +43,7 @@
 
 type traceExporter struct {
 	params         component.ExporterCreateSettings
-<<<<<<< HEAD
 	cfg            *Config
-	ctx            context.Context
-	edgeConnection traceEdgeConnection
-	obfuscator     *obfuscate.Obfuscator
-	client         *datadog.Client
-	denylister     *denylister
-	scrubber       scrub.Scrubber
-	onceMetadata   *sync.Once
-	sourceProvider source.Provider
-}
-
-var (
-	obfuscatorConfig = &configdefs.ObfuscationConfig{
-		ES: configdefs.JSONObfuscationConfig{
-			Enabled: true,
-		},
-		Mongo: configdefs.JSONObfuscationConfig{
-			Enabled: true,
-		},
-		HTTP: configdefs.HTTPObfuscationConfig{
-			RemoveQueryString: true,
-			RemovePathDigits:  true,
-		},
-		RemoveStackTraces: true,
-		Redis:             configdefs.Enablable{Enabled: true},
-		Memcached:         configdefs.Enablable{Enabled: true},
-	}
-)
-
-func newTracesExporter(ctx context.Context, params component.ExporterCreateSettings, cfg *Config, onceMetadata *sync.Once, sourceProvider source.Provider) (*traceExporter, error) {
-=======
-	cfg            *config.Config
 	ctx            context.Context // ctx triggers shutdown upon cancellation
 	client         *datadog.Client // client sends runnimg metrics to backend & performs API validation
 	scrubber       scrub.Scrubber  // scrubber scrubs sensitive information from error messages
@@ -85,8 +53,7 @@
 	sourceProvider source.Provider // is able to source the origin of a trace (hostname, container, etc)
 }
 
-func newTracesExporter(ctx context.Context, params component.ExporterCreateSettings, cfg *config.Config, onceMetadata *sync.Once, sourceProvider source.Provider) (*traceExporter, error) {
->>>>>>> 877066b9
+func newTracesExporter(ctx context.Context, params component.ExporterCreateSettings, cfg *Config, onceMetadata *sync.Once, sourceProvider source.Provider) (*traceExporter, error) {
 	// client to send running metric to the backend & perform API key validation
 	client := utils.CreateClient(cfg.API.Key, cfg.Metrics.TCPAddr.Endpoint)
 	if err := utils.ValidateAPIKey(params.Logger, client); err != nil && cfg.API.FailOnInvalidKey {
