// Copyright The OpenTelemetry Authors
//
// Licensed under the Apache License, Version 2.0 (the "License");
// you may not use this file except in compliance with the License.
// You may obtain a copy of the License at
//
//     http://www.apache.org/licenses/LICENSE-2.0
//
// Unless required by applicable law or agreed to in writing, software
// distributed under the License is distributed on an "AS IS" BASIS,
// WITHOUT WARRANTIES OR CONDITIONS OF ANY KIND, either express or implied.
// See the License for the specific language governing permissions and
// limitations under the License.

package datadogexporter

import (
	"context"
	"encoding/json"
	"os"
	"path/filepath"
	"testing"

	"github.com/stretchr/testify/assert"
	"github.com/stretchr/testify/require"
	"go.opentelemetry.io/collector/component/componenttest"
	"go.opentelemetry.io/collector/config"
	"go.opentelemetry.io/collector/config/confignet"
	"go.opentelemetry.io/collector/config/configtest"
	"go.opentelemetry.io/collector/exporter/exporterhelper"
	"go.opentelemetry.io/collector/service/servicetest"
	"go.uber.org/zap"

	ddconfig "github.com/open-telemetry/opentelemetry-collector-contrib/exporter/datadogexporter/config"
	"github.com/open-telemetry/opentelemetry-collector-contrib/exporter/datadogexporter/internal/metadata"
	"github.com/open-telemetry/opentelemetry-collector-contrib/exporter/datadogexporter/internal/testutils"
)

// Test that the factory creates the default configuration
func TestCreateDefaultConfig(t *testing.T) {
	assert.NoError(t, os.Setenv("DD_API_KEY", "API_KEY"))
	assert.NoError(t, os.Setenv("DD_SITE", "SITE"))
	assert.NoError(t, os.Setenv("DD_URL", "URL"))
	assert.NoError(t, os.Setenv("DD_APM_URL", "APM_URL"))
	assert.NoError(t, os.Setenv("DD_HOST", "HOST"))
	assert.NoError(t, os.Setenv("DD_ENV", "ENV"))
	assert.NoError(t, os.Setenv("DD_SERVICE", "SERVICE"))
	assert.NoError(t, os.Setenv("DD_VERSION", "VERSION"))
	assert.NoError(t, os.Setenv("DD_TAGS", "TAGS"))
	defer func() {
		assert.NoError(t, os.Unsetenv("DD_API_KEY"))
		assert.NoError(t, os.Unsetenv("DD_SITE"))
		assert.NoError(t, os.Unsetenv("DD_URL"))
		assert.NoError(t, os.Unsetenv("DD_APM_URL"))
		assert.NoError(t, os.Unsetenv("DD_HOST"))
		assert.NoError(t, os.Unsetenv("DD_ENV"))
		assert.NoError(t, os.Unsetenv("DD_SERVICE"))
		assert.NoError(t, os.Unsetenv("DD_VERSION"))
		assert.NoError(t, os.Unsetenv("DD_TAGS"))
	}()
	factory := NewFactory()
	cfg := factory.CreateDefaultConfig()

	// Note: the default configuration created by CreateDefaultConfig
	// still has the unresolved environment variables.
	assert.Equal(t, &ddconfig.Config{
		ExporterSettings: config.NewExporterSettings(config.NewComponentID(typeStr)),
		TimeoutSettings:  defaulttimeoutSettings(),
		RetrySettings:    exporterhelper.NewDefaultRetrySettings(),
		QueueSettings:    exporterhelper.NewDefaultQueueSettings(),

		API: ddconfig.APIConfig{
			Key:  "API_KEY",
			Site: "SITE",
		},

		Metrics: ddconfig.MetricsConfig{
			TCPAddr: confignet.TCPAddr{
				Endpoint: "URL",
			},
			DeltaTTL:      3600,
			SendMonotonic: true,
			Quantiles:     true,
			HistConfig: ddconfig.HistogramConfig{
				Mode:         "distributions",
				SendCountSum: false,
			},
			SumConfig: ddconfig.SumConfig{
				CumulativeMonotonicMode: ddconfig.CumulativeMonotonicSumModeToDelta,
			},
			SummaryConfig: ddconfig.SummaryConfig{
				Mode: ddconfig.SummaryModeGauges,
			},
		},

		Traces: ddconfig.TracesConfig{
			SampleRate: 1,
			TCPAddr: confignet.TCPAddr{
				Endpoint: "APM_URL",
			},
			IgnoreResources: []string{},
		},

		TagsConfig: ddconfig.TagsConfig{
			Hostname:   "HOST",
			Env:        "ENV",
			Service:    "SERVICE",
			Version:    "VERSION",
			EnvVarTags: "TAGS",
		},

		SendMetadata:        true,
		OnlyMetadata:        false,
		UseResourceMetadata: true,
	}, cfg, "failed to create default config")

	assert.NoError(t, configtest.CheckConfigStruct(cfg))
}

// TestLoadConfig tests that the configuration is loaded correctly
func TestLoadConfig(t *testing.T) {
	factories, err := componenttest.NopFactories()
	assert.NoError(t, err)

	factory := NewFactory()
	factories.Exporters[typeStr] = factory
	cfg, err := servicetest.LoadConfigAndValidate(filepath.Join("testdata", "config.yaml"), factories)

	require.NoError(t, err)
	require.NotNil(t, cfg)

	apiConfig := cfg.Exporters[config.NewComponentIDWithName(typeStr, "api")].(*ddconfig.Config)
	err = apiConfig.Sanitize(zap.NewNop())

	require.NoError(t, err)
	assert.Equal(t, config.NewExporterSettings(config.NewComponentIDWithName(typeStr, "api")), apiConfig.ExporterSettings)
	assert.Equal(t, defaulttimeoutSettings(), apiConfig.TimeoutSettings)
	assert.Equal(t, exporterhelper.NewDefaultRetrySettings(), apiConfig.RetrySettings)
	assert.Equal(t, exporterhelper.NewDefaultQueueSettings(), apiConfig.QueueSettings)
	assert.Equal(t, ddconfig.TagsConfig{
		Hostname:   "customhostname",
		Env:        "prod",
		Service:    "myservice",
		Version:    "myversion",
		EnvVarTags: "",
		Tags:       []string{"example:tag"},
	}, apiConfig.TagsConfig)
	assert.Equal(t, ddconfig.APIConfig{
		Key:  "aaaaaaaaaaaaaaaaaaaaaaaaaaaaaaaa",
		Site: "datadoghq.eu",
	}, apiConfig.API)
	assert.Equal(t, ddconfig.MetricsConfig{
		TCPAddr: confignet.TCPAddr{
			Endpoint: "https://api.datadoghq.eu",
		},
		DeltaTTL:      3600,
		SendMonotonic: true,
		Quantiles:     true,
		HistConfig: ddconfig.HistogramConfig{
			Mode:         "distributions",
			SendCountSum: false,
		},
<<<<<<< HEAD

		Metrics: ddconfig.MetricsConfig{
			TCPAddr: confignet.TCPAddr{
				Endpoint: "https://api.datadoghq.eu",
			},
			DeltaTTL:      3600,
			SendMonotonic: true,
			Quantiles:     true,
			HistConfig: ddconfig.HistogramConfig{
				Mode:         "distributions",
				SendCountSum: false,
			},
			SumConfig: ddconfig.SumConfig{
				CumulativeMonotonicMode: ddconfig.CumulativeMonotonicSumModeToDelta,
			},
			SummaryConfig: ddconfig.SummaryConfig{
				Mode: ddconfig.SummaryModeGauges,
			},
=======
		SumConfig: ddconfig.SumConfig{
			CumulativeMonotonicMode: ddconfig.CumulativeMonotonicSumModeToDelta,
>>>>>>> e52d6be0
		},
	}, apiConfig.Metrics)
	assert.Equal(t, ddconfig.TracesConfig{
		SampleRate: 1,
		TCPAddr: confignet.TCPAddr{
			Endpoint: "https://trace.agent.datadoghq.eu",
		},
		IgnoreResources: []string{},
	}, apiConfig.Traces)
	assert.True(t, apiConfig.SendMetadata)
	assert.False(t, apiConfig.OnlyMetadata)
	assert.True(t, apiConfig.UseResourceMetadata)

	defaultConfig := cfg.Exporters[config.NewComponentIDWithName(typeStr, "default")].(*ddconfig.Config)
	err = defaultConfig.Sanitize(zap.NewNop())

	require.NoError(t, err)
	assert.Equal(t, &ddconfig.Config{
		ExporterSettings: config.NewExporterSettings(config.NewComponentIDWithName(typeStr, "default")),
		TimeoutSettings:  defaulttimeoutSettings(),
		RetrySettings:    exporterhelper.NewDefaultRetrySettings(),
		QueueSettings:    exporterhelper.NewDefaultQueueSettings(),

		TagsConfig: ddconfig.TagsConfig{
			Hostname:   "",
			Env:        "none",
			Service:    "",
			Version:    "",
			EnvVarTags: "",
		},

		API: ddconfig.APIConfig{
			Key:  "aaaaaaaaaaaaaaaaaaaaaaaaaaaaaaaa",
			Site: "datadoghq.com",
		},

		Metrics: ddconfig.MetricsConfig{
			TCPAddr: confignet.TCPAddr{
				Endpoint: "https://api.datadoghq.com",
			},
			SendMonotonic: true,
			DeltaTTL:      3600,
			Quantiles:     true,
			HistConfig: ddconfig.HistogramConfig{
				Mode:         "distributions",
				SendCountSum: false,
			},
			SumConfig: ddconfig.SumConfig{
				CumulativeMonotonicMode: ddconfig.CumulativeMonotonicSumModeToDelta,
			},
			SummaryConfig: ddconfig.SummaryConfig{
				Mode: ddconfig.SummaryModeGauges,
			},
		},

		Traces: ddconfig.TracesConfig{
			SampleRate: 1,
			TCPAddr: confignet.TCPAddr{
				Endpoint: "https://trace.agent.datadoghq.com",
			},
			IgnoreResources: []string{},
		},
		SendMetadata:        true,
		OnlyMetadata:        false,
		UseResourceMetadata: true,
	}, defaultConfig)

	invalidConfig := cfg.Exporters[config.NewComponentIDWithName(typeStr, "invalid")].(*ddconfig.Config)
	err = invalidConfig.Sanitize(zap.NewNop())
	require.Error(t, err)
}

// TestLoadConfigEnvVariables tests that the loading configuration takes into account
// environment variables for default values
func TestLoadConfigEnvVariables(t *testing.T) {
	assert.NoError(t, os.Setenv("DD_API_KEY", "replacedapikey"))
	assert.NoError(t, os.Setenv("DD_HOST", "testhost"))
	assert.NoError(t, os.Setenv("DD_ENV", "testenv"))
	assert.NoError(t, os.Setenv("DD_SITE", "datadoghq.test"))
	assert.NoError(t, os.Setenv("DD_TAGS", "envexample:tag envexample2:tag"))
	assert.NoError(t, os.Setenv("DD_URL", "https://api.datadoghq.com"))
	assert.NoError(t, os.Setenv("DD_APM_URL", "https://trace.agent.datadoghq.com"))

	defer func() {
		assert.NoError(t, os.Unsetenv("DD_API_KEY"))
		assert.NoError(t, os.Unsetenv("DD_HOST"))
		assert.NoError(t, os.Unsetenv("DD_ENV"))
		assert.NoError(t, os.Unsetenv("DD_SITE"))
		assert.NoError(t, os.Unsetenv("DD_TAGS"))
		assert.NoError(t, os.Unsetenv("DD_URL"))
		assert.NoError(t, os.Unsetenv("DD_APM_URL"))
	}()

	factories, err := componenttest.NopFactories()
	assert.NoError(t, err)

	factory := NewFactory()
	factories.Exporters[typeStr] = factory
	cfg, err := servicetest.LoadConfigAndValidate(filepath.Join("testdata", "config.yaml"), factories)

	require.NoError(t, err)
	require.NotNil(t, cfg)

	apiConfig := cfg.Exporters[config.NewComponentIDWithName(typeStr, "api2")].(*ddconfig.Config)
	err = apiConfig.Sanitize(zap.NewNop())

	// Check that settings with env variables get overridden when explicitly set in config
	require.NoError(t, err)
	assert.Equal(t, config.NewExporterSettings(config.NewComponentIDWithName(typeStr, "api2")), apiConfig.ExporterSettings)
	assert.Equal(t, defaulttimeoutSettings(), apiConfig.TimeoutSettings)
	assert.Equal(t, exporterhelper.NewDefaultRetrySettings(), apiConfig.RetrySettings)
	assert.Equal(t, exporterhelper.NewDefaultQueueSettings(), apiConfig.QueueSettings)
	assert.Equal(t, ddconfig.TagsConfig{
		Hostname:   "customhostname",
		Env:        "prod",
		EnvVarTags: "envexample:tag envexample2:tag",
		Tags:       []string{"example:tag"},
	}, apiConfig.TagsConfig)
	assert.Equal(t,
		ddconfig.APIConfig{
			Key:  "aaaaaaaaaaaaaaaaaaaaaaaaaaaaaaaa",
			Site: "datadoghq.eu",
		}, apiConfig.API)
	assert.Equal(t,
		ddconfig.MetricsConfig{
			TCPAddr: confignet.TCPAddr{
				Endpoint: "https://api.datadoghq.test",
			},
			SendMonotonic: true,
			Quantiles:     false,
			DeltaTTL:      3600,
			HistConfig: ddconfig.HistogramConfig{
				Mode:         "distributions",
				SendCountSum: false,
			},
			SumConfig: ddconfig.SumConfig{
				CumulativeMonotonicMode: ddconfig.CumulativeMonotonicSumModeToDelta,
			},
			SummaryConfig: ddconfig.SummaryConfig{
				Mode: ddconfig.SummaryModeNoQuantiles,
			},
		}, apiConfig.Metrics)
	assert.Equal(t,
		ddconfig.TracesConfig{
			SampleRate: 1,
			TCPAddr: confignet.TCPAddr{
				Endpoint: "https://trace.agent.datadoghq.test",
			},
			IgnoreResources: []string{},
		}, apiConfig.Traces)

	defaultConfig := cfg.Exporters[config.NewComponentIDWithName(typeStr, "default2")].(*ddconfig.Config)
	err = defaultConfig.Sanitize(zap.NewNop())

	require.NoError(t, err)

	// Check that settings with env variables get taken into account when
	// no settings are given.
	assert.Equal(t, config.NewExporterSettings(config.NewComponentIDWithName(typeStr, "default2")), defaultConfig.ExporterSettings)
	assert.Equal(t, defaulttimeoutSettings(), defaultConfig.TimeoutSettings)
	assert.Equal(t, exporterhelper.NewDefaultRetrySettings(), defaultConfig.RetrySettings)
	assert.Equal(t, exporterhelper.NewDefaultQueueSettings(), defaultConfig.QueueSettings)
	assert.Equal(t, ddconfig.TagsConfig{
		Hostname:   "testhost",
		Env:        "testenv",
		EnvVarTags: "envexample:tag envexample2:tag",
	}, defaultConfig.TagsConfig)
	assert.Equal(t, ddconfig.APIConfig{
		Key:  "replacedapikey",
		Site: "datadoghq.test",
	}, defaultConfig.API)
	assert.Equal(t, ddconfig.MetricsConfig{
		TCPAddr: confignet.TCPAddr{
			Endpoint: "https://api.datadoghq.com",
		},
		SendMonotonic: true,
		DeltaTTL:      3600,
		Quantiles:     true,
		HistConfig: ddconfig.HistogramConfig{
			Mode:         "distributions",
			SendCountSum: false,
		},
		SumConfig: ddconfig.SumConfig{
			CumulativeMonotonicMode: ddconfig.CumulativeMonotonicSumModeToDelta,
		},
		SummaryConfig: ddconfig.SummaryConfig{
			Mode: ddconfig.SummaryModeGauges,
		},
	}, defaultConfig.Metrics)
	assert.Equal(t, ddconfig.TracesConfig{
		SampleRate: 1,
		TCPAddr: confignet.TCPAddr{
			Endpoint: "https://trace.agent.datadoghq.com",
		},
		IgnoreResources: []string{},
	}, defaultConfig.Traces)
}

func TestCreateAPIMetricsExporter(t *testing.T) {
	server := testutils.DatadogServerMock()
	defer server.Close()

	factories, err := componenttest.NopFactories()
	require.NoError(t, err)

	factory := NewFactory()
	factories.Exporters[typeStr] = factory
	cfg, err := servicetest.LoadConfigAndValidate(filepath.Join("testdata", "config.yaml"), factories)

	require.NoError(t, err)
	require.NotNil(t, cfg)

	// Use the mock server for API key validation
	c := (cfg.Exporters[config.NewComponentIDWithName(typeStr, "api")]).(*ddconfig.Config)
	c.Metrics.TCPAddr.Endpoint = server.URL
	c.SendMetadata = false

	ctx := context.Background()
	exp, err := factory.CreateMetricsExporter(
		ctx,
		componenttest.NewNopExporterCreateSettings(),
		cfg.Exporters[config.NewComponentIDWithName(typeStr, "api")],
	)

	assert.NoError(t, err)
	assert.NotNil(t, exp)
}

func TestCreateAPITracesExporter(t *testing.T) {
	server := testutils.DatadogServerMock()
	defer server.Close()

	factories, err := componenttest.NopFactories()
	require.NoError(t, err)

	factory := NewFactory()
	factories.Exporters[typeStr] = factory
	cfg, err := servicetest.LoadConfigAndValidate(filepath.Join("testdata", "config.yaml"), factories)

	require.NoError(t, err)
	require.NotNil(t, cfg)

	// Use the mock server for API key validation
	c := (cfg.Exporters[config.NewComponentIDWithName(typeStr, "api")]).(*ddconfig.Config)
	c.Metrics.TCPAddr.Endpoint = server.URL
	c.SendMetadata = false

	ctx := context.Background()
	exp, err := factory.CreateTracesExporter(
		ctx,
		componenttest.NewNopExporterCreateSettings(),
		cfg.Exporters[config.NewComponentIDWithName(typeStr, "api")],
	)

	assert.NoError(t, err)
	assert.NotNil(t, exp)
}

func TestOnlyMetadata(t *testing.T) {
	server := testutils.DatadogServerMock()
	defer server.Close()

	factories, err := componenttest.NopFactories()
	require.NoError(t, err)

	factory := NewFactory()
	factories.Exporters[typeStr] = factory

	ctx := context.Background()
	cfg := &ddconfig.Config{
		ExporterSettings: config.NewExporterSettings(config.NewComponentID(typeStr)),
		TimeoutSettings:  defaulttimeoutSettings(),
		RetrySettings:    exporterhelper.NewDefaultRetrySettings(),
		QueueSettings:    exporterhelper.NewDefaultQueueSettings(),

		API:     ddconfig.APIConfig{Key: "notnull"},
		Metrics: ddconfig.MetricsConfig{TCPAddr: confignet.TCPAddr{Endpoint: server.URL}},
		Traces:  ddconfig.TracesConfig{TCPAddr: confignet.TCPAddr{Endpoint: server.URL}},

		SendMetadata:        true,
		OnlyMetadata:        true,
		UseResourceMetadata: true,
	}

	expTraces, err := factory.CreateTracesExporter(
		ctx,
		componenttest.NewNopExporterCreateSettings(),
		cfg,
	)
	assert.NoError(t, err)
	assert.NotNil(t, expTraces)

	expMetrics, err := factory.CreateMetricsExporter(
		ctx,
		componenttest.NewNopExporterCreateSettings(),
		cfg,
	)
	assert.NoError(t, err)
	assert.NotNil(t, expMetrics)

	err = expTraces.Start(ctx, nil)
	assert.NoError(t, err)
	defer expTraces.Shutdown(ctx)

	err = expTraces.ConsumeTraces(ctx, testutils.TestTraces.Clone())
	require.NoError(t, err)

	body := <-server.MetadataChan
	var recvMetadata metadata.HostMetadata
	err = json.Unmarshal(body, &recvMetadata)
	require.NoError(t, err)
	assert.Equal(t, recvMetadata.InternalHostname, "custom-hostname")

}<|MERGE_RESOLUTION|>--- conflicted
+++ resolved
@@ -160,29 +160,11 @@
 			Mode:         "distributions",
 			SendCountSum: false,
 		},
-<<<<<<< HEAD
-
-		Metrics: ddconfig.MetricsConfig{
-			TCPAddr: confignet.TCPAddr{
-				Endpoint: "https://api.datadoghq.eu",
-			},
-			DeltaTTL:      3600,
-			SendMonotonic: true,
-			Quantiles:     true,
-			HistConfig: ddconfig.HistogramConfig{
-				Mode:         "distributions",
-				SendCountSum: false,
-			},
-			SumConfig: ddconfig.SumConfig{
-				CumulativeMonotonicMode: ddconfig.CumulativeMonotonicSumModeToDelta,
-			},
-			SummaryConfig: ddconfig.SummaryConfig{
-				Mode: ddconfig.SummaryModeGauges,
-			},
-=======
 		SumConfig: ddconfig.SumConfig{
 			CumulativeMonotonicMode: ddconfig.CumulativeMonotonicSumModeToDelta,
->>>>>>> e52d6be0
+		},
+		SummaryConfig: ddconfig.SummaryConfig{
+			Mode: ddconfig.SummaryModeGauges,
 		},
 	}, apiConfig.Metrics)
 	assert.Equal(t, ddconfig.TracesConfig{
