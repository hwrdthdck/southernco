// Copyright The OpenTelemetry Authors
// SPDX-License-Identifier: Apache-2.0

package datadogexporter

import (
	"bytes"
	"compress/gzip"
	"context"
	"encoding/json"
	"fmt"
	"io"
	"net/http"
	"net/http/httptest"
	"os"
	"testing"
	"time"

	"go.opentelemetry.io/collector/featuregate"

	"github.com/DataDog/datadog-agent/comp/otelcol/otlp/testutil"
	pb "github.com/DataDog/datadog-agent/pkg/proto/pbgo/trace"
	tracelog "github.com/DataDog/datadog-agent/pkg/trace/log"
	"github.com/DataDog/datadog-api-client-go/v2/api/datadogV2"
	"github.com/DataDog/opentelemetry-mapping-go/pkg/otlp/attributes"
	"github.com/stretchr/testify/assert"
	"github.com/stretchr/testify/require"
	"go.opentelemetry.io/collector/config/confignet"
	"go.opentelemetry.io/collector/exporter/exportertest"
	"go.opentelemetry.io/collector/featuregate"
	"go.opentelemetry.io/collector/pdata/pcommon"
	"go.opentelemetry.io/collector/pdata/ptrace"
	conventions127 "go.opentelemetry.io/collector/semconv/v1.27.0"
	semconv "go.opentelemetry.io/collector/semconv/v1.6.1"
	"google.golang.org/protobuf/proto"

	datadogconfig "github.com/open-telemetry/opentelemetry-collector-contrib/pkg/datadog/config"
)

func setupTestMain(m *testing.M) {
	tracelog.SetLogger(&testlogger{})
	os.Exit(m.Run())
}

type testlogger struct{}

// Trace implements Logger.
func (testlogger) Trace(_ ...any) {}

// Tracef implements Logger.
func (testlogger) Tracef(_ string, _ ...any) {}

// Debug implements Logger.
func (testlogger) Debug(v ...any) { fmt.Println("DEBUG", fmt.Sprint(v...)) }

// Debugf implements Logger.
func (testlogger) Debugf(format string, params ...any) {
	fmt.Println("DEBUG", fmt.Sprintf(format, params...))
}

// Info implements Logger.
func (testlogger) Info(v ...any) { fmt.Println("INFO", fmt.Sprint(v...)) }

// Infof implements Logger.
func (testlogger) Infof(format string, params ...any) {
	fmt.Println("INFO", fmt.Sprintf(format, params...))
}

// Warn implements Logger.
func (testlogger) Warn(v ...any) error {
	fmt.Println("WARN", fmt.Sprint(v...))
	return nil
}

// Warnf implements Logger.
func (testlogger) Warnf(format string, params ...any) error {
	fmt.Println("WARN", fmt.Sprintf(format, params...))
	return nil
}

// Error implements Logger.
func (testlogger) Error(v ...any) error {
	fmt.Println("ERROR", fmt.Sprint(v...))
	return nil
}

// Errorf implements Logger.
func (testlogger) Errorf(format string, params ...any) error {
	fmt.Println("ERROR", fmt.Sprintf(format, params...))
	return nil
}

// Critical implements Logger.
func (testlogger) Critical(v ...any) error {
	fmt.Println("CRITICAL", fmt.Sprint(v...))
	return nil
}

// Criticalf implements Logger.
func (testlogger) Criticalf(format string, params ...any) error {
	fmt.Println("CRITICAL", fmt.Sprintf(format, params...))
	return nil
}

// Flush implements Logger.
func (testlogger) Flush() {}

func TestTracesSource(t *testing.T) {
	t.Run("ReceiveResourceSpansV1", func(t *testing.T) {
		testTracesSource(t, false)
	})

	t.Run("ReceiveResourceSpansV2", func(t *testing.T) {
		testTracesSource(t, true)
	})
}

func testTracesSource(t *testing.T, enableReceiveResourceSpansV2 bool) {
	if enableReceiveResourceSpansV2 {
		if err := featuregate.GlobalRegistry().Set("datadog.EnableReceiveResourceSpansV2", true); err != nil {
			t.Fatal(err)
		}
	}

	reqs := make(chan []byte, 1)
	metricsServer := httptest.NewServer(http.HandlerFunc(func(w http.ResponseWriter, r *http.Request) {
		var expectedMetricEndpoint string
		if isMetricExportV2Enabled() {
			expectedMetricEndpoint = testutil.MetricV2Endpoint
		} else {
			expectedMetricEndpoint = testutil.MetricV1Endpoint
		}
		if r.URL.Path != expectedMetricEndpoint {
			// we only want to capture series payloads
			return
		}
		buf := new(bytes.Buffer)
		_, err := buf.ReadFrom(r.Body)
		assert.NoError(t, err, "Metrics server handler error: %v", err)
		reqs <- buf.Bytes()
		_, err = w.Write([]byte("{\"status\": \"ok\"}"))
		assert.NoError(t, err)
	}))
	defer metricsServer.Close()
	tracesServer := httptest.NewServer(http.HandlerFunc(func(rw http.ResponseWriter, _ *http.Request) {
		rw.WriteHeader(http.StatusAccepted)
	}))
	defer tracesServer.Close()

	cfg := Config{
		API: APIConfig{
			Key: "aaaaaaaaaaaaaaaaaaaaaaaaaaaaaaaa",
		},
		TagsConfig: TagsConfig{
			Hostname: "fallbackHostname",
		},
		Metrics: MetricsConfig{
			TCPAddrConfig: confignet.TCPAddrConfig{Endpoint: metricsServer.URL},
		},
		Traces: TracesConfig{
			TCPAddrConfig: confignet.TCPAddrConfig{Endpoint: tracesServer.URL},
			TracesConfig: datadogconfig.TracesConfig{
				IgnoreResources: []string{},
			},
		},
	}

	assert := assert.New(t)
	params := exportertest.NewNopSettings()
	f := NewFactory()
	exporter, err := f.CreateTraces(context.Background(), params, &cfg)
	assert.NoError(err)

	// Payload specifies a sub-set of a Zorkian metrics series payload.
	type Payload struct {
		Series []struct {
			Host string   `json:"host,omitempty"`
			Tags []string `json:"tags,omitempty"`
		} `json:"series"`
	}
	// getHostTags extracts the host and tags from the Zorkian metrics series payload
	// body found in data.
	getHostTags := func(data []byte) (host string, tags []string) {
		var p Payload
		assert.NoError(json.Unmarshal(data, &p))
		assert.Len(p.Series, 1)
		return p.Series[0].Host, p.Series[0].Tags
	}
	// getHostTagsV2 extracts the host and tags from the native DatadogV2 metrics series payload
	// body found in data.
	getHostTagsV2 := func(data []byte) (host string, tags []string) {
		buf := bytes.NewBuffer(data)
		reader, derr := gzip.NewReader(buf)
		assert.NoError(derr)
		dec := json.NewDecoder(reader)
		var p datadogV2.MetricPayload
		assert.NoError(dec.Decode(&p))
		assert.Len(p.Series, 1)
		assert.Len(p.Series[0].Resources, 1)
		return *p.Series[0].Resources[0].Name, p.Series[0].Tags
	}
	for _, tt := range []struct {
		attrs map[string]any
		host  string
		tags  []string
	}{
		{
			attrs: map[string]any{},
			host:  "fallbackHostname",
			tags:  []string{"version:latest", "command:otelcol"},
		},
		{
			attrs: map[string]any{
				attributes.AttributeDatadogHostname: "customName",
			},
			host: "customName",
			tags: []string{"version:latest", "command:otelcol"},
		},
		{
			attrs: map[string]any{
				semconv.AttributeCloudProvider:      semconv.AttributeCloudProviderAWS,
				semconv.AttributeCloudPlatform:      semconv.AttributeCloudPlatformAWSECS,
				semconv.AttributeAWSECSTaskARN:      "example-task-ARN",
				semconv.AttributeAWSECSTaskFamily:   "example-task-family",
				semconv.AttributeAWSECSTaskRevision: "example-task-revision",
				semconv.AttributeAWSECSLaunchtype:   semconv.AttributeAWSECSLaunchtypeFargate,
			},
			host: "",
			tags: []string{"version:latest", "command:otelcol", "task_arn:example-task-ARN"},
		},
	} {
		t.Run("", func(t *testing.T) {
			ctx := context.Background()
			err = exporter.ConsumeTraces(ctx, simpleTracesWithResAttributes(tt.attrs))
			assert.NoError(err)
			timeout := time.After(time.Second)
			select {
			case data := <-reqs:
				var host string
				var tags []string
				if isMetricExportV2Enabled() {
					host, tags = getHostTagsV2(data)
				} else {
					host, tags = getHostTags(data)
				}
				assert.Equal(tt.host, host)
				assert.EqualValues(tt.tags, tags)
			case <-timeout:
				t.Fatal("timeout")
			}
		})
	}
}

func TestTraceExporter(t *testing.T) {
	t.Run("ReceiveResourceSpansV1", func(t *testing.T) {
		testTraceExporter(t, false)
	})

	t.Run("ReceiveResourceSpansV2", func(t *testing.T) {
		testTraceExporter(t, true)
	})
}

func testTraceExporter(t *testing.T, enableReceiveResourceSpansV2 bool) {
	if enableReceiveResourceSpansV2 {
		if err := featuregate.GlobalRegistry().Set("datadog.EnableReceiveResourceSpansV2", true); err != nil {
			t.Fatal(err)
		}
	}
	metricsServer := testutil.DatadogServerMock()
	defer metricsServer.Close()

	got := make(chan string, 1)
	server := httptest.NewServer(http.HandlerFunc(func(rw http.ResponseWriter, req *http.Request) {
		assert.Equal(t, "aaaaaaaaaaaaaaaaaaaaaaaaaaaaaaaa", req.Header.Get("DD-Api-Key"))
		got <- req.Header.Get("Content-Type")
		rw.WriteHeader(http.StatusAccepted)
	}))

	defer server.Close()
	cfg := Config{
		API: APIConfig{
			Key: "aaaaaaaaaaaaaaaaaaaaaaaaaaaaaaaa",
		},
		TagsConfig: TagsConfig{
			Hostname: "test-host",
		},
		Metrics: MetricsConfig{
			TCPAddrConfig: confignet.TCPAddrConfig{
				Endpoint: metricsServer.URL,
			},
		},
		Traces: TracesConfig{
			TCPAddrConfig: confignet.TCPAddrConfig{
				Endpoint: server.URL,
			},
			TracesConfig: datadogconfig.TracesConfig{
				IgnoreResources: []string{},
			},
			TraceBuffer: 2,
		},
	}
	cfg.Traces.SetFlushInterval(0.1)

	params := exportertest.NewNopSettings()
	f := NewFactory()
	exporter, err := f.CreateTraces(context.Background(), params, &cfg)
	assert.NoError(t, err)

	ctx := context.Background()
	err = exporter.ConsumeTraces(ctx, simpleTraces())
	assert.NoError(t, err)
	timeout := time.After(2 * time.Second)
	select {
	case out := <-got:
		require.Equal(t, "application/x-protobuf", out)
	case <-timeout:
		t.Fatal("Timed out")
	}
	require.NoError(t, exporter.Shutdown(context.Background()))
}

func TestNewTracesExporter(t *testing.T) {
	metricsServer := testutil.DatadogServerMock()
	defer metricsServer.Close()

	cfg := &Config{}
	cfg.API.Key = "ddog_32_characters_long_api_key1"
	cfg.Metrics.TCPAddrConfig.Endpoint = metricsServer.URL
	params := exportertest.NewNopSettings()

	// The client should have been created correctly
	f := NewFactory()
	exp, err := f.CreateTraces(context.Background(), params, cfg)
	assert.NoError(t, err)
	assert.NotNil(t, exp)
}

func TestPushTraceData(t *testing.T) {
	t.Run("ReceiveResourceSpansV1", func(t *testing.T) {
		testPushTraceData(t, false)
	})

	t.Run("ReceiveResourceSpansV2", func(t *testing.T) {
		testPushTraceData(t, true)
	})
}

func testPushTraceData(t *testing.T, enableReceiveResourceSpansV2 bool) {
	if enableReceiveResourceSpansV2 {
		if err := featuregate.GlobalRegistry().Set("datadog.EnableReceiveResourceSpansV2", true); err != nil {
			t.Fatal(err)
		}
	}
	server := testutil.DatadogServerMock()
	defer server.Close()
	cfg := &Config{
		API: APIConfig{
			Key: "aaaaaaaaaaaaaaaaaaaaaaaaaaaaaaaa",
		},
		TagsConfig: TagsConfig{
			Hostname: "test-host",
		},
		Metrics: MetricsConfig{
			TCPAddrConfig: confignet.TCPAddrConfig{Endpoint: server.URL},
		},
		Traces: TracesConfig{
			TCPAddrConfig: confignet.TCPAddrConfig{Endpoint: server.URL},
		},
		HostMetadata: HostMetadataConfig{
			Enabled:        true,
			HostnameSource: HostnameSourceFirstResource,
			ReporterPeriod: 30 * time.Minute,
		},
	}

	params := exportertest.NewNopSettings()
	f := NewFactory()
	exp, err := f.CreateTraces(context.Background(), params, cfg)
	assert.NoError(t, err)

	testTraces := ptrace.NewTraces()
	testutil.TestTraces.CopyTo(testTraces)
	err = exp.ConsumeTraces(context.Background(), testTraces)
	assert.NoError(t, err)

	recvMetadata := <-server.MetadataChan
	assert.Equal(t, "custom-hostname", recvMetadata.InternalHostname)
}

func TestPushTraceDataNewEnvConvention(t *testing.T) {
	t.Run("ReceiveResourceSpansV1", func(t *testing.T) {
		testPushTraceDataNewEnvConvention(t, false)
	})

	t.Run("ReceiveResourceSpansV2", func(t *testing.T) {
		testPushTraceDataNewEnvConvention(t, true)
	})
}

func testPushTraceDataNewEnvConvention(t *testing.T, enableReceiveResourceSpansV2 bool) {
	if enableReceiveResourceSpansV2 {
		if err := featuregate.GlobalRegistry().Set("datadog.EnableReceiveResourceSpansV2", true); err != nil {
			t.Fatal(err)
		}
	}

	tracesRec := &testutil.HTTPRequestRecorderWithChan{Pattern: testutil.TraceEndpoint, ReqChan: make(chan []byte)}
	server := testutil.DatadogServerMock(tracesRec.HandlerFunc)
	defer server.Close()
	cfg := &Config{
		API: APIConfig{
			Key: "aaaaaaaaaaaaaaaaaaaaaaaaaaaaaaaa",
		},
		TagsConfig: TagsConfig{
			Hostname: "test-host",
		},
		Metrics: MetricsConfig{
			TCPAddrConfig: confignet.TCPAddrConfig{Endpoint: server.URL},
		},
		Traces: TracesConfig{
			TCPAddrConfig: confignet.TCPAddrConfig{Endpoint: server.URL},
		},
	}
	cfg.Traces.SetFlushInterval(0.1)

	params := exportertest.NewNopSettings()
	f := NewFactory()
	exp, err := f.CreateTraces(context.Background(), params, cfg)
	assert.NoError(t, err)

	err = exp.ConsumeTraces(context.Background(), simpleTracesWithResAttributes(map[string]any{conventions127.AttributeDeploymentEnvironmentName: "new_env"}))
	assert.NoError(t, err)

	reqBytes := <-tracesRec.ReqChan
	buf := bytes.NewBuffer(reqBytes)
	reader, err := gzip.NewReader(buf)
	require.NoError(t, err)
	slurp, err := io.ReadAll(reader)
	require.NoError(t, err)
	var traces pb.AgentPayload
	require.NoError(t, proto.Unmarshal(slurp, &traces))
	assert.Len(t, traces.TracerPayloads, 1)
	assert.Equal(t, "new_env", traces.TracerPayloads[0].GetEnv())
}

<<<<<<< HEAD
func TestPushTraceData_OperationAndResourceNameV2(t *testing.T) {
	err := featuregate.GlobalRegistry().Set("exporter.datadogexporter.EnableOperationAndResourceNameV2", true)
	if err != nil {
		t.Fatal(err)
	}
=======
func TestResRelatedAttributesInSpanAttributes_ReceiveResourceSpansV2Enabled(t *testing.T) {
	if err := featuregate.GlobalRegistry().Set("datadog.EnableReceiveResourceSpansV2", true); err != nil {
		t.Fatal(err)
	}

>>>>>>> 86235b7c
	tracesRec := &testutil.HTTPRequestRecorderWithChan{Pattern: testutil.TraceEndpoint, ReqChan: make(chan []byte)}
	server := testutil.DatadogServerMock(tracesRec.HandlerFunc)
	defer server.Close()
	cfg := &Config{
		API: APIConfig{
			Key: "aaaaaaaaaaaaaaaaaaaaaaaaaaaaaaaa",
		},
		TagsConfig: TagsConfig{
			Hostname: "test-host",
		},
		Metrics: MetricsConfig{
			TCPAddrConfig: confignet.TCPAddrConfig{Endpoint: server.URL},
		},
		Traces: TracesConfig{
			TCPAddrConfig: confignet.TCPAddrConfig{Endpoint: server.URL},
		},
	}
	cfg.Traces.SetFlushInterval(0.1)

	params := exportertest.NewNopSettings()
	f := NewFactory()
	exp, err := f.CreateTraces(context.Background(), params, cfg)
	assert.NoError(t, err)

<<<<<<< HEAD
	err = exp.ConsumeTraces(context.Background(), simpleTracesWithAttributesAndKind(map[string]any{conventions127.AttributeDeploymentEnvironmentName: "new_env"}, ptrace.SpanKindServer))
=======
	sattr := map[string]any{
		"datadog.host.name":           "do-not-use",
		"container.id":                "do-not-use",
		"k8s.pod.id":                  "do-not-use",
		"deployment.environment.name": "do-not-use",
		"service.name":                "do-not-use",
		"service.version":             "do-not-use",
	}
	err = exp.ConsumeTraces(context.Background(), simpleTracesWithResAndSpanAttributes(nil, sattr))
>>>>>>> 86235b7c
	assert.NoError(t, err)

	reqBytes := <-tracesRec.ReqChan
	buf := bytes.NewBuffer(reqBytes)
	reader, err := gzip.NewReader(buf)
	require.NoError(t, err)
	slurp, err := io.ReadAll(reader)
	require.NoError(t, err)
	var traces pb.AgentPayload
	require.NoError(t, proto.Unmarshal(slurp, &traces))
	assert.Len(t, traces.TracerPayloads, 1)
<<<<<<< HEAD
	assert.Equal(t, "new_env", traces.TracerPayloads[0].GetEnv())
	assert.Equal(t, "server.request", traces.TracerPayloads[0].Chunks[0].Spans[0].Name)
}

func simpleTraces() ptrace.Traces {
	return genTraces([16]byte{0, 0, 0, 0, 0, 0, 0, 0, 0, 0, 0, 0, 1, 2, 3, 4}, nil, ptrace.SpanKindInternal)
}

func simpleTracesWithAttributes(attrs map[string]any) ptrace.Traces {
	return genTraces([16]byte{0, 0, 0, 0, 0, 0, 0, 0, 0, 0, 0, 0, 1, 2, 3, 4}, attrs, ptrace.SpanKindInternal)
}

func simpleTracesWithAttributesAndKind(attrs map[string]any, kind ptrace.SpanKind) ptrace.Traces {
	return genTraces([16]byte{0, 0, 0, 0, 0, 0, 0, 0, 0, 0, 0, 0, 1, 2, 3, 4}, attrs, kind)
}

func genTraces(traceID pcommon.TraceID, attrs map[string]any, kind ptrace.SpanKind) ptrace.Traces {
=======
	tracerPayload := traces.TracerPayloads[0]
	span := tracerPayload.Chunks[0].Spans[0]
	assert.Equal(t, "test-host", tracerPayload.Hostname)
	assert.Empty(t, tracerPayload.ContainerID)
	assert.Empty(t, tracerPayload.Env)
	assert.Equal(t, "otlpresourcenoservicename", span.Service)
	assert.Empty(t, span.Meta["version"])
}

func simpleTraces() ptrace.Traces {
	return genTraces([16]byte{0, 0, 0, 0, 0, 0, 0, 0, 0, 0, 0, 0, 1, 2, 3, 4}, nil, nil)
}

func simpleTracesWithResAttributes(rattrs map[string]any) ptrace.Traces {
	return genTraces([16]byte{0, 0, 0, 0, 0, 0, 0, 0, 0, 0, 0, 0, 1, 2, 3, 4}, rattrs, nil)
}

func simpleTracesWithResAndSpanAttributes(rattrs map[string]any, sattrs map[string]any) ptrace.Traces {
	return genTraces([16]byte{0, 0, 0, 0, 0, 0, 0, 0, 0, 0, 0, 0, 1, 2, 3, 4}, rattrs, sattrs)
}

func genTraces(traceID pcommon.TraceID, rattrs map[string]any, sattrs map[string]any) ptrace.Traces {
>>>>>>> 86235b7c
	traces := ptrace.NewTraces()
	rspans := traces.ResourceSpans().AppendEmpty()
	span := rspans.ScopeSpans().AppendEmpty().Spans().AppendEmpty()
	span.SetTraceID(traceID)
	span.SetSpanID([8]byte{0, 0, 0, 0, 1, 2, 3, 4})
<<<<<<< HEAD
	span.SetKind(kind)
	if attrs == nil {
=======
	if rattrs == nil {
>>>>>>> 86235b7c
		return traces
	}
	//nolint:errcheck
	rspans.Resource().Attributes().FromRaw(rattrs)
	if sattrs != nil {
		err := span.Attributes().FromRaw(sattrs)
		if err != nil {
			return traces
		}
	}
	return traces
}<|MERGE_RESOLUTION|>--- conflicted
+++ resolved
@@ -15,8 +15,6 @@
 	"os"
 	"testing"
 	"time"
-
-	"go.opentelemetry.io/collector/featuregate"
 
 	"github.com/DataDog/datadog-agent/comp/otelcol/otlp/testutil"
 	pb "github.com/DataDog/datadog-agent/pkg/proto/pbgo/trace"
@@ -445,19 +443,11 @@
 	assert.Equal(t, "new_env", traces.TracerPayloads[0].GetEnv())
 }
 
-<<<<<<< HEAD
 func TestPushTraceData_OperationAndResourceNameV2(t *testing.T) {
 	err := featuregate.GlobalRegistry().Set("exporter.datadogexporter.EnableOperationAndResourceNameV2", true)
 	if err != nil {
 		t.Fatal(err)
 	}
-=======
-func TestResRelatedAttributesInSpanAttributes_ReceiveResourceSpansV2Enabled(t *testing.T) {
-	if err := featuregate.GlobalRegistry().Set("datadog.EnableReceiveResourceSpansV2", true); err != nil {
-		t.Fatal(err)
-	}
-
->>>>>>> 86235b7c
 	tracesRec := &testutil.HTTPRequestRecorderWithChan{Pattern: testutil.TraceEndpoint, ReqChan: make(chan []byte)}
 	server := testutil.DatadogServerMock(tracesRec.HandlerFunc)
 	defer server.Close()
@@ -482,19 +472,7 @@
 	exp, err := f.CreateTraces(context.Background(), params, cfg)
 	assert.NoError(t, err)
 
-<<<<<<< HEAD
 	err = exp.ConsumeTraces(context.Background(), simpleTracesWithAttributesAndKind(map[string]any{conventions127.AttributeDeploymentEnvironmentName: "new_env"}, ptrace.SpanKindServer))
-=======
-	sattr := map[string]any{
-		"datadog.host.name":           "do-not-use",
-		"container.id":                "do-not-use",
-		"k8s.pod.id":                  "do-not-use",
-		"deployment.environment.name": "do-not-use",
-		"service.name":                "do-not-use",
-		"service.version":             "do-not-use",
-	}
-	err = exp.ConsumeTraces(context.Background(), simpleTracesWithResAndSpanAttributes(nil, sattr))
->>>>>>> 86235b7c
 	assert.NoError(t, err)
 
 	reqBytes := <-tracesRec.ReqChan
@@ -506,25 +484,59 @@
 	var traces pb.AgentPayload
 	require.NoError(t, proto.Unmarshal(slurp, &traces))
 	assert.Len(t, traces.TracerPayloads, 1)
-<<<<<<< HEAD
 	assert.Equal(t, "new_env", traces.TracerPayloads[0].GetEnv())
 	assert.Equal(t, "server.request", traces.TracerPayloads[0].Chunks[0].Spans[0].Name)
 }
 
-func simpleTraces() ptrace.Traces {
-	return genTraces([16]byte{0, 0, 0, 0, 0, 0, 0, 0, 0, 0, 0, 0, 1, 2, 3, 4}, nil, ptrace.SpanKindInternal)
-}
-
-func simpleTracesWithAttributes(attrs map[string]any) ptrace.Traces {
-	return genTraces([16]byte{0, 0, 0, 0, 0, 0, 0, 0, 0, 0, 0, 0, 1, 2, 3, 4}, attrs, ptrace.SpanKindInternal)
-}
-
-func simpleTracesWithAttributesAndKind(attrs map[string]any, kind ptrace.SpanKind) ptrace.Traces {
-	return genTraces([16]byte{0, 0, 0, 0, 0, 0, 0, 0, 0, 0, 0, 0, 1, 2, 3, 4}, attrs, kind)
-}
-
-func genTraces(traceID pcommon.TraceID, attrs map[string]any, kind ptrace.SpanKind) ptrace.Traces {
-=======
+func TestResRelatedAttributesInSpanAttributes_ReceiveResourceSpansV2Enabled(t *testing.T) {
+	if err := featuregate.GlobalRegistry().Set("datadog.EnableReceiveResourceSpansV2", true); err != nil {
+		t.Fatal(err)
+	}
+
+	tracesRec := &testutil.HTTPRequestRecorderWithChan{Pattern: testutil.TraceEndpoint, ReqChan: make(chan []byte)}
+	server := testutil.DatadogServerMock(tracesRec.HandlerFunc)
+	defer server.Close()
+	cfg := &Config{
+		API: APIConfig{
+			Key: "aaaaaaaaaaaaaaaaaaaaaaaaaaaaaaaa",
+		},
+		TagsConfig: TagsConfig{
+			Hostname: "test-host",
+		},
+		Metrics: MetricsConfig{
+			TCPAddrConfig: confignet.TCPAddrConfig{Endpoint: server.URL},
+		},
+		Traces: TracesConfig{
+			TCPAddrConfig: confignet.TCPAddrConfig{Endpoint: server.URL},
+		},
+	}
+	cfg.Traces.SetFlushInterval(0.1)
+
+	params := exportertest.NewNopSettings()
+	f := NewFactory()
+	exp, err := f.CreateTraces(context.Background(), params, cfg)
+	assert.NoError(t, err)
+
+	sattr := map[string]any{
+		"datadog.host.name":           "do-not-use",
+		"container.id":                "do-not-use",
+		"k8s.pod.id":                  "do-not-use",
+		"deployment.environment.name": "do-not-use",
+		"service.name":                "do-not-use",
+		"service.version":             "do-not-use",
+	}
+	err = exp.ConsumeTraces(context.Background(), simpleTracesWithResAndSpanAttributes(nil, sattr))
+	assert.NoError(t, err)
+
+	reqBytes := <-tracesRec.ReqChan
+	buf := bytes.NewBuffer(reqBytes)
+	reader, err := gzip.NewReader(buf)
+	require.NoError(t, err)
+	slurp, err := io.ReadAll(reader)
+	require.NoError(t, err)
+	var traces pb.AgentPayload
+	require.NoError(t, proto.Unmarshal(slurp, &traces))
+	assert.Len(t, traces.TracerPayloads, 1)
 	tracerPayload := traces.TracerPayloads[0]
 	span := tracerPayload.Chunks[0].Spans[0]
 	assert.Equal(t, "test-host", tracerPayload.Hostname)
@@ -535,30 +547,25 @@
 }
 
 func simpleTraces() ptrace.Traces {
-	return genTraces([16]byte{0, 0, 0, 0, 0, 0, 0, 0, 0, 0, 0, 0, 1, 2, 3, 4}, nil, nil)
+	return genTraces([16]byte{0, 0, 0, 0, 0, 0, 0, 0, 0, 0, 0, 0, 1, 2, 3, 4}, nil, nil, ptrace.SpanKindInternal)
 }
 
 func simpleTracesWithResAttributes(rattrs map[string]any) ptrace.Traces {
-	return genTraces([16]byte{0, 0, 0, 0, 0, 0, 0, 0, 0, 0, 0, 0, 1, 2, 3, 4}, rattrs, nil)
+	return genTraces([16]byte{0, 0, 0, 0, 0, 0, 0, 0, 0, 0, 0, 0, 1, 2, 3, 4}, rattrs, nil, ptrace.SpanKindInternal)
 }
 
 func simpleTracesWithResAndSpanAttributes(rattrs map[string]any, sattrs map[string]any) ptrace.Traces {
-	return genTraces([16]byte{0, 0, 0, 0, 0, 0, 0, 0, 0, 0, 0, 0, 1, 2, 3, 4}, rattrs, sattrs)
-}
-
-func genTraces(traceID pcommon.TraceID, rattrs map[string]any, sattrs map[string]any) ptrace.Traces {
->>>>>>> 86235b7c
+	return genTraces([16]byte{0, 0, 0, 0, 0, 0, 0, 0, 0, 0, 0, 0, 1, 2, 3, 4}, rattrs, sattrs, ptrace.SpanKindInternal)
+}
+
+func genTraces(traceID pcommon.TraceID, rattrs map[string]any, sattrs map[string]any, kind ptrace.SpanKind) ptrace.Traces {
 	traces := ptrace.NewTraces()
 	rspans := traces.ResourceSpans().AppendEmpty()
 	span := rspans.ScopeSpans().AppendEmpty().Spans().AppendEmpty()
 	span.SetTraceID(traceID)
 	span.SetSpanID([8]byte{0, 0, 0, 0, 1, 2, 3, 4})
-<<<<<<< HEAD
 	span.SetKind(kind)
-	if attrs == nil {
-=======
 	if rattrs == nil {
->>>>>>> 86235b7c
 		return traces
 	}
 	//nolint:errcheck
