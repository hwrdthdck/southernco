--- conflicted
+++ resolved
@@ -32,9 +32,6 @@
 	tags   []string
 }
 
-<<<<<<< HEAD
-func newMetricsExporter(logger *zap.Logger, cfg *config.Config) (*metricsExporter, error) {
-=======
 func validateAPIKey(logger *zap.Logger, client *datadog.Client) {
 	logger.Info("Validating API key.")
 	res, err := client.Validate()
@@ -50,7 +47,6 @@
 }
 
 func newMetricsExporter(logger *zap.Logger, cfg *Config) (*metricsExporter, error) {
->>>>>>> 6d3b9bea
 	client := datadog.NewClient(cfg.API.Key, "")
 	client.SetBaseUrl(cfg.Metrics.TCPAddr.Endpoint)
 
