--- conflicted
+++ resolved
@@ -538,15 +538,11 @@
 	cfg := config.MetricsConfig{}
 	prevPts := newTTLMap()
 
-<<<<<<< HEAD
 	buildInfo := component.BuildInfo{
 		Version: "1.0",
 	}
 
-	series, _ := mapMetrics(cfg, prevPts, "fallbackHostname", ms, buildInfo)
-=======
-	series, _ := mapMetrics(zap.NewNop(), cfg, prevPts, "fallbackHostname", ms)
->>>>>>> 67e71dd6
+	series, _ := mapMetrics(zap.NewNop(), cfg, prevPts, "fallbackHostname", ms, buildInfo)
 
 	runningHostnames := []string{}
 
@@ -697,17 +693,14 @@
 func TestMapMetrics(t *testing.T) {
 	md := createTestMetrics()
 	cfg := config.MetricsConfig{SendMonotonic: true}
-<<<<<<< HEAD
 	buildInfo := component.BuildInfo{
 		Version: "1.0",
 	}
 
-	series, dropped := mapMetrics(cfg, newTTLMap(), "", md, buildInfo)
-=======
 	core, observed := observer.New(zapcore.DebugLevel)
 	testLogger := zap.New(core)
-	series, dropped := mapMetrics(testLogger, cfg, newTTLMap(), "", md)
->>>>>>> 67e71dd6
+	series, dropped := mapMetrics(testLogger, cfg, newTTLMap(), "", md, buildInfo)
+
 	assert.Equal(t, dropped, 0)
 	filtered := removeRunningMetrics(series)
 	assert.ElementsMatch(t, filtered, []datadog.Metric{
