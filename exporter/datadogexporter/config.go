--- conflicted
+++ resolved
@@ -25,11 +25,7 @@
 	"go.opentelemetry.io/collector/config/confignet"
 	"go.opentelemetry.io/collector/confmap"
 	"go.opentelemetry.io/collector/exporter/exporterhelper"
-<<<<<<< HEAD
-	"go.uber.org/zap"
-=======
 	"go.uber.org/multierr"
->>>>>>> 8c42dea6
 
 	"github.com/open-telemetry/opentelemetry-collector-contrib/exporter/datadogexporter/internal/metadata/valid"
 )
@@ -487,33 +483,5 @@
 	if !configMap.IsSet("traces::endpoint") {
 		c.Traces.TCPAddr.Endpoint = fmt.Sprintf("https://trace.agent.%s", c.API.Site)
 	}
-<<<<<<< HEAD
-
-	// Add deprecation warnings for deprecated settings.
-	renamingWarnings, err := handleRenamedSettings(configMap, c)
-	if err != nil {
-		return err
-	}
-	c.warnings = append(c.warnings, renamingWarnings...)
-
-	// Add warnings about autodetected environment variables.
-	c.warnings = append(c.warnings, warnUseOfEnvVars(configMap, c)...)
-
-	deprecationTemplate := "%q has been deprecated and will be removed in %s or later. See https://github.com/open-telemetry/opentelemetry-collector-contrib/issues/%d"
-	if c.Service != "" {
-		c.warnings = append(c.warnings, fmt.Errorf(deprecationTemplate, "service", "v0.52.0", 8781))
-	}
-	if c.Version != "" {
-		c.warnings = append(c.warnings, fmt.Errorf(deprecationTemplate, "version", "v0.52.0", 8783))
-	}
-	if configMap.IsSet("env") {
-		c.warnings = append(c.warnings, fmt.Errorf(deprecationTemplate, "env", "v0.52.0", 9016))
-	}
-	if c.Traces.SampleRate != 0 {
-		c.warnings = append(c.warnings, fmt.Errorf(deprecationTemplate, "traces.sample_rate", "v0.52.0", 9771))
-	}
-
-=======
->>>>>>> 8c42dea6
 	return nil
 }