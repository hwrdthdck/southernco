# Azure Monitor Exporter

<<<<<<< HEAD
| Status                   |              |
| ------------------------ |--------------|
| Stability                | [beta]       |
| Supported pipeline types | traces, logs |
| Distributions            | [contrib]    |

This exporter sends logs and trace data to [Azure Monitor](https://docs.microsoft.com/en-us/azure/azure-monitor/).
=======
This exporter sends logs and trace data to [Azure Monitor](https://docs.microsoft.com/azure/azure-monitor/).
>>>>>>> 0faff450

## Configuration

The following settings are required:

- `instrumentation_key` (no default): Application Insights instrumentation key, which can be found in the Application Insights resource in the Azure Portal.

The following settings can be optionally configured:

- `endpoint` (default = "https://dc.services.visualstudio.com/v2/track"): The endpoint URL where data will be submitted.
- `maxbatchsize` (default = 1024): The maximum number of telemetry items that can be submitted in each request. If this many items are buffered, the buffer will be flushed before `maxbatchinterval` expires.
- `maxbatchinterval` (default = 10s): The maximum time to wait before sending a batch of telemetry.

Example:

```yaml
exporters:
  azuremonitor:
    instrumentation_key: b1cd0778-85fc-4677-a3fa-79d3c23e0efd
```

## Attribute mapping

### Traces

This exporter maps OpenTelemetry trace data to [Application Insights data model](https://docs.microsoft.com/azure/azure-monitor/app/data-model-dependency-telemetry) using the following schema.

The OpenTelemetry SpanKind determines the Application Insights telemetry type.

| OpenTelemetry SpanKind           | Application Insights telemetry type |
| -------------------------------- | ----------------------------------- |
| `CLIENT`, `PRODUCER`, `INTERNAL` | Dependency                          |
| `SERVER`, `CONSUMER`             | Request                             |

The exporter follows the semantic conventions to fill the Application Insights specific telemetry properties. The following table shows a basic mapping.

| Application Insights property | OpenTelemetry attribute                               | Default   |
| ----------------------------- | ----------------------------------------------------- | --------- |
| Request.Name                  | `http.method`, `http.route` or `rpc.system`           | span name |
| Request.Url                   | `http.scheme`, `http.host`, `http.target`             |           |
| Request.Source                | `http.client_ip` or `net.peer.name`                   |           |
| Request.ResponseCode          | `http.status_code` or `status_code`                   | `"0"`     |
| Request.Success               | `http.status_code` or `status_code`                   | `true`    |
| Dependency.Name               | `http.method`, `http.route`                           | span name |
| Dependency.Data               | `http.url` or span name or `db.statement`             |           |
| Dependency.Type               | `"HTTP"` or `rpc.system` or `db.system` or `"InProc"` |           |
| Dependency.Target             | host of `http.url` or `net.peer.name`                 |           |
| Dependency.ResultCode         | `http.status_code` or `status_code`                   | `"0"`     |
| Dependency.Success            | `http.status_code` or `status_code`                   | `true`    |

The exact mapping can be found [here](trace_to_envelope.go).

All attributes are also mapped to custom properties if they are booleans or strings and to custom measurements if they are ints or doubles.

### Logs
<<<<<<< HEAD
This exporter saves log records to Application Insights `traces` table. 
[OpenTelemetry Log Data Model TraceId](https://github.com/open-telemetry/oteps/blob/main/text/logs/0097-log-data-model.md#field-traceid) is mapped to `operation_id` column. [TraceId](https://github.com/open-telemetry/oteps/blob/main/text/logs/0097-log-data-model.md#field-traceid) and [SpanId](https://github.com/open-telemetry/oteps/blob/main/text/logs/0097-log-data-model.md#field-spanid) are also mapped to `TraceId` and `SpanId` tags in `customDimensions` column.

[beta]:https://github.com/open-telemetry/opentelemetry-collector#beta
[contrib]:https://github.com/open-telemetry/opentelemetry-collector-releases/tree/main/distributions/otelcol-contrib
=======
This exporter saves log records to Application Insights `traces` table.
[TraceId](https://github.com/open-telemetry/opentelemetry-specification/blob/main/specification/logs/data-model.md#field-traceid) is mapped to `operation_id` column and [SpanId](https://github.com/open-telemetry/opentelemetry-specification/blob/main/specification/logs/data-model.md#field-spanid) is mapped to `operation_parentId` column.
>>>>>>> 0faff450
<|MERGE_RESOLUTION|>--- conflicted
+++ resolved
@@ -1,16 +1,12 @@
 # Azure Monitor Exporter
 
-<<<<<<< HEAD
 | Status                   |              |
 | ------------------------ |--------------|
 | Stability                | [beta]       |
 | Supported pipeline types | traces, logs |
 | Distributions            | [contrib]    |
 
-This exporter sends logs and trace data to [Azure Monitor](https://docs.microsoft.com/en-us/azure/azure-monitor/).
-=======
 This exporter sends logs and trace data to [Azure Monitor](https://docs.microsoft.com/azure/azure-monitor/).
->>>>>>> 0faff450
 
 ## Configuration
 
@@ -66,13 +62,8 @@
 All attributes are also mapped to custom properties if they are booleans or strings and to custom measurements if they are ints or doubles.
 
 ### Logs
-<<<<<<< HEAD
-This exporter saves log records to Application Insights `traces` table. 
-[OpenTelemetry Log Data Model TraceId](https://github.com/open-telemetry/oteps/blob/main/text/logs/0097-log-data-model.md#field-traceid) is mapped to `operation_id` column. [TraceId](https://github.com/open-telemetry/oteps/blob/main/text/logs/0097-log-data-model.md#field-traceid) and [SpanId](https://github.com/open-telemetry/oteps/blob/main/text/logs/0097-log-data-model.md#field-spanid) are also mapped to `TraceId` and `SpanId` tags in `customDimensions` column.
+This exporter saves log records to Application Insights `traces` table.
+[TraceId](https://github.com/open-telemetry/opentelemetry-specification/blob/main/specification/logs/data-model.md#field-traceid) is mapped to `operation_id` column and [SpanId](https://github.com/open-telemetry/opentelemetry-specification/blob/main/specification/logs/data-model.md#field-spanid) is mapped to `operation_parentId` column.
 
 [beta]:https://github.com/open-telemetry/opentelemetry-collector#beta
-[contrib]:https://github.com/open-telemetry/opentelemetry-collector-releases/tree/main/distributions/otelcol-contrib
-=======
-This exporter saves log records to Application Insights `traces` table.
-[TraceId](https://github.com/open-telemetry/opentelemetry-specification/blob/main/specification/logs/data-model.md#field-traceid) is mapped to `operation_id` column and [SpanId](https://github.com/open-telemetry/opentelemetry-specification/blob/main/specification/logs/data-model.md#field-spanid) is mapped to `operation_parentId` column.
->>>>>>> 0faff450
+[contrib]:https://github.com/open-telemetry/opentelemetry-collector-releases/tree/main/distributions/otelcol-contrib