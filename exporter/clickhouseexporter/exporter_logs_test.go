// Copyright 2020, OpenTelemetry Authors
//
// Licensed under the Apache License, Version 2.0 (the "License");
// you may not use this file except in compliance with the License.
// You may obtain a copy of the License at
//
//     http://www.apache.org/licenses/LICENSE-2.0
//
// Unless required by applicable law or agreed to in writing, software
// distributed under the License is distributed on an "AS IS" BASIS,
// WITHOUT WARRANTIES OR CONDITIONS OF ANY KIND, either express or implied.
// See the License for the specific language governing permissions and
// limitations under the License.

package clickhouseexporter

import (
	"context"
	"database/sql"
	"database/sql/driver"
	"errors"
	"strings"
	"testing"
	"time"

	"github.com/stretchr/testify/require"
	"go.opentelemetry.io/collector/pdata/pcommon"
	"go.opentelemetry.io/collector/pdata/plog"
	conventions "go.opentelemetry.io/collector/semconv/v1.6.1"
	"go.uber.org/multierr"
	"go.uber.org/zap"
	"go.uber.org/zap/zaptest"
)

func TestLogsExporter_New(t *testing.T) {
	type validate func(*testing.T, *logsExporter, error)

	_ = func(t *testing.T, exporter *logsExporter, err error) {
		require.Nil(t, err)
		require.NotNil(t, exporter)
	}

	_ = func(want error) validate {
		return func(t *testing.T, exporter *logsExporter, err error) {
			require.Nil(t, exporter)
			require.NotNil(t, err)
			if !errors.Is(err, want) {
				t.Fatalf("Expected error '%v', but got '%v'", want, err)
			}
		}
	}

	failWithMsg := func(msg string) validate {
		return func(t *testing.T, exporter *logsExporter, err error) {
			require.NotNil(t, err)
			require.Contains(t, err.Error(), msg)
		}
	}

	tests := map[string]struct {
		config *Config
		want   validate
	}{
		"no dsn": {
			config: withDefaultConfig(),
<<<<<<< HEAD
			want:   failWithMsg("DSN is invalid"),
=======
			want:   failWithMsg("exec create logs table sql: parse dsn address failed"),
>>>>>>> 9e358ccd
		},
	}

	for name, test := range tests {
		t.Run(name, func(t *testing.T) {

			var err error
			exporter, err := newLogsExporter(zap.NewNop(), test.config)
			err = multierr.Append(err, err)
			err = multierr.Append(err, exporter.start(context.TODO(), nil))

			if exporter != nil {
				defer func() {
					require.NoError(t, exporter.shutdown(context.TODO()))
				}()
			}

			test.want(t, exporter, err)
		})
	}
}

func TestExporter_pushLogsData(t *testing.T) {
	t.Run("push success", func(t *testing.T) {
		var items int
		initClickhouseTestServer(t, func(query string, values []driver.Value) error {
			t.Logf("%d, values:%+v", items, values)
			if strings.HasPrefix(query, "INSERT") {
				items++
			}
			return nil
		})

		exporter := newTestLogsExporter(t, defaultEndpoint)
		mustPushLogsData(t, exporter, simpleLogs(1))
		mustPushLogsData(t, exporter, simpleLogs(2))

		require.Equal(t, 3, items)
	})
}

func newTestLogsExporter(t *testing.T, dsn string, fns ...func(*Config)) *logsExporter {
	exporter, err := newLogsExporter(zaptest.NewLogger(t), withTestExporterConfig(fns...)(dsn))
	require.NoError(t, err)
	require.NoError(t, exporter.start(context.TODO(), nil))

	t.Cleanup(func() { _ = exporter.shutdown(context.TODO()) })
	return exporter
}

func withTestExporterConfig(fns ...func(*Config)) func(string) *Config {
	return func(endpoint string) *Config {
		var configMods []func(*Config)
		configMods = append(configMods, func(cfg *Config) {
			cfg.Endpoint = endpoint
		})
		configMods = append(configMods, fns...)
		return withDefaultConfig(configMods...)
	}
}

func simpleLogs(count int) plog.Logs {
	logs := plog.NewLogs()
	rl := logs.ResourceLogs().AppendEmpty()
	sl := rl.ScopeLogs().AppendEmpty()
	for i := 0; i < count; i++ {
		r := sl.LogRecords().AppendEmpty()
		r.SetTimestamp(pcommon.NewTimestampFromTime(time.Now()))
		r.Attributes().PutStr(conventions.AttributeServiceName, "v")
	}
	return logs
}

func mustPushLogsData(t *testing.T, exporter *logsExporter, ld plog.Logs) {
	err := exporter.pushLogsData(context.TODO(), ld)
	require.NoError(t, err)
}

func initClickhouseTestServer(t *testing.T, recorder recorder) {
	sql.Register(t.Name(), &testClickhouseDriver{
		recorder: recorder,
	})
}

type recorder func(query string, values []driver.Value) error

type testClickhouseDriver struct {
	recorder recorder
}

func (t *testClickhouseDriver) Open(name string) (driver.Conn, error) {
	return &testClickhouseDriverConn{
		recorder: t.recorder,
	}, nil
}

type testClickhouseDriverConn struct {
	recorder recorder
}

func (t *testClickhouseDriverConn) Prepare(query string) (driver.Stmt, error) {
	return &testClickhouseDriverStmt{
		query:    query,
		recorder: t.recorder,
	}, nil
}

func (*testClickhouseDriverConn) Close() error {
	return nil
}

func (*testClickhouseDriverConn) Begin() (driver.Tx, error) {
	return &testClickhouseDriverTx{}, nil
}

func (*testClickhouseDriverConn) CheckNamedValue(v *driver.NamedValue) error {
	return nil
}

type testClickhouseDriverStmt struct {
	query    string
	recorder recorder
}

func (*testClickhouseDriverStmt) Close() error {
	return nil
}

func (t *testClickhouseDriverStmt) NumInput() int {
	return strings.Count(t.query, "?")
}

func (t *testClickhouseDriverStmt) Exec(args []driver.Value) (driver.Result, error) {
	return nil, t.recorder(t.query, args)
}

func (t *testClickhouseDriverStmt) Query(args []driver.Value) (driver.Rows, error) {
	return nil, nil
}

type testClickhouseDriverTx struct {
}

func (*testClickhouseDriverTx) Commit() error {
	return nil
}

func (*testClickhouseDriverTx) Rollback() error {
	return nil
}<|MERGE_RESOLUTION|>--- conflicted
+++ resolved
@@ -63,11 +63,7 @@
 	}{
 		"no dsn": {
 			config: withDefaultConfig(),
-<<<<<<< HEAD
 			want:   failWithMsg("DSN is invalid"),
-=======
-			want:   failWithMsg("exec create logs table sql: parse dsn address failed"),
->>>>>>> 9e358ccd
 		},
 	}
 
