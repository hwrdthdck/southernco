--- conflicted
+++ resolved
@@ -151,13 +151,10 @@
 		batchTimeSeriesState: newBatchTimeSericesState(),
 	}
 
-<<<<<<< HEAD
 	prwe.settings.Logger.Info("Running with prometheus remote write proto message", zap.Any("ProtoMsg", cfg.RemoteWriteProtoMsg))
-=======
 	if prwe.exporterSettings.ExportCreatedMetric {
 		prwe.settings.Logger.Warn("export_created_metric is deprecated and will be removed in a future release")
 	}
->>>>>>> 75ceb559
 
 	prwe.wal = newWAL(cfg.WAL, prwe.export)
 	return prwe, nil
