--- conflicted
+++ resolved
@@ -382,11 +382,10 @@
 	emptySummaryBatch := getMetricsFromMetricList(invalidMetrics[emptySummary])
 
 	// staleNaN cases
-<<<<<<< HEAD
 	staleNaNHistogramBatch := getMetricsFromMetricList(staleNaNMetrics[staleNaNHistogram])
 
 	staleNaNSummaryBatch := getMetricsFromMetricList(staleNaNMetrics[staleNaNSummary])
-=======
+
 	staleNaNIntGaugeBatch := getMetricsFromMetricList(staleNaNMetrics[staleNaNIntGauge])
 
 	staleNaNDoubleGaugeBatch := getMetricsFromMetricList(staleNaNMetrics[staleNaNDoubleGauge])
@@ -394,7 +393,6 @@
 	staleNaNIntSumBatch := getMetricsFromMetricList(staleNaNMetrics[staleNaNIntSum])
 
 	staleNaNSumBatch := getMetricsFromMetricList(staleNaNMetrics[staleNaNSum])
->>>>>>> 83dea112
 
 	checkFunc := func(t *testing.T, r *http.Request, expected int, isStaleMarker bool) {
 		body, err := ioutil.ReadAll(r.Body)
@@ -545,51 +543,55 @@
 			false,
 		},
 		{
-<<<<<<< HEAD
+			"staleNaNIntGauge_case",
+			&staleNaNIntGaugeBatch,
+			checkFunc,
+			1,
+			http.StatusAccepted,
+			false,
+			true,
+		},
+		{
+			"staleNaNDoubleGauge_case",
+			&staleNaNDoubleGaugeBatch,
+			checkFunc,
+			1,
+			http.StatusAccepted,
+			false,
+			true,
+		},
+		{
+			"staleNaNIntSum_case",
+			&staleNaNIntSumBatch,
+			checkFunc,
+			1,
+			http.StatusAccepted,
+			false,
+			true,
+		},
+		{
+			"staleNaNSum_case",
+			&staleNaNSumBatch,
+			checkFunc,
+			1,
+			http.StatusAccepted,
+			false,
+			true,
+		},
+		{
 			"staleNaNHistogram_case",
 			&staleNaNHistogramBatch,
 			checkFunc,
 			6,
-=======
-			"staleNaNIntGauge_case",
-			&staleNaNIntGaugeBatch,
-			checkFunc,
-			1,
->>>>>>> 83dea112
-			http.StatusAccepted,
-			false,
-			true,
-		},
-		{
-<<<<<<< HEAD
+			http.StatusAccepted,
+			false,
+			true,
+		},
+		{
 			"staleNaNSummary_case",
 			&staleNaNSummaryBatch,
 			checkFunc,
 			5,
-=======
-			"staleNaNDoubleGauge_case",
-			&staleNaNDoubleGaugeBatch,
-			checkFunc,
-			1,
-			http.StatusAccepted,
-			false,
-			true,
-		},
-		{
-			"staleNaNIntSum_case",
-			&staleNaNIntSumBatch,
-			checkFunc,
-			1,
-			http.StatusAccepted,
-			false,
-			true,
-		},
-		{
-			"staleNaNSum_case",
-			&staleNaNSumBatch,
-			checkFunc,
-			1,
->>>>>>> 83dea112
 			http.StatusAccepted,
 			false,
 			true,
