// Copyright The OpenTelemetry Authors
// SPDX-License-Identifier: Apache-2.0

package translator // import "github.com/open-telemetry/opentelemetry-collector-contrib/exporter/awsxrayexporter/internal/translator"

import (
	"crypto/rand"
	"encoding/binary"
	"encoding/hex"
	"encoding/json"
	"fmt"
	"net/url"
	"regexp"
	"strings"
	"time"

	awsP "github.com/aws/aws-sdk-go/aws"
	"go.opentelemetry.io/collector/pdata/pcommon"
	"go.opentelemetry.io/collector/pdata/ptrace"
	conventions "go.opentelemetry.io/collector/semconv/v1.8.0"

	awsxray "github.com/open-telemetry/opentelemetry-collector-contrib/internal/aws/xray"
	"github.com/open-telemetry/opentelemetry-collector-contrib/internal/coreinternal/traceutil"
)

// AWS X-Ray acceptable values for origin field.
const (
	OriginEC2        = "AWS::EC2::Instance"
	OriginECS        = "AWS::ECS::Container"
	OriginECSEC2     = "AWS::ECS::EC2"
	OriginECSFargate = "AWS::ECS::Fargate"
	OriginEB         = "AWS::ElasticBeanstalk::Environment"
	OriginEKS        = "AWS::EKS::Container"
	OriginAppRunner  = "AWS::AppRunner::Service"
)

// x-ray only span attributes - https://github.com/open-telemetry/opentelemetry-java-contrib/pull/802
const (
<<<<<<< HEAD
	awsLocalService    = "aws.local.service"
	awsRemoteService   = "aws.remote.service"
	awsLocalOperation  = "aws.local.operation"
	awsRemoteOperation = "aws.remote.operation"
	remoteTarget       = "remoteTarget"
	awsSpanKind        = "aws.span.kind"
	k8sRemoteNamespace = "K8s.RemoteNamespace"
=======
	awsLocalService  = "aws.local.service"
	awsRemoteService = "aws.remote.service"
>>>>>>> 592374af
)

var (
	// reInvalidSpanCharacters defines the invalid letters in a span name as per
	// https://docs.aws.amazon.com/xray/latest/devguide/xray-api-segmentdocuments.html
	reInvalidSpanCharacters = regexp.MustCompile(`[^ 0-9\p{L}N_.:/%&#=+,\-@]`)
)

const (
	// defaultMetadataNamespace is used for non-namespaced non-indexed attributes.
	defaultMetadataNamespace = "default"
	// defaultSpanName will be used if there are no valid xray characters in the span name
	defaultSegmentName = "span"
	// maxSegmentNameLength the maximum length of a Segment name
	maxSegmentNameLength = 200
	// rpc.system value for AWS service remotes
	awsAPIRPCSystem = "aws-api"
)

const (
	traceIDLength    = 35 // fixed length of aws trace id
	identifierOffset = 11 // offset of identifier within traceID
)

const (
	localRoot = "LOCAL_ROOT"
)

var removeAnnotationsFromServiceSegment = []string{
	awsRemoteService,
	awsRemoteOperation,
	remoteTarget,
	k8sRemoteNamespace,
}

var (
	writers = newWriterPool(2048)
)

<<<<<<< HEAD
// MakeSegmentDocuments converts spans to json documents
func MakeSegmentDocuments(span ptrace.Span, resource pcommon.Resource, indexedAttrs []string, indexAllAttrs bool, logGroupNames []string, skipTimestampValidation bool) ([]string, error) {
	segments, err := MakeSegmentsFromSpan(span, resource, indexedAttrs, indexAllAttrs, logGroupNames, skipTimestampValidation)

	if err == nil {
		var documents []string

		for _, v := range segments {
			document, documentErr := MakeDocumentFromSegment(v)
			if documentErr != nil {
				return nil, documentErr
			}

			documents = append(documents, document)
		}

		return documents, nil
	}

	return nil, err
}

func isLocalRootSpanADependencySpan(span ptrace.Span) bool {
	return span.Kind() != ptrace.SpanKindServer &&
		span.Kind() != ptrace.SpanKindInternal
}

// IsLocalRoot We will move to using isRemote once the collector supports deserializing it. Until then, we will rely on aws.span.kind.
func isLocalRoot(span ptrace.Span) bool {
	if myAwsSpanKind, ok := span.Attributes().Get(awsSpanKind); ok {
		return localRoot == myAwsSpanKind.Str()
	}

	return false
}

func addNamespaceToSubsegmentWithRemoteService(span ptrace.Span, segment *awsxray.Segment) {
	if (span.Kind() == ptrace.SpanKindClient ||
		span.Kind() == ptrace.SpanKindConsumer ||
		span.Kind() == ptrace.SpanKindProducer) &&
		segment.Type != nil &&
		segment.Namespace == nil {
		if _, ok := span.Attributes().Get(awsRemoteService); ok {
			segment.Namespace = awsxray.String("remote")
		}
	}
}

func MakeDependencySubsegmentForLocalRootDependencySpan(span ptrace.Span, resource pcommon.Resource, indexedAttrs []string, indexAllAttrs bool, logGroupNames []string, skipTimestampValidation bool, serviceSegmentID pcommon.SpanID) (*awsxray.Segment, error) {
	var dependencySpan = ptrace.NewSpan()
	span.CopyTo(dependencySpan)

	dependencySpan.SetParentSpanID(serviceSegmentID)

	dependencySubsegment, err := MakeSegment(dependencySpan, resource, indexedAttrs, indexAllAttrs, logGroupNames, skipTimestampValidation)

	if err != nil {
		return nil, err
	}

	// Make this a subsegment
	dependencySubsegment.Type = awsxray.String("subsegment")

	if dependencySubsegment.Namespace == nil {
		dependencySubsegment.Namespace = awsxray.String("remote")
	}

	// Remove span links from consumer spans
	if span.Kind() == ptrace.SpanKindConsumer {
		dependencySubsegment.Links = nil
	}

	if myAwsRemoteService, ok := span.Attributes().Get(awsRemoteService); ok {
		subsegmentName := myAwsRemoteService.Str()
		dependencySubsegment.Name = awsxray.String(trimAwsSdkPrefix(subsegmentName, span))
	}

	return dependencySubsegment, err
}

func MakeServiceSegmentForLocalRootDependencySpan(span ptrace.Span, resource pcommon.Resource, indexedAttrs []string, indexAllAttrs bool, logGroupNames []string, skipTimestampValidation bool, serviceSegmentID pcommon.SpanID) (*awsxray.Segment, error) {
	// We always create a segment for the service
	var serviceSpan ptrace.Span = ptrace.NewSpan()
	span.CopyTo(serviceSpan)

	// Set the span id to the one internally generated
	serviceSpan.SetSpanID(serviceSegmentID)

	for _, v := range removeAnnotationsFromServiceSegment {
		serviceSpan.Attributes().Remove(v)
	}

	serviceSegment, err := MakeSegment(serviceSpan, resource, indexedAttrs, indexAllAttrs, logGroupNames, skipTimestampValidation)

	if err != nil {
		return nil, err
	}

	// Set the name
	if myAwsLocalService, ok := span.Attributes().Get(awsLocalService); ok {
		serviceSegment.Name = awsxray.String(myAwsLocalService.Str())
	}

	// Remove the HTTP field
	serviceSegment.HTTP = nil

	// Remove AWS subsegment fields
	serviceSegment.AWS.Operation = nil
	serviceSegment.AWS.AccountID = nil
	serviceSegment.AWS.RemoteRegion = nil
	serviceSegment.AWS.RequestID = nil
	serviceSegment.AWS.QueueURL = nil
	serviceSegment.AWS.TableName = nil
	serviceSegment.AWS.TableNames = nil

	// Delete all metadata that does not start with 'otel.resource.'
	for _, metaDataEntry := range serviceSegment.Metadata {
		for key := range metaDataEntry {
			if !strings.HasPrefix(key, "otel.resource.") {
				delete(metaDataEntry, key)
			}
		}
	}

	// Make it a segment
	serviceSegment.Type = nil

	// Remote namespace
	serviceSegment.Namespace = nil

	// Remove span links from non-consumer spans
	if span.Kind() != ptrace.SpanKindConsumer {
		serviceSegment.Links = nil
	}

	return serviceSegment, nil
}

func MakeServiceSegmentForLocalRootSpanWithoutDependency(span ptrace.Span, resource pcommon.Resource, indexedAttrs []string, indexAllAttrs bool, logGroupNames []string, skipTimestampValidation bool) ([]*awsxray.Segment, error) {
	segment, err := MakeSegment(span, resource, indexedAttrs, indexAllAttrs, logGroupNames, skipTimestampValidation)

	if err != nil {
		return nil, err
	}

	segment.Type = nil
	segment.Namespace = nil

	return []*awsxray.Segment{segment}, err
}

func MakeNonLocalRootSegment(span ptrace.Span, resource pcommon.Resource, indexedAttrs []string, indexAllAttrs bool, logGroupNames []string, skipTimestampValidation bool) ([]*awsxray.Segment, error) {
	segment, err := MakeSegment(span, resource, indexedAttrs, indexAllAttrs, logGroupNames, skipTimestampValidation)

	if err != nil {
		return nil, err
	}

	addNamespaceToSubsegmentWithRemoteService(span, segment)

	return []*awsxray.Segment{segment}, nil
}

func MakeServiceSegmentAndDependencySubsegment(span ptrace.Span, resource pcommon.Resource, indexedAttrs []string, indexAllAttrs bool, logGroupNames []string, skipTimestampValidation bool) ([]*awsxray.Segment, error) {
	// If it is a local root span and a dependency span, we need to make a segment and subsegment representing the local service and remote service, respectively.
	var serviceSegmentID = newSegmentID()
	var segments []*awsxray.Segment

	// Make Dependency Subsegment
	dependencySubsegment, err := MakeDependencySubsegmentForLocalRootDependencySpan(span, resource, indexedAttrs, indexAllAttrs, logGroupNames, skipTimestampValidation, serviceSegmentID)
	if err != nil {
		return nil, err
	}
	segments = append(segments, dependencySubsegment)

	// Make Service Segment
	serviceSegment, err := MakeServiceSegmentForLocalRootDependencySpan(span, resource, indexedAttrs, indexAllAttrs, logGroupNames, skipTimestampValidation, serviceSegmentID)
	if err != nil {
		return nil, err
	}
	segments = append(segments, serviceSegment)

	return segments, err
}

// MakeSegmentsFromSpan creates one or more segments from a span
func MakeSegmentsFromSpan(span ptrace.Span, resource pcommon.Resource, indexedAttrs []string, indexAllAttrs bool, logGroupNames []string, skipTimestampValidation bool) ([]*awsxray.Segment, error) {
	if !isLocalRoot(span) {
		return MakeNonLocalRootSegment(span, resource, indexedAttrs, indexAllAttrs, logGroupNames, skipTimestampValidation)
	}

	if !isLocalRootSpanADependencySpan(span) {
		return MakeServiceSegmentForLocalRootSpanWithoutDependency(span, resource, indexedAttrs, indexAllAttrs, logGroupNames, skipTimestampValidation)
	}

	return MakeServiceSegmentAndDependencySubsegment(span, resource, indexedAttrs, indexAllAttrs, logGroupNames, skipTimestampValidation)
}

// MakeSegmentDocumentString converts an OpenTelemetry Span to an X-Ray Segment and then serializes to JSON
// MakeSegmentDocumentString will be deprecated in the future
func MakeSegmentDocumentString(span ptrace.Span, resource pcommon.Resource, indexedAttrs []string, indexAllAttrs bool, logGroupNames []string, skipTimestampValidation bool) (string, error) {
	segment, err := MakeSegment(span, resource, indexedAttrs, indexAllAttrs, logGroupNames, skipTimestampValidation)

=======
// MakeSegmentDocumentString converts an OpenTelemetry Span to an X-Ray Segment and then serialzies to JSON
func MakeSegmentDocumentString(span ptrace.Span, resource pcommon.Resource, indexedAttrs []string, indexAllAttrs bool, logGroupNames []string, skipTimestampValidation bool) (string, error) {
	segment, err := MakeSegment(span, resource, indexedAttrs, indexAllAttrs, logGroupNames, skipTimestampValidation)
>>>>>>> 592374af
	if err != nil {
		return "", err
	}

	return MakeDocumentFromSegment(segment)
}

// MakeDocumentFromSegment converts a segment into a JSON document
func MakeDocumentFromSegment(segment *awsxray.Segment) (string, error) {
	w := writers.borrow()
	if err := w.Encode(*segment); err != nil {
		return "", err
	}
	jsonStr := w.String()
	writers.release(w)
	return jsonStr, nil
}

func isAwsSdkSpan(span ptrace.Span) bool {
	attributes := span.Attributes()
	if rpcSystem, ok := attributes.Get(conventions.AttributeRPCSystem); ok {
		return rpcSystem.Str() == awsAPIRPCSystem
	}
	return false
}

// MakeSegment converts an OpenTelemetry Span to an X-Ray Segment
func MakeSegment(span ptrace.Span, resource pcommon.Resource, indexedAttrs []string, indexAllAttrs bool, logGroupNames []string, skipTimestampValidation bool) (*awsxray.Segment, error) {
	var segmentType string

	storeResource := true
	if span.Kind() != ptrace.SpanKindServer &&
		!span.ParentSpanID().IsEmpty() {
		segmentType = "subsegment"
		// We only store the resource information for segments, the local root.
		storeResource = false
	}

	// convert trace id
	traceID, err := convertToAmazonTraceID(span.TraceID(), skipTimestampValidation)
	if err != nil {
		return nil, err
	}

	attributes := span.Attributes()

	var (
		startTime                                          = timestampToFloatSeconds(span.StartTimestamp())
		endTime                                            = timestampToFloatSeconds(span.EndTimestamp())
		httpfiltered, http                                 = makeHTTP(span)
		isError, isFault, isThrottle, causefiltered, cause = makeCause(span, httpfiltered, resource)
		origin                                             = determineAwsOrigin(resource)
		awsfiltered, aws                                   = makeAws(causefiltered, resource, logGroupNames)
		service                                            = makeService(resource)
		sqlfiltered, sql                                   = makeSQL(span, awsfiltered)
		additionalAttrs                                    = addSpecialAttributes(sqlfiltered, indexedAttrs, attributes)
		user, annotations, metadata                        = makeXRayAttributes(additionalAttrs, resource, storeResource, indexedAttrs, indexAllAttrs)
		spanLinks, makeSpanLinkErr                         = makeSpanLinks(span.Links(), skipTimestampValidation)
		name                                               string
		namespace                                          string
	)

	if makeSpanLinkErr != nil {
		return nil, makeSpanLinkErr
	}

	// X-Ray segment names are service names, unlike span names which are methods. Try to find a service name.

	// support x-ray specific service name attributes as segment name if it exists
<<<<<<< HEAD
	if span.Kind() == ptrace.SpanKindServer {
=======
	if span.Kind() == ptrace.SpanKindServer || span.Kind() == ptrace.SpanKindConsumer {
>>>>>>> 592374af
		if localServiceName, ok := attributes.Get(awsLocalService); ok {
			name = localServiceName.Str()
		}
	}
<<<<<<< HEAD

	myAwsSpanKind, _ := span.Attributes().Get(awsSpanKind)
	if span.Kind() == ptrace.SpanKindInternal && myAwsSpanKind.Str() == localRoot {
		if localServiceName, ok := attributes.Get(awsLocalService); ok {
			name = localServiceName.Str()
		}
	}

	if span.Kind() == ptrace.SpanKindClient || span.Kind() == ptrace.SpanKindProducer || span.Kind() == ptrace.SpanKindConsumer {
		if remoteServiceName, ok := attributes.Get(awsRemoteService); ok {
			name = remoteServiceName.Str()
			// only strip the prefix for AWS spans
			name = trimAwsSdkPrefix(name, span)
=======
	if span.Kind() == ptrace.SpanKindClient || span.Kind() == ptrace.SpanKindProducer {
		if remoteServiceName, ok := attributes.Get(awsRemoteService); ok {
			name = remoteServiceName.Str()
			// only strip the prefix for AWS spans
			if isAwsSdkSpan(span) && strings.HasPrefix(name, "AWS.SDK.") {
				name = strings.TrimPrefix(name, "AWS.SDK.")
			}
>>>>>>> 592374af
		}
	}

	// peer.service should always be prioritized for segment names when it set by users and
	// the new x-ray specific service name attributes are not found
	if name == "" {
		if peerService, ok := attributes.Get(conventions.AttributePeerService); ok {
			name = peerService.Str()
		}
	}

	if namespace == "" {
		if isAwsSdkSpan(span) {
			namespace = conventions.AttributeCloudProviderAWS
		}
	}

	if name == "" {
		if awsService, ok := attributes.Get(awsxray.AWSServiceAttribute); ok {
			// Generally spans are named something like "Method" or "Service.Method" but for AWS spans, X-Ray expects spans
			// to be named "Service"
			name = awsService.Str()

			if namespace == "" {
				namespace = conventions.AttributeCloudProviderAWS
			}
		}
	}

	if name == "" {
		if dbInstance, ok := attributes.Get(conventions.AttributeDBName); ok {
			// For database queries, the segment name convention is <db name>@<db host>
			name = dbInstance.Str()
			if dbURL, ok := attributes.Get(conventions.AttributeDBConnectionString); ok {
				if parsed, _ := url.Parse(dbURL.Str()); parsed != nil {
					if parsed.Hostname() != "" {
						name += "@" + parsed.Hostname()
					}
				}
			}
		}
	}

	if name == "" && span.Kind() == ptrace.SpanKindServer {
		// Only for a server span, we can use the resource.
		if service, ok := resource.Attributes().Get(conventions.AttributeServiceName); ok {
			name = service.Str()
		}
	}

	if name == "" {
		if rpcservice, ok := attributes.Get(conventions.AttributeRPCService); ok {
			name = rpcservice.Str()
		}
	}

	if name == "" {
		if host, ok := attributes.Get(conventions.AttributeHTTPHost); ok {
			name = host.Str()
		}
	}

	if name == "" {
		if peer, ok := attributes.Get(conventions.AttributeNetPeerName); ok {
			name = peer.Str()
		}
	}

	if name == "" {
		name = fixSegmentName(span.Name())
	}

	if namespace == "" && span.Kind() == ptrace.SpanKindClient {
		namespace = "remote"
	}

	return &awsxray.Segment{
		ID:          awsxray.String(traceutil.SpanIDToHexOrEmptyString(span.SpanID())),
		TraceID:     awsxray.String(traceID),
		Name:        awsxray.String(name),
		StartTime:   awsP.Float64(startTime),
		EndTime:     awsP.Float64(endTime),
		ParentID:    awsxray.String(traceutil.SpanIDToHexOrEmptyString(span.ParentSpanID())),
		Fault:       awsP.Bool(isFault),
		Error:       awsP.Bool(isError),
		Throttle:    awsP.Bool(isThrottle),
		Cause:       cause,
		Origin:      awsxray.String(origin),
		Namespace:   awsxray.String(namespace),
		User:        awsxray.String(user),
		HTTP:        http,
		AWS:         aws,
		Service:     service,
		SQL:         sql,
		Annotations: annotations,
		Metadata:    metadata,
		Type:        awsxray.String(segmentType),
		Links:       spanLinks,
	}, nil
}

// newSegmentID generates a new valid X-Ray SegmentID
func newSegmentID() pcommon.SpanID {
	var r [8]byte
	_, err := rand.Read(r[:])
	if err != nil {
		panic(err)
	}
	return pcommon.SpanID(r)
}

func determineAwsOrigin(resource pcommon.Resource) string {
	if resource.Attributes().Len() == 0 {
		return ""
	}

	if provider, ok := resource.Attributes().Get(conventions.AttributeCloudProvider); ok {
		if provider.Str() != conventions.AttributeCloudProviderAWS {
			return ""
		}
	}

	if is, present := resource.Attributes().Get(conventions.AttributeCloudPlatform); present {
		switch is.Str() {
		case conventions.AttributeCloudPlatformAWSAppRunner:
			return OriginAppRunner
		case conventions.AttributeCloudPlatformAWSEKS:
			return OriginEKS
		case conventions.AttributeCloudPlatformAWSElasticBeanstalk:
			return OriginEB
		case conventions.AttributeCloudPlatformAWSECS:
			lt, present := resource.Attributes().Get(conventions.AttributeAWSECSLaunchtype)
			if !present {
				return OriginECS
			}
			switch lt.Str() {
			case conventions.AttributeAWSECSLaunchtypeEC2:
				return OriginECSEC2
			case conventions.AttributeAWSECSLaunchtypeFargate:
				return OriginECSFargate
			default:
				return OriginECS
			}
		case conventions.AttributeCloudPlatformAWSEC2:
			return OriginEC2

		// If cloud_platform is defined with a non-AWS value, we should not assign it an AWS origin
		default:
			return ""
		}
	}

	return ""
}

// convertToAmazonTraceID converts a trace ID to the Amazon format.
//
// A trace ID unique identifier that connects all segments and subsegments
// originating from a single client request.
//   - A trace_id consists of three numbers separated by hyphens. For example,
//     1-58406520-a006649127e371903a2de979. This includes:
//   - The version number, that is, 1.
//   - The time of the original request, in Unix epoch time, in 8 hexadecimal digits.
//   - For example, 10:00AM December 2nd, 2016 PST in epoch time is 1480615200 seconds,
//     or 58406520 in hexadecimal.
//   - A 96-bit identifier for the trace, globally unique, in 24 hexadecimal digits.
func convertToAmazonTraceID(traceID pcommon.TraceID, skipTimestampValidation bool) (string, error) {
	const (
		// maxAge of 28 days.  AWS has a 30 day limit, let's be conservative rather than
		// hit the limit
		maxAge = 60 * 60 * 24 * 28

		// maxSkew allows for 5m of clock skew
		maxSkew = 60 * 5
	)

	var (
		content      = [traceIDLength]byte{}
		epochNow     = time.Now().Unix()
		traceIDBytes = traceID
		epoch        = int64(binary.BigEndian.Uint32(traceIDBytes[0:4]))
		b            = [4]byte{}
	)

	// If feature gate is enabled, skip the timestamp validation logic
	if !skipTimestampValidation {
		// If AWS traceID originally came from AWS, no problem.  However, if oc generated
		// the traceID, then the epoch may be outside the accepted AWS range of within the
		// past 30 days.
		//
		// In that case, we return invalid traceid error
		if delta := epochNow - epoch; delta > maxAge || delta < -maxSkew {
			return "", fmt.Errorf("invalid xray traceid: %s", traceID)
		}
	}

	binary.BigEndian.PutUint32(b[0:4], uint32(epoch))

	content[0] = '1'
	content[1] = '-'
	hex.Encode(content[2:10], b[0:4])
	content[10] = '-'
	hex.Encode(content[identifierOffset:], traceIDBytes[4:16]) // overwrite with identifier

	return string(content[0:traceIDLength]), nil
}

func timestampToFloatSeconds(ts pcommon.Timestamp) float64 {
	return float64(ts) / float64(time.Second)
}

func addSpecialAttributes(attributes map[string]pcommon.Value, indexedAttrs []string, unfilteredAttributes pcommon.Map) map[string]pcommon.Value {
	for _, name := range indexedAttrs {
		// Allow attributes that have been filtered out before if explicitly added to be annotated/indexed
		_, isAnnotatable := attributes[name]
		unfilteredAttribute, attributeExists := unfilteredAttributes.Get(name)
		if !isAnnotatable && attributeExists {
			attributes[name] = unfilteredAttribute
		}
	}

	return attributes
}

func makeXRayAttributes(attributes map[string]pcommon.Value, resource pcommon.Resource, storeResource bool, indexedAttrs []string, indexAllAttrs bool) (
	string, map[string]any, map[string]map[string]any) {
	var (
		annotations = map[string]any{}
		metadata    = map[string]map[string]any{}
		user        string
	)
	userid, ok := attributes[conventions.AttributeEnduserID]
	if ok {
		user = userid.Str()
		delete(attributes, conventions.AttributeEnduserID)
	}

	if len(attributes) == 0 && (!storeResource || resource.Attributes().Len() == 0) {
		return user, nil, nil
	}

	defaultMetadata := map[string]any{}

	indexedKeys := map[string]bool{}
	if !indexAllAttrs {
		for _, name := range indexedAttrs {
			indexedKeys[name] = true
		}
	}

	annotationKeys, ok := attributes[awsxray.AWSXraySegmentAnnotationsAttribute]
	if ok && annotationKeys.Type() == pcommon.ValueTypeSlice {
		slice := annotationKeys.Slice()
		for i := 0; i < slice.Len(); i++ {
			value := slice.At(i)
			if value.Type() != pcommon.ValueTypeStr {
				continue
			}
			key := value.AsString()
			indexedKeys[key] = true
		}
		delete(attributes, awsxray.AWSXraySegmentAnnotationsAttribute)
	}

	if storeResource {
		resource.Attributes().Range(func(key string, value pcommon.Value) bool {
			key = "otel.resource." + key
			annoVal := annotationValue(value)
			indexed := indexAllAttrs || indexedKeys[key]
			if annoVal != nil && indexed {
				key = fixAnnotationKey(key)
				annotations[key] = annoVal
			} else {
				metaVal := value.AsRaw()
				if metaVal != nil {
					defaultMetadata[key] = metaVal
				}
			}
			return true
		})
	}

	if indexAllAttrs {
		for key, value := range attributes {
			key = fixAnnotationKey(key)
			annoVal := annotationValue(value)
			if annoVal != nil {
				annotations[key] = annoVal
			}
		}
	} else {
		for key, value := range attributes {
			switch {
			case indexedKeys[key]:
				key = fixAnnotationKey(key)
				annoVal := annotationValue(value)
				if annoVal != nil {
					annotations[key] = annoVal
				}
			case strings.HasPrefix(key, awsxray.AWSXraySegmentMetadataAttributePrefix) && value.Type() == pcommon.ValueTypeStr:
				namespace := strings.TrimPrefix(key, awsxray.AWSXraySegmentMetadataAttributePrefix)
<<<<<<< HEAD
				var metaVal map[string]interface{}
=======
				var metaVal map[string]any
>>>>>>> 592374af
				err := json.Unmarshal([]byte(value.Str()), &metaVal)
				switch {
				case err != nil:
					// if unable to unmarshal, keep the original key/value
					defaultMetadata[key] = value.Str()
				case strings.EqualFold(namespace, defaultMetadataNamespace):
					for k, v := range metaVal {
						defaultMetadata[k] = v
					}
				default:
					metadata[namespace] = metaVal
				}
			default:
				metaVal := value.AsRaw()
				if metaVal != nil {
					defaultMetadata[key] = metaVal
				}
			}
		}
	}

	if len(defaultMetadata) > 0 {
		metadata[defaultMetadataNamespace] = defaultMetadata
	}

	return user, annotations, metadata
}

func annotationValue(value pcommon.Value) any {
	switch value.Type() {
	case pcommon.ValueTypeStr:
		return value.Str()
	case pcommon.ValueTypeInt:
		return value.Int()
	case pcommon.ValueTypeDouble:
		return value.Double()
	case pcommon.ValueTypeBool:
		return value.Bool()
	}
	return nil
}

// fixSegmentName removes any invalid characters from the span name.  AWS X-Ray defines
// the list of valid characters here:
// https://docs.aws.amazon.com/xray/latest/devguide/xray-api-segmentdocuments.html
func fixSegmentName(name string) string {
	if reInvalidSpanCharacters.MatchString(name) {
		// only allocate for ReplaceAllString if we need to
		name = reInvalidSpanCharacters.ReplaceAllString(name, "")
	}

	if length := len(name); length > maxSegmentNameLength {
		name = name[0:maxSegmentNameLength]
	} else if length == 0 {
		name = defaultSegmentName
	}

	return name
}

// fixAnnotationKey removes any invalid characters from the annotaiton key.  AWS X-Ray defines
// the list of valid characters here:
// https://docs.aws.amazon.com/xray/latest/devguide/xray-api-segmentdocuments.html
func fixAnnotationKey(key string) string {
	return strings.Map(func(r rune) rune {
		switch {
		case '0' <= r && r <= '9':
			fallthrough
		case 'A' <= r && r <= 'Z':
			fallthrough
		case 'a' <= r && r <= 'z':
			return r
		default:
			return '_'
		}
	}, key)
}

func trimAwsSdkPrefix(name string, span ptrace.Span) string {
	if isAwsSdkSpan(span) && strings.HasPrefix(name, "AWS.SDK.") {
		return strings.TrimPrefix(name, "AWS.SDK.")
	}
	return name
}<|MERGE_RESOLUTION|>--- conflicted
+++ resolved
@@ -36,7 +36,6 @@
 
 // x-ray only span attributes - https://github.com/open-telemetry/opentelemetry-java-contrib/pull/802
 const (
-<<<<<<< HEAD
 	awsLocalService    = "aws.local.service"
 	awsRemoteService   = "aws.remote.service"
 	awsLocalOperation  = "aws.local.operation"
@@ -44,10 +43,6 @@
 	remoteTarget       = "remoteTarget"
 	awsSpanKind        = "aws.span.kind"
 	k8sRemoteNamespace = "K8s.RemoteNamespace"
-=======
-	awsLocalService  = "aws.local.service"
-	awsRemoteService = "aws.remote.service"
->>>>>>> 592374af
 )
 
 var (
@@ -87,7 +82,6 @@
 	writers = newWriterPool(2048)
 )
 
-<<<<<<< HEAD
 // MakeSegmentDocuments converts spans to json documents
 func MakeSegmentDocuments(span ptrace.Span, resource pcommon.Resource, indexedAttrs []string, indexAllAttrs bool, logGroupNames []string, skipTimestampValidation bool) ([]string, error) {
 	segments, err := MakeSegmentsFromSpan(span, resource, indexedAttrs, indexAllAttrs, logGroupNames, skipTimestampValidation)
@@ -291,11 +285,6 @@
 func MakeSegmentDocumentString(span ptrace.Span, resource pcommon.Resource, indexedAttrs []string, indexAllAttrs bool, logGroupNames []string, skipTimestampValidation bool) (string, error) {
 	segment, err := MakeSegment(span, resource, indexedAttrs, indexAllAttrs, logGroupNames, skipTimestampValidation)
 
-=======
-// MakeSegmentDocumentString converts an OpenTelemetry Span to an X-Ray Segment and then serialzies to JSON
-func MakeSegmentDocumentString(span ptrace.Span, resource pcommon.Resource, indexedAttrs []string, indexAllAttrs bool, logGroupNames []string, skipTimestampValidation bool) (string, error) {
-	segment, err := MakeSegment(span, resource, indexedAttrs, indexAllAttrs, logGroupNames, skipTimestampValidation)
->>>>>>> 592374af
 	if err != nil {
 		return "", err
 	}
@@ -365,16 +354,11 @@
 	// X-Ray segment names are service names, unlike span names which are methods. Try to find a service name.
 
 	// support x-ray specific service name attributes as segment name if it exists
-<<<<<<< HEAD
 	if span.Kind() == ptrace.SpanKindServer {
-=======
-	if span.Kind() == ptrace.SpanKindServer || span.Kind() == ptrace.SpanKindConsumer {
->>>>>>> 592374af
 		if localServiceName, ok := attributes.Get(awsLocalService); ok {
 			name = localServiceName.Str()
 		}
 	}
-<<<<<<< HEAD
 
 	myAwsSpanKind, _ := span.Attributes().Get(awsSpanKind)
 	if span.Kind() == ptrace.SpanKindInternal && myAwsSpanKind.Str() == localRoot {
@@ -388,15 +372,6 @@
 			name = remoteServiceName.Str()
 			// only strip the prefix for AWS spans
 			name = trimAwsSdkPrefix(name, span)
-=======
-	if span.Kind() == ptrace.SpanKindClient || span.Kind() == ptrace.SpanKindProducer {
-		if remoteServiceName, ok := attributes.Get(awsRemoteService); ok {
-			name = remoteServiceName.Str()
-			// only strip the prefix for AWS spans
-			if isAwsSdkSpan(span) && strings.HasPrefix(name, "AWS.SDK.") {
-				name = strings.TrimPrefix(name, "AWS.SDK.")
-			}
->>>>>>> 592374af
 		}
 	}
 
@@ -698,11 +673,7 @@
 				}
 			case strings.HasPrefix(key, awsxray.AWSXraySegmentMetadataAttributePrefix) && value.Type() == pcommon.ValueTypeStr:
 				namespace := strings.TrimPrefix(key, awsxray.AWSXraySegmentMetadataAttributePrefix)
-<<<<<<< HEAD
-				var metaVal map[string]interface{}
-=======
 				var metaVal map[string]any
->>>>>>> 592374af
 				err := json.Unmarshal([]byte(value.Str()), &metaVal)
 				switch {
 				case err != nil:
