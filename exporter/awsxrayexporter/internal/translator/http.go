// Copyright The OpenTelemetry Authors
// SPDX-License-Identifier: Apache-2.0

package translator // import "github.com/open-telemetry/opentelemetry-collector-contrib/exporter/awsxrayexporter/internal/translator"

import (
	"net"
	"strconv"

	"github.com/aws/aws-sdk-go/aws"
	"go.opentelemetry.io/collector/pdata/pcommon"
	"go.opentelemetry.io/collector/pdata/ptrace"
	conventionsv112 "go.opentelemetry.io/collector/semconv/v1.12.0"
	conventions "go.opentelemetry.io/collector/semconv/v1.27.0"

	awsxray "github.com/open-telemetry/opentelemetry-collector-contrib/internal/aws/xray"
)

func makeHTTP(span ptrace.Span) (map[string]pcommon.Value, *awsxray.HTTPData) {
	var (
		info = awsxray.HTTPData{
			Request:  &awsxray.RequestData{},
			Response: &awsxray.ResponseData{},
		}
		filtered = make(map[string]pcommon.Value)
		urlParts = make(map[string]string)
	)

	if span.Attributes().Len() == 0 {
		return filtered, nil
	}

	hasHTTP := false
	hasHTTPRequestURLAttributes := false
	hasNetPeerAddr := false

	span.Attributes().Range(func(key string, value pcommon.Value) bool {
		switch key {
		case conventionsv112.AttributeHTTPMethod, conventions.AttributeHTTPRequestMethod:
			info.Request.Method = awsxray.String(value.Str())
			hasHTTP = true
		case conventionsv112.AttributeHTTPClientIP:
			info.Request.ClientIP = awsxray.String(value.Str())
			hasHTTP = true
		case conventionsv112.AttributeHTTPUserAgent, conventions.AttributeUserAgentOriginal:
			info.Request.UserAgent = awsxray.String(value.Str())
			hasHTTP = true
		case conventionsv112.AttributeHTTPStatusCode, conventions.AttributeHTTPResponseStatusCode:
			info.Response.Status = aws.Int64(value.Int())
			hasHTTP = true
		case conventionsv112.AttributeHTTPURL, conventions.AttributeURLFull:
			urlParts[conventionsv112.AttributeHTTPURL] = value.Str()
			hasHTTP = true
			hasHTTPRequestURLAttributes = true
		case conventionsv112.AttributeHTTPScheme, conventions.AttributeURLScheme:
			urlParts[conventionsv112.AttributeHTTPScheme] = value.Str()
			hasHTTP = true
		case conventionsv112.AttributeHTTPHost:
			urlParts[key] = value.Str()
			hasHTTP = true
			hasHTTPRequestURLAttributes = true
		case conventionsv112.AttributeHTTPTarget, conventions.AttributeURLQuery:
			urlParts[conventionsv112.AttributeHTTPTarget] = value.Str()
			hasHTTP = true
		case conventionsv112.AttributeHTTPServerName:
			urlParts[key] = value.Str()
			hasHTTP = true
			hasHTTPRequestURLAttributes = true
		case conventionsv112.AttributeNetHostPort:
			urlParts[key] = value.Str()
			hasHTTP = true
			if len(urlParts[key]) == 0 {
				urlParts[key] = strconv.FormatInt(value.Int(), 10)
			}
		case conventionsv112.AttributeHostName:
			urlParts[key] = value.Str()
			hasHTTPRequestURLAttributes = true
		case conventionsv112.AttributeNetHostName:
			urlParts[key] = value.Str()
			hasHTTPRequestURLAttributes = true
		case conventionsv112.AttributeNetPeerName:
			urlParts[key] = value.Str()
			hasHTTPRequestURLAttributes = true
<<<<<<< HEAD
		case conventions.AttributeNetPeerPort:
=======
		case conventionsv112.AttributeNetPeerPort:
>>>>>>> 03e370a1
			urlParts[key] = value.Str()
			if len(urlParts[key]) == 0 {
				urlParts[key] = strconv.FormatInt(value.Int(), 10)
			}
		case conventionsv112.AttributeNetPeerIP:
			// Prefer HTTP forwarded information (AttributeHTTPClientIP) when present.
			if info.Request.ClientIP == nil {
				info.Request.ClientIP = awsxray.String(value.Str())
			}
			urlParts[key] = value.Str()
			hasHTTPRequestURLAttributes = true
			hasNetPeerAddr = true
		case conventions.AttributeNetworkPeerAddress:
			// Prefer HTTP forwarded information (AttributeHTTPClientIP) when present.
			if net.ParseIP(value.Str()) != nil {
				if info.Request.ClientIP == nil {
					info.Request.ClientIP = awsxray.String(value.Str())
				}
				hasHTTPRequestURLAttributes = true
				hasNetPeerAddr = true
			}
		case conventions.AttributeClientAddress:
			if net.ParseIP(value.Str()) != nil {
				info.Request.ClientIP = awsxray.String(value.Str())
			}
		case conventions.AttributeURLPath:
			urlParts[key] = value.Str()
			hasHTTP = true
		case conventions.AttributeServerAddress:
			urlParts[key] = value.Str()
			hasHTTPRequestURLAttributes = true
		case conventions.AttributeServerPort:
			urlParts[key] = value.Str()
			if len(urlParts[key]) == 0 {
				urlParts[key] = strconv.FormatInt(value.Int(), 10)
			}
		default:
			filtered[key] = value
		}
		return true
	})

	if !hasNetPeerAddr && info.Request.ClientIP != nil {
		info.Request.XForwardedFor = aws.Bool(true)
	}

	if !hasHTTP {
		// Didn't have any HTTP-specific information so don't need to fill it in segment
		return filtered, nil
	}

	if hasHTTPRequestURLAttributes {
		if span.Kind() == ptrace.SpanKindServer {
			info.Request.URL = awsxray.String(constructServerURL(urlParts))
		} else {
			info.Request.URL = awsxray.String(constructClientURL(urlParts))
		}
	}

	info.Response.ContentLength = aws.Int64(extractResponseSizeFromEvents(span))

	return filtered, &info
}

func extractResponseSizeFromEvents(span ptrace.Span) int64 {
	// Support insrumentation that sets response size in span or as an event.
	size := extractResponseSizeFromAttributes(span.Attributes())
	if size != 0 {
		return size
	}
	for i := 0; i < span.Events().Len(); i++ {
		event := span.Events().At(i)
		size = extractResponseSizeFromAttributes(event.Attributes())
		if size != 0 {
			return size
		}
	}
	return size
}

func extractResponseSizeFromAttributes(attributes pcommon.Map) int64 {
	typeVal, ok := attributes.Get("message.type")
	if ok && typeVal.Str() == "RECEIVED" {
		if sizeVal, ok := attributes.Get(conventionsv112.AttributeMessagingMessagePayloadSizeBytes); ok {
			return sizeVal.Int()
		}
	}
	return 0
}

func constructClientURL(urlParts map[string]string) string {
	// follows OpenTelemetry specification-defined combinations for client spans described in
	// https://github.com/open-telemetry/semantic-conventionsv112/blob/main/docs/http/http-spans.md#http-client

	url, ok := urlParts[conventionsv112.AttributeHTTPURL]
	if ok {
		// full URL available so no need to assemble
		return url
	}

	scheme, ok := urlParts[conventionsv112.AttributeHTTPScheme]
	if !ok {
		scheme = "http"
	}
	port := ""
	host, ok := urlParts[conventionsv112.AttributeHTTPHost]
	if !ok {
		host, ok = urlParts[conventionsv112.AttributeNetPeerName]
		if !ok {
			host = urlParts[conventionsv112.AttributeNetPeerIP]
		}
		port, ok = urlParts[conventionsv112.AttributeNetPeerPort]
		if !ok {
			port = ""
		}
	}
	url = scheme + "://" + host
	if len(port) > 0 && !(scheme == "http" && port == "80") && !(scheme == "https" && port == "443") {
		url += ":" + port
	}
	target, ok := urlParts[conventionsv112.AttributeHTTPTarget]
	if ok {
		url += target
	} else {
		url += "/"
	}
	return url
}

func constructServerURL(urlParts map[string]string) string {
	// follows OpenTelemetry specification-defined combinations for server spans described in
	// https://github.com/open-telemetry/semantic-conventionsv112/blob/main/docs/http/http-spans.md#http-server

	url, ok := urlParts[conventionsv112.AttributeHTTPURL]
	if ok {
		// full URL available so no need to assemble
		return url
	}

	scheme, ok := urlParts[conventionsv112.AttributeHTTPScheme]
	if !ok {
		scheme = "http"
	}
	port := ""
	host, ok := urlParts[conventionsv112.AttributeHTTPHost]
	if !ok {
		host, ok = urlParts[conventionsv112.AttributeHTTPServerName]
		if !ok {
			host, ok = urlParts[conventionsv112.AttributeNetHostName]
			if !ok {
				host, ok = urlParts[conventionsv112.AttributeHostName]
				if !ok {
					host = urlParts[conventions.AttributeServerAddress]
				}
			}
		}
		port, ok = urlParts[conventionsv112.AttributeNetHostPort]
		if !ok {
			port, ok = urlParts[conventions.AttributeServerPort]
			if !ok {
				port = ""
			}
		}
	}
	url = scheme + "://" + host
	if len(port) > 0 && !(scheme == "http" && port == "80") && !(scheme == "https" && port == "443") {
		url += ":" + port
	}
	target, ok := urlParts[conventionsv112.AttributeHTTPTarget]
	if ok {
		url += target
	} else {
		path, ok := urlParts[conventions.AttributeURLPath]
		if ok {
			url += path
		} else {
			url += "/"
		}
	}
	return url
}<|MERGE_RESOLUTION|>--- conflicted
+++ resolved
@@ -81,11 +81,7 @@
 		case conventionsv112.AttributeNetPeerName:
 			urlParts[key] = value.Str()
 			hasHTTPRequestURLAttributes = true
-<<<<<<< HEAD
-		case conventions.AttributeNetPeerPort:
-=======
 		case conventionsv112.AttributeNetPeerPort:
->>>>>>> 03e370a1
 			urlParts[key] = value.Str()
 			if len(urlParts[key]) == 0 {
 				urlParts[key] = strconv.FormatInt(value.Int(), 10)
