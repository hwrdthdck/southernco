// Copyright 2019, OpenTelemetry Authors
//
// Licensed under the Apache License, Version 2.0 (the "License");
// you may not use this file except in compliance with the License.
// You may obtain a copy of the License at
//
//     http://www.apache.org/licenses/LICENSE-2.0
//
// Unless required by applicable law or agreed to in writing, software
// distributed under the License is distributed on an "AS IS" BASIS,
// WITHOUT WARRANTIES OR CONDITIONS OF ANY KIND, either express or implied.
// See the License for the specific language governing permissions and
// limitations under the License.

package translator

import (
	"testing"

	"github.com/aws/aws-sdk-go/aws"
	"github.com/stretchr/testify/assert"
	"go.opentelemetry.io/collector/consumer/pdata"
	semconventions "go.opentelemetry.io/collector/translator/conventions"

	"github.com/open-telemetry/opentelemetry-collector-contrib/internal/common/awsxray"
)

func TestAwsFromEc2Resource(t *testing.T) {
	instanceID := "i-00f7c0bcb26da2a99"
	hostType := "m5.xlarge"
	imageID := "ami-0123456789"
	resource := pdata.NewResource()
	resource.InitEmpty()
	attrs := pdata.NewAttributeMap()
	attrs.InsertString(semconventions.AttributeCloudProvider, "aws")
	attrs.InsertString(semconventions.AttributeCloudAccount, "123456789")
	attrs.InsertString(semconventions.AttributeCloudZone, "us-east-1c")
	attrs.InsertString(semconventions.AttributeHostID, instanceID)
	attrs.InsertString(semconventions.AttributeHostType, hostType)
	attrs.InsertString(semconventions.AttributeHostImageID, imageID)
	attrs.CopyTo(resource.Attributes())

	attributes := make(map[string]string)

	filtered, awsData := makeAws(attributes, resource)

	assert.NotNil(t, filtered)
	assert.NotNil(t, awsData)
	assert.NotNil(t, awsData.EC2)
	assert.Nil(t, awsData.ECS)
	assert.Nil(t, awsData.Beanstalk)
	assert.Equal(t, "123456789", *awsData.AccountID)
	assert.Equal(t, &awsxray.EC2Metadata{
		InstanceID:       aws.String(instanceID),
		AvailabilityZone: aws.String("us-east-1c"),
		InstanceSize:     aws.String(hostType),
		AmiID:            aws.String(imageID),
	}, awsData.EC2)
}

func TestAwsFromEcsResource(t *testing.T) {
	instanceID := "i-00f7c0bcb26da2a99"
	containerID := "signup_aggregator-x82ufje83"
	resource := pdata.NewResource()
	resource.InitEmpty()
	attrs := pdata.NewAttributeMap()
	attrs.InsertString(semconventions.AttributeCloudProvider, "aws")
	attrs.InsertString(semconventions.AttributeCloudAccount, "123456789")
	attrs.InsertString(semconventions.AttributeCloudZone, "us-east-1c")
	attrs.InsertString(semconventions.AttributeContainerName, "signup_aggregator")
	attrs.InsertString(semconventions.AttributeContainerImage, "otel/signupaggregator")
	attrs.InsertString(semconventions.AttributeContainerTag, "v1")
	attrs.InsertString(semconventions.AttributeK8sCluster, "production")
	attrs.InsertString(semconventions.AttributeK8sNamespace, "default")
	attrs.InsertString(semconventions.AttributeK8sDeployment, "signup_aggregator")
	attrs.InsertString(semconventions.AttributeK8sPod, containerID)
	attrs.InsertString(semconventions.AttributeHostID, instanceID)
	attrs.InsertString(semconventions.AttributeHostType, "m5.xlarge")
	attrs.CopyTo(resource.Attributes())

	attributes := make(map[string]string)

	filtered, awsData := makeAws(attributes, resource)

	assert.NotNil(t, filtered)
	assert.NotNil(t, awsData)
	assert.NotNil(t, awsData.EC2)
	assert.NotNil(t, awsData.ECS)
	assert.Nil(t, awsData.Beanstalk)
	assert.Equal(t, &awsxray.ECSMetadata{
		ContainerName: aws.String(containerID),
	}, awsData.ECS)
}

func TestAwsFromBeanstalkResource(t *testing.T) {
	deployID := "232"
	versionLabel := "4"
	resource := pdata.NewResource()
	resource.InitEmpty()
	attrs := pdata.NewAttributeMap()
	attrs.InsertString(semconventions.AttributeCloudProvider, "aws")
	attrs.InsertString(semconventions.AttributeCloudAccount, "123456789")
	attrs.InsertString(semconventions.AttributeCloudZone, "us-east-1c")
	attrs.InsertString(semconventions.AttributeServiceNamespace, "production")
	attrs.InsertString(semconventions.AttributeServiceInstance, deployID)
	attrs.InsertString(semconventions.AttributeServiceVersion, versionLabel)
	attrs.CopyTo(resource.Attributes())

	attributes := make(map[string]string)

	filtered, awsData := makeAws(attributes, resource)

	assert.NotNil(t, filtered)
	assert.NotNil(t, awsData)
	assert.Nil(t, awsData.EC2)
	assert.Nil(t, awsData.ECS)
	assert.NotNil(t, awsData.Beanstalk)
	assert.Equal(t, &awsxray.BeanstalkMetadata{
		Environment:  aws.String("production"),
		VersionLabel: aws.String(versionLabel),
		DeploymentID: aws.Int64(232),
	}, awsData.Beanstalk)
}

func TestAwsWithAwsSqsResources(t *testing.T) {
	instanceID := "i-00f7c0bcb26da2a99"
	containerID := "signup_aggregator-x82ufje83"
	resource := pdata.NewResource()
	resource.InitEmpty()
	attrs := pdata.NewAttributeMap()
	attrs.InsertString(semconventions.AttributeCloudProvider, "aws")
	attrs.InsertString(semconventions.AttributeCloudAccount, "123456789")
	attrs.InsertString(semconventions.AttributeCloudZone, "us-east-1c")
	attrs.InsertString(semconventions.AttributeContainerName, "signup_aggregator")
	attrs.InsertString(semconventions.AttributeContainerImage, "otel/signupaggregator")
	attrs.InsertString(semconventions.AttributeContainerTag, "v1")
	attrs.InsertString(semconventions.AttributeK8sCluster, "production")
	attrs.InsertString(semconventions.AttributeK8sNamespace, "default")
	attrs.InsertString(semconventions.AttributeK8sDeployment, "signup_aggregator")
	attrs.InsertString(semconventions.AttributeK8sPod, containerID)
	attrs.InsertString(semconventions.AttributeHostID, instanceID)
	attrs.InsertString(semconventions.AttributeHostType, "m5.xlarge")

	queueURL := "https://sqs.use1.amazonaws.com/Meltdown-Alerts"
	attributes := make(map[string]string)
	attributes[awsxray.AWSOperationAttribute] = "SendMessage"
	attributes[awsxray.AWSAccountAttribute] = "987654321"
	attributes[awsxray.AWSRegionAttribute] = "us-east-2"
	attributes[awsxray.AWSQueueURLAttribute] = queueURL
	attributes["employee.id"] = "XB477"

	filtered, awsData := makeAws(attributes, resource)

	assert.NotNil(t, filtered)
	assert.NotNil(t, awsData)
	assert.Equal(t, queueURL, *awsData.QueueURL)
	assert.Equal(t, "us-east-2", *awsData.RemoteRegion)
}

func TestAwsWithSqsAlternateAttribute(t *testing.T) {
	queueURL := "https://sqs.use1.amazonaws.com/Meltdown-Alerts"
	attributes := make(map[string]string)
	attributes[awsxray.AWSQueueURLAttribute2] = queueURL

	filtered, awsData := makeAws(attributes, pdata.NewResource())

	assert.NotNil(t, filtered)
	assert.NotNil(t, awsData)
	assert.Equal(t, queueURL, *awsData.QueueURL)
}

func TestAwsWithAwsDynamoDbResources(t *testing.T) {
	instanceID := "i-00f7c0bcb26da2a99"
	containerID := "signup_aggregator-x82ufje83"
	resource := pdata.NewResource()
	resource.InitEmpty()
	attrs := pdata.NewAttributeMap()
	attrs.InsertString(semconventions.AttributeCloudProvider, "aws")
	attrs.InsertString(semconventions.AttributeCloudAccount, "123456789")
	attrs.InsertString(semconventions.AttributeCloudZone, "us-east-1c")
	attrs.InsertString(semconventions.AttributeContainerName, "signup_aggregator")
	attrs.InsertString(semconventions.AttributeContainerImage, "otel/signupaggregator")
	attrs.InsertString(semconventions.AttributeContainerTag, "v1")
	attrs.InsertString(semconventions.AttributeK8sCluster, "production")
	attrs.InsertString(semconventions.AttributeK8sNamespace, "default")
	attrs.InsertString(semconventions.AttributeK8sDeployment, "signup_aggregator")
	attrs.InsertString(semconventions.AttributeK8sPod, containerID)
	attrs.InsertString(semconventions.AttributeHostID, instanceID)
	attrs.InsertString(semconventions.AttributeHostType, "m5.xlarge")

	tableName := "WIDGET_TYPES"
	attributes := make(map[string]string)
	attributes[awsxray.AWSOperationAttribute] = "PutItem"
	attributes[awsxray.AWSRequestIDAttribute] = "75107C82-EC8A-4F75-883F-4440B491B0AB"
	attributes[awsxray.AWSTableNameAttribute] = tableName

	filtered, awsData := makeAws(attributes, resource)

	assert.NotNil(t, filtered)
	assert.NotNil(t, awsData)
	assert.Equal(t, "PutItem", *awsData.Operation)
	assert.Equal(t, "75107C82-EC8A-4F75-883F-4440B491B0AB", *awsData.RequestID)
	assert.Equal(t, tableName, *awsData.TableName)
}

func TestAwsWithDynamoDbAlternateAttribute(t *testing.T) {
	tableName := "MyTable"
	attributes := make(map[string]string)
	attributes[awsxray.AWSTableNameAttribute2] = tableName

	filtered, awsData := makeAws(attributes, pdata.NewResource())

	assert.NotNil(t, filtered)
	assert.NotNil(t, awsData)
	assert.Equal(t, tableName, *awsData.TableName)
}

func TestAwsWithRequestIdAlternateAttribute(t *testing.T) {
	requestid := "12345-request"
	attributes := make(map[string]string)
	attributes[awsxray.AWSRequestIDAttribute2] = requestid

	filtered, awsData := makeAws(attributes, pdata.NewResource())

	assert.NotNil(t, filtered)
	assert.NotNil(t, awsData)
	assert.Equal(t, requestid, *awsData.RequestID)
<<<<<<< HEAD
=======
}

func TestJavaSDK(t *testing.T) {
	attributes := make(map[string]string)
	resource := pdata.NewResource()
	resource.InitEmpty()
	resource.Attributes().InsertString(semconventions.AttributeTelemetrySDKName, "opentelemetry")
	resource.Attributes().InsertString(semconventions.AttributeTelemetrySDKLanguage, "java")
	resource.Attributes().InsertString(semconventions.AttributeTelemetrySDKVersion, "1.2.3")

	filtered, awsData := makeAws(attributes, resource)

	assert.NotNil(t, filtered)
	assert.NotNil(t, awsData)
	assert.Equal(t, "opentelemetry for java", *awsData.XRay.SDK)
	assert.Equal(t, "1.2.3", *awsData.XRay.SDKVersion)
}

func TestJavaAutoInstrumentation(t *testing.T) {
	attributes := make(map[string]string)
	resource := pdata.NewResource()
	resource.InitEmpty()
	resource.Attributes().InsertString(semconventions.AttributeTelemetrySDKName, "opentelemetry")
	resource.Attributes().InsertString(semconventions.AttributeTelemetrySDKLanguage, "java")
	resource.Attributes().InsertString(semconventions.AttributeTelemetrySDKVersion, "1.2.3")
	resource.Attributes().InsertString(semconventions.AttributeTelemetryAutoVersion, "3.4.5")

	filtered, awsData := makeAws(attributes, resource)

	assert.NotNil(t, filtered)
	assert.NotNil(t, awsData)
	assert.Equal(t, "opentelemetry for java", *awsData.XRay.SDK)
	assert.Equal(t, "1.2.3", *awsData.XRay.SDKVersion)
	assert.True(t, *awsData.XRay.AutoInstrumentation)
}

func TestGoSDK(t *testing.T) {
	attributes := make(map[string]string)
	resource := pdata.NewResource()
	resource.InitEmpty()
	resource.Attributes().InsertString(semconventions.AttributeTelemetrySDKName, "opentelemetry")
	resource.Attributes().InsertString(semconventions.AttributeTelemetrySDKLanguage, "go")
	resource.Attributes().InsertString(semconventions.AttributeTelemetrySDKVersion, "2.0.3")

	filtered, awsData := makeAws(attributes, resource)

	assert.NotNil(t, filtered)
	assert.NotNil(t, awsData)
	assert.Equal(t, "opentelemetry for go", *awsData.XRay.SDK)
	assert.Equal(t, "2.0.3", *awsData.XRay.SDKVersion)
}

func TestCustomSDK(t *testing.T) {
	attributes := make(map[string]string)
	resource := pdata.NewResource()
	resource.InitEmpty()
	resource.Attributes().InsertString(semconventions.AttributeTelemetrySDKName, "opentracing")
	resource.Attributes().InsertString(semconventions.AttributeTelemetrySDKLanguage, "java")
	resource.Attributes().InsertString(semconventions.AttributeTelemetrySDKVersion, "2.0.3")

	filtered, awsData := makeAws(attributes, resource)

	assert.NotNil(t, filtered)
	assert.NotNil(t, awsData)
	assert.Equal(t, "opentracing for java", *awsData.XRay.SDK)
	assert.Equal(t, "2.0.3", *awsData.XRay.SDKVersion)
>>>>>>> f7360eeb
}<|MERGE_RESOLUTION|>--- conflicted
+++ resolved
@@ -225,8 +225,6 @@
 	assert.NotNil(t, filtered)
 	assert.NotNil(t, awsData)
 	assert.Equal(t, requestid, *awsData.RequestID)
-<<<<<<< HEAD
-=======
 }
 
 func TestJavaSDK(t *testing.T) {
@@ -293,5 +291,4 @@
 	assert.NotNil(t, awsData)
 	assert.Equal(t, "opentracing for java", *awsData.XRay.SDK)
 	assert.Equal(t, "2.0.3", *awsData.XRay.SDKVersion)
->>>>>>> f7360eeb
 }