--- conflicted
+++ resolved
@@ -185,13 +185,8 @@
 		Service:     service,
 		SQL:         sql,
 		Annotations: annotations,
-<<<<<<< HEAD
-		Metadata:    nil,
-		Type:        awsxray.String(segmentType),
-=======
 		Metadata:    metadata,
 		Type:        awsP.String(segmentType),
->>>>>>> 02f72917
 	}
 }
 
