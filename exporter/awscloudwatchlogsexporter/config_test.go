// Copyright The OpenTelemetry Authors
// SPDX-License-Identifier: Apache-2.0

package awscloudwatchlogsexporter

import (
	"path/filepath"
	"strconv"
	"strings"
	"testing"

	"github.com/cenkalti/backoff/v4"
	"github.com/stretchr/testify/assert"
	"github.com/stretchr/testify/require"
	"go.opentelemetry.io/collector/component"
	"go.opentelemetry.io/collector/confmap/confmaptest"
	"go.opentelemetry.io/collector/exporter/exporterhelper"
	"go.uber.org/multierr"

	"github.com/open-telemetry/opentelemetry-collector-contrib/exporter/awscloudwatchlogsexporter/internal/metadata"
	"github.com/open-telemetry/opentelemetry-collector-contrib/internal/aws/awsutil"
)

func TestLoadConfig(t *testing.T) {
	t.Parallel()

	cm, err := confmaptest.LoadConf(filepath.Join("testdata", "config.yaml"))
	require.NoError(t, err)

	defaultRetrySettings := exporterhelper.NewDefaultRetrySettings()

	tests := []struct {
		id           component.ID
		expected     component.Config
		errorMessage string
	}{
		{
			id: component.NewIDWithName(metadata.Type, "e1-defaults"),
			expected: &Config{
				RetrySettings:      defaultRetrySettings,
				LogGroupName:       "test-1",
				LogStreamName:      "testing",
				Endpoint:           "",
				AWSSessionSettings: awsutil.CreateDefaultSessionConfig(),
				QueueSettings: exporterhelper.QueueSettings{
					Enabled:      true,
					NumConsumers: 1,
					QueueSize:    exporterhelper.NewDefaultQueueSettings().QueueSize,
				},
			},
		},
		{
			id: component.NewIDWithName(metadata.Type, "e2-no-retries-short-queue"),
			expected: &Config{
				RetrySettings: exporterhelper.RetrySettings{
					Enabled:             false,
					InitialInterval:     defaultRetrySettings.InitialInterval,
					MaxInterval:         defaultRetrySettings.MaxInterval,
					MaxElapsedTime:      defaultRetrySettings.MaxElapsedTime,
					RandomizationFactor: backoff.DefaultRandomizationFactor,
					Multiplier:          backoff.DefaultMultiplier,
				},
				AWSSessionSettings: awsutil.CreateDefaultSessionConfig(),
				LogGroupName:       "test-2",
				LogStreamName:      "testing",
				QueueSettings: exporterhelper.QueueSettings{
					Enabled:      true,
					NumConsumers: 1,
					QueueSize:    2,
				},
			},
		},
		{
			id:           component.NewIDWithName(metadata.Type, "invalid_queue_size"),
<<<<<<< HEAD
			errorMessage: "'sending_queue.queue_size' must be 1 or greater",
		},
		{
			id:           component.NewIDWithName(metadata.Type, "invalid_required_field_stream"),
			errorMessage: "'log_stream_name' must be set",
		},
		{
			id:           component.NewIDWithName(metadata.Type, "invalid_required_field_group"),
			errorMessage: "'log_group_name' must be set",
		},
		{
			id:           component.NewIDWithName(metadata.Type, "invalid_queue_setting"),
			errorMessage: `'sending_queue' has invalid keys: enabled, num_consumers`,
=======
			errorMessage: "queue size must be positive",
		},
		{
			id:           component.NewIDWithName(metadata.Type, "invalid_num_consumers"),
			errorMessage: "number of queue consumers must be positive",
		},
		{
			id:           component.NewIDWithName(metadata.Type, "invalid_required_field_stream"),
			errorMessage: "'log_stream_name' must be set",
		},
		{
			id:           component.NewIDWithName(metadata.Type, "invalid_required_field_group"),
			errorMessage: "'log_group_name' must be set",
>>>>>>> 592374af
		},
	}

	for _, tt := range tests {
		t.Run(tt.id.String(), func(t *testing.T) {
			factory := NewFactory()
			cfg := factory.CreateDefaultConfig()

			sub, err := cm.Sub(tt.id.String())
			require.NoError(t, err)
			err = component.UnmarshalConfig(sub, cfg)

			if tt.expected == nil {
				err = multierr.Append(err, component.ValidateConfig(cfg))
				assert.ErrorContains(t, err, tt.errorMessage)
				return
			}
			assert.NoError(t, component.ValidateConfig(cfg))
			assert.Equal(t, tt.expected, cfg)
		})
	}
}

func TestRetentionValidateCorrect(t *testing.T) {
	defaultRetrySettings := exporterhelper.NewDefaultRetrySettings()
	cfg := &Config{
		RetrySettings:      defaultRetrySettings,
		LogGroupName:       "test-1",
		LogStreamName:      "testing",
		Endpoint:           "",
		LogRetention:       365,
		AWSSessionSettings: awsutil.CreateDefaultSessionConfig(),
		QueueSettings: exporterhelper.QueueSettings{
			Enabled:      true,
			NumConsumers: 1,
			QueueSize:    exporterhelper.NewDefaultQueueSettings().QueueSize,
		},
	}
	assert.NoError(t, component.ValidateConfig(cfg))

}

func TestRetentionValidateWrong(t *testing.T) {
	defaultRetrySettings := exporterhelper.NewDefaultRetrySettings()
	wrongcfg := &Config{
		RetrySettings:      defaultRetrySettings,
		LogGroupName:       "test-1",
		LogStreamName:      "testing",
		Endpoint:           "",
		LogRetention:       366,
		AWSSessionSettings: awsutil.CreateDefaultSessionConfig(),
		QueueSettings: exporterhelper.QueueSettings{
			Enabled:   true,
			QueueSize: exporterhelper.NewDefaultQueueSettings().QueueSize,
		},
	}
	assert.Error(t, component.ValidateConfig(wrongcfg))
<<<<<<< HEAD

}

=======

}

>>>>>>> 592374af
func TestValidateTags(t *testing.T) {
	defaultRetrySettings := exporterhelper.NewDefaultRetrySettings()

	// Create *string values for tags inputs
	basicValue := "avalue"
	wrongRegexValue := "***"
	emptyValue := ""
	tooLongValue := strings.Repeat("a", 257)

	// Create a map with no items and then one with too many items for testing
	emptyMap := make(map[string]*string)
	bigMap := make(map[string]*string)
	for i := 0; i < 51; i++ {
		bigMap[strconv.Itoa(i)] = &basicValue
	}

	tests := []struct {
		id           component.ID
		tags         map[string]*string
		errorMessage string
	}{
		{
			id:   component.NewIDWithName(metadata.Type, "validate-correct"),
			tags: map[string]*string{"basicKey": &basicValue},
		},
		{
			id:           component.NewIDWithName(metadata.Type, "too-little-tags"),
			tags:         emptyMap,
			errorMessage: "invalid amount of items. Please input at least 1 tag or remove the tag field",
		},
		{
			id:           component.NewIDWithName(metadata.Type, "too-many-tags"),
			tags:         bigMap,
			errorMessage: "invalid amount of items. Please input at most 50 tags",
		},
		{
			id:           component.NewIDWithName(metadata.Type, "wrong-key-regex"),
			tags:         map[string]*string{"***": &basicValue},
			errorMessage: "key - *** does not follow the regex pattern" + `^([\p{L}\p{Z}\p{N}_.:/=+\-@]+)$`,
		},
		{
			id:           component.NewIDWithName(metadata.Type, "wrong-value-regex"),
			tags:         map[string]*string{"basicKey": &wrongRegexValue},
			errorMessage: "value - " + wrongRegexValue + " does not follow the regex pattern" + `^([\p{L}\p{Z}\p{N}_.:/=+\-@]*)$`,
		},
		{
			id:           component.NewIDWithName(metadata.Type, "key-too-short"),
			tags:         map[string]*string{"": &basicValue},
			errorMessage: "key -  has an invalid length. Please use keys with a length of 1 to 128 characters",
		},
		{
			id:           component.NewIDWithName(metadata.Type, "key-too-long"),
			tags:         map[string]*string{strings.Repeat("a", 129): &basicValue},
			errorMessage: "key - " + strings.Repeat("a", 129) + " has an invalid length. Please use keys with a length of 1 to 128 characters",
		},
		{
			id:           component.NewIDWithName(metadata.Type, "value-too-short"),
			tags:         map[string]*string{"basicKey": &emptyValue},
			errorMessage: "value - " + emptyValue + " has an invalid length. Please use values with a length of 1 to 256 characters",
		},
		{
			id:           component.NewIDWithName(metadata.Type, "value-too-long"),
			tags:         map[string]*string{"basicKey": &tooLongValue},
			errorMessage: "value - " + tooLongValue + " has an invalid length. Please use values with a length of 1 to 256 characters",
		},
	}
	for _, tt := range tests {
		t.Run(tt.id.String(), func(t *testing.T) {
			cfg := &Config{
				RetrySettings:      defaultRetrySettings,
				LogGroupName:       "test-1",
				LogStreamName:      "testing",
				Endpoint:           "",
				Tags:               tt.tags,
				AWSSessionSettings: awsutil.CreateDefaultSessionConfig(),
<<<<<<< HEAD
				QueueSettings: QueueSettings{
					QueueSize: exporterhelper.NewDefaultQueueSettings().QueueSize,
=======
				QueueSettings: exporterhelper.QueueSettings{
					Enabled:      true,
					NumConsumers: 1,
					QueueSize:    exporterhelper.NewDefaultQueueSettings().QueueSize,
>>>>>>> 592374af
				},
			}
			if tt.errorMessage != "" {
				assert.EqualError(t, component.ValidateConfig(cfg), tt.errorMessage)
				return
			}
			assert.NoError(t, component.ValidateConfig(cfg))
		})
	}
<<<<<<< HEAD
}

func TestRawLogEmfOnlyCombination(t *testing.T) {
	tests := []struct {
		RawLog    bool
		EmfOnly   bool
		Test      string
		wantError bool
	}{
		{
			RawLog:    true,
			EmfOnly:   true,
			wantError: false,
			Test:      "Valid Combination Raw Log True Emf Only True",
		},
		{
			RawLog:    true,
			EmfOnly:   false,
			wantError: false,
			Test:      "Valid Combination Raw Log True Emf Only false",
		},
		{
			RawLog:    false,
			EmfOnly:   false,
			wantError: false,
			Test:      "Valid Combination Raw Log false Emf Only false",
		},
		{
			RawLog:    false,
			EmfOnly:   true,
			wantError: true,
			Test:      "Invalid Combination Raw Log false Emf Only true",
		},
	}
	for _, tt := range tests {
		t.Run(tt.Test, func(t *testing.T) {
			defaultRetrySettings := exporterhelper.NewDefaultRetrySettings()
			cfg := &Config{
				RetrySettings:      defaultRetrySettings,
				LogGroupName:       "test-1",
				LogStreamName:      "testing",
				Endpoint:           "",
				LogRetention:       365,
				AWSSessionSettings: awsutil.CreateDefaultSessionConfig(),
				QueueSettings: QueueSettings{
					QueueSize: exporterhelper.NewDefaultQueueSettings().QueueSize,
				},
				RawLog:  tt.RawLog,
				EmfOnly: tt.EmfOnly,
			}
			if tt.wantError {
				assert.Error(t, component.ValidateConfig(cfg))
			} else {
				assert.NoError(t, component.ValidateConfig(cfg))
			}
		})
	}
=======
>>>>>>> 592374af
}<|MERGE_RESOLUTION|>--- conflicted
+++ resolved
@@ -72,8 +72,11 @@
 		},
 		{
 			id:           component.NewIDWithName(metadata.Type, "invalid_queue_size"),
-<<<<<<< HEAD
-			errorMessage: "'sending_queue.queue_size' must be 1 or greater",
+			errorMessage: "queue size must be positive",
+		},
+		{
+			id:           component.NewIDWithName(metadata.Type, "invalid_num_consumers"),
+			errorMessage: "number of queue consumers must be positive",
 		},
 		{
 			id:           component.NewIDWithName(metadata.Type, "invalid_required_field_stream"),
@@ -82,25 +85,6 @@
 		{
 			id:           component.NewIDWithName(metadata.Type, "invalid_required_field_group"),
 			errorMessage: "'log_group_name' must be set",
-		},
-		{
-			id:           component.NewIDWithName(metadata.Type, "invalid_queue_setting"),
-			errorMessage: `'sending_queue' has invalid keys: enabled, num_consumers`,
-=======
-			errorMessage: "queue size must be positive",
-		},
-		{
-			id:           component.NewIDWithName(metadata.Type, "invalid_num_consumers"),
-			errorMessage: "number of queue consumers must be positive",
-		},
-		{
-			id:           component.NewIDWithName(metadata.Type, "invalid_required_field_stream"),
-			errorMessage: "'log_stream_name' must be set",
-		},
-		{
-			id:           component.NewIDWithName(metadata.Type, "invalid_required_field_group"),
-			errorMessage: "'log_group_name' must be set",
->>>>>>> 592374af
 		},
 	}
 
@@ -158,15 +142,9 @@
 		},
 	}
 	assert.Error(t, component.ValidateConfig(wrongcfg))
-<<<<<<< HEAD
-
-}
-
-=======
-
-}
-
->>>>>>> 592374af
+
+}
+
 func TestValidateTags(t *testing.T) {
 	defaultRetrySettings := exporterhelper.NewDefaultRetrySettings()
 
@@ -242,15 +220,10 @@
 				Endpoint:           "",
 				Tags:               tt.tags,
 				AWSSessionSettings: awsutil.CreateDefaultSessionConfig(),
-<<<<<<< HEAD
-				QueueSettings: QueueSettings{
-					QueueSize: exporterhelper.NewDefaultQueueSettings().QueueSize,
-=======
 				QueueSettings: exporterhelper.QueueSettings{
 					Enabled:      true,
 					NumConsumers: 1,
 					QueueSize:    exporterhelper.NewDefaultQueueSettings().QueueSize,
->>>>>>> 592374af
 				},
 			}
 			if tt.errorMessage != "" {
@@ -260,7 +233,6 @@
 			assert.NoError(t, component.ValidateConfig(cfg))
 		})
 	}
-<<<<<<< HEAD
 }
 
 func TestRawLogEmfOnlyCombination(t *testing.T) {
@@ -305,8 +277,10 @@
 				Endpoint:           "",
 				LogRetention:       365,
 				AWSSessionSettings: awsutil.CreateDefaultSessionConfig(),
-				QueueSettings: QueueSettings{
-					QueueSize: exporterhelper.NewDefaultQueueSettings().QueueSize,
+				QueueSettings: exporterhelper.QueueSettings{
+					Enabled:      true,
+					NumConsumers: 1,
+					QueueSize:    exporterhelper.NewDefaultQueueSettings().QueueSize,
 				},
 				RawLog:  tt.RawLog,
 				EmfOnly: tt.EmfOnly,
@@ -318,6 +292,4 @@
 			}
 		})
 	}
-=======
->>>>>>> 592374af
 }