// Copyright 2020, OpenTelemetry Authors
//
// Licensed under the Apache License, Version 2.0 (the "License");
// you may not use this file except in compliance with the License.
// You may obtain a copy of the License at
//
//     http://www.apache.org/licenses/LICENSE-2.0
//
// Unless required by applicable law or agreed to in writing, software
// distributed under the License is distributed on an "AS IS" BASIS,
// WITHOUT WARRANTIES OR CONDITIONS OF ANY KIND, either express or implied.
// See the License for the specific language governing permissions and
// limitations under the License.

package splunkhecexporter

import (
	"bytes"
	"compress/gzip"
	"context"
	"encoding/json"
	"fmt"
	"io"
	"io/ioutil"
	"net/http"
	"net/url"
	"sync"

	"go.opentelemetry.io/collector/component"
	"go.opentelemetry.io/collector/consumer/consumererror"
	"go.opentelemetry.io/collector/consumer/pdata"
	"go.uber.org/zap"

	"github.com/open-telemetry/opentelemetry-collector-contrib/internal/splunk"
)

// client sends the data to the splunk backend.
type client struct {
	config  *Config
	url     *url.URL
	client  *http.Client
	logger  *zap.Logger
	zippers sync.Pool
	wg      sync.WaitGroup
	headers map[string]string
}

func (c *client) pushMetricsData(
	ctx context.Context,
	md pdata.Metrics,
) error {
	c.wg.Add(1)
	defer c.wg.Done()

	splunkDataPoints, _ := metricDataToSplunk(c.logger, md, c.config)
	if len(splunkDataPoints) == 0 {
		return nil
	}

	body, compressed, err := encodeBody(&c.zippers, splunkDataPoints, c.config.DisableCompression, c.config.MinContentLengthCompression)
	if err != nil {
		return consumererror.Permanent(err)
	}

	req, err := http.NewRequestWithContext(ctx, "POST", c.url.String(), body)
	if err != nil {
		return consumererror.Permanent(err)
	}

	for k, v := range c.headers {
		req.Header.Set(k, v)
	}

	if compressed {
		req.Header.Set("Content-Encoding", "gzip")
	}

	resp, err := c.client.Do(req)
	if err != nil {
		return err
	}

	io.Copy(ioutil.Discard, resp.Body)
	resp.Body.Close()

	// Splunk accepts all 2XX codes.
	if resp.StatusCode < http.StatusOK || resp.StatusCode >= http.StatusMultipleChoices {
		err = fmt.Errorf(
			"HTTP %d %q",
			resp.StatusCode,
			http.StatusText(resp.StatusCode))
		return err
	}

	return nil
}

func (c *client) pushTraceData(
	ctx context.Context,
	td pdata.Traces,
) error {
	c.wg.Add(1)
	defer c.wg.Done()

	splunkEvents, _ := traceDataToSplunk(c.logger, td, c.config)
	if len(splunkEvents) == 0 {
		return nil
	}

	return c.sendSplunkEvents(ctx, splunkEvents)
}

func (c *client) sendSplunkEvents(ctx context.Context, splunkEvents []*splunk.Event) error {
	body, compressed, err := encodeBodyEvents(&c.zippers, splunkEvents, c.config.DisableCompression, c.config.MinContentLengthCompression)
	if err != nil {
		return consumererror.Permanent(err)
	}

	return c.postEvents(ctx, body, compressed)
}

func (c *client) postEvents(ctx context.Context, events io.Reader, compressed bool) error {
	req, err := http.NewRequestWithContext(ctx, "POST", c.url.String(), events)
	if err != nil {
		return consumererror.Permanent(err)
	}

	for k, v := range c.headers {
		req.Header.Set(k, v)
	}

	if compressed {
		req.Header.Set("Content-Encoding", "gzip")
	}

	resp, err := c.client.Do(req)
	if err != nil {
		return err
	}

	io.Copy(ioutil.Discard, resp.Body)
	resp.Body.Close()

	// Splunk accepts all 2XX codes.
	if resp.StatusCode < http.StatusOK || resp.StatusCode >= http.StatusMultipleChoices {
		err = fmt.Errorf(
			"HTTP %d %q",
			resp.StatusCode,
			http.StatusText(resp.StatusCode))
		return err
	}
	return nil
}

<<<<<<< HEAD
func subLogs(ld *pdata.Logs, logIdx *logIndex) *pdata.Logs {
	if logIdx.zero() {
		return ld
	}
	clone := ld.Clone().InternalRep()

	subset := *clone.Orig
	subset = subset[logIdx.resourceIdx:]
	subset[0].InstrumentationLibraryLogs = subset[0].InstrumentationLibraryLogs[logIdx.libraryIdx:]
	subset[0].InstrumentationLibraryLogs[0].Logs = subset[0].InstrumentationLibraryLogs[0].Logs[logIdx.recordIdx:]

	clone.Orig = &subset
	logs := pdata.LogsFromInternalRep(clone)
	return &logs
}

func (c *client) sentLogBatch(ctx context.Context, ld pdata.Logs, send func(context.Context, *bytes.Buffer) error) (numDroppedLogs int, err error) {
	var submax int
	var index *logIndex
	var permanentErrors []error

	// Provide 5000 overflow because it overruns the max content length then trims it block. Hopefully will prevent extra allocation.
	batch := bytes.NewBuffer(make([]byte, 0, c.config.MaxContentLengthLogs+5_000))
	encoder := json.NewEncoder(batch)

	overflow := bytes.NewBuffer(make([]byte, 0, 5000))

	rls := ld.ResourceLogs()
	for i := 0; i < rls.Len(); i++ {
		ills := rls.At(i).InstrumentationLibraryLogs()
		for j := 0; j < ills.Len(); j++ {
			logs := ills.At(j).Logs()
			for k := 0; k < logs.Len(); k++ {
				if index == nil {
					index = &logIndex{resourceIdx: i, libraryIdx: j, recordIdx: k}
				}

				event := mapLogRecordToSplunkEvent(logs.At(k), c.config, c.logger)
				if err = encoder.Encode(event); err != nil {
					permanentErrors = append(permanentErrors, consumererror.Permanent(fmt.Errorf("dropped log event: %v, error: %v", event, err)))
					continue
				}
				batch.WriteString("\r\n\r\n")

				// Consistent with ContentLength in http.Request, MaxContentLengthLogs value of 0 indicates length unknown (i.e. unbound).
				if c.config.MaxContentLengthLogs == 0 || batch.Len() <= int(c.config.MaxContentLengthLogs) {
					submax = batch.Len()
					continue
				}

				overflow.Reset()
				if c.config.MaxContentLengthLogs > 0 {
					if over := batch.Len() - submax; over <= int(c.config.MaxContentLengthLogs) {
						overflow.Write(batch.Bytes()[submax:batch.Len()])
					} else {
						permanentErrors = append(permanentErrors, consumererror.Permanent(fmt.Errorf("dropped log event: %s, error: event size %d bytes larger than configured max content length %d bytes", string(batch.Bytes()[submax:batch.Len()]), over, c.config.MaxContentLengthLogs)))
					}
				}

				batch.Truncate(submax)
				if batch.Len() > 0 {
					if err = send(ctx, batch); err != nil {
						dropped := subLogs(&ld, index)
						return dropped.LogRecordCount(), consumererror.PartialLogsError(err, *dropped)
					}
				}
				batch.Reset()
				overflow.WriteTo(batch)

				index, submax = nil, batch.Len()
			}
		}
	}

	if batch.Len() > 0 {
		if err = send(ctx, batch); err != nil {
			dropped := subLogs(&ld, index)
			return dropped.LogRecordCount(), consumererror.PartialLogsError(err, *dropped)
		}
	}

	return len(permanentErrors), consumererror.CombineErrors(permanentErrors)
}

func (c *client) pushLogData(ctx context.Context, ld pdata.Logs) (numDroppedLogs int, err error) {
	c.wg.Add(1)
	defer c.wg.Done()

	gzipWriter := c.zippers.Get().(*gzip.Writer)
	defer c.zippers.Put(gzipWriter)

	gzipBuffer := bytes.NewBuffer(make([]byte, 0, c.config.MaxContentLengthLogs))
	gzipWriter.Reset(gzipBuffer)

	defer gzipWriter.Close()

	// Callback when each batch is to be sent.
	send := func(ctx context.Context, buf *bytes.Buffer) (err error) {
		compression := buf.Len() >= int(c.config.MinContentLengthCompression) && !c.config.DisableCompression

		if compression {
			gzipBuffer.Reset()
			gzipWriter.Reset(gzipBuffer)

			if _, err = io.Copy(gzipWriter, buf); err != nil {
				return fmt.Errorf("failed copying buffer to gzip writer: %v", err)
			}

			if err = gzipWriter.Flush(); err != nil {
				return fmt.Errorf("failed flushing compressed data to gzip writer: %v", err)
			}

			return c.postEvents(ctx, gzipBuffer, compression)
		}

		return c.postEvents(ctx, buf, compression)
	}

	return c.sentLogBatch(ctx, ld, send)
=======
func (c *client) pushLogData(ctx context.Context, ld pdata.Logs) error {
	c.wg.Add(1)
	defer c.wg.Done()

	splunkEvents := logDataToSplunk(c.logger, ld, c.config)
	if len(splunkEvents) == 0 {
		return nil
	}

	return c.sendSplunkEvents(ctx, splunkEvents)
>>>>>>> c85ae531
}

func encodeBodyEvents(zippers *sync.Pool, evs []*splunk.Event, disableCompression bool, minContentLengthCompression uint) (bodyReader io.Reader, compressed bool, err error) {
	buf := new(bytes.Buffer)
	encoder := json.NewEncoder(buf)
	for _, e := range evs {
		err := encoder.Encode(e)
		if err != nil {
			return nil, false, err
		}
		buf.WriteString("\r\n\r\n")
	}
	return getReader(zippers, buf, disableCompression, minContentLengthCompression)
}

func encodeBody(zippers *sync.Pool, dps []*splunk.Event, disableCompression bool, minContentLengthCompression uint) (bodyReader io.Reader, compressed bool, err error) {
	buf := new(bytes.Buffer)
	encoder := json.NewEncoder(buf)
	for _, e := range dps {
		err := encoder.Encode(e)
		if err != nil {
			return nil, false, err
		}
		buf.WriteString("\r\n\r\n")
	}
	return getReader(zippers, buf, disableCompression, minContentLengthCompression)
}

// avoid attempting to compress things that fit into a single ethernet frame
func getReader(zippers *sync.Pool, b *bytes.Buffer, disableCompression bool, minContentLengthCompression uint) (io.Reader, bool, error) {
	var err error
	if !disableCompression && b.Len() > int(minContentLengthCompression) {
		buf := new(bytes.Buffer)
		w := zippers.Get().(*gzip.Writer)
		defer zippers.Put(w)
		w.Reset(buf)
		_, err = w.Write(b.Bytes())
		if err == nil {
			err = w.Close()
			if err == nil {
				return buf, true, nil
			}
		}
	}
	return b, false, err
}

func (c *client) stop(context context.Context) error {
	c.wg.Wait()
	return nil
}

func (c *client) start(context.Context, component.Host) (err error) {
	return nil
}<|MERGE_RESOLUTION|>--- conflicted
+++ resolved
@@ -152,7 +152,6 @@
 	return nil
 }
 
-<<<<<<< HEAD
 func subLogs(ld *pdata.Logs, logIdx *logIndex) *pdata.Logs {
 	if logIdx.zero() {
 		return ld
@@ -272,18 +271,6 @@
 	}
 
 	return c.sentLogBatch(ctx, ld, send)
-=======
-func (c *client) pushLogData(ctx context.Context, ld pdata.Logs) error {
-	c.wg.Add(1)
-	defer c.wg.Done()
-
-	splunkEvents := logDataToSplunk(c.logger, ld, c.config)
-	if len(splunkEvents) == 0 {
-		return nil
-	}
-
-	return c.sendSplunkEvents(ctx, splunkEvents)
->>>>>>> c85ae531
 }
 
 func encodeBodyEvents(zippers *sync.Pool, evs []*splunk.Event, disableCompression bool, minContentLengthCompression uint) (bodyReader io.Reader, compressed bool, err error) {
