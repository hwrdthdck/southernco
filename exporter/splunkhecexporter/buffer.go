// Copyright The OpenTelemetry Authors
// SPDX-License-Identifier: Apache-2.0

package splunkhecexporter // import "github.com/open-telemetry/opentelemetry-collector-contrib/exporter/splunkhecexporter"

import (
	"bytes"
	"compress/gzip"
	"errors"
	"io"
	"sync"
)

var (
	errOverCapacity = errors.New("over capacity")
)

type buffer interface {
	io.Writer
	io.Reader
	io.Closer
	Reset()
	Len() int
	Empty() bool
}

type cancellableBytesWriter struct {
	innerWriter *bytes.Buffer
	maxCapacity uint
}

func (c *cancellableBytesWriter) Write(b []byte) (int, error) {
	if c.maxCapacity == 0 {
		return c.innerWriter.Write(b)
	}
	if c.innerWriter.Len()+len(b) > int(c.maxCapacity) {
		return 0, errOverCapacity
	}
	return c.innerWriter.Write(b)
}

func (c *cancellableBytesWriter) Read(p []byte) (int, error) {
	return c.innerWriter.Read(p)
}

func (c *cancellableBytesWriter) Reset() {
	c.innerWriter.Reset()
}

func (c *cancellableBytesWriter) Close() error {
	return nil
}

func (c *cancellableBytesWriter) Len() int {
	return c.innerWriter.Len()
}

func (c *cancellableBytesWriter) Empty() bool {
	return c.innerWriter.Len() == 0
}

type cancellableGzipWriter struct {
	innerBuffer *bytes.Buffer
	innerWriter *gzip.Writer
	maxCapacity uint
	rawLen      int
}

func (c *cancellableGzipWriter) Write(b []byte) (int, error) {
	if c.maxCapacity == 0 {
		c.rawLen += len(b)
		return c.innerWriter.Write(b)
	}

	// if we see that at a 50% compression rate, we'd be over max capacity, start flushing.
	if c.rawLen > 0 && (c.rawLen+len(b))/2 > int(c.maxCapacity) {
		// we flush so the length of the underlying buffer is accurate.
		if err := c.innerWriter.Flush(); err != nil {
			return 0, err
		}
	}

	// we find that the new content uncompressed, added to our buffer, would overflow our max capacity.
	if c.innerBuffer.Len()+len(b) > int(c.maxCapacity) {
		// so we create a copy of our content and add this new data, compressed, to check that it fits.
		copyBuf := bytes.NewBuffer(make([]byte, 0, c.maxCapacity+bufCapPadding))
		copyBuf.Write(c.innerBuffer.Bytes())
		writerCopy := gzip.NewWriter(copyBuf)
		writerCopy.Reset(copyBuf)
		if _, err := writerCopy.Write(b); err != nil {
			return 0, err
		}
		if err := writerCopy.Flush(); err != nil {
			return 0, err
		}
		// we find that even compressed, the data overflows.
		if copyBuf.Len() > int(c.maxCapacity) {
			return 0, errOverCapacity
		}
	}

	c.rawLen += len(b)
	return c.innerWriter.Write(b)
}

func (c *cancellableGzipWriter) Read(p []byte) (int, error) {
	return c.innerBuffer.Read(p)
}

func (c *cancellableGzipWriter) Reset() {
	c.innerBuffer.Reset()
	c.innerWriter.Reset(c.innerBuffer)
	c.rawLen = 0
}

func (c *cancellableGzipWriter) Close() error {
	return c.innerWriter.Close()
}

func (c *cancellableGzipWriter) Len() int {
	return c.innerBuffer.Len()
}

func (c *cancellableGzipWriter) Empty() bool {
	return c.rawLen == 0
}

// bufferPool is a pool of buffer objects.
type bufferPool struct {
	pool *sync.Pool
}

func (p bufferPool) get() buffer {
	return p.pool.Get().(buffer)
}

func (p bufferPool) put(bf buffer) {
	p.pool.Put(bf)
}

func newBufferPool(bufCap uint, compressionEnabled bool) bufferPool {
	return bufferPool{
		&sync.Pool{
<<<<<<< HEAD
			New: func() interface{} {
=======
			New: func() any {
>>>>>>> 592374af
				innerBuffer := &bytes.Buffer{}
				if compressionEnabled {
					return &cancellableGzipWriter{
						innerBuffer: innerBuffer,
						innerWriter: gzip.NewWriter(innerBuffer),
						maxCapacity: bufCap,
					}
				}
				return &cancellableBytesWriter{
					innerWriter: innerBuffer,
					maxCapacity: bufCap,
				}
			},
		},
	}
}<|MERGE_RESOLUTION|>--- conflicted
+++ resolved
@@ -141,11 +141,7 @@
 func newBufferPool(bufCap uint, compressionEnabled bool) bufferPool {
 	return bufferPool{
 		&sync.Pool{
-<<<<<<< HEAD
-			New: func() interface{} {
-=======
 			New: func() any {
->>>>>>> 592374af
 				innerBuffer := &bytes.Buffer{}
 				if compressionEnabled {
 					return &cancellableGzipWriter{
