--- conflicted
+++ resolved
@@ -102,18 +102,5 @@
 	if !componentParser.IsSet(rotationFieldName) {
 		cfg.Rotation = nil
 	}
-<<<<<<< HEAD
-=======
-	rotationConfmap, err := componentParser.Sub(rotationFieldName)
-	if err != nil {
-		return err
-	}
-	rotationCfg := newDefaultRotationConfig()
-	err = rotationConfmap.Unmarshal(rotationCfg, confmap.WithErrorUnused())
-	if err != nil {
-		return err
-	}
-	cfg.Rotation = rotationCfg
->>>>>>> a0126a50
 	return nil
 }