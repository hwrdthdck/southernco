// Copyright The OpenTelemetry Authors
// SPDX-License-Identifier: Apache-2.0

package otelarrowexporter

import (
	"context"
	"path/filepath"
	"runtime"
	"testing"
	"time"

	"github.com/open-telemetry/otel-arrow/collector/compression/zstd"
	"github.com/open-telemetry/otel-arrow/collector/testutil"
	"github.com/stretchr/testify/assert"
	"github.com/stretchr/testify/require"
	"go.opentelemetry.io/collector/component/componenttest"
	"go.opentelemetry.io/collector/config/configcompression"
	"go.opentelemetry.io/collector/config/configgrpc"
	"go.opentelemetry.io/collector/config/configopaque"
	"go.opentelemetry.io/collector/config/configretry"
	"go.opentelemetry.io/collector/config/configtls"
	"go.opentelemetry.io/collector/exporter/exporterhelper"
	"go.opentelemetry.io/collector/exporter/exportertest"
)

func TestCreateDefaultConfig(t *testing.T) {
	factory := NewFactory()
	cfg := factory.CreateDefaultConfig()
	assert.NotNil(t, cfg, "failed to create default config")
	assert.NoError(t, componenttest.CheckConfigStruct(cfg))
	ocfg, ok := factory.CreateDefaultConfig().(*Config)
	assert.True(t, ok)
	assert.Equal(t, ocfg.RetryConfig, configretry.NewDefaultBackOffConfig())
	assert.Equal(t, ocfg.QueueSettings, exporterhelper.NewDefaultQueueSettings())
	assert.Equal(t, ocfg.TimeoutSettings, exporterhelper.NewDefaultTimeoutSettings())
	assert.Equal(t, ocfg.Compression, configcompression.TypeZstd)
	assert.Equal(t, ocfg.Arrow, ArrowConfig{
		Disabled:           false,
		NumStreams:         runtime.NumCPU(),
		MaxStreamLifetime:  time.Hour,
		PayloadCompression: "",
		Zstd:               zstd.DefaultEncoderConfig(),
	})
}

func TestCreateMetricsExporter(t *testing.T) {
	factory := NewFactory()
	cfg := factory.CreateDefaultConfig().(*Config)
	cfg.ClientConfig.Endpoint = testutil.GetAvailableLocalAddress(t)

	set := exportertest.NewNopCreateSettings()
	oexp, err := factory.CreateMetricsExporter(context.Background(), set, cfg)
	require.Nil(t, err)
	require.NotNil(t, oexp)
}

func TestCreateTracesExporter(t *testing.T) {
	endpoint := testutil.GetAvailableLocalAddress(t)
	tests := []struct {
		name             string
		config           Config
		mustFailOnCreate bool
		mustFailOnStart  bool
	}{
		{
			name: "NoEndpoint",
			config: Config{
				ClientConfig: configgrpc.ClientConfig{
					Endpoint: "",
				},
			},
			mustFailOnCreate: true,
		},
		{
			name: "UseSecure",
			config: Config{
				ClientConfig: configgrpc.ClientConfig{
					Endpoint: endpoint,
					TLSSetting: configtls.TLSClientSetting{
						Insecure: false,
					},
				},
			},
		},
		{
			name: "Keepalive",
			config: Config{
				ClientConfig: configgrpc.ClientConfig{
					Endpoint: endpoint,
					Keepalive: &configgrpc.KeepaliveClientConfig{
						Time:                30 * time.Second,
						Timeout:             25 * time.Second,
						PermitWithoutStream: true,
					},
				},
			},
		},
		{
			name: "NoneCompression",
			config: Config{
				ClientConfig: configgrpc.ClientConfig{
					Endpoint:    endpoint,
					Compression: "none",
				},
			},
		},
		{
			name: "GzipCompression",
			config: Config{
				ClientConfig: configgrpc.ClientConfig{
					Endpoint:    endpoint,
					Compression: configcompression.TypeGzip,
				},
			},
		},
		{
			name: "SnappyCompression",
			config: Config{
				ClientConfig: configgrpc.ClientConfig{
					Endpoint:    endpoint,
					Compression: configcompression.TypeSnappy,
				},
			},
		},
		{
			name: "ZstdCompression",
			config: Config{
				ClientConfig: configgrpc.ClientConfig{
					Endpoint:    endpoint,
					Compression: configcompression.TypeZstd,
				},
			},
		},
		{
			name: "Headers",
			config: Config{
				ClientConfig: configgrpc.ClientConfig{
					Endpoint: endpoint,
					Headers: map[string]configopaque.String{
						"hdr1": "val1",
						"hdr2": "val2",
					},
				},
			},
		},
		{
			name: "NumConsumers",
			config: Config{
				ClientConfig: configgrpc.ClientConfig{
					Endpoint: endpoint,
				},
			},
		},
		{
			name: "CaCert",
			config: Config{
				ClientConfig: configgrpc.ClientConfig{
					Endpoint: endpoint,
<<<<<<< HEAD
					TLSSetting: configtls.TLSClientSetting{
						TLSSetting: configtls.TLSSetting{
=======
					TLSSetting: configtls.ClientConfig{
						Config: configtls.Config{
>>>>>>> 1200aebe
							CAFile: filepath.Join("testdata", "test_cert.pem"),
						},
					},
				},
			},
		},
		{
			name: "CertPemFileError",
			config: Config{
				ClientConfig: configgrpc.ClientConfig{
					Endpoint: endpoint,
<<<<<<< HEAD
					TLSSetting: configtls.TLSClientSetting{
						TLSSetting: configtls.TLSSetting{
=======
					TLSSetting: configtls.ClientConfig{
						Config: configtls.Config{
>>>>>>> 1200aebe
							CAFile: "nosuchfile",
						},
					},
				},
			},
			mustFailOnStart: true,
		},
	}

	for _, tt := range tests {
		t.Run(tt.name, func(t *testing.T) {
			factory := NewFactory()
			set := exportertest.NewNopCreateSettings()
			cfg := tt.config
			consumer, err := factory.CreateTracesExporter(context.Background(), set, &cfg)
			if tt.mustFailOnCreate {
				assert.NotNil(t, err)
				return
			}
			assert.NoError(t, err)
			assert.NotNil(t, consumer)
			err = consumer.Start(context.Background(), componenttest.NewNopHost())
			if tt.mustFailOnStart {
				assert.Error(t, err)
			} else {
				assert.NoError(t, err)
			}
			// Shutdown is called even when Start fails
			err = consumer.Shutdown(context.Background())
			if err != nil {
				// Since the endpoint of OTLP exporter doesn't actually exist,
				// exporter may already stop because it cannot connect.
				assert.Equal(t, err.Error(), "rpc error: code = Canceled desc = grpc: the client connection is closing")
			}
		})
	}
}

func TestCreateLogsExporter(t *testing.T) {
	factory := NewFactory()
	cfg := factory.CreateDefaultConfig().(*Config)
	cfg.ClientConfig.Endpoint = testutil.GetAvailableLocalAddress(t)

	set := exportertest.NewNopCreateSettings()
	oexp, err := factory.CreateLogsExporter(context.Background(), set, cfg)
	require.Nil(t, err)
	require.NotNil(t, oexp)
}

func TestCreateArrowTracesExporter(t *testing.T) {
	factory := NewFactory()
	cfg := factory.CreateDefaultConfig().(*Config)
	cfg.ClientConfig.Endpoint = testutil.GetAvailableLocalAddress(t)
	cfg.Arrow = ArrowConfig{
		NumStreams: 1,
	}
	set := exportertest.NewNopCreateSettings()
	oexp, err := factory.CreateTracesExporter(context.Background(), set, cfg)
	require.Nil(t, err)
	require.NotNil(t, oexp)
}<|MERGE_RESOLUTION|>--- conflicted
+++ resolved
@@ -77,7 +77,7 @@
 			config: Config{
 				ClientConfig: configgrpc.ClientConfig{
 					Endpoint: endpoint,
-					TLSSetting: configtls.TLSClientSetting{
+					TLSSetting: configtls.ClientConfig{
 						Insecure: false,
 					},
 				},
@@ -157,13 +157,8 @@
 			config: Config{
 				ClientConfig: configgrpc.ClientConfig{
 					Endpoint: endpoint,
-<<<<<<< HEAD
-					TLSSetting: configtls.TLSClientSetting{
-						TLSSetting: configtls.TLSSetting{
-=======
 					TLSSetting: configtls.ClientConfig{
 						Config: configtls.Config{
->>>>>>> 1200aebe
 							CAFile: filepath.Join("testdata", "test_cert.pem"),
 						},
 					},
@@ -175,13 +170,8 @@
 			config: Config{
 				ClientConfig: configgrpc.ClientConfig{
 					Endpoint: endpoint,
-<<<<<<< HEAD
-					TLSSetting: configtls.TLSClientSetting{
-						TLSSetting: configtls.TLSSetting{
-=======
 					TLSSetting: configtls.ClientConfig{
 						Config: configtls.Config{
->>>>>>> 1200aebe
 							CAFile: "nosuchfile",
 						},
 					},
