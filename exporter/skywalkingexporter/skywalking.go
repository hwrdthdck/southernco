--- conflicted
+++ resolved
@@ -44,19 +44,7 @@
 	metadata       metadata.MD
 }
 
-<<<<<<< HEAD
-func newSwExporter(_ context.Context, cfg *Config) (*swExporter, error) {
-	if cfg.Endpoint == "" {
-		return nil, errors.New("Skywalking exporter cfg requires an Endpoint")
-	}
-
-	if cfg.NumStreams <= 0 {
-		return nil, errors.New("Skywalking exporter cfg requires at least one stream")
-	}
-
-=======
 func newSwExporter(_ context.Context, cfg *Config) *swExporter {
->>>>>>> 293f1b4e
 	oce := &swExporter{
 		cfg:      cfg,
 		metadata: metadata.New(cfg.GRPCClientSettings.Headers),
@@ -101,32 +89,17 @@
 	return oce.grpcClientConn.Close()
 }
 
-<<<<<<< HEAD
-func newExporter(ctx context.Context, cfg *Config) (*swExporter, error) {
-	oce, err := newSwExporter(ctx, cfg)
-	if err != nil {
-		return nil, err
-	}
-	oce.logsClients = make(chan *logsClientWithCancel, oce.cfg.NumStreams)
-	return oce, nil
-=======
 func newExporter(ctx context.Context, cfg *Config) *swExporter {
 	oce := newSwExporter(ctx, cfg)
 	oce.logsClients = make(chan *logsClientWithCancel, oce.cfg.NumStreams)
 	return oce
->>>>>>> 293f1b4e
 }
 
 func (oce *swExporter) pushLogs(_ context.Context, td pdata.Logs) error {
 	// Get first available log Client.
 	tClient, ok := <-oce.logsClients
 	if !ok {
-<<<<<<< HEAD
-		err := errors.New("failed to push logs, Skywalking exporter was already stopped")
-		return err
-=======
 		return errors.New("failed to push logs, Skywalking exporter was already stopped")
->>>>>>> 293f1b4e
 	}
 
 	if tClient == nil {
