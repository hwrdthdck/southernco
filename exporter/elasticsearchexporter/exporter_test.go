// Copyright The OpenTelemetry Authors
// SPDX-License-Identifier: Apache-2.0

package elasticsearchexporter

import (
	"context"
	"encoding/json"
	"errors"
	"fmt"
	"math"
	"net/http"
	"runtime"
	"sync"
	"sync/atomic"
	"testing"
	"time"

	"github.com/stretchr/testify/assert"
	"github.com/stretchr/testify/require"
	"github.com/tidwall/gjson"
	"go.opentelemetry.io/collector/component"
	"go.opentelemetry.io/collector/component/componenttest"
	"go.opentelemetry.io/collector/config/configauth"
	"go.opentelemetry.io/collector/config/configopaque"
	"go.opentelemetry.io/collector/exporter"
	"go.opentelemetry.io/collector/exporter/exportertest"
	"go.opentelemetry.io/collector/extension/auth/authtest"
	"go.opentelemetry.io/collector/pdata/pcommon"
	"go.opentelemetry.io/collector/pdata/plog"
	"go.opentelemetry.io/collector/pdata/pmetric"
	"go.opentelemetry.io/collector/pdata/ptrace"
)

func TestExporterLogs(t *testing.T) {
	t.Run("publish with success", func(t *testing.T) {
		rec := newBulkRecorder()
		server := newESTestServer(t, func(docs []itemRequest) ([]itemResponse, error) {
			rec.Record(docs)
			return itemsAllOK(docs)
		})

		exporter := newTestLogsExporter(t, server.URL)
		mustSendLogRecords(t, exporter, plog.NewLogRecord())
		mustSendLogRecords(t, exporter, plog.NewLogRecord())

		rec.WaitItems(2)
	})

	t.Run("publish with ecs encoding", func(t *testing.T) {
		rec := newBulkRecorder()
		server := newESTestServer(t, func(docs []itemRequest) ([]itemResponse, error) {
			rec.Record(docs)

			expected := `{"@timestamp":"1970-01-01T00:00:00.000000000Z","agent":{"name":"otlp"},"application":"myapp","attrKey1":"abc","attrKey2":"def","error":{"stacktrace":"no no no no"},"message":"hello world","service":{"name":"myservice"}}`
			actual := string(docs[0].Document)
			assert.Equal(t, expected, actual)

			return itemsAllOK(docs)
		})

		exporter := newTestLogsExporter(t, server.URL, func(cfg *Config) {
			cfg.Mapping.Mode = "ecs"
		})
		logs := newLogsWithAttributes(
			// record attrs
			map[string]any{
				"application":          "myapp",
				"service.name":         "myservice",
				"exception.stacktrace": "no no no no",
			},
			nil,
			// resource attrs
			map[string]any{
				"attrKey1": "abc",
				"attrKey2": "def",
			},
		)
		logs.ResourceLogs().At(0).ScopeLogs().At(0).LogRecords().At(0).Body().SetStr("hello world")
		mustSendLogs(t, exporter, logs)
		rec.WaitItems(1)
	})

	t.Run("publish with bodymap encoding", func(t *testing.T) {
		tableTests := []struct {
			name     string
			body     func() pcommon.Value
			expected string
		}{
			{
				name: "flat",
				body: func() pcommon.Value {
					body := pcommon.NewValueMap()
					m := body.Map()
					m.PutStr("@timestamp", "2024-03-12T20:00:41.123456789Z")
					m.PutInt("id", 1)
					m.PutStr("key", "value")
					return body
				},
				expected: `{"@timestamp":"2024-03-12T20:00:41.123456789Z","id":1,"key":"value"}`,
			},
			{
				name: "dotted key",
				body: func() pcommon.Value {
					body := pcommon.NewValueMap()
					m := body.Map()
					m.PutInt("a", 1)
					m.PutInt("a.b", 2)
					m.PutInt("a.b.c", 3)
					return body
				},
				expected: `{"a":1,"a.b":2,"a.b.c":3}`,
			},
			{
				name: "slice",
				body: func() pcommon.Value {
					body := pcommon.NewValueMap()
					m := body.Map()
					s := m.PutEmptySlice("a")
					for i := 0; i < 2; i++ {
						s.AppendEmpty().SetInt(int64(i))
					}
					return body
				},
				expected: `{"a":[0,1]}`,
			},
			{
				name: "inner map",
				body: func() pcommon.Value {
					body := pcommon.NewValueMap()
					m := body.Map()
					m1 := m.PutEmptyMap("a")
					m1.PutInt("b", 1)
					m1.PutInt("c", 2)
					return body
				},
				expected: `{"a":{"b":1,"c":2}}`,
			},
			{
				name: "nested map",
				body: func() pcommon.Value {
					body := pcommon.NewValueMap()
					m := body.Map()
					m1 := m.PutEmptyMap("a")
					m2 := m1.PutEmptyMap("b")
					m2.PutInt("c", 1)
					m2.PutInt("d", 2)
					return body
				},
				expected: `{"a":{"b":{"c":1,"d":2}}}`,
			},
		}

		for _, tt := range tableTests {
			t.Run(tt.name, func(t *testing.T) {
				rec := newBulkRecorder()
				server := newESTestServer(t, func(docs []itemRequest) ([]itemResponse, error) {
					rec.Record(docs)
					assert.JSONEq(t, tt.expected, string(docs[0].Document))
					return itemsAllOK(docs)
				})

				exporter := newTestLogsExporter(t, server.URL, func(cfg *Config) {
					cfg.Mapping.Mode = "bodymap"
				})
				logs := plog.NewLogs()
				resourceLogs := logs.ResourceLogs().AppendEmpty()
				scopeLogs := resourceLogs.ScopeLogs().AppendEmpty()
				logRecords := scopeLogs.LogRecords()
				logRecord := logRecords.AppendEmpty()
				tt.body().CopyTo(logRecord.Body())

				mustSendLogs(t, exporter, logs)
				rec.WaitItems(1)
			})
		}
	})

	t.Run("drops log records for bodymap mode if body is not a map", func(t *testing.T) {
		logs := plog.NewLogs()
		resourceLogs := logs.ResourceLogs().AppendEmpty()
		scopeLogs := resourceLogs.ScopeLogs().AppendEmpty()
		logRecords := scopeLogs.LogRecords()

		// Invalid body type should be dropped.
		logRecords.AppendEmpty().Body().SetEmptySlice()

		// We should still process the valid records in the batch.
		bodyMap := logRecords.AppendEmpty().Body().SetEmptyMap()
		bodyMap.PutInt("a", 42)

		rec := newBulkRecorder()
		server := newESTestServer(t, func(docs []itemRequest) ([]itemResponse, error) {
			defer rec.Record(docs)
			assert.Len(t, docs, 1)
			assert.JSONEq(t, `{"a":42}`, string(docs[0].Document))
			return itemsAllOK(docs)
		})

		exporter := newTestLogsExporter(t, server.URL, func(cfg *Config) {
			cfg.Mapping.Mode = "bodymap"
		})

		err := exporter.ConsumeLogs(context.Background(), logs)
		assert.NoError(t, err)
		rec.WaitItems(1)
	})

	t.Run("publish with dedot", func(t *testing.T) {
		rec := newBulkRecorder()
		server := newESTestServer(t, func(docs []itemRequest) ([]itemResponse, error) {
			assert.JSONEq(t,
				`{"attr":{"key":"value"},"agent":{"name":"otlp"},"@timestamp":"1970-01-01T00:00:00.000000000Z"}`,
				string(docs[0].Document),
			)
			rec.Record(docs)
			return itemsAllOK(docs)
		})

		exporter := newTestLogsExporter(t, server.URL, func(cfg *Config) {
			cfg.Mapping.Mode = "ecs"
			cfg.Mapping.Dedot = true
		})
		logs := newLogsWithAttributes(
			map[string]any{"attr.key": "value"},
			nil,
			nil,
		)
		mustSendLogs(t, exporter, logs)
		rec.WaitItems(1)
	})

	t.Run("publish with dedup", func(t *testing.T) {
		rec := newBulkRecorder()
		server := newESTestServer(t, func(docs []itemRequest) ([]itemResponse, error) {
			assert.JSONEq(t, `{"@timestamp":"1970-01-01T00:00:00.000000000Z","Scope":{"name":"","value":"value","version":""},"SeverityNumber":0,"TraceFlags":0}`, string(docs[0].Document))
			rec.Record(docs)
			return itemsAllOK(docs)
		})

		exporter := newTestLogsExporter(t, server.URL, func(cfg *Config) {
			cfg.Mapping.Mode = "raw"
			// dedup is the default
		})
		logs := newLogsWithAttributes(
			// Scope collides with the top-level "Scope" field,
			// so will be removed during deduplication.
			map[string]any{"Scope": "value"},
			nil,
			nil,
		)
		mustSendLogs(t, exporter, logs)
		rec.WaitItems(1)
	})

	t.Run("publish with headers", func(t *testing.T) {
		done := make(chan struct{}, 1)
		server := newESTestServerBulkHandlerFunc(t, func(w http.ResponseWriter, r *http.Request) {
			assert.Equal(t,
				fmt.Sprintf("OpenTelemetry Collector/latest (%s/%s)", runtime.GOOS, runtime.GOARCH),
				r.UserAgent(),
			)
			assert.Equal(t, "bah", r.Header.Get("Foo"))

			w.WriteHeader(http.StatusTeapot)
			select {
			case done <- struct{}{}:
			default:
			}
		})

		exporter := newTestLogsExporter(t, server.URL, func(cfg *Config) {
			cfg.Headers = map[string]configopaque.String{"foo": "bah"}
		})
		mustSendLogRecords(t, exporter, plog.NewLogRecord())
		<-done
	})

	t.Run("publish with configured user-agent header", func(t *testing.T) {
		done := make(chan struct{}, 1)
		server := newESTestServerBulkHandlerFunc(t, func(w http.ResponseWriter, r *http.Request) {
			// User the configured User-Agent header, rather than
			// the default one derived from BuildInfo.
			assert.Equal(t, "overridden", r.UserAgent())

			w.WriteHeader(http.StatusTeapot)
			select {
			case done <- struct{}{}:
			default:
			}
		})

		exporter := newTestLogsExporter(t, server.URL, func(cfg *Config) {
			cfg.Headers = map[string]configopaque.String{"User-Agent": "overridden"}
		})
		mustSendLogRecords(t, exporter, plog.NewLogRecord())
		<-done
	})

	t.Run("publish with dynamic index, prefix_suffix", func(t *testing.T) {
		rec := newBulkRecorder()
		var (
			prefix = "resprefix-"
			suffix = "-attrsuffix"
			index  = "someindex"
		)

		server := newESTestServer(t, func(docs []itemRequest) ([]itemResponse, error) {
			rec.Record(docs)

			expected := fmt.Sprintf("%s%s%s", prefix, index, suffix)
			assert.Equal(t, expected, actionJSONToIndex(t, docs[0].Action))

			return itemsAllOK(docs)
		})

		exporter := newTestLogsExporter(t, server.URL, func(cfg *Config) {
			cfg.LogsIndex = index
			cfg.LogsDynamicIndex.Enabled = true
		})
		logs := newLogsWithAttributes(
			map[string]any{
				indexPrefix: "attrprefix-",
				indexSuffix: suffix,
			},
			nil,
			map[string]any{
				indexPrefix: prefix,
			},
		)
		logs.ResourceLogs().At(0).ScopeLogs().At(0).LogRecords().At(0).Body().SetStr("hello world")
		mustSendLogs(t, exporter, logs)

		rec.WaitItems(1)
	})

	t.Run("publish with dynamic index, data_stream", func(t *testing.T) {
		rec := newBulkRecorder()
		server := newESTestServer(t, func(docs []itemRequest) ([]itemResponse, error) {
			rec.Record(docs)

			expected := "logs-record.dataset.____________-resource.namespace.-____________"
			assert.Equal(t, expected, actionJSONToIndex(t, docs[0].Action))

			return itemsAllOK(docs)
		})

		exporter := newTestLogsExporter(t, server.URL, func(cfg *Config) {
			cfg.LogsDynamicIndex.Enabled = true
		})
		logs := newLogsWithAttributes(
			map[string]any{
				dataStreamDataset: "record.dataset.\\/*?\"<>| ,#:",
			},
			nil,
			map[string]any{
				dataStreamDataset:   "resource.dataset",
				dataStreamNamespace: "resource.namespace.-\\/*?\"<>| ,#:",
			},
		)
		logs.ResourceLogs().At(0).ScopeLogs().At(0).LogRecords().At(0).Body().SetStr("hello world")
		mustSendLogs(t, exporter, logs)

		rec.WaitItems(1)
	})

	t.Run("publish with logstash index format enabled and dynamic index disabled", func(t *testing.T) {
		rec := newBulkRecorder()
		server := newESTestServer(t, func(docs []itemRequest) ([]itemResponse, error) {
			rec.Record(docs)

			assert.Contains(t, actionJSONToIndex(t, docs[0].Action), "not-used-index")

			return itemsAllOK(docs)
		})

		exporter := newTestLogsExporter(t, server.URL, func(cfg *Config) {
			cfg.LogstashFormat.Enabled = true
			cfg.LogsIndex = "not-used-index"
		})
		mustSendLogs(t, exporter, newLogsWithAttributes(nil, nil, nil))

		rec.WaitItems(1)
	})

	t.Run("publish with logstash index format enabled and dynamic index enabled", func(t *testing.T) {
		var (
			prefix = "resprefix-"
			suffix = "-attrsuffix"
			index  = "someindex"
		)
		rec := newBulkRecorder()
		server := newESTestServer(t, func(docs []itemRequest) ([]itemResponse, error) {
			rec.Record(docs)

			expected := fmt.Sprintf("%s%s%s", prefix, index, suffix)
			assert.Contains(t, actionJSONToIndex(t, docs[0].Action), expected)

			return itemsAllOK(docs)
		})

		exporter := newTestLogsExporter(t, server.URL, func(cfg *Config) {
			cfg.LogsIndex = index
			cfg.LogsDynamicIndex.Enabled = true
			cfg.LogstashFormat.Enabled = true
		})
		mustSendLogs(t, exporter, newLogsWithAttributes(
			map[string]any{
				indexPrefix: "attrprefix-",
				indexSuffix: suffix,
			},
			nil,
			map[string]any{
				indexPrefix: prefix,
			},
		))
		rec.WaitItems(1)
	})

	t.Run("publish otel mapping mode", func(t *testing.T) {
		for _, tc := range []struct {
			body         pcommon.Value
			isEvent      bool
			wantDocument []byte
		}{
			{
				body: func() pcommon.Value {
					return pcommon.NewValueStr("foo")
				}(),
				wantDocument: []byte(`{"@timestamp":"0.0","attributes":{"attr.foo":"attr.foo.value"},"data_stream":{"dataset":"attr.dataset.otel","namespace":"resource.attribute.namespace","type":"logs"},"observed_timestamp":"0.0","resource":{"attributes":{"resource.attr.foo":"resource.attr.foo.value"}},"scope":{},"body":{"text":"foo"}}`),
			},
			{
				body: func() pcommon.Value {
					vm := pcommon.NewValueMap()
					m := vm.SetEmptyMap()
					m.PutBool("true", true)
					m.PutBool("false", false)
					m.PutEmptyMap("inner").PutStr("foo", "bar")
					return vm
				}(),
				wantDocument: []byte(`{"@timestamp":"0.0","attributes":{"attr.foo":"attr.foo.value"},"data_stream":{"dataset":"attr.dataset.otel","namespace":"resource.attribute.namespace","type":"logs"},"observed_timestamp":"0.0","resource":{"attributes":{"resource.attr.foo":"resource.attr.foo.value"}},"scope":{},"body":{"flattened":{"true":true,"false":false,"inner":{"foo":"bar"}}}}`),
			},
			{
				body: func() pcommon.Value {
					vm := pcommon.NewValueMap()
					m := vm.SetEmptyMap()
					m.PutBool("true", true)
					m.PutBool("false", false)
					m.PutEmptyMap("inner").PutStr("foo", "bar")
					return vm
				}(),
				isEvent:      true,
				wantDocument: []byte(`{"@timestamp":"0.0","attributes":{"attr.foo":"attr.foo.value","event.name":"foo"},"event_name":"foo","data_stream":{"dataset":"attr.dataset.otel","namespace":"resource.attribute.namespace","type":"logs"},"observed_timestamp":"0.0","resource":{"attributes":{"resource.attr.foo":"resource.attr.foo.value"}},"scope":{},"body":{"structured":{"true":true,"false":false,"inner":{"foo":"bar"}}}}`),
			},
			{
				body: func() pcommon.Value {
					vs := pcommon.NewValueSlice()
					s := vs.Slice()
					s.AppendEmpty().SetStr("foo")
					s.AppendEmpty().SetBool(false)
					s.AppendEmpty().SetEmptyMap().PutStr("foo", "bar")
					return vs
				}(),
				wantDocument: []byte(`{"@timestamp":"0.0","attributes":{"attr.foo":"attr.foo.value"},"data_stream":{"dataset":"attr.dataset.otel","namespace":"resource.attribute.namespace","type":"logs"},"observed_timestamp":"0.0","resource":{"attributes":{"resource.attr.foo":"resource.attr.foo.value"}},"scope":{},"body":{"flattened":{"value":["foo",false,{"foo":"bar"}]}}}`),
			},
			{
				body: func() pcommon.Value {
					vs := pcommon.NewValueSlice()
					s := vs.Slice()
					s.AppendEmpty().SetStr("foo")
					s.AppendEmpty().SetBool(false)
					s.AppendEmpty().SetEmptyMap().PutStr("foo", "bar")
					return vs
				}(),
				isEvent:      true,
				wantDocument: []byte(`{"@timestamp":"0.0","attributes":{"attr.foo":"attr.foo.value","event.name":"foo"},"event_name":"foo","data_stream":{"dataset":"attr.dataset.otel","namespace":"resource.attribute.namespace","type":"logs"},"observed_timestamp":"0.0","resource":{"attributes":{"resource.attr.foo":"resource.attr.foo.value"}},"scope":{},"body":{"structured":{"value":["foo",false,{"foo":"bar"}]}}}`),
			},
		} {
			rec := newBulkRecorder()
			server := newESTestServer(t, func(docs []itemRequest) ([]itemResponse, error) {
				rec.Record(docs)
				return itemsAllOK(docs)
			})

			exporter := newTestLogsExporter(t, server.URL, func(cfg *Config) {
				cfg.LogsDynamicIndex.Enabled = true
				cfg.Mapping.Mode = "otel"
			})
			recordAttrs := map[string]any{
				"data_stream.dataset": "attr.dataset",
				"attr.foo":            "attr.foo.value",
			}
			if tc.isEvent {
				recordAttrs["event.name"] = "foo"
			}
			logs := newLogsWithAttributes(
				recordAttrs,
				nil,
				map[string]any{
					"data_stream.dataset":   "resource.attribute.dataset",
					"data_stream.namespace": "resource.attribute.namespace",
					"resource.attr.foo":     "resource.attr.foo.value",
				},
			)
			tc.body.CopyTo(logs.ResourceLogs().At(0).ScopeLogs().At(0).LogRecords().At(0).Body())
			mustSendLogs(t, exporter, logs)

			expected := []itemRequest{
				{
					Action:   []byte(`{"create":{"_index":"logs-attr.dataset.otel-resource.attribute.namespace"}}`),
					Document: tc.wantDocument,
				},
			}

			assertRecordedItems(t, expected, rec, false)
		}
	})

	t.Run("retry http request", func(t *testing.T) {
		failures := 0
		rec := newBulkRecorder()
		server := newESTestServer(t, func(docs []itemRequest) ([]itemResponse, error) {
			if failures == 0 {
				failures++
				return nil, &httpTestError{status: http.StatusTooManyRequests, message: "oops"}
			}

			rec.Record(docs)
			return itemsAllOK(docs)
		})

		exporter := newTestLogsExporter(t, server.URL)
		mustSendLogRecords(t, exporter, plog.NewLogRecord())

		rec.WaitItems(1)
	})

	t.Run("no retry", func(t *testing.T) {
		configurations := map[string]func(*Config){
			"retry.enabled is false": func(cfg *Config) {
				cfg.Retry.Enabled = false
				cfg.Retry.RetryOnStatus = []int{429}
				cfg.Retry.MaxRetries = 10
				cfg.Retry.InitialInterval = 1 * time.Millisecond
				cfg.Retry.MaxInterval = 10 * time.Millisecond
			},
		}

		handlers := map[string]func(attempts *atomic.Int64) bulkHandler{
			"fail http request": func(attempts *atomic.Int64) bulkHandler {
				return func([]itemRequest) ([]itemResponse, error) {
					attempts.Add(1)
					return nil, &httpTestError{message: "oops", status: 429}
				}
			},
			"fail item": func(attempts *atomic.Int64) bulkHandler {
				return func(docs []itemRequest) ([]itemResponse, error) {
					attempts.Add(1)
					return itemsReportStatus(docs, http.StatusTooManyRequests)
				}
			},
		}

		for name, handler := range handlers {
			t.Run(name, func(t *testing.T) {
				t.Parallel()
				for name, configurer := range configurations {
					t.Run(name, func(t *testing.T) {
						t.Parallel()
						attempts := &atomic.Int64{}
						server := newESTestServer(t, handler(attempts))

						exporter := newTestLogsExporter(t, server.URL, configurer)
						mustSendLogRecords(t, exporter, plog.NewLogRecord())

						time.Sleep(200 * time.Millisecond)
						assert.Equal(t, int64(1), attempts.Load())
					})
				}
			})
		}
	})

	t.Run("do not retry invalid request", func(t *testing.T) {
		attempts := &atomic.Int64{}
		server := newESTestServer(t, func(_ []itemRequest) ([]itemResponse, error) {
			attempts.Add(1)
			return nil, &httpTestError{message: "oops", status: http.StatusBadRequest}
		})

		exporter := newTestLogsExporter(t, server.URL)
		mustSendLogRecords(t, exporter, plog.NewLogRecord())

		time.Sleep(200 * time.Millisecond)
		assert.Equal(t, int64(1), attempts.Load())
	})

	t.Run("retry single item", func(t *testing.T) {
		var attempts int
		rec := newBulkRecorder()
		server := newESTestServer(t, func(docs []itemRequest) ([]itemResponse, error) {
			attempts++

			if attempts == 1 {
				return itemsReportStatus(docs, http.StatusTooManyRequests)
			}

			rec.Record(docs)
			return itemsAllOK(docs)
		})

		exporter := newTestLogsExporter(t, server.URL)
		mustSendLogRecords(t, exporter, plog.NewLogRecord())

		rec.WaitItems(1)
	})

	t.Run("do not retry bad item", func(t *testing.T) {
		attempts := &atomic.Int64{}
		server := newESTestServer(t, func(docs []itemRequest) ([]itemResponse, error) {
			attempts.Add(1)
			return itemsReportStatus(docs, http.StatusBadRequest)
		})

		exporter := newTestLogsExporter(t, server.URL)
		mustSendLogRecords(t, exporter, plog.NewLogRecord())

		time.Sleep(200 * time.Millisecond)
		assert.Equal(t, int64(1), attempts.Load())
	})

	t.Run("only retry failed items", func(t *testing.T) {
		var attempts [3]int
		var wg sync.WaitGroup
		wg.Add(1)

		const retryIdx = 1

		server := newESTestServer(t, func(docs []itemRequest) ([]itemResponse, error) {
			resp := make([]itemResponse, len(docs))
			for i, doc := range docs {
				resp[i].Status = http.StatusOK

				var idxInfo struct {
					Attributes struct {
						Idx int
					}
				}
				if err := json.Unmarshal(doc.Document, &idxInfo); err != nil {
					panic(err)
				}

				if idxInfo.Attributes.Idx == retryIdx {
					if attempts[retryIdx] == 0 {
						resp[i].Status = http.StatusTooManyRequests
					} else {
						defer wg.Done()
					}
				}
				attempts[idxInfo.Attributes.Idx]++
			}
			return resp, nil
		})

		exporter := newTestLogsExporter(t, server.URL, func(cfg *Config) {
			cfg.Flush.Interval = 50 * time.Millisecond
			cfg.Retry.InitialInterval = 1 * time.Millisecond
			cfg.Retry.MaxInterval = 10 * time.Millisecond
		})
		for i := 0; i < 3; i++ {
			logRecord := plog.NewLogRecord()
			logRecord.Attributes().PutInt("idx", int64(i))
			mustSendLogRecords(t, exporter, logRecord)
		}

		wg.Wait() // <- this blocks forever if the event is not retried

		assert.Equal(t, [3]int{1, 2, 1}, attempts)
	})

	t.Run("otel mode attribute array value", func(t *testing.T) {
		rec := newBulkRecorder()
		server := newESTestServer(t, func(docs []itemRequest) ([]itemResponse, error) {
			rec.Record(docs)
			return itemsAllOK(docs)
		})

		exporter := newTestLogsExporter(t, server.URL, func(cfg *Config) {
			cfg.Mapping.Mode = "otel"
		})

		mustSendLogs(t, exporter, newLogsWithAttributes(map[string]any{
			"some.record.attribute": []string{"foo", "bar"},
		}, map[string]any{
			"some.scope.attribute": []string{"foo", "bar"},
		}, map[string]any{
			"some.resource.attribute": []string{"foo", "bar"},
		}))

		rec.WaitItems(1)

		assert.Len(t, rec.Items(), 1)
		doc := rec.Items()[0].Document
		assert.JSONEq(t, `{"some.record.attribute":["foo","bar"]}`, gjson.GetBytes(doc, `attributes`).Raw)
		assert.JSONEq(t, `{"some.scope.attribute":["foo","bar"]}`, gjson.GetBytes(doc, `scope.attributes`).Raw)
		assert.JSONEq(t, `{"some.resource.attribute":["foo","bar"]}`, gjson.GetBytes(doc, `resource.attributes`).Raw)
	})

	t.Run("otel mode attribute key prefix conflict", func(t *testing.T) {
		rec := newBulkRecorder()
		server := newESTestServer(t, func(docs []itemRequest) ([]itemResponse, error) {
			rec.Record(docs)
			return itemsAllOK(docs)
		})

		exporter := newTestLogsExporter(t, server.URL, func(cfg *Config) {
			cfg.Mapping.Mode = "otel"
		})

		mustSendLogs(t, exporter, newLogsWithAttributes(map[string]any{
			"a":   "a",
			"a.b": "a.b",
		}, map[string]any{
			"a":   "a",
			"a.b": "a.b",
		}, map[string]any{
			"a":   "a",
			"a.b": "a.b",
		}))

		rec.WaitItems(1)
		doc := rec.Items()[0].Document
		assert.JSONEq(t, `{"a":"a","a.b":"a.b"}`, gjson.GetBytes(doc, `attributes`).Raw)
		assert.JSONEq(t, `{"a":"a","a.b":"a.b"}`, gjson.GetBytes(doc, `scope.attributes`).Raw)
		assert.JSONEq(t, `{"a":"a","a.b":"a.b"}`, gjson.GetBytes(doc, `resource.attributes`).Raw)
	})

<<<<<<< HEAD
	t.Run("publish logs with dynamic id", func(t *testing.T) {
		t.Parallel()
		exampleDocID := "abc123"
		tableTests := []struct {
			name          string
			expectedDocID string // "" means the _id will not be set
			recordAttrs   map[string]any
		}{
			{
				name:          "missing document id attribute should not set _id",
				expectedDocID: "",
			},
			{
				name:          "empty document id attribute should not set _id",
				expectedDocID: "",
				recordAttrs: map[string]any{
					documentIDAttributeName: "",
				},
			},
			{
				name:          "record attributes",
				expectedDocID: exampleDocID,
				recordAttrs: map[string]any{
					documentIDAttributeName: exampleDocID,
				},
			},
		}

		cfgs := map[string]func(*Config){
			"async": func(cfg *Config) {
				batcherEnabled := false
				cfg.Batcher.Enabled = &batcherEnabled
			},
			"sync": func(cfg *Config) {
				batcherEnabled := true
				cfg.Batcher.Enabled = &batcherEnabled
				cfg.Batcher.FlushTimeout = 10 * time.Millisecond
			},
		}
		for _, tt := range tableTests {
			for cfgName, cfgFn := range cfgs {
				t.Run(tt.name+"/"+cfgName, func(t *testing.T) {
					t.Parallel()
					rec := newBulkRecorder()
					server := newESTestServer(t, func(docs []itemRequest) ([]itemResponse, error) {
						rec.Record(docs)

						if tt.expectedDocID == "" {
							assert.NotContains(t, string(docs[0].Action), "_id", "expected _id to not be set")
						} else {
							assert.Equal(t, tt.expectedDocID, actionJSONToID(t, docs[0].Action), "expected _id to be set")
						}

						// Ensure the document id attribute is removed from the final document.
						assert.NotContains(t, docs[0].Document, documentIDAttributeName, "expected document id attribute to be removed")
						return itemsAllOK(docs)
					})

					exporter := newTestLogsExporter(t, server.URL, func(cfg *Config) {
						cfg.Mapping.Mode = "otel"
						cfg.LogsDynamicID.Enabled = true
						cfgFn(cfg)
					})
					logs := newLogsWithAttributes(
						tt.recordAttrs,
						map[string]any{},
						map[string]any{},
					)
					logs.ResourceLogs().At(0).ScopeLogs().At(0).LogRecords().At(0).Body().SetStr("hello world")
					mustSendLogs(t, exporter, logs)

					rec.WaitItems(1)
				})
			}
		}
=======
	t.Run("otel mode attribute complex value", func(t *testing.T) {
		rec := newBulkRecorder()
		server := newESTestServer(t, func(docs []itemRequest) ([]itemResponse, error) {
			rec.Record(docs)
			return itemsAllOK(docs)
		})

		exporter := newTestLogsExporter(t, server.URL, func(cfg *Config) {
			cfg.Mapping.Mode = "otel"
		})

		logs := plog.NewLogs()
		resourceLog := logs.ResourceLogs().AppendEmpty()
		resourceLog.Resource().Attributes().PutEmptyMap("some.resource.attribute").PutEmptyMap("foo.bar").PutStr("baz", "qux")
		scopeLog := resourceLog.ScopeLogs().AppendEmpty()
		scopeLog.Scope().Attributes().PutEmptyMap("some.scope.attribute").PutEmptyMap("foo.bar").PutStr("baz", "qux")
		logRecord := scopeLog.LogRecords().AppendEmpty()
		logRecord.Attributes().PutEmptyMap("some.record.attribute").PutEmptyMap("foo.bar").PutStr("baz", "qux")

		mustSendLogs(t, exporter, logs)

		rec.WaitItems(1)

		assert.Len(t, rec.Items(), 1)
		doc := rec.Items()[0].Document
		assert.JSONEq(t, `{"some.record.attribute":{"foo.bar":{"baz":"qux"}}}`, gjson.GetBytes(doc, `attributes`).Raw)
		assert.JSONEq(t, `{"some.scope.attribute":{"foo.bar":{"baz":"qux"}}}`, gjson.GetBytes(doc, `scope.attributes`).Raw)
		assert.JSONEq(t, `{"some.resource.attribute":{"foo.bar":{"baz":"qux"}}}`, gjson.GetBytes(doc, `resource.attributes`).Raw)
>>>>>>> 37c8044a
	})
}

func TestExporterMetrics(t *testing.T) {
	t.Run("publish with success", func(t *testing.T) {
		rec := newBulkRecorder()
		server := newESTestServer(t, func(docs []itemRequest) ([]itemResponse, error) {
			rec.Record(docs)
			return itemsAllOK(docs)
		})

		exporter := newTestMetricsExporter(t, server.URL, func(cfg *Config) {
			cfg.Mapping.Mode = "ecs"
		})
		dp := pmetric.NewNumberDataPoint()
		dp.SetDoubleValue(123.456)
		dp.SetTimestamp(pcommon.NewTimestampFromTime(time.Now()))
		mustSendMetricSumDataPoints(t, exporter, dp)
		mustSendMetricGaugeDataPoints(t, exporter, dp)

		rec.WaitItems(2)
	})

	t.Run("publish with dynamic index, prefix_suffix", func(t *testing.T) {
		rec := newBulkRecorder()
		server := newESTestServer(t, func(docs []itemRequest) ([]itemResponse, error) {
			rec.Record(docs)

			expected := "resource.prefix-metrics.index-resource.suffix"
			assert.Equal(t, expected, actionJSONToIndex(t, docs[0].Action))

			return itemsAllOK(docs)
		})

		exporter := newTestMetricsExporter(t, server.URL, func(cfg *Config) {
			cfg.MetricsIndex = "metrics.index"
			cfg.Mapping.Mode = "ecs"
		})
		metrics := newMetricsWithAttributes(
			map[string]any{
				indexSuffix: "-data.point.suffix",
			},
			nil,
			map[string]any{
				indexPrefix: "resource.prefix-",
				indexSuffix: "-resource.suffix",
			},
		)
		metrics.ResourceMetrics().At(0).ScopeMetrics().At(0).Metrics().At(0).SetName("my.metric")
		metrics.ResourceMetrics().At(0).ScopeMetrics().At(0).Metrics().At(0).SetEmptySum().DataPoints().AppendEmpty().SetIntValue(0)
		mustSendMetrics(t, exporter, metrics)

		rec.WaitItems(1)
	})

	t.Run("publish with dynamic index, data_stream", func(t *testing.T) {
		rec := newBulkRecorder()
		server := newESTestServer(t, func(docs []itemRequest) ([]itemResponse, error) {
			rec.Record(docs)

			expected := "metrics-resource.dataset.____________-data.point.namespace.-____________"
			assert.Equal(t, expected, actionJSONToIndex(t, docs[0].Action))

			return itemsAllOK(docs)
		})

		exporter := newTestMetricsExporter(t, server.URL, func(cfg *Config) {
			cfg.MetricsIndex = "metrics.index"
			cfg.Mapping.Mode = "ecs"
		})
		metrics := newMetricsWithAttributes(
			map[string]any{
				dataStreamNamespace: "data.point.namespace.-\\/*?\"<>| ,#:",
			},
			nil,
			map[string]any{
				dataStreamDataset:   "resource.dataset.\\/*?\"<>| ,#:",
				dataStreamNamespace: "resource.namespace",
			},
		)
		metrics.ResourceMetrics().At(0).ScopeMetrics().At(0).Metrics().At(0).SetName("my.metric")
		mustSendMetrics(t, exporter, metrics)

		rec.WaitItems(1)
	})

	t.Run("publish with metrics grouping", func(t *testing.T) {
		rec := newBulkRecorder()
		server := newESTestServer(t, func(docs []itemRequest) ([]itemResponse, error) {
			rec.Record(docs)
			return itemsAllOK(docs)
		})

		exporter := newTestMetricsExporter(t, server.URL, func(cfg *Config) {
			cfg.MetricsIndex = "metrics.index"
			cfg.Mapping.Mode = "ecs"
		})

		addToMetricSlice := func(metricSlice pmetric.MetricSlice) {
			fooMetric := metricSlice.AppendEmpty()
			fooMetric.SetName("metric.foo")
			fooDps := fooMetric.SetEmptyGauge().DataPoints()
			fooDp := fooDps.AppendEmpty()
			fooDp.SetIntValue(1)
			fooOtherDp := fooDps.AppendEmpty()
			fillAttributeMap(fooOtherDp.Attributes(), map[string]any{
				"dp.attribute": "dp.attribute.value",
			})
			fooOtherDp.SetDoubleValue(1.0)

			barMetric := metricSlice.AppendEmpty()
			barMetric.SetName("metric.bar")
			barDps := barMetric.SetEmptyGauge().DataPoints()
			barDp := barDps.AppendEmpty()
			barDp.SetDoubleValue(1.0)
			barOtherDp := barDps.AppendEmpty()
			fillAttributeMap(barOtherDp.Attributes(), map[string]any{
				"dp.attribute": "dp.attribute.value",
			})
			barOtherDp.SetDoubleValue(1.0)
			barOtherIndexDp := barDps.AppendEmpty()
			fillAttributeMap(barOtherIndexDp.Attributes(), map[string]any{
				"dp.attribute":      "dp.attribute.value",
				dataStreamNamespace: "bar",
			})
			barOtherIndexDp.SetDoubleValue(1.0)

			bazMetric := metricSlice.AppendEmpty()
			bazMetric.SetName("metric.baz")
			bazDps := bazMetric.SetEmptyGauge().DataPoints()
			bazDp := bazDps.AppendEmpty()
			bazDp.SetTimestamp(pcommon.NewTimestampFromTime(time.Unix(3600, 0)))
			bazDp.SetDoubleValue(1.0)
		}

		metrics := pmetric.NewMetrics()
		resourceMetrics := metrics.ResourceMetrics().AppendEmpty()
		fillAttributeMap(resourceMetrics.Resource().Attributes(), map[string]any{
			dataStreamNamespace: "resource.namespace",
		})
		scopeA := resourceMetrics.ScopeMetrics().AppendEmpty()
		addToMetricSlice(scopeA.Metrics())

		scopeB := resourceMetrics.ScopeMetrics().AppendEmpty()
		fillAttributeMap(scopeB.Scope().Attributes(), map[string]any{
			dataStreamDataset: "scope.b",
		})
		addToMetricSlice(scopeB.Metrics())

		mustSendMetrics(t, exporter, metrics)

		expected := []itemRequest{
			{
				Action:   []byte(`{"create":{"_index":"metrics-generic-bar"}}`),
				Document: []byte(`{"@timestamp":"1970-01-01T00:00:00.000000000Z","data_stream":{"dataset":"generic","namespace":"bar","type":"metrics"},"dp":{"attribute":"dp.attribute.value"},"metric":{"bar":1.0}}`),
			},
			{
				Action:   []byte(`{"create":{"_index":"metrics-generic-resource.namespace"}}`),
				Document: []byte(`{"@timestamp":"1970-01-01T00:00:00.000000000Z","data_stream":{"dataset":"generic","namespace":"resource.namespace","type":"metrics"},"dp":{"attribute":"dp.attribute.value"},"metric":{"bar":1.0,"foo":1.0}}`),
			},
			{
				Action:   []byte(`{"create":{"_index":"metrics-generic-resource.namespace"}}`),
				Document: []byte(`{"@timestamp":"1970-01-01T00:00:00.000000000Z","data_stream":{"dataset":"generic","namespace":"resource.namespace","type":"metrics"},"metric":{"bar":1.0,"foo":1}}`),
			},
			{
				Action:   []byte(`{"create":{"_index":"metrics-generic-resource.namespace"}}`),
				Document: []byte(`{"@timestamp":"1970-01-01T01:00:00.000000000Z","data_stream":{"dataset":"generic","namespace":"resource.namespace","type":"metrics"},"metric":{"baz":1.0}}`),
			},
			{
				Action:   []byte(`{"create":{"_index":"metrics-scope.b-bar"}}`),
				Document: []byte(`{"@timestamp":"1970-01-01T00:00:00.000000000Z","data_stream":{"dataset":"scope.b","namespace":"bar","type":"metrics"},"dp":{"attribute":"dp.attribute.value"},"metric":{"bar":1.0}}`),
			},
			{
				Action:   []byte(`{"create":{"_index":"metrics-scope.b-resource.namespace"}}`),
				Document: []byte(`{"@timestamp":"1970-01-01T00:00:00.000000000Z","data_stream":{"dataset":"scope.b","namespace":"resource.namespace","type":"metrics"},"dp":{"attribute":"dp.attribute.value"},"metric":{"bar":1.0,"foo":1.0}}`),
			},
			{
				Action:   []byte(`{"create":{"_index":"metrics-scope.b-resource.namespace"}}`),
				Document: []byte(`{"@timestamp":"1970-01-01T00:00:00.000000000Z","data_stream":{"dataset":"scope.b","namespace":"resource.namespace","type":"metrics"},"metric":{"bar":1.0,"foo":1}}`),
			},
			{
				Action:   []byte(`{"create":{"_index":"metrics-scope.b-resource.namespace"}}`),
				Document: []byte(`{"@timestamp":"1970-01-01T01:00:00.000000000Z","data_stream":{"dataset":"scope.b","namespace":"resource.namespace","type":"metrics"},"metric":{"baz":1.0}}`),
			},
		}

		assertRecordedItems(t, expected, rec, false)
	})

	t.Run("publish histogram", func(t *testing.T) {
		rec := newBulkRecorder()
		server := newESTestServer(t, func(docs []itemRequest) ([]itemResponse, error) {
			rec.Record(docs)
			return itemsAllOK(docs)
		})

		exporter := newTestMetricsExporter(t, server.URL, func(cfg *Config) {
			cfg.Mapping.Mode = "ecs"
		})

		metrics := pmetric.NewMetrics()
		resourceMetrics := metrics.ResourceMetrics().AppendEmpty()
		scopeA := resourceMetrics.ScopeMetrics().AppendEmpty()
		metricSlice := scopeA.Metrics()
		fooMetric := metricSlice.AppendEmpty()
		fooMetric.SetName("metric.foo")
		fooHistogram := fooMetric.SetEmptyHistogram()
		fooHistogram.SetAggregationTemporality(pmetric.AggregationTemporalityDelta)
		fooDps := fooHistogram.DataPoints()
		fooDp := fooDps.AppendEmpty()
		fooDp.ExplicitBounds().FromRaw([]float64{1.0, 2.0, 3.0})
		fooDp.BucketCounts().FromRaw([]uint64{1, 2, 3, 4})
		fooOtherDp := fooDps.AppendEmpty()
		fooOtherDp.SetTimestamp(pcommon.NewTimestampFromTime(time.Unix(3600, 0)))
		fooOtherDp.ExplicitBounds().FromRaw([]float64{4.0, 5.0, 6.0})
		fooOtherDp.BucketCounts().FromRaw([]uint64{4, 5, 6, 7})

		mustSendMetrics(t, exporter, metrics)

		expected := []itemRequest{
			{
				Action:   []byte(`{"create":{"_index":"metrics-generic-default"}}`),
				Document: []byte(`{"@timestamp":"1970-01-01T00:00:00.000000000Z","data_stream":{"dataset":"generic","namespace":"default","type":"metrics"},"metric":{"foo":{"counts":[1,2,3,4],"values":[0.5,1.5,2.5,3.0]}}}`),
			},
			{
				Action:   []byte(`{"create":{"_index":"metrics-generic-default"}}`),
				Document: []byte(`{"@timestamp":"1970-01-01T01:00:00.000000000Z","data_stream":{"dataset":"generic","namespace":"default","type":"metrics"},"metric":{"foo":{"counts":[4,5,6,7],"values":[2.0,4.5,5.5,6.0]}}}`),
			},
		}

		assertRecordedItems(t, expected, rec, false)
	})

	t.Run("publish exponential histogram", func(t *testing.T) {
		rec := newBulkRecorder()
		server := newESTestServer(t, func(docs []itemRequest) ([]itemResponse, error) {
			rec.Record(docs)
			return itemsAllOK(docs)
		})

		exporter := newTestMetricsExporter(t, server.URL, func(cfg *Config) {
			cfg.Mapping.Mode = "ecs"
		})

		metrics := pmetric.NewMetrics()
		resourceMetrics := metrics.ResourceMetrics().AppendEmpty()
		scopeA := resourceMetrics.ScopeMetrics().AppendEmpty()
		metricSlice := scopeA.Metrics()
		fooMetric := metricSlice.AppendEmpty()
		fooMetric.SetName("metric.foo")
		fooHistogram := fooMetric.SetEmptyExponentialHistogram()
		fooHistogram.SetAggregationTemporality(pmetric.AggregationTemporalityDelta)
		fooDps := fooHistogram.DataPoints()
		fooDp := fooDps.AppendEmpty()
		fooDp.SetZeroCount(2)
		fooDp.Positive().SetOffset(1)
		fooDp.Positive().BucketCounts().FromRaw([]uint64{0, 1, 1, 0})

		fooDp.Negative().SetOffset(1)
		fooDp.Negative().BucketCounts().FromRaw([]uint64{1, 0, 0, 1})

		mustSendMetrics(t, exporter, metrics)

		expected := []itemRequest{
			{
				Action:   []byte(`{"create":{"_index":"metrics-generic-default"}}`),
				Document: []byte(`{"@timestamp":"1970-01-01T00:00:00.000000000Z","data_stream":{"dataset":"generic","namespace":"default","type":"metrics"},"metric":{"foo":{"counts":[1,1,2,1,1],"values":[-24.0,-3.0,0.0,6.0,12.0]}}}`),
			},
		}

		assertRecordedItems(t, expected, rec, false)
	})

	t.Run("publish histogram cumulative temporality", func(t *testing.T) {
		server := newESTestServer(t, func(_ []itemRequest) ([]itemResponse, error) {
			require.Fail(t, "unexpected request")
			return nil, nil
		})

		exporter := newTestMetricsExporter(t, server.URL, func(cfg *Config) {
			cfg.Mapping.Mode = "ecs"
		})

		metrics := pmetric.NewMetrics()
		resourceMetrics := metrics.ResourceMetrics().AppendEmpty()
		scopeA := resourceMetrics.ScopeMetrics().AppendEmpty()
		metricSlice := scopeA.Metrics()
		fooMetric := metricSlice.AppendEmpty()
		fooMetric.SetName("metric.foo")
		fooHistogram := fooMetric.SetEmptyHistogram()
		fooHistogram.SetAggregationTemporality(pmetric.AggregationTemporalityCumulative)
		fooDps := fooHistogram.DataPoints()
		fooDp := fooDps.AppendEmpty()
		fooDp.ExplicitBounds().FromRaw([]float64{1.0, 2.0, 3.0})
		fooDp.BucketCounts().FromRaw([]uint64{1, 2, 3, 4})

		err := exporter.ConsumeMetrics(context.Background(), metrics)
		assert.NoError(t, err)
	})

	t.Run("publish exponential histogram cumulative temporality", func(t *testing.T) {
		server := newESTestServer(t, func(_ []itemRequest) ([]itemResponse, error) {
			require.Fail(t, "unexpected request")
			return nil, nil
		})

		exporter := newTestMetricsExporter(t, server.URL, func(cfg *Config) {
			cfg.Mapping.Mode = "ecs"
		})

		metrics := pmetric.NewMetrics()
		resourceMetrics := metrics.ResourceMetrics().AppendEmpty()
		scopeA := resourceMetrics.ScopeMetrics().AppendEmpty()
		metricSlice := scopeA.Metrics()
		fooMetric := metricSlice.AppendEmpty()
		fooMetric.SetName("metric.foo")
		fooHistogram := fooMetric.SetEmptyExponentialHistogram()
		fooHistogram.SetAggregationTemporality(pmetric.AggregationTemporalityCumulative)
		fooDps := fooHistogram.DataPoints()
		fooDp := fooDps.AppendEmpty()
		fooDp.SetZeroCount(2)
		fooDp.Positive().SetOffset(1)
		fooDp.Positive().BucketCounts().FromRaw([]uint64{0, 1, 1, 0})

		fooDp.Negative().SetOffset(1)
		fooDp.Negative().BucketCounts().FromRaw([]uint64{1, 0, 0, 1})

		err := exporter.ConsumeMetrics(context.Background(), metrics)
		assert.NoError(t, err)
	})

	t.Run("publish only valid data points", func(t *testing.T) {
		rec := newBulkRecorder()
		server := newESTestServer(t, func(docs []itemRequest) ([]itemResponse, error) {
			rec.Record(docs)
			return itemsAllOK(docs)
		})

		exporter := newTestMetricsExporter(t, server.URL, func(cfg *Config) {
			cfg.Mapping.Mode = "ecs"
		})

		metrics := pmetric.NewMetrics()
		resourceMetrics := metrics.ResourceMetrics().AppendEmpty()
		scopeA := resourceMetrics.ScopeMetrics().AppendEmpty()
		metricSlice := scopeA.Metrics()
		fooMetric := metricSlice.AppendEmpty()
		fooMetric.SetName("metric.foo")
		fooHistogram := fooMetric.SetEmptyHistogram()
		fooHistogram.SetAggregationTemporality(pmetric.AggregationTemporalityDelta)
		fooDps := fooHistogram.DataPoints()
		fooDp := fooDps.AppendEmpty()
		fooDp.ExplicitBounds().FromRaw([]float64{1.0, 2.0, 3.0})
		fooDp.BucketCounts().FromRaw([]uint64{})
		fooOtherDp := fooDps.AppendEmpty()
		fooOtherDp.SetTimestamp(pcommon.NewTimestampFromTime(time.Unix(3600, 0)))
		fooOtherDp.ExplicitBounds().FromRaw([]float64{4.0, 5.0, 6.0})
		fooOtherDp.BucketCounts().FromRaw([]uint64{4, 5, 6, 7})
		barMetric := metricSlice.AppendEmpty()
		barMetric.SetName("metric.bar")
		barDps := barMetric.SetEmptySum().DataPoints()
		barDp := barDps.AppendEmpty()
		barDp.SetDoubleValue(math.Inf(1))
		barOtherDp := barDps.AppendEmpty()
		barOtherDp.SetDoubleValue(1.0)

		err := exporter.ConsumeMetrics(context.Background(), metrics)
		assert.NoError(t, err)

		expected := []itemRequest{
			{
				Action:   []byte(`{"create":{"_index":"metrics-generic-default"}}`),
				Document: []byte(`{"@timestamp":"1970-01-01T00:00:00.000000000Z","data_stream":{"dataset":"generic","namespace":"default","type":"metrics"},"metric":{"bar":1.0}}`),
			},
			{
				Action:   []byte(`{"create":{"_index":"metrics-generic-default"}}`),
				Document: []byte(`{"@timestamp":"1970-01-01T01:00:00.000000000Z","data_stream":{"dataset":"generic","namespace":"default","type":"metrics"},"metric":{"foo":{"counts":[4,5,6,7],"values":[2.0,4.5,5.5,6.0]}}}`),
			},
		}

		assertRecordedItems(t, expected, rec, false)
	})

	t.Run("otel mode", func(t *testing.T) {
		rec := newBulkRecorder()
		server := newESTestServer(t, func(docs []itemRequest) ([]itemResponse, error) {
			rec.Record(docs)
			return itemsAllOK(docs)
		})

		exporter := newTestMetricsExporter(t, server.URL, func(cfg *Config) {
			cfg.Mapping.Mode = "otel"
		})

		metrics := pmetric.NewMetrics()
		resourceMetrics := metrics.ResourceMetrics().AppendEmpty()
		scopeA := resourceMetrics.ScopeMetrics().AppendEmpty()
		metricSlice := scopeA.Metrics()
		fooMetric := metricSlice.AppendEmpty()
		fooMetric.SetName("metric.foo")
		fooHistogram := fooMetric.SetEmptyHistogram()
		fooHistogram.SetAggregationTemporality(pmetric.AggregationTemporalityDelta)
		fooDps := fooHistogram.DataPoints()
		fooDp := fooDps.AppendEmpty()
		fooDp.ExplicitBounds().FromRaw([]float64{1.0, 2.0, 3.0})
		fooDp.BucketCounts().FromRaw([]uint64{1, 2, 3, 4})
		fooOtherDp := fooDps.AppendEmpty()
		fooOtherDp.SetTimestamp(pcommon.NewTimestampFromTime(time.Unix(3600, 0)))
		fooOtherDp.ExplicitBounds().FromRaw([]float64{4.0, 5.0, 6.0})
		fooOtherDp.BucketCounts().FromRaw([]uint64{4, 5, 6, 7})

		sumMetric := metricSlice.AppendEmpty()
		sumMetric.SetName("metric.sum")
		sumDps := sumMetric.SetEmptySum().DataPoints()
		sumDp := sumDps.AppendEmpty()
		sumDp.SetTimestamp(pcommon.NewTimestampFromTime(time.Unix(3600, 0)))
		sumDp.SetStartTimestamp(pcommon.NewTimestampFromTime(time.Unix(7200, 0)))
		sumDp.SetDoubleValue(1.5)

		summaryMetric := metricSlice.AppendEmpty()
		summaryMetric.SetName("metric.summary")
		summaryDps := summaryMetric.SetEmptySummary().DataPoints()
		summaryDp := summaryDps.AppendEmpty()
		summaryDp.SetTimestamp(pcommon.NewTimestampFromTime(time.Unix(3*3600, 0)))
		summaryDp.SetStartTimestamp(pcommon.NewTimestampFromTime(time.Unix(3*3600, 0)))
		summaryDp.SetCount(1)
		summaryDp.SetSum(1.5)

		mustSendMetrics(t, exporter, metrics)

		expected := []itemRequest{
			{
				Action:   []byte(`{"create":{"_index":"metrics-generic.otel-default","dynamic_templates":{"metrics.metric.foo":"histogram"}}}`),
				Document: []byte(`{"@timestamp":"0.0","data_stream":{"dataset":"generic.otel","namespace":"default","type":"metrics"},"attributes":{},"metrics":{"metric.foo":{"counts":[1,2,3,4],"values":[0.5,1.5,2.5,3.0]}},"resource":{},"scope":{}}`),
			},
			{
				Action:   []byte(`{"create":{"_index":"metrics-generic.otel-default","dynamic_templates":{"metrics.metric.foo":"histogram"}}}`),
				Document: []byte(`{"@timestamp":"3600000.0","data_stream":{"dataset":"generic.otel","namespace":"default","type":"metrics"},"attributes":{},"metrics":{"metric.foo":{"counts":[4,5,6,7],"values":[2.0,4.5,5.5,6.0]}},"resource":{},"scope":{}}`),
			},
			{
				Action:   []byte(`{"create":{"_index":"metrics-generic.otel-default","dynamic_templates":{"metrics.metric.sum":"gauge_double"}}}`),
				Document: []byte(`{"@timestamp":"3600000.0","data_stream":{"dataset":"generic.otel","namespace":"default","type":"metrics"},"attributes":{},"metrics":{"metric.sum":1.5},"resource":{},"scope":{},"start_timestamp":"7200000.0"}`),
			},
			{
				Action:   []byte(`{"create":{"_index":"metrics-generic.otel-default","dynamic_templates":{"metrics.metric.summary":"summary"}}}`),
				Document: []byte(`{"@timestamp":"10800000.0","data_stream":{"dataset":"generic.otel","namespace":"default","type":"metrics"},"attributes":{},"metrics":{"metric.summary":{"sum":1.5,"value_count":1}},"resource":{},"scope":{},"start_timestamp":"10800000.0"}`),
			},
		}

		assertRecordedItems(t, expected, rec, false)
	})

	t.Run("otel mode attribute array value", func(t *testing.T) {
		rec := newBulkRecorder()
		server := newESTestServer(t, func(docs []itemRequest) ([]itemResponse, error) {
			rec.Record(docs)
			return itemsAllOK(docs)
		})

		exporter := newTestMetricsExporter(t, server.URL, func(cfg *Config) {
			cfg.Mapping.Mode = "otel"
		})

		mustSendMetrics(t, exporter, newMetricsWithAttributes(map[string]any{
			"some.record.attribute": []string{"foo", "bar"},
		}, map[string]any{
			"some.scope.attribute": []string{"foo", "bar"},
		}, map[string]any{
			"some.resource.attribute": []string{"foo", "bar"},
		}))

		rec.WaitItems(1)

		assert.Len(t, rec.Items(), 1)
		doc := rec.Items()[0].Document
		assert.JSONEq(t, `{"some.record.attribute":["foo","bar"]}`, gjson.GetBytes(doc, `attributes`).Raw)
		assert.JSONEq(t, `{"some.scope.attribute":["foo","bar"]}`, gjson.GetBytes(doc, `scope.attributes`).Raw)
		assert.JSONEq(t, `{"some.resource.attribute":["foo","bar"]}`, gjson.GetBytes(doc, `resource.attributes`).Raw)
	})

	t.Run("otel mode _doc_count hint", func(t *testing.T) {
		rec := newBulkRecorder()
		server := newESTestServer(t, func(docs []itemRequest) ([]itemResponse, error) {
			rec.Record(docs)
			return itemsAllOK(docs)
		})

		exporter := newTestMetricsExporter(t, server.URL, func(cfg *Config) {
			cfg.Mapping.Mode = "otel"
		})

		metrics := pmetric.NewMetrics()
		resourceMetric := metrics.ResourceMetrics().AppendEmpty()
		scopeMetric := resourceMetric.ScopeMetrics().AppendEmpty()

		sumMetric := scopeMetric.Metrics().AppendEmpty()
		sumMetric.SetName("sum")
		sumDP := sumMetric.SetEmptySum().DataPoints().AppendEmpty()
		sumDP.SetIntValue(0)

		summaryMetric := scopeMetric.Metrics().AppendEmpty()
		summaryMetric.SetName("summary")
		summaryDP := summaryMetric.SetEmptySummary().DataPoints().AppendEmpty()
		summaryDP.SetSum(1)
		summaryDP.SetCount(10)
		fillAttributeMap(summaryDP.Attributes(), map[string]any{
			"elasticsearch.mapping.hints": []string{"_doc_count"},
		})

		mustSendMetrics(t, exporter, metrics)

		expected := []itemRequest{
			{
				Action:   []byte(`{"create":{"_index":"metrics-generic.otel-default","dynamic_templates":{"metrics.sum":"gauge_long","metrics.summary":"summary"}}}`),
				Document: []byte(`{"@timestamp":"0.0","_doc_count":10,"data_stream":{"dataset":"generic.otel","namespace":"default","type":"metrics"},"attributes":{},"metrics":{"sum":0,"summary":{"sum":1.0,"value_count":10}},"resource":{},"scope":{}}`),
			},
		}

		assertRecordedItems(t, expected, rec, false)
	})

	t.Run("otel mode aggregate_metric_double hint", func(t *testing.T) {
		rec := newBulkRecorder()
		server := newESTestServer(t, func(docs []itemRequest) ([]itemResponse, error) {
			rec.Record(docs)
			return itemsAllOK(docs)
		})

		exporter := newTestMetricsExporter(t, server.URL, func(cfg *Config) {
			cfg.Mapping.Mode = "otel"
		})

		metrics := pmetric.NewMetrics()
		resourceMetric := metrics.ResourceMetrics().AppendEmpty()
		scopeMetric := resourceMetric.ScopeMetrics().AppendEmpty()

		histogramMetric := scopeMetric.Metrics().AppendEmpty()
		histogramMetric.SetName("histogram.summary")
		fooHistogram := histogramMetric.SetEmptyHistogram()
		fooHistogram.SetAggregationTemporality(pmetric.AggregationTemporalityDelta)
		fooDp := fooHistogram.DataPoints().AppendEmpty()
		fooDp.SetSum(1)
		fooDp.SetCount(10)
		fillAttributeMap(fooDp.Attributes(), map[string]any{
			"elasticsearch.mapping.hints": []string{"_doc_count", "aggregate_metric_double"},
		})

		exphistogramMetric := scopeMetric.Metrics().AppendEmpty()
		exphistogramMetric.SetName("exphistogram.summary")
		fooExpHistogram := exphistogramMetric.SetEmptyExponentialHistogram()
		fooExpHistogram.SetAggregationTemporality(pmetric.AggregationTemporalityDelta)
		fooExpDp := fooExpHistogram.DataPoints().AppendEmpty()
		fooExpDp.SetTimestamp(pcommon.Timestamp(time.Hour))
		fooExpDp.SetSum(1)
		fooExpDp.SetCount(10)
		fillAttributeMap(fooExpDp.Attributes(), map[string]any{
			"elasticsearch.mapping.hints": []string{"_doc_count", "aggregate_metric_double"},
		})

		mustSendMetrics(t, exporter, metrics)

		expected := []itemRequest{
			{
				Action:   []byte(`{"create":{"_index":"metrics-generic.otel-default","dynamic_templates":{"metrics.histogram.summary":"summary"}}}`),
				Document: []byte(`{"@timestamp":"0.0","_doc_count":10,"data_stream":{"dataset":"generic.otel","namespace":"default","type":"metrics"},"attributes":{},"metrics":{"histogram.summary":{"sum":1.0,"value_count":10}},"resource":{},"scope":{}}`),
			},
			{
				Action:   []byte(`{"create":{"_index":"metrics-generic.otel-default","dynamic_templates":{"metrics.exphistogram.summary":"summary"}}}`),
				Document: []byte(`{"@timestamp":"3600000.0","_doc_count":10,"data_stream":{"dataset":"generic.otel","namespace":"default","type":"metrics"},"attributes":{},"metrics":{"exphistogram.summary":{"sum":1.0,"value_count":10}},"resource":{},"scope":{}}`),
			},
		}

		assertRecordedItems(t, expected, rec, false)
	})

	t.Run("otel mode metric name conflict", func(t *testing.T) {
		rec := newBulkRecorder()
		server := newESTestServer(t, func(docs []itemRequest) ([]itemResponse, error) {
			rec.Record(docs)
			return itemsAllOK(docs)
		})

		exporter := newTestMetricsExporter(t, server.URL, func(cfg *Config) {
			cfg.Mapping.Mode = "otel"
		})

		metrics := pmetric.NewMetrics()
		resourceMetric := metrics.ResourceMetrics().AppendEmpty()
		scopeMetric := resourceMetric.ScopeMetrics().AppendEmpty()

		fooBarMetric := scopeMetric.Metrics().AppendEmpty()
		fooBarMetric.SetName("foo.bar")
		fooBarMetric.SetEmptySum().DataPoints().AppendEmpty().SetIntValue(0)

		fooMetric := scopeMetric.Metrics().AppendEmpty()
		fooMetric.SetName("foo")
		fooMetric.SetEmptySum().DataPoints().AppendEmpty().SetIntValue(0)

		fooBarBazMetric := scopeMetric.Metrics().AppendEmpty()
		fooBarBazMetric.SetName("foo.bar.baz")
		fooBarBazMetric.SetEmptySum().DataPoints().AppendEmpty().SetIntValue(0)

		mustSendMetrics(t, exporter, metrics)

		expected := []itemRequest{
			{
				Action:   []byte(`{"create":{"_index":"metrics-generic.otel-default","dynamic_templates":{"metrics.foo.bar":"gauge_long","metrics.foo":"gauge_long","metrics.foo.bar.baz":"gauge_long"}}}`),
				Document: []byte(`{"@timestamp":"0.0","data_stream":{"dataset":"generic.otel","namespace":"default","type":"metrics"},"attributes":{},"metrics":{"foo":0,"foo.bar":0,"foo.bar.baz":0},"resource":{},"scope":{}}`),
			},
		}

		assertRecordedItems(t, expected, rec, false)
	})

	t.Run("otel mode attribute key prefix conflict", func(t *testing.T) {
		rec := newBulkRecorder()
		server := newESTestServer(t, func(docs []itemRequest) ([]itemResponse, error) {
			rec.Record(docs)
			return itemsAllOK(docs)
		})

		exporter := newTestMetricsExporter(t, server.URL, func(cfg *Config) {
			cfg.Mapping.Mode = "otel"
		})

		mustSendMetrics(t, exporter, newMetricsWithAttributes(map[string]any{
			"a":   "a",
			"a.b": "a.b",
		}, map[string]any{
			"a":   "a",
			"a.b": "a.b",
		}, map[string]any{
			"a":   "a",
			"a.b": "a.b",
		}))

		rec.WaitItems(1)
		doc := rec.Items()[0].Document
		assert.JSONEq(t, `{"a":"a","a.b":"a.b"}`, gjson.GetBytes(doc, `attributes`).Raw)
		assert.JSONEq(t, `{"a":"a","a.b":"a.b"}`, gjson.GetBytes(doc, `scope.attributes`).Raw)
		assert.JSONEq(t, `{"a":"a","a.b":"a.b"}`, gjson.GetBytes(doc, `resource.attributes`).Raw)
	})

	t.Run("publish summary", func(t *testing.T) {
		rec := newBulkRecorder()
		server := newESTestServer(t, func(docs []itemRequest) ([]itemResponse, error) {
			rec.Record(docs)
			return itemsAllOK(docs)
		})

		exporter := newTestMetricsExporter(t, server.URL, func(cfg *Config) {
			cfg.Mapping.Mode = "ecs"
		})

		metrics := pmetric.NewMetrics()
		resourceMetrics := metrics.ResourceMetrics().AppendEmpty()
		scopeA := resourceMetrics.ScopeMetrics().AppendEmpty()
		metricSlice := scopeA.Metrics()
		fooMetric := metricSlice.AppendEmpty()
		fooMetric.SetName("metric.foo")
		fooDps := fooMetric.SetEmptySummary().DataPoints()
		fooDp := fooDps.AppendEmpty()
		fooDp.SetSum(1.5)
		fooDp.SetCount(1)
		fooOtherDp := fooDps.AppendEmpty()
		fooOtherDp.SetTimestamp(pcommon.NewTimestampFromTime(time.Unix(3600, 0)))
		fooOtherDp.SetSum(2)
		fooOtherDp.SetCount(3)

		mustSendMetrics(t, exporter, metrics)

		expected := []itemRequest{
			{
				Action:   []byte(`{"create":{"_index":"metrics-generic-default"}}`),
				Document: []byte(`{"@timestamp":"1970-01-01T00:00:00.000000000Z","data_stream":{"dataset":"generic","namespace":"default","type":"metrics"},"metric":{"foo":{"sum":1.5,"value_count":1}}}`),
			},
			{
				Action:   []byte(`{"create":{"_index":"metrics-generic-default"}}`),
				Document: []byte(`{"@timestamp":"1970-01-01T01:00:00.000000000Z","data_stream":{"dataset":"generic","namespace":"default","type":"metrics"},"metric":{"foo":{"sum":2.0,"value_count":3}}}`),
			},
		}

		assertRecordedItems(t, expected, rec, false)
	})
}

func TestExporterTraces(t *testing.T) {
	t.Run("publish with success", func(t *testing.T) {
		rec := newBulkRecorder()
		server := newESTestServer(t, func(docs []itemRequest) ([]itemResponse, error) {
			rec.Record(docs)
			return itemsAllOK(docs)
		})

		exporter := newTestTracesExporter(t, server.URL)
		mustSendSpans(t, exporter, ptrace.NewSpan())
		mustSendSpans(t, exporter, ptrace.NewSpan())

		rec.WaitItems(2)
	})

	t.Run("publish with dynamic index, prefix_suffix", func(t *testing.T) {
		rec := newBulkRecorder()
		var (
			prefix = "resprefix-"
			suffix = "-attrsuffix"
			index  = "someindex"
		)

		server := newESTestServer(t, func(docs []itemRequest) ([]itemResponse, error) {
			rec.Record(docs)

			data, err := docs[0].Action.MarshalJSON()
			assert.NoError(t, err)

			jsonVal := map[string]any{}
			err = json.Unmarshal(data, &jsonVal)
			assert.NoError(t, err)

			create := jsonVal["create"].(map[string]any)

			expected := fmt.Sprintf("%s%s%s", prefix, index, suffix)
			assert.Equal(t, expected, create["_index"].(string))

			return itemsAllOK(docs)
		})

		exporter := newTestTracesExporter(t, server.URL, func(cfg *Config) {
			cfg.TracesIndex = index
			cfg.TracesDynamicIndex.Enabled = true
		})

		mustSendTraces(t, exporter, newTracesWithAttributes(
			map[string]any{
				indexPrefix: "attrprefix-",
				indexSuffix: suffix,
			},
			nil,
			map[string]any{
				indexPrefix: prefix,
			},
		))

		rec.WaitItems(1)
	})

	t.Run("publish with dynamic index, data_stream", func(t *testing.T) {
		rec := newBulkRecorder()

		server := newESTestServer(t, func(docs []itemRequest) ([]itemResponse, error) {
			rec.Record(docs)

			expected := "traces-span.dataset.____________-default"
			assert.Equal(t, expected, actionJSONToIndex(t, docs[0].Action))

			return itemsAllOK(docs)
		})

		exporter := newTestTracesExporter(t, server.URL, func(cfg *Config) {
			cfg.TracesDynamicIndex.Enabled = true
		})

		mustSendTraces(t, exporter, newTracesWithAttributes(
			map[string]any{
				dataStreamDataset: "span.dataset.\\/*?\"<>| ,#:",
			},
			nil,
			map[string]any{
				dataStreamDataset: "resource.dataset",
			},
		))

		rec.WaitItems(1)
	})

	t.Run("publish with logstash format index", func(t *testing.T) {
		var defaultCfg Config

		rec := newBulkRecorder()
		server := newESTestServer(t, func(docs []itemRequest) ([]itemResponse, error) {
			rec.Record(docs)

			assert.Contains(t, actionJSONToIndex(t, docs[0].Action), defaultCfg.TracesIndex)

			return itemsAllOK(docs)
		})

		exporter := newTestTracesExporter(t, server.URL, func(cfg *Config) {
			cfg.LogstashFormat.Enabled = true
			cfg.TracesIndex = "not-used-index"
			defaultCfg = *cfg
		})

		mustSendTraces(t, exporter, newTracesWithAttributes(nil, nil, nil))

		rec.WaitItems(1)
	})

	t.Run("publish with logstash format index and dynamic index enabled", func(t *testing.T) {
		var (
			prefix = "resprefix-"
			suffix = "-attrsuffix"
			index  = "someindex"
		)

		rec := newBulkRecorder()
		server := newESTestServer(t, func(docs []itemRequest) ([]itemResponse, error) {
			rec.Record(docs)

			expected := fmt.Sprintf("%s%s%s", prefix, index, suffix)
			assert.Contains(t, actionJSONToIndex(t, docs[0].Action), expected)

			return itemsAllOK(docs)
		})

		exporter := newTestTracesExporter(t, server.URL, func(cfg *Config) {
			cfg.TracesIndex = index
			cfg.TracesDynamicIndex.Enabled = true
			cfg.LogstashFormat.Enabled = true
		})

		mustSendTraces(t, exporter, newTracesWithAttributes(
			map[string]any{
				indexPrefix: "attrprefix-",
				indexSuffix: suffix,
			},
			nil,
			map[string]any{
				indexPrefix: prefix,
			},
		))
		rec.WaitItems(1)
	})

	t.Run("otel mode", func(t *testing.T) {
		rec := newBulkRecorder()
		server := newESTestServer(t, func(docs []itemRequest) ([]itemResponse, error) {
			rec.Record(docs)
			return itemsAllOK(docs)
		})

		exporter := newTestTracesExporter(t, server.URL, func(cfg *Config) {
			cfg.TracesDynamicIndex.Enabled = true
			cfg.Mapping.Mode = "otel"
		})

		traces := ptrace.NewTraces()
		resourceSpans := traces.ResourceSpans()
		rs := resourceSpans.AppendEmpty()

		span := rs.ScopeSpans().AppendEmpty().Spans().AppendEmpty()
		span.SetName("name")
		span.SetTraceID(pcommon.NewTraceIDEmpty())
		span.SetSpanID(pcommon.NewSpanIDEmpty())
		span.SetFlags(1)
		span.SetDroppedAttributesCount(2)
		span.SetDroppedEventsCount(3)
		span.SetDroppedLinksCount(4)
		span.TraceState().FromRaw("foo")
		span.SetStartTimestamp(pcommon.NewTimestampFromTime(time.Unix(3600, 0)))
		span.SetEndTimestamp(pcommon.NewTimestampFromTime(time.Unix(7200, 0)))

		event := span.Events().AppendEmpty()
		event.SetName("exception")
		event.Attributes().PutStr("event.attr.foo", "event.attr.bar")
		event.SetDroppedAttributesCount(1)

		scopeAttr := span.Attributes()
		fillAttributeMap(scopeAttr, map[string]any{
			"attr.foo": "attr.bar",
		})

		resAttr := rs.Resource().Attributes()
		fillAttributeMap(resAttr, map[string]any{
			"resource.foo": "resource.bar",
		})

		spanLink := span.Links().AppendEmpty()
		spanLink.SetTraceID([16]byte{1})
		spanLink.SetSpanID([8]byte{1})
		spanLink.SetFlags(10)
		spanLink.SetDroppedAttributesCount(11)
		spanLink.TraceState().FromRaw("bar")
		fillAttributeMap(spanLink.Attributes(), map[string]any{
			"link.attr.foo": "link.attr.bar",
		})

		mustSendTraces(t, exporter, traces)

		expected := []itemRequest{
			{
				Action:   []byte(`{"create":{"_index":"traces-generic.otel-default"}}`),
				Document: []byte(`{"@timestamp":"3600000.0","attributes":{"attr.foo":"attr.bar"},"data_stream":{"dataset":"generic.otel","namespace":"default","type":"traces"},"dropped_attributes_count":2,"dropped_events_count":3,"dropped_links_count":4,"duration":3600000000000,"kind":"Unspecified","links":[{"attributes":{"link.attr.foo":"link.attr.bar"},"dropped_attributes_count":11,"span_id":"0100000000000000","trace_id":"01000000000000000000000000000000","trace_state":"bar"}],"name":"name","resource":{"attributes":{"resource.foo":"resource.bar"}},"scope":{},"status":{"code":"Unset"},"trace_state":"foo"}`),
			},
			{
				Action:   []byte(`{"create":{"_index":"logs-generic.otel-default"}}`),
				Document: []byte(`{"@timestamp":"0.0","event_name":"exception","attributes":{"event.attr.foo":"event.attr.bar","event.name":"exception"},"event_name":"exception","data_stream":{"dataset":"generic.otel","namespace":"default","type":"logs"},"dropped_attributes_count":1,"resource":{"attributes":{"resource.foo":"resource.bar"}},"scope":{}}`),
			},
		}

		assertRecordedItems(t, expected, rec, false)
	})

	t.Run("otel mode attribute array value", func(t *testing.T) {
		rec := newBulkRecorder()
		server := newESTestServer(t, func(docs []itemRequest) ([]itemResponse, error) {
			rec.Record(docs)
			return itemsAllOK(docs)
		})

		exporter := newTestTracesExporter(t, server.URL, func(cfg *Config) {
			cfg.Mapping.Mode = "otel"
		})

		traces := newTracesWithAttributes(map[string]any{
			"some.record.attribute": []string{"foo", "bar"},
		}, map[string]any{
			"some.scope.attribute": []string{"foo", "bar"},
		}, map[string]any{
			"some.resource.attribute": []string{"foo", "bar"},
		})
		spanEventAttrs := traces.ResourceSpans().At(0).ScopeSpans().At(0).Spans().At(0).Events().AppendEmpty().Attributes()
		fillAttributeMap(spanEventAttrs, map[string]any{
			"some.record.attribute": []string{"foo", "bar"},
		})
		mustSendTraces(t, exporter, traces)

		rec.WaitItems(2)

		assert.Len(t, rec.Items(), 2)
		for _, item := range rec.Items() {
			doc := item.Document
			assert.JSONEq(t, `{"some.record.attribute":["foo","bar"]}`, gjson.GetBytes(doc, `attributes`).Raw)
			assert.JSONEq(t, `{"some.scope.attribute":["foo","bar"]}`, gjson.GetBytes(doc, `scope.attributes`).Raw)
			assert.JSONEq(t, `{"some.resource.attribute":["foo","bar"]}`, gjson.GetBytes(doc, `resource.attributes`).Raw)
		}
	})

	t.Run("otel mode attribute key prefix conflict", func(t *testing.T) {
		rec := newBulkRecorder()
		server := newESTestServer(t, func(docs []itemRequest) ([]itemResponse, error) {
			rec.Record(docs)
			return itemsAllOK(docs)
		})

		exporter := newTestTracesExporter(t, server.URL, func(cfg *Config) {
			cfg.Mapping.Mode = "otel"
		})

		mustSendTraces(t, exporter, newTracesWithAttributes(map[string]any{
			"a":   "a",
			"a.b": "a.b",
		}, map[string]any{
			"a":   "a",
			"a.b": "a.b",
		}, map[string]any{
			"a":   "a",
			"a.b": "a.b",
		}))

		rec.WaitItems(1)
		doc := rec.Items()[0].Document
		assert.JSONEq(t, `{"a":"a","a.b":"a.b"}`, gjson.GetBytes(doc, `attributes`).Raw)
		assert.JSONEq(t, `{"a":"a","a.b":"a.b"}`, gjson.GetBytes(doc, `scope.attributes`).Raw)
		assert.JSONEq(t, `{"a":"a","a.b":"a.b"}`, gjson.GetBytes(doc, `resource.attributes`).Raw)
	})
}

// TestExporterAuth verifies that the Elasticsearch exporter supports
// confighttp.ClientConfig.Auth.
func TestExporterAuth(t *testing.T) {
	done := make(chan struct{}, 1)
	testauthID := component.NewID(component.MustNewType("authtest"))
	exporter := newUnstartedTestLogsExporter(t, "http://testing.invalid", func(cfg *Config) {
		cfg.Auth = &configauth.Authentication{AuthenticatorID: testauthID}
	})
	err := exporter.Start(context.Background(), &mockHost{
		extensions: map[component.ID]component.Component{
			testauthID: &authtest.MockClient{
				ResultRoundTripper: roundTripperFunc(func(*http.Request) (*http.Response, error) {
					select {
					case done <- struct{}{}:
					default:
					}
					return nil, errors.New("nope")
				}),
			},
		},
	})
	require.NoError(t, err)
	defer func() {
		require.NoError(t, exporter.Shutdown(context.Background()))
	}()

	mustSendLogRecords(t, exporter, plog.NewLogRecord())
	<-done
}

func TestExporterBatcher(t *testing.T) {
	var requests []*http.Request
	testauthID := component.NewID(component.MustNewType("authtest"))
	batcherEnabled := false // sync bulk indexer is used without batching
	exporter := newUnstartedTestLogsExporter(t, "http://testing.invalid", func(cfg *Config) {
		cfg.Batcher = BatcherConfig{Enabled: &batcherEnabled}
		cfg.Auth = &configauth.Authentication{AuthenticatorID: testauthID}
	})
	err := exporter.Start(context.Background(), &mockHost{
		extensions: map[component.ID]component.Component{
			testauthID: &authtest.MockClient{
				ResultRoundTripper: roundTripperFunc(func(req *http.Request) (*http.Response, error) {
					requests = append(requests, req)
					return nil, errors.New("nope")
				}),
			},
		},
	})
	require.NoError(t, err)
	defer func() {
		require.NoError(t, exporter.Shutdown(context.Background()))
	}()

	logs := plog.NewLogs()
	resourceLogs := logs.ResourceLogs().AppendEmpty()
	scopeLogs := resourceLogs.ScopeLogs().AppendEmpty()
	scopeLogs.LogRecords().AppendEmpty().Body().SetStr("log record body")

	type key struct{}
	_ = exporter.ConsumeLogs(context.WithValue(context.Background(), key{}, "value1"), logs)
	_ = exporter.ConsumeLogs(context.WithValue(context.Background(), key{}, "value2"), logs)
	require.Len(t, requests, 2) // flushed immediately by Consume

	assert.Equal(t, "value1", requests[0].Context().Value(key{}))
	assert.Equal(t, "value2", requests[1].Context().Value(key{}))
}

func newTestTracesExporter(t *testing.T, url string, fns ...func(*Config)) exporter.Traces {
	f := NewFactory()
	cfg := withDefaultConfig(append([]func(*Config){func(cfg *Config) {
		cfg.Endpoints = []string{url}
		cfg.NumWorkers = 1
		cfg.Flush.Interval = 10 * time.Millisecond
	}}, fns...)...)
	exp, err := f.CreateTraces(context.Background(), exportertest.NewNopSettings(), cfg)
	require.NoError(t, err)

	err = exp.Start(context.Background(), componenttest.NewNopHost())
	require.NoError(t, err)
	t.Cleanup(func() {
		require.NoError(t, exp.Shutdown(context.Background()))
	})
	return exp
}

func newTestMetricsExporter(t *testing.T, url string, fns ...func(*Config)) exporter.Metrics {
	f := NewFactory()
	cfg := withDefaultConfig(append([]func(*Config){func(cfg *Config) {
		cfg.Endpoints = []string{url}
		cfg.NumWorkers = 1
		cfg.Flush.Interval = 10 * time.Millisecond
	}}, fns...)...)
	exp, err := f.CreateMetrics(context.Background(), exportertest.NewNopSettings(), cfg)
	require.NoError(t, err)

	err = exp.Start(context.Background(), componenttest.NewNopHost())
	require.NoError(t, err)
	t.Cleanup(func() {
		require.NoError(t, exp.Shutdown(context.Background()))
	})
	return exp
}

func newTestLogsExporter(t *testing.T, url string, fns ...func(*Config)) exporter.Logs {
	exp := newUnstartedTestLogsExporter(t, url, fns...)
	err := exp.Start(context.Background(), componenttest.NewNopHost())
	require.NoError(t, err)
	t.Cleanup(func() {
		require.NoError(t, exp.Shutdown(context.Background()))
	})
	return exp
}

func newUnstartedTestLogsExporter(t *testing.T, url string, fns ...func(*Config)) exporter.Logs {
	f := NewFactory()
	cfg := withDefaultConfig(append([]func(*Config){func(cfg *Config) {
		cfg.Endpoints = []string{url}
		cfg.NumWorkers = 1
		cfg.Flush.Interval = 10 * time.Millisecond
	}}, fns...)...)
	exp, err := f.CreateLogs(context.Background(), exportertest.NewNopSettings(), cfg)
	require.NoError(t, err)
	return exp
}

func mustSendLogRecords(t *testing.T, exporter exporter.Logs, records ...plog.LogRecord) {
	logs := plog.NewLogs()
	resourceLogs := logs.ResourceLogs().AppendEmpty()
	scopeLogs := resourceLogs.ScopeLogs().AppendEmpty()
	for _, record := range records {
		record.CopyTo(scopeLogs.LogRecords().AppendEmpty())
	}
	mustSendLogs(t, exporter, logs)
}

func mustSendLogs(t *testing.T, exporter exporter.Logs, logs plog.Logs) {
	err := exporter.ConsumeLogs(context.Background(), logs)
	require.NoError(t, err)
}

func mustSendMetricSumDataPoints(t *testing.T, exporter exporter.Metrics, dataPoints ...pmetric.NumberDataPoint) {
	metrics := pmetric.NewMetrics()
	scopeMetrics := metrics.ResourceMetrics().AppendEmpty().ScopeMetrics().AppendEmpty()
	for _, dataPoint := range dataPoints {
		metric := scopeMetrics.Metrics().AppendEmpty()
		metric.SetEmptySum()
		metric.SetName("sum")
		dataPoint.CopyTo(metric.Sum().DataPoints().AppendEmpty())
	}
	mustSendMetrics(t, exporter, metrics)
}

func mustSendMetricGaugeDataPoints(t *testing.T, exporter exporter.Metrics, dataPoints ...pmetric.NumberDataPoint) {
	metrics := pmetric.NewMetrics()
	scopeMetrics := metrics.ResourceMetrics().AppendEmpty().ScopeMetrics().AppendEmpty()
	for _, dataPoint := range dataPoints {
		metric := scopeMetrics.Metrics().AppendEmpty()
		metric.SetEmptyGauge()
		metric.SetName("gauge")
		dataPoint.CopyTo(metric.Gauge().DataPoints().AppendEmpty())
	}
	mustSendMetrics(t, exporter, metrics)
}

func mustSendMetrics(t *testing.T, exporter exporter.Metrics, metrics pmetric.Metrics) {
	err := exporter.ConsumeMetrics(context.Background(), metrics)
	require.NoError(t, err)
}

func mustSendSpans(t *testing.T, exporter exporter.Traces, spans ...ptrace.Span) {
	traces := ptrace.NewTraces()
	resourceSpans := traces.ResourceSpans().AppendEmpty()
	scopeSpans := resourceSpans.ScopeSpans().AppendEmpty()
	for _, span := range spans {
		span.CopyTo(scopeSpans.Spans().AppendEmpty())
	}
	mustSendTraces(t, exporter, traces)
}

func mustSendTraces(t *testing.T, exporter exporter.Traces, traces ptrace.Traces) {
	err := exporter.ConsumeTraces(context.Background(), traces)
	require.NoError(t, err)
}

type mockHost struct {
	extensions map[component.ID]component.Component
}

func (h *mockHost) GetExtensions() map[component.ID]component.Component {
	return h.extensions
}

type roundTripperFunc func(*http.Request) (*http.Response, error)

func (f roundTripperFunc) RoundTrip(r *http.Request) (*http.Response, error) {
	return f(r)
}

func actionJSONToIndex(t *testing.T, actionJSON json.RawMessage) string {
	action := struct {
		Create struct {
			Index string `json:"_index"`
		} `json:"create"`
	}{}
	err := json.Unmarshal(actionJSON, &action)
	require.NoError(t, err)
	return action.Create.Index
}

func actionJSONToID(t *testing.T, actionJSON json.RawMessage) string {
	action := struct {
		Create struct {
			ID string `json:"_id"`
		} `json:"create"`
	}{}
	err := json.Unmarshal(actionJSON, &action)
	require.NoError(t, err)
	return action.Create.ID
}<|MERGE_RESOLUTION|>--- conflicted
+++ resolved
@@ -735,7 +735,6 @@
 		assert.JSONEq(t, `{"a":"a","a.b":"a.b"}`, gjson.GetBytes(doc, `resource.attributes`).Raw)
 	})
 
-<<<<<<< HEAD
 	t.Run("publish logs with dynamic id", func(t *testing.T) {
 		t.Parallel()
 		exampleDocID := "abc123"
@@ -811,7 +810,7 @@
 				})
 			}
 		}
-=======
+	})
 	t.Run("otel mode attribute complex value", func(t *testing.T) {
 		rec := newBulkRecorder()
 		server := newESTestServer(t, func(docs []itemRequest) ([]itemResponse, error) {
@@ -840,7 +839,6 @@
 		assert.JSONEq(t, `{"some.record.attribute":{"foo.bar":{"baz":"qux"}}}`, gjson.GetBytes(doc, `attributes`).Raw)
 		assert.JSONEq(t, `{"some.scope.attribute":{"foo.bar":{"baz":"qux"}}}`, gjson.GetBytes(doc, `scope.attributes`).Raw)
 		assert.JSONEq(t, `{"some.resource.attribute":{"foo.bar":{"baz":"qux"}}}`, gjson.GetBytes(doc, `resource.attributes`).Raw)
->>>>>>> 37c8044a
 	})
 }
 
