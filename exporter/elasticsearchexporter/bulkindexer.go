--- conflicted
+++ resolved
@@ -79,11 +79,8 @@
 		MaxDocumentRetries:    maxDocRetries,
 		Pipeline:              config.Pipeline,
 		RetryOnDocumentStatus: config.Retry.RetryOnStatus,
-<<<<<<< HEAD
+		RequireDataStream:     config.MappingMode() == MappingOTel,
 		CompressionLevel:      compressionLevel,
-=======
-		RequireDataStream:     config.MappingMode() == MappingOTel,
->>>>>>> 1fab9bbe
 	}
 }
 
