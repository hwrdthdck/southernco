--- conflicted
+++ resolved
@@ -55,26 +55,17 @@
 	receiver          receiver.Logs
 	endpoint          string
 	decodeBulkRequest bool
-	docCount          *atomic.Int64
 	t                 testing.TB
 
 	*counters
 }
 
-<<<<<<< HEAD
-func newElasticsearchDataReceiver(t testing.TB, decodeBulkRequest bool, docCount *atomic.Int64) *esDataReceiver {
-=======
 func newElasticsearchDataReceiver(t testing.TB, decodeBulkRequest bool, counts *counters) *esDataReceiver {
->>>>>>> 031c3c83
 	return &esDataReceiver{
 		DataReceiverBase:  testbed.DataReceiverBase{},
 		endpoint:          fmt.Sprintf("http://%s:%d", testbed.DefaultHost, testutil.GetAvailablePort(t)),
 		decodeBulkRequest: decodeBulkRequest,
-<<<<<<< HEAD
-		docCount:          docCount,
-=======
 		counters:          counts,
->>>>>>> 031c3c83
 		t:                 t,
 	}
 }
@@ -93,13 +84,9 @@
 	cfg := factory.CreateDefaultConfig().(*config)
 	cfg.ServerConfig.Endpoint = esURL.Host
 	cfg.DecodeBulkRequests = es.decodeBulkRequest
-<<<<<<< HEAD
-	cfg.DocCount = es.docCount
-=======
 	if es.counters != nil {
 		cfg.counters = es.counters
 	}
->>>>>>> 031c3c83
 
 	set := receivertest.NewNopSettings()
 	// Use an actual logger to log errors.
@@ -134,18 +121,11 @@
     endpoints: [%s]
     logs_index: %s
     traces_index: %s
-    batcher:
-      flush_timeout: 1s
     sending_queue:
       enabled: true
-      storage: file_storage/elasticsearchexporter
-      num_consumers: 100
-      queue_size: 100000
     retry:
       enabled: true
       max_requests: 10000
-      initial_interval: 100ms
-      max_interval: 1s
 `
 	return fmt.Sprintf(cfgFormat, es.endpoint, TestLogsIndex, TestTracesIndex)
 }
@@ -164,12 +144,7 @@
 	// bulk request will always return http.StatusOK.
 	DecodeBulkRequests bool
 
-<<<<<<< HEAD
-	// DocCount stores the sum of number of events from bulk requests.
-	DocCount *atomic.Int64
-=======
 	*counters
->>>>>>> 031c3c83
 }
 
 func createDefaultConfig() component.Config {
@@ -260,17 +235,6 @@
 		if !es.config.DecodeBulkRequests {
 			defer r.Body.Close()
 			s := bufio.NewScanner(r.Body)
-<<<<<<< HEAD
-			var cnt int64
-			for s.Scan() {
-				cnt++
-			}
-			if es.config.DocCount != nil {
-				es.config.DocCount.Add(cnt / 2) // 1 line for action, 1 line for document
-			}
-			if s.Err() != nil {
-				w.WriteHeader(400)
-=======
 			for s.Scan() {
 				action := gjson.GetBytes(s.Bytes(), "create._index")
 				if !action.Exists() {
@@ -291,21 +255,13 @@
 			if s.Err() != nil {
 				w.WriteHeader(http.StatusBadRequest)
 				fmt.Fprintln(w, s.Err())
->>>>>>> 031c3c83
 				return
 			}
 			fmt.Fprintln(w, "{}")
 			return
 		}
-<<<<<<< HEAD
-		docs, response := docappendertest.DecodeBulkRequest(r)
-		if es.config.DocCount != nil {
-			es.config.DocCount.Add(int64(len(docs)))
-		}
-=======
 
 		_, response := docappendertest.DecodeBulkRequest(r)
->>>>>>> 031c3c83
 		for _, itemMap := range response.Items {
 			for k, item := range itemMap {
 				var consumeErr error
