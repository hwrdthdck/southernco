--- conflicted
+++ resolved
@@ -56,12 +56,8 @@
 	ctx, cancel := context.WithCancel(context.Background())
 	defer cancel()
 
-<<<<<<< HEAD
 	host := storagetest.NewStorageHost()
-	runnerCfg := prepareBenchmark(b, host, batchSize)
-=======
-	runnerCfg := prepareBenchmark(b, batchSize, mappingMode)
->>>>>>> b3f8b4c4
+	runnerCfg := prepareBenchmark(b, host, batchSize, mappingMode)
 	exporter, err := runnerCfg.factory.CreateLogsExporter(
 		ctx, exportertest.NewNopSettings(), runnerCfg.esCfg,
 	)
@@ -88,12 +84,8 @@
 	ctx, cancel := context.WithCancel(context.Background())
 	defer cancel()
 
-<<<<<<< HEAD
 	host := storagetest.NewStorageHost()
-	runnerCfg := prepareBenchmark(b, host, batchSize)
-=======
-	runnerCfg := prepareBenchmark(b, batchSize, mappingMode)
->>>>>>> b3f8b4c4
+	runnerCfg := prepareBenchmark(b, host, batchSize, mappingMode)
 	exporter, err := runnerCfg.factory.CreateTracesExporter(
 		ctx, exportertest.NewNopSettings(), runnerCfg.esCfg,
 	)
@@ -143,15 +135,11 @@
 
 	cfg.factory = elasticsearchexporter.NewFactory()
 	cfg.esCfg = cfg.factory.CreateDefaultConfig().(*elasticsearchexporter.Config)
-<<<<<<< HEAD
-	cfg.esCfg.Mapping.Mode = "ecs"
+	cfg.esCfg.Mapping.Mode = mappingMode
 	cfg.esCfg.QueueSettings.Enabled = true
 	cfg.esCfg.QueueSettings.NumConsumers = 200
 	cfg.esCfg.QueueSettings.QueueSize = 100_000
 	cfg.esCfg.QueueSettings.StorageID = &fileExtID
-=======
-	cfg.esCfg.Mapping.Mode = mappingMode
->>>>>>> b3f8b4c4
 	cfg.esCfg.Endpoints = []string{receiver.endpoint}
 	cfg.esCfg.LogsIndex = TestLogsIndex
 	cfg.esCfg.TracesIndex = TestTracesIndex
