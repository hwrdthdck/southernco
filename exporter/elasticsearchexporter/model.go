--- conflicted
+++ resolved
@@ -99,16 +99,7 @@
 	document.Dedup()
 
 	var buf bytes.Buffer
-<<<<<<< HEAD
-	if m.dedup {
-		document.Dedup()
-	} else if m.dedot {
-		document.Sort()
-	}
 	err := document.Serialize(&buf, m.dedot, m.mode == MappingOTel)
-=======
-	err := document.Serialize(&buf, m.dedot)
->>>>>>> 00e4501b
 	return buf.Bytes(), err
 }
 
@@ -221,12 +212,6 @@
 
 	// Body
 	setOTelLogBody(&document, record.Body())
-
-	if m.dedup {
-		document.Dedup()
-	} else if m.dedot {
-		document.Sort()
-	}
 
 	return document
 }
