// Copyright The OpenTelemetry Authors
// SPDX-License-Identifier: Apache-2.0

package elasticsearchexporter // import "github.com/open-telemetry/opentelemetry-collector-contrib/exporter/elasticsearchexporter"

import (
	"bytes"
	"encoding/json"
	"time"

	"go.opentelemetry.io/collector/pdata/pcommon"
	"go.opentelemetry.io/collector/pdata/plog"
	"go.opentelemetry.io/collector/pdata/ptrace"

	"github.com/open-telemetry/opentelemetry-collector-contrib/exporter/elasticsearchexporter/internal/objmodel"
	"github.com/open-telemetry/opentelemetry-collector-contrib/internal/coreinternal/traceutil"
)

type mappingModel interface {
	encodeLog(pcommon.Resource, plog.LogRecord, pcommon.InstrumentationScope) ([]byte, error)
	encodeSpan(pcommon.Resource, ptrace.Span, pcommon.InstrumentationScope) ([]byte, error)
}

// encodeModel tries to keep the event as close to the original open telemetry semantics as is.
// No fields will be mapped by default.
//
// Field deduplication and dedotting of attributes is supported by the encodeModel.
//
// See: https://github.com/open-telemetry/oteps/blob/master/text/logs/0097-log-data-model.md
type encodeModel struct {
	dedup bool
	dedot bool
	mode  MappingMode
}

const (
	traceIDField   = "traceID"
	spanIDField    = "spanID"
	attributeField = "attribute"
)

func (m *encodeModel) encodeLog(resource pcommon.Resource, record plog.LogRecord, scope pcommon.InstrumentationScope) ([]byte, error) {
	var document objmodel.Document
<<<<<<< HEAD

	switch m.mode {
	case MappingECS:
		if record.Timestamp() != 0 {
			document.AddTimestamp("@timestamp", record.Timestamp())
		} else {
			document.AddTimestamp("@timestamp", record.ObservedTimestamp())
		}

		document.AddTraceID("trace.id", record.TraceID())
		document.AddSpanID("span.id", record.SpanID())

		if n := record.SeverityNumber(); n != plog.SeverityNumberUnspecified {
			document.AddInt("event.severity", int64(record.SeverityNumber()))
		}

		document.AddString("log.level", record.SeverityText())

		if record.Body().Type() == pcommon.ValueTypeStr {
			document.AddAttribute("message", record.Body())
		}

		fieldMapper := func(k string) string {
			switch k {
			case "exception.type":
				return "error.type"
			case "exception.message":
				return "error.message"
			case "exception.stacktrace":
				return "error.stack_trace"
			default:
				return k
			}
		}

		resource.Attributes().Range(func(k string, v pcommon.Value) bool {
			k = fieldMapper(k)
			document.AddAttribute(k, v)
			return true
		})
		scope.Attributes().Range(func(k string, v pcommon.Value) bool {
			k = fieldMapper(k)
			document.AddAttribute(k, v)
			return true
		})
		record.Attributes().Range(func(k string, v pcommon.Value) bool {
			k = fieldMapper(k)
			document.AddAttribute(k, v)
			return true
		})
	default:
		document.AddTimestamp("@timestamp", record.Timestamp()) // We use @timestamp in order to ensure that we can index if the default data stream logs template is used.
		document.AddTraceID("TraceId", record.TraceID())
		document.AddSpanID("SpanId", record.SpanID())
		document.AddInt("TraceFlags", int64(record.Flags()))
		document.AddString("SeverityText", record.SeverityText())
		document.AddInt("SeverityNumber", int64(record.SeverityNumber()))
		document.AddAttribute("Body", record.Body())
		m.encodeAttributes(&document, record.Attributes())
		document.AddAttributes("Attributes", record.Attributes())
		document.AddAttributes("Resource", resource.Attributes())
		document.AddAttributes("Scope", scopeToAttributes(scope))
	}
=======
	docTimeStamp := record.Timestamp()
	if docTimeStamp.AsTime().UnixNano() == 0 {
		docTimeStamp = record.ObservedTimestamp()
	}
	document.AddTimestamp("@timestamp", docTimeStamp) // We use @timestamp in order to ensure that we can index if the default data stream logs template is used.
	document.AddTraceID("TraceId", record.TraceID())
	document.AddSpanID("SpanId", record.SpanID())
	document.AddInt("TraceFlags", int64(record.Flags()))
	document.AddString("SeverityText", record.SeverityText())
	document.AddInt("SeverityNumber", int64(record.SeverityNumber()))
	document.AddAttribute("Body", record.Body())
	m.encodeAttributes(&document, record.Attributes())
	document.AddAttributes("Resource", resource.Attributes())
	document.AddAttributes("Scope", scopeToAttributes(scope))
>>>>>>> 80bbf5e5

	if m.dedup {
		document.Dedup()
	} else if m.dedot {
		document.Sort()
	}

	var buf bytes.Buffer
	err := document.Serialize(&buf, m.dedot)
	return buf.Bytes(), err
}

func (m *encodeModel) encodeSpan(resource pcommon.Resource, span ptrace.Span, scope pcommon.InstrumentationScope) ([]byte, error) {
	var document objmodel.Document
	document.AddTimestamp("@timestamp", span.StartTimestamp()) // We use @timestamp in order to ensure that we can index if the default data stream logs template is used.
	document.AddTimestamp("EndTimestamp", span.EndTimestamp())
	document.AddTraceID("TraceId", span.TraceID())
	document.AddSpanID("SpanId", span.SpanID())
	document.AddSpanID("ParentSpanId", span.ParentSpanID())
	document.AddString("Name", span.Name())
	document.AddString("Kind", traceutil.SpanKindStr(span.Kind()))
	document.AddInt("TraceStatus", int64(span.Status().Code()))
	document.AddString("TraceStatusDescription", span.Status().Message())
	document.AddString("Link", spanLinksToString(span.Links()))
	m.encodeAttributes(&document, span.Attributes())
	document.AddAttributes("Resource", resource.Attributes())
	m.encodeEvents(&document, span.Events())
	document.AddInt("Duration", durationAsMicroseconds(span.StartTimestamp().AsTime(), span.EndTimestamp().AsTime())) // unit is microseconds
	document.AddAttributes("Scope", scopeToAttributes(scope))

	if m.dedup {
		document.Dedup()
	} else if m.dedot {
		document.Sort()
	}

	var buf bytes.Buffer
	err := document.Serialize(&buf, m.dedot)
	return buf.Bytes(), err
}

func (m *encodeModel) encodeAttributes(document *objmodel.Document, attributes pcommon.Map) {
	key := "Attributes"
	if m.mode == MappingRaw {
		key = ""
	}
	document.AddAttributes(key, attributes)
}

func (m *encodeModel) encodeEvents(document *objmodel.Document, events ptrace.SpanEventSlice) {
	key := "Events"
	if m.mode == MappingRaw {
		key = ""
	}
	document.AddEvents(key, events)
}

func spanLinksToString(spanLinkSlice ptrace.SpanLinkSlice) string {
	linkArray := make([]map[string]any, 0, spanLinkSlice.Len())
	for i := 0; i < spanLinkSlice.Len(); i++ {
		spanLink := spanLinkSlice.At(i)
		link := map[string]any{}
		link[spanIDField] = traceutil.SpanIDToHexOrEmptyString(spanLink.SpanID())
		link[traceIDField] = traceutil.TraceIDToHexOrEmptyString(spanLink.TraceID())
		link[attributeField] = spanLink.Attributes().AsRaw()
		linkArray = append(linkArray, link)
	}
	linkArrayBytes, _ := json.Marshal(&linkArray)
	return string(linkArrayBytes)
}

// durationAsMicroseconds calculate span duration through end - start nanoseconds and converts time.Time to microseconds,
// which is the format the Duration field is stored in the Span.
func durationAsMicroseconds(start, end time.Time) int64 {
	return (end.UnixNano() - start.UnixNano()) / 1000
}

func scopeToAttributes(scope pcommon.InstrumentationScope) pcommon.Map {
	attrs := pcommon.NewMap()
	attrs.PutStr("name", scope.Name())
	attrs.PutStr("version", scope.Version())
	for k, v := range scope.Attributes().AsRaw() {
		attrs.PutStr(k, v.(string))
	}
	return attrs
}<|MERGE_RESOLUTION|>--- conflicted
+++ resolved
@@ -41,7 +41,6 @@
 
 func (m *encodeModel) encodeLog(resource pcommon.Resource, record plog.LogRecord, scope pcommon.InstrumentationScope) ([]byte, error) {
 	var document objmodel.Document
-<<<<<<< HEAD
 
 	switch m.mode {
 	case MappingECS:
@@ -93,7 +92,11 @@
 			return true
 		})
 	default:
-		document.AddTimestamp("@timestamp", record.Timestamp()) // We use @timestamp in order to ensure that we can index if the default data stream logs template is used.
+		docTimeStamp := record.Timestamp()
+    if docTimeStamp.AsTime().UnixNano() == 0 {
+      docTimeStamp = record.ObservedTimestamp()
+    }
+	  document.AddTimestamp("@timestamp", docTimeStamp) // We use @timestamp in order to ensure that we can index if the default data stream logs template is used.
 		document.AddTraceID("TraceId", record.TraceID())
 		document.AddSpanID("SpanId", record.SpanID())
 		document.AddInt("TraceFlags", int64(record.Flags()))
@@ -105,22 +108,6 @@
 		document.AddAttributes("Resource", resource.Attributes())
 		document.AddAttributes("Scope", scopeToAttributes(scope))
 	}
-=======
-	docTimeStamp := record.Timestamp()
-	if docTimeStamp.AsTime().UnixNano() == 0 {
-		docTimeStamp = record.ObservedTimestamp()
-	}
-	document.AddTimestamp("@timestamp", docTimeStamp) // We use @timestamp in order to ensure that we can index if the default data stream logs template is used.
-	document.AddTraceID("TraceId", record.TraceID())
-	document.AddSpanID("SpanId", record.SpanID())
-	document.AddInt("TraceFlags", int64(record.Flags()))
-	document.AddString("SeverityText", record.SeverityText())
-	document.AddInt("SeverityNumber", int64(record.SeverityNumber()))
-	document.AddAttribute("Body", record.Body())
-	m.encodeAttributes(&document, record.Attributes())
-	document.AddAttributes("Resource", resource.Attributes())
-	document.AddAttributes("Scope", scopeToAttributes(scope))
->>>>>>> 80bbf5e5
 
 	if m.dedup {
 		document.Dedup()
