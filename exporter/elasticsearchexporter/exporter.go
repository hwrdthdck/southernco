--- conflicted
+++ resolved
@@ -139,11 +139,7 @@
 
 	document, err := e.model.encodeLog(resource, record, scope)
 	if err != nil {
-<<<<<<< HEAD
 		return esBulkIndexerItem{}, fmt.Errorf("failed to encode log event: %w", err)
-=======
-		return fmt.Errorf("failed to encode log event: %w", err)
->>>>>>> 4623e7ef
 	}
 	return esBulkIndexerItem{
 		Index: fIndex,
@@ -263,11 +259,7 @@
 
 	document, err := e.model.encodeSpan(resource, span, scope)
 	if err != nil {
-<<<<<<< HEAD
 		return esBulkIndexerItem{}, fmt.Errorf("failed to encode trace record: %w", err)
-=======
-		return fmt.Errorf("failed to encode trace record: %w", err)
->>>>>>> 4623e7ef
 	}
 	return esBulkIndexerItem{
 		Index: fIndex,
