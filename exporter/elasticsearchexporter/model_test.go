--- conflicted
+++ resolved
@@ -4,12 +4,9 @@
 package elasticsearchexporter
 
 import (
-<<<<<<< HEAD
+	"bytes"
 	"encoding/hex"
 	"encoding/json"
-=======
-	"bytes"
->>>>>>> 00e4501b
 	"fmt"
 	"os"
 	"sort"
@@ -400,7 +397,7 @@
 	var buf bytes.Buffer
 	m := encodeModel{}
 	doc := m.encodeLogECSMode(resource, record, scope)
-	require.NoError(t, doc.Serialize(&buf, false))
+	require.NoError(t, doc.Serialize(&buf, false, false))
 
 	require.JSONEq(t, `{
 		"@timestamp":                 "2024-03-12T20:00:41.123456789Z",
@@ -524,7 +521,7 @@
 			var buf bytes.Buffer
 			m := encodeModel{}
 			doc := m.encodeLogECSMode(resource, record, scope)
-			require.NoError(t, doc.Serialize(&buf, false))
+			require.NoError(t, doc.Serialize(&buf, false, false))
 			require.JSONEq(t, fmt.Sprintf(`{
 				"@timestamp": "2024-03-13T23:50:59.123456789Z",
 				"agent.name": %q
@@ -576,7 +573,7 @@
 			var buf bytes.Buffer
 			m := encodeModel{}
 			doc := m.encodeLogECSMode(resource, record, scope)
-			require.NoError(t, doc.Serialize(&buf, false))
+			require.NoError(t, doc.Serialize(&buf, false, false))
 
 			if test.expectedAgentVersion == "" {
 				require.JSONEq(t, `{
@@ -683,7 +680,7 @@
 			var buf bytes.Buffer
 			m := encodeModel{}
 			doc := m.encodeLogECSMode(resource, record, scope)
-			require.NoError(t, doc.Serialize(&buf, false))
+			require.NoError(t, doc.Serialize(&buf, false, false))
 
 			expectedJSON := `{"@timestamp":"2024-03-13T23:50:59.123456789Z", "agent.name":"otlp"`
 			if test.expectedHostOsName != "" {
@@ -734,7 +731,7 @@
 			var buf bytes.Buffer
 			m := encodeModel{}
 			doc := m.encodeLogECSMode(resource, record, scope)
-			require.NoError(t, doc.Serialize(&buf, false))
+			require.NoError(t, doc.Serialize(&buf, false, false))
 
 			require.JSONEq(t, fmt.Sprintf(
 				`{"@timestamp":%q,"agent.name":"otlp"}`, test.expectedTimestamp,
@@ -884,7 +881,6 @@
 	}
 }
 
-<<<<<<< HEAD
 // JSON serializable structs for OTel test convenience
 type OTelRecord struct {
 	TraceID                OTelTraceID          `json:"trace_id"`
@@ -1183,7 +1179,8 @@
 	or.Datastream = r
 
 	return or
-=======
+}
+
 func TestEncodeLogScalarObjectConflict(t *testing.T) {
 	// If there is an attribute named "foo", and another called "foo.bar",
 	// then "foo" will be renamed to "foo.value".
@@ -1191,7 +1188,7 @@
 	td := mockResourceLogs()
 	td.ScopeLogs().At(0).LogRecords().At(0).Attributes().PutStr("foo", "scalar")
 	td.ScopeLogs().At(0).LogRecords().At(0).Attributes().PutStr("foo.bar", "baz")
-	encoded, err := model.encodeLog(td.Resource(), td.ScopeLogs().At(0).LogRecords().At(0), td.ScopeLogs().At(0).Scope())
+	encoded, err := model.encodeLog(td.Resource(), "", td.ScopeLogs().At(0).LogRecords().At(0), td.ScopeLogs().At(0).Scope(), "")
 	assert.NoError(t, err)
 
 	assert.True(t, gjson.ValidBytes(encoded))
@@ -1203,11 +1200,10 @@
 
 	// If there is an attribute named "foo.value", then "foo" would be omitted rather than renamed.
 	td.ScopeLogs().At(0).LogRecords().At(0).Attributes().PutStr("foo.value", "foovalue")
-	encoded, err = model.encodeLog(td.Resource(), td.ScopeLogs().At(0).LogRecords().At(0), td.ScopeLogs().At(0).Scope())
+	encoded, err = model.encodeLog(td.Resource(), "", td.ScopeLogs().At(0).LogRecords().At(0), td.ScopeLogs().At(0).Scope(), "")
 	assert.NoError(t, err)
 
 	assert.False(t, gjson.GetBytes(encoded, "Attributes\\.foo").Exists())
 	fooValue = gjson.GetBytes(encoded, "Attributes\\.foo\\.value")
 	assert.Equal(t, "foovalue", fooValue.Str)
->>>>>>> 00e4501b
 }