// Copyright The OpenTelemetry Authors
// SPDX-License-Identifier: Apache-2.0

package elasticsearchexporter // import "github.com/open-telemetry/opentelemetry-collector-contrib/exporter/elasticsearchexporter"

import (
	"encoding/base64"
	"errors"
	"fmt"
	"net/url"
	"os"
	"strings"
	"time"

	"go.opentelemetry.io/collector/config/confighttp"
	"go.opentelemetry.io/collector/config/configopaque"
	"go.opentelemetry.io/collector/exporter/exporterhelper"
	"go.uber.org/zap"
)

// Config defines configuration for Elastic exporter.
type Config struct {
	exporterhelper.QueueSettings `mapstructure:"sending_queue"`
	// Endpoints holds the Elasticsearch URLs the exporter should send events to.
	//
	// This setting is required if CloudID is not set and if the
	// ELASTICSEARCH_URL environment variable is not set.
	Endpoints []string `mapstructure:"endpoints"`

	// CloudID holds the cloud ID to identify the Elastic Cloud cluster to send events to.
	// https://www.elastic.co/guide/en/cloud/current/ec-cloud-id.html
	//
	// This setting is required if no URL is configured.
	CloudID string `mapstructure:"cloudid"`

	// NumWorkers configures the number of workers publishing bulk requests.
	NumWorkers int `mapstructure:"num_workers"`

	// Index configures the index, index alias, or data stream name events should be indexed in.
	//
	// https://www.elastic.co/guide/en/elasticsearch/reference/current/indices.html
	// https://www.elastic.co/guide/en/elasticsearch/reference/current/data-streams.html
	//
	// Deprecated: `index` is deprecated and replaced with `logs_index`.
	Index string `mapstructure:"index"`

	// This setting is required when logging pipelines used.
	LogsIndex string `mapstructure:"logs_index"`
	// fall back to pure LogsIndex, if 'elasticsearch.index.prefix' or 'elasticsearch.index.suffix' are not found in resource or attribute (prio: resource > attribute)
	LogsDynamicIndex DynamicIndexSetting `mapstructure:"logs_dynamic_index"`

	// This setting is required when the exporter is used in a metrics pipeline.
	MetricsIndex string `mapstructure:"metrics_index"`
	// fall back to pure MetricsIndex, if 'elasticsearch.index.prefix' or 'elasticsearch.index.suffix' are not found in resource attributes
	MetricsDynamicIndex DynamicIndexSetting `mapstructure:"metrics_dynamic_index"`

	// This setting is required when traces pipelines used.
	TracesIndex string `mapstructure:"traces_index"`
	// fall back to pure TracesIndex, if 'elasticsearch.index.prefix' or 'elasticsearch.index.suffix' are not found in resource or attribute (prio: resource > attribute)
	TracesDynamicIndex DynamicIndexSetting `mapstructure:"traces_dynamic_index"`

	// Pipeline configures the ingest node pipeline name that should be used to process the
	// events.
	//
	// https://www.elastic.co/guide/en/elasticsearch/reference/current/ingest.html
	Pipeline string `mapstructure:"pipeline"`

	confighttp.ClientConfig `mapstructure:",squash"`
	Authentication          AuthenticationSettings `mapstructure:",squash"`
	Discovery               DiscoverySettings      `mapstructure:"discover"`
	Retry                   RetrySettings          `mapstructure:"retry"`
	Flush                   FlushSettings          `mapstructure:"flush"`
	Mapping                 MappingsSettings       `mapstructure:"mapping"`
	LogstashFormat          LogstashFormatSettings `mapstructure:"logstash_format"`
}

type LogstashFormatSettings struct {
	Enabled         bool   `mapstructure:"enabled"`
	PrefixSeparator string `mapstructure:"prefix_separator"`
	DateFormat      string `mapstructure:"date_format"`
}

type DynamicIndexSetting struct {
	Enabled bool `mapstructure:"enabled"`
}

// AuthenticationSettings defines user authentication related settings.
type AuthenticationSettings struct {
	// User is used to configure HTTP Basic Authentication.
	User string `mapstructure:"user"`

	// Password is used to configure HTTP Basic Authentication.
	Password configopaque.String `mapstructure:"password"`

	// APIKey is used to configure ApiKey based Authentication.
	//
	// https://www.elastic.co/guide/en/elasticsearch/reference/current/security-api-create-api-key.html
	APIKey configopaque.String `mapstructure:"api_key"`
}

// DiscoverySettings defines Elasticsearch node discovery related settings.
// The exporter will check Elasticsearch regularly for available nodes
// and updates the list of hosts if discovery is enabled. Newly discovered
// nodes will automatically be used for load balancing.
//
// DiscoverySettings should not be enabled when operating Elasticsearch behind a proxy
// or load balancer.
//
// https://www.elastic.co/blog/elasticsearch-sniffing-best-practices-what-when-why-how
type DiscoverySettings struct {
	// OnStart, if set, instructs the exporter to look for available Elasticsearch
	// nodes the first time the exporter connects to the cluster.
	OnStart bool `mapstructure:"on_start"`

	// Interval instructs the exporter to renew the list of Elasticsearch URLs
	// with the given interval. URLs will not be updated if Interval is <=0.
	Interval time.Duration `mapstructure:"interval"`
}

// FlushSettings  defines settings for configuring the write buffer flushing
// policy in the Elasticsearch exporter. The exporter sends a bulk request with
// all events already serialized into the send-buffer.
type FlushSettings struct {
	// Bytes sets the send buffer flushing limit.
	Bytes int `mapstructure:"bytes"`

	// Interval configures the max age of a document in the send buffer.
	Interval time.Duration `mapstructure:"interval"`
}

// RetrySettings defines settings for the HTTP request retries in the Elasticsearch exporter.
// Failed sends are retried with exponential backoff.
type RetrySettings struct {
	// Enabled allows users to disable retry without having to comment out all settings.
	Enabled bool `mapstructure:"enabled"`

	// MaxRequests configures how often an HTTP request is retried before it is assumed to be failed.
	MaxRequests int `mapstructure:"max_requests"`

	// InitialInterval configures the initial waiting time if a request failed.
	InitialInterval time.Duration `mapstructure:"initial_interval"`

	// MaxInterval configures the max waiting time if consecutive requests failed.
	MaxInterval time.Duration `mapstructure:"max_interval"`

	// RetryOnStatus configures the status codes that trigger request or document level retries.
	RetryOnStatus []int `mapstructure:"retry_on_status"`
}

type MappingsSettings struct {
	// Mode configures the field mappings.
	Mode string `mapstructure:"mode"`

	// Additional field mappings.
	Fields map[string]string `mapstructure:"fields"`

	// File to read additional fields mappings from.
	File string `mapstructure:"file"`

	// Try to find and remove duplicate fields
	//
	// Deprecated: [v0.104.0] deduplication will always be applied in future,
	// with no option to disable. Disabling deduplication is not meaningful,
	// as Elasticsearch will reject documents with duplicate JSON object keys.
	Dedup bool `mapstructure:"dedup"`

	// Deprecated: [v0.104.0] dedotting will always be applied for ECS mode
	// in future, and never for other modes. Elasticsearch's "dot_expander"
	// Ingest processor may be used as an alternative for non-ECS modes.
	Dedot bool `mapstructure:"dedot"`
}

type MappingMode int

// Enum values for MappingMode.
const (
	MappingNone MappingMode = iota
	MappingECS
	MappingRaw
)

var (
	errConfigEndpointRequired = errors.New("exactly one of [endpoint, endpoints, cloudid] must be specified")
	errConfigEmptyEndpoint    = errors.New("endpoint must not be empty")
)

func (m MappingMode) String() string {
	switch m {
	case MappingNone:
		return ""
	case MappingECS:
		return "ecs"
	case MappingRaw:
		return "raw"
	default:
		return ""
	}
}

var mappingModes = func() map[string]MappingMode {
	table := map[string]MappingMode{}
	for _, m := range []MappingMode{
		MappingNone,
		MappingECS,
		MappingRaw,
	} {
		table[strings.ToLower(m.String())] = m
	}

	// config aliases
	table["no"] = MappingNone
	table["none"] = MappingNone

	return table
}()

const defaultElasticsearchEnvName = "ELASTICSEARCH_URL"

// Validate validates the elasticsearch server configuration.
func (cfg *Config) Validate() error {
	endpoints, err := cfg.endpoints()
	if err != nil {
		return err
	}
	for _, endpoint := range endpoints {
		if err := validateEndpoint(endpoint); err != nil {
			return fmt.Errorf("invalid endpoint %q: %w", endpoint, err)
		}
	}

	if _, ok := mappingModes[cfg.Mapping.Mode]; !ok {
		return fmt.Errorf("unknown mapping mode %q", cfg.Mapping.Mode)
	}

	if cfg.Compression != "" {
		// TODO support confighttp.ClientConfig.Compression
		return errors.New("compression is not currently configurable")
	}
	return nil
}

func (cfg *Config) endpoints() ([]string, error) {
	// Exactly one of endpoint, endpoints, or cloudid must be configured.
	// If none are set, then $ELASTICSEARCH_URL may be specified instead.
	var endpoints []string
	var numEndpointConfigs int
	if cfg.Endpoint != "" {
		numEndpointConfigs++
		endpoints = []string{cfg.Endpoint}
	}
	if len(cfg.Endpoints) > 0 {
		numEndpointConfigs++
		endpoints = cfg.Endpoints
	}
	if cfg.CloudID != "" {
		numEndpointConfigs++
		u, err := parseCloudID(cfg.CloudID)
		if err != nil {
			return nil, err
		}
		endpoints = []string{u.String()}
	}
	if numEndpointConfigs == 0 {
		if v := os.Getenv(defaultElasticsearchEnvName); v != "" {
			numEndpointConfigs++
			endpoints = strings.Split(v, ",")
			for i, endpoint := range endpoints {
				endpoints[i] = strings.TrimSpace(endpoint)
			}
		}
	}
	if numEndpointConfigs != 1 {
		return nil, errConfigEndpointRequired
	}
	return endpoints, nil
}

func validateEndpoint(endpoint string) error {
	if endpoint == "" {
		return errConfigEmptyEndpoint
	}

	u, err := url.Parse(endpoint)
	if err != nil {
		return err
	}
	switch u.Scheme {
	case "http", "https":
	default:
		return fmt.Errorf(`invalid scheme %q, expected "http" or "https"`, u.Scheme)
	}
	return nil
}

// Based on "addrFromCloudID" in go-elasticsearch.
func parseCloudID(input string) (*url.URL, error) {
	_, after, ok := strings.Cut(input, ":")
	if !ok {
		return nil, fmt.Errorf("invalid CloudID %q", input)
	}

	decoded, err := base64.StdEncoding.DecodeString(after)
	if err != nil {
		return nil, err
	}

	before, after, ok := strings.Cut(string(decoded), "$")
	if !ok {
		return nil, fmt.Errorf("invalid decoded CloudID %q", string(decoded))
	}
	return url.Parse(fmt.Sprintf("https://%s.%s", after, before))
}

// MappingMode returns the mapping.mode defined in the given cfg
// object. This method must be called after cfg.Validate() has been
// called without returning an error.
func (cfg *Config) MappingMode() MappingMode {
	return mappingModes[cfg.Mapping.Mode]
}

func logConfigDeprecationWarnings(cfg *Config, logger *zap.Logger) {
<<<<<<< HEAD
	if !cfg.Mapping.Dedot && cfg.MappingMode() == MappingECS {
		logger.Warn("dedot has been deprecated, and will always be enabled in ECS mode in future")
=======
	if !cfg.Mapping.Dedup {
		logger.Warn("dedup has been deprecated, and will always be enabled in future")
>>>>>>> 6bd74aed
	}
}<|MERGE_RESOLUTION|>--- conflicted
+++ resolved
@@ -319,12 +319,10 @@
 }
 
 func logConfigDeprecationWarnings(cfg *Config, logger *zap.Logger) {
-<<<<<<< HEAD
+	if !cfg.Mapping.Dedup {
+		logger.Warn("dedup has been deprecated, and will always be enabled in future")
+	}
 	if !cfg.Mapping.Dedot && cfg.MappingMode() == MappingECS {
 		logger.Warn("dedot has been deprecated, and will always be enabled in ECS mode in future")
-=======
-	if !cfg.Mapping.Dedup {
-		logger.Warn("dedup has been deprecated, and will always be enabled in future")
->>>>>>> 6bd74aed
 	}
 }