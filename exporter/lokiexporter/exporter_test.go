--- conflicted
+++ resolved
@@ -571,10 +571,9 @@
 			ResourceAttributes: testValidResourceWithMapping,
 		},
 	}
-<<<<<<< HEAD
-	e, err := newExporter(config, zap.NewNop())
-	require.NoError(t, err)
-	require.NoError(t, e.stop(context.Background()))
+	exp := newExporter(config, zap.NewNop())
+	require.NotNil(t, exp)
+	require.NoError(t, exp.stop(context.Background()))
 }
 
 func TestExporter_convertLogtoJsonEntry(t *testing.T) {
@@ -591,9 +590,4 @@
 	}
 	require.NotNil(t, entry)
 	require.Equal(t, expEntry, entry)
-=======
-	exp := newExporter(config, zap.NewNop())
-	require.NotNil(t, exp)
-	require.NoError(t, exp.stop(context.Background()))
->>>>>>> ff5099cd
 }