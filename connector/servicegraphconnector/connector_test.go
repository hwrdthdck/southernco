// Copyright The OpenTelemetry Authors
// SPDX-License-Identifier: Apache-2.0

package servicegraphconnector

import (
	"context"
	"crypto/rand"
	"runtime"
	"sync"
	"testing"
	"time"

	"github.com/stretchr/testify/assert"
	"github.com/stretchr/testify/require"
	"go.opentelemetry.io/collector/component"
	"go.opentelemetry.io/collector/component/componenttest"
	"go.opentelemetry.io/collector/config/configtelemetry"
	"go.opentelemetry.io/collector/connector/connectortest"
	"go.opentelemetry.io/collector/consumer"
	"go.opentelemetry.io/collector/consumer/consumertest"
	"go.opentelemetry.io/collector/exporter"
	"go.opentelemetry.io/collector/pdata/pcommon"
	"go.opentelemetry.io/collector/pdata/pmetric"
	"go.opentelemetry.io/collector/pdata/ptrace"
	semconv "go.opentelemetry.io/collector/semconv/v1.13.0"
	sdkmetric "go.opentelemetry.io/otel/sdk/metric"
	"go.opentelemetry.io/otel/sdk/metric/metricdata"
	"go.opentelemetry.io/otel/sdk/metric/metricdata/metricdatatest"
	"go.uber.org/zap/zaptest"

	"github.com/open-telemetry/opentelemetry-collector-contrib/pkg/golden"
	"github.com/open-telemetry/opentelemetry-collector-contrib/pkg/pdatatest/pmetrictest"
)

func TestConnectorStart(t *testing.T) {
	// Create servicegraph connector
	factory := NewFactory()
	cfg := factory.CreateDefaultConfig().(*Config)

	procCreationParams := connectortest.NewNopSettings()
	traceConnector, err := factory.CreateTracesToMetrics(context.Background(), procCreationParams, cfg, consumertest.NewNop())
	require.NoError(t, err)

	// Test
	smp := traceConnector.(*serviceGraphConnector)
	err = smp.Start(context.Background(), componenttest.NewNopHost())
	defer require.NoError(t, smp.Shutdown(context.Background()))

	// Verify
	assert.NoError(t, err)
}

func TestConnectorShutdown(t *testing.T) {
	// Prepare
	factory := NewFactory()
	cfg := factory.CreateDefaultConfig().(*Config)

	// Test
	next := new(consumertest.MetricsSink)
	set := componenttest.NewNopTelemetrySettings()
	set.Logger = zaptest.NewLogger(t)
	p, err := newConnector(set, cfg, next)
	require.NoError(t, err)
	assert.NoError(t, p.Shutdown(context.Background()))
}

func TestConnectorConsume(t *testing.T) {
	// Prepare
	cfg := &Config{
		Dimensions: []string{"some-attribute", "non-existing-attribute"},
		Store:      StoreConfig{MaxItems: 10},
	}

	set := componenttest.NewNopTelemetrySettings()
	set.Logger = zaptest.NewLogger(t)
	conn, err := newConnector(set, cfg, newMockMetricsExporter())
	require.NoError(t, err)
	assert.NoError(t, conn.Start(context.Background(), componenttest.NewNopHost()))

	// Test & verify
	td := buildSampleTrace(t, "val")
	// The assertion is part of verifyHappyCaseMetrics func.
	assert.NoError(t, conn.ConsumeTraces(context.Background(), td))

	// Force collection
	conn.store.Expire()
	md, err := conn.buildMetrics()
	assert.NoError(t, err)
	verifyHappyCaseMetrics(t, md)

	// Shutdown the connector
	assert.NoError(t, conn.Shutdown(context.Background()))
}

func verifyHappyCaseMetrics(t *testing.T, md pmetric.Metrics) {
	verifyHappyCaseMetricsWithDuration(1)(t, md)
}

func verifyHappyCaseMetricsWithDuration(durationSum float64) func(t *testing.T, md pmetric.Metrics) {
	return func(t *testing.T, md pmetric.Metrics) {
		assert.Equal(t, 3, md.MetricCount())

		rms := md.ResourceMetrics()
		assert.Equal(t, 1, rms.Len())

		sms := rms.At(0).ScopeMetrics()
		assert.Equal(t, 1, sms.Len())

		ms := sms.At(0).Metrics()
		assert.Equal(t, 3, ms.Len())

		mCount := ms.At(0)
		verifyCount(t, mCount)

		mServerDuration := ms.At(1)
		assert.Equal(t, "traces_service_graph_request_server_seconds", mServerDuration.Name())
		verifyDuration(t, mServerDuration, durationSum)

		mClientDuration := ms.At(2)
		assert.Equal(t, "traces_service_graph_request_client_seconds", mClientDuration.Name())
		verifyDuration(t, mClientDuration, durationSum)
	}
}

func verifyCount(t *testing.T, m pmetric.Metric) {
	assert.Equal(t, "traces_service_graph_request_total", m.Name())

	assert.Equal(t, pmetric.MetricTypeSum, m.Type())
	dps := m.Sum().DataPoints()
	assert.Equal(t, 1, dps.Len())

	dp := dps.At(0)
	assert.Equal(t, pmetric.NumberDataPointValueTypeInt, dp.ValueType())
	assert.Equal(t, int64(1), dp.IntValue())

	attributes := dp.Attributes()
	assert.Equal(t, 5, attributes.Len())
	verifyAttr(t, attributes, "client", "some-service")
	verifyAttr(t, attributes, "server", "some-service")
	verifyAttr(t, attributes, "connection_type", "")
	verifyAttr(t, attributes, "failed", "false")
	verifyAttr(t, attributes, "client_some-attribute", "val")
}

func verifyDuration(t *testing.T, m pmetric.Metric, durationSum float64) {
	assert.Equal(t, pmetric.MetricTypeHistogram, m.Type())
	dps := m.Histogram().DataPoints()
	assert.Equal(t, 1, dps.Len())

	dp := dps.At(0)
	assert.Equal(t, durationSum, dp.Sum()) // Duration: 1sec
	assert.Equal(t, uint64(1), dp.Count())
	buckets := pcommon.NewUInt64Slice()
	buckets.FromRaw([]uint64{0, 0, 0, 0, 0, 0, 0, 0, 0, 0, 1, 0, 0, 0, 0, 0, 0})
	assert.Equal(t, buckets, dp.BucketCounts())

	attributes := dp.Attributes()
	assert.Equal(t, 5, attributes.Len())
	verifyAttr(t, attributes, "client", "some-service")
	verifyAttr(t, attributes, "server", "some-service")
	verifyAttr(t, attributes, "connection_type", "")
	verifyAttr(t, attributes, "client_some-attribute", "val")
}

func verifyAttr(t *testing.T, attrs pcommon.Map, k, expected string) {
	v, ok := attrs.Get(k)
	assert.True(t, ok)
	assert.Equal(t, expected, v.AsString())
}

func buildSampleTrace(t *testing.T, attrValue string) ptrace.Traces {
	tStart := time.Date(2022, 1, 2, 3, 4, 5, 6, time.UTC)
	tEnd := time.Date(2022, 1, 2, 3, 4, 6, 6, time.UTC)

	traces := ptrace.NewTraces()

	resourceSpans := traces.ResourceSpans().AppendEmpty()
	resourceSpans.Resource().Attributes().PutStr(semconv.AttributeServiceName, "some-service")

	scopeSpans := resourceSpans.ScopeSpans().AppendEmpty()

	var traceID pcommon.TraceID
	_, err := rand.Read(traceID[:])
	assert.NoError(t, err)

	var clientSpanID, serverSpanID pcommon.SpanID
	_, err = rand.Read(clientSpanID[:])
	assert.NoError(t, err)
	_, err = rand.Read(serverSpanID[:])
	assert.NoError(t, err)

	clientSpan := scopeSpans.Spans().AppendEmpty()
	clientSpan.SetName("client span")
	clientSpan.SetSpanID(clientSpanID)
	clientSpan.SetTraceID(traceID)
	clientSpan.SetKind(ptrace.SpanKindClient)
	clientSpan.SetStartTimestamp(pcommon.NewTimestampFromTime(tStart))
	clientSpan.SetEndTimestamp(pcommon.NewTimestampFromTime(tEnd))
	clientSpan.Attributes().PutStr("some-attribute", attrValue) // Attribute selected as dimension for metrics
	serverSpan := scopeSpans.Spans().AppendEmpty()
	serverSpan.SetName("server span")
	serverSpan.SetSpanID(serverSpanID)
	serverSpan.SetTraceID(traceID)
	serverSpan.SetParentSpanID(clientSpanID)
	serverSpan.SetKind(ptrace.SpanKindServer)
	serverSpan.SetStartTimestamp(pcommon.NewTimestampFromTime(tStart))
	serverSpan.SetEndTimestamp(pcommon.NewTimestampFromTime(tEnd))

	return traces
}

var _ exporter.Metrics = (*mockMetricsExporter)(nil)

func newMockMetricsExporter() *mockMetricsExporter {
	return &mockMetricsExporter{}
}

type mockMetricsExporter struct {
	mtx sync.Mutex
	md  []pmetric.Metrics
}

func (m *mockMetricsExporter) Start(context.Context, component.Host) error { return nil }

func (m *mockMetricsExporter) Shutdown(context.Context) error { return nil }

func (m *mockMetricsExporter) Capabilities() consumer.Capabilities { return consumer.Capabilities{} }

func (m *mockMetricsExporter) ConsumeMetrics(_ context.Context, md pmetric.Metrics) error {
	m.mtx.Lock()
	defer m.mtx.Unlock()
	m.md = append(m.md, md)
	return nil
}

// GetMetrics is the race-condition-safe way to get the metrics that have been consumed by the exporter.
func (m *mockMetricsExporter) GetMetrics() []pmetric.Metrics {
	m.mtx.Lock()
	defer m.mtx.Unlock()

	// Create a copy of m.md to avoid returning a reference to the original slice
	mdCopy := make([]pmetric.Metrics, len(m.md))
	copy(mdCopy, m.md)

	return mdCopy
}

func TestUpdateDurationMetrics(t *testing.T) {
	p := serviceGraphConnector{
		reqTotal:                             make(map[string]int64),
		reqFailedTotal:                       make(map[string]int64),
		reqServerDurationSecondsSum:          make(map[string]float64),
		reqServerDurationSecondsCount:        make(map[string]uint64),
		reqServerDurationSecondsBucketCounts: make(map[string][]uint64),
		reqClientDurationSecondsSum:          make(map[string]float64),
		reqClientDurationSecondsCount:        make(map[string]uint64),
		reqClientDurationSecondsBucketCounts: make(map[string][]uint64),
		reqDurationBounds:                    defaultLatencyHistogramBuckets,
		keyToMetric:                          make(map[string]metricSeries),
		config: &Config{
			Dimensions: []string{},
		},
	}
	metricKey := p.buildMetricKey("foo", "bar", "", map[string]string{})

	testCases := []struct {
		caseStr  string
		duration float64
	}{

		{
			caseStr:  "index 0 latency",
			duration: 0,
		},
		{
			caseStr:  "out-of-range latency 1",
			duration: 25_000,
		},
		{
			caseStr:  "out-of-range latency 2",
			duration: 125_000,
		},
	}
	for _, tc := range testCases {
		t.Run(tc.caseStr, func(_ *testing.T) {
			p.updateDurationMetrics(metricKey, tc.duration, tc.duration)
		})
	}
}

func TestStaleSeriesCleanup(t *testing.T) {
	// Prepare
	cfg := &Config{
		Dimensions: []string{"some-attribute", "non-existing-attribute"},
		Store: StoreConfig{
			MaxItems: 10,
			TTL:      time.Second,
		},
	}

	mockMetricsExporter := newMockMetricsExporter()

	set := componenttest.NewNopTelemetrySettings()
	set.Logger = zaptest.NewLogger(t)
	p, err := newConnector(set, cfg, mockMetricsExporter)
	require.NoError(t, err)
	assert.NoError(t, p.Start(context.Background(), componenttest.NewNopHost()))

	// ConsumeTraces
	td := buildSampleTrace(t, "first")
	assert.NoError(t, p.ConsumeTraces(context.Background(), td))

	// Make series stale and force a cache cleanup
	for key, metric := range p.keyToMetric {
		metric.lastUpdated = 0
		p.keyToMetric[key] = metric
	}
	p.cleanCache()
	assert.Equal(t, 0, len(p.keyToMetric))

	// ConsumeTraces with a trace with different attribute value
	td = buildSampleTrace(t, "second")
	assert.NoError(t, p.ConsumeTraces(context.Background(), td))

	// Shutdown the connector
	assert.NoError(t, p.Shutdown(context.Background()))
}

func TestMapsAreConsistentDuringCleanup(t *testing.T) {
	// Prepare
	cfg := &Config{
		Dimensions: []string{"some-attribute", "non-existing-attribute"},
		Store: StoreConfig{
			MaxItems: 10,
			TTL:      time.Second,
		},
	}

	mockMetricsExporter := newMockMetricsExporter()

	set := componenttest.NewNopTelemetrySettings()
	set.Logger = zaptest.NewLogger(t)
	p, err := newConnector(set, cfg, mockMetricsExporter)
	require.NoError(t, err)
	assert.NoError(t, p.Start(context.Background(), componenttest.NewNopHost()))

	// ConsumeTraces
	td := buildSampleTrace(t, "first")
	assert.NoError(t, p.ConsumeTraces(context.Background(), td))

	// Make series stale and force a cache cleanup
	for key, metric := range p.keyToMetric {
		metric.lastUpdated = 0
		p.keyToMetric[key] = metric
	}

	// Start cleanup, but use locks to pretend that we are:
	// - currently collecting metrics (so seriesMutex is locked)
	// - currently getting dimensions for that series (so metricMutex is locked)
	p.seriesMutex.Lock()
	p.metricMutex.RLock()
	go p.cleanCache()

	// Since everything is locked, nothing has happened, so both should still have length 1
	assert.Equal(t, 1, len(p.reqTotal))
	assert.Equal(t, 1, len(p.keyToMetric))

	// Now we pretend that we have stopped collecting metrics, by unlocking seriesMutex
	p.seriesMutex.Unlock()

	// Make sure cleanupCache has continued to the next mutex
	time.Sleep(time.Millisecond)
	p.seriesMutex.Lock()

	// The expired series should have been removed. The metrics collector now won't look
	// for dimensions from that series. It's important that it happens this way around,
	// instead of deleting it from `keyToMetric`, otherwise the metrics collector will try
	// and fail to find dimensions for a series that is about to be removed.
	assert.Equal(t, 0, len(p.reqTotal))
	assert.Equal(t, 1, len(p.keyToMetric))

	p.metricMutex.RUnlock()
	p.seriesMutex.Unlock()

	// Shutdown the connector
	assert.NoError(t, p.Shutdown(context.Background()))
}

func setupTelemetry(reader *sdkmetric.ManualReader) component.TelemetrySettings {
	settings := componenttest.NewNopTelemetrySettings()
	settings.MetricsLevel = configtelemetry.LevelNormal

	settings.MeterProvider = sdkmetric.NewMeterProvider(sdkmetric.WithReader(reader))
	return settings
}

func TestValidateOwnTelemetry(t *testing.T) {
	cfg := &Config{
		Dimensions: []string{"some-attribute", "non-existing-attribute"},
		Store: StoreConfig{
			MaxItems: 10,
			TTL:      time.Second,
		},
	}

	mockMetricsExporter := newMockMetricsExporter()

	reader := sdkmetric.NewManualReader()
	set := setupTelemetry(reader)
	p, err := newConnector(set, cfg, mockMetricsExporter)
	require.NoError(t, err)
	assert.NoError(t, p.Start(context.Background(), componenttest.NewNopHost()))

	// ConsumeTraces
	td := buildSampleTrace(t, "first")
	assert.NoError(t, p.ConsumeTraces(context.Background(), td))

	// Make series stale and force a cache cleanup
	for key, metric := range p.keyToMetric {
		metric.lastUpdated = 0
		p.keyToMetric[key] = metric
	}
	p.cleanCache()
	assert.Equal(t, 0, len(p.keyToMetric))

	// ConsumeTraces with a trace with different attribute value
	td = buildSampleTrace(t, "second")
	assert.NoError(t, p.ConsumeTraces(context.Background(), td))

	// Shutdown the connector
	assert.NoError(t, p.Shutdown(context.Background()))

	rm := metricdata.ResourceMetrics{}
	assert.NoError(t, reader.Collect(context.Background(), &rm))
	require.Len(t, rm.ScopeMetrics, 1)
	sm := rm.ScopeMetrics[0]
	require.Len(t, sm.Metrics, 1)
	got := sm.Metrics[0]
	want := metricdata.Metrics{
		Name:        "connector_servicegraph_total_edges",
		Description: "Total number of unique edges",
		Unit:        "1",
		Data: metricdata.Sum[int64]{
			Temporality: metricdata.CumulativeTemporality,
			IsMonotonic: true,
			DataPoints: []metricdata.DataPoint[int64]{
				{Value: 2},
			},
		},
	}
	metricdatatest.AssertEqual(t, want, got, metricdatatest.IgnoreTimestamp())
}

<<<<<<< HEAD
func TestEnableMessagingSystemHistograms(t *testing.T) {
	cfg := &Config{
		EnableMessagingSystemLatencyHistogram: true,
		Store: StoreConfig{
			MaxItems: 10,
		},
	}
	set := componenttest.NewNopTelemetrySettings()
	set.Logger = zaptest.NewLogger(t)
	conn, err := newConnector(set, cfg, newMockMetricsExporter())
	defer conn.Shutdown(context.Background())
	assert.NoError(t, err)
	assert.NoError(t, conn.Start(context.Background(), componenttest.NewNopHost()))

	td, err := golden.ReadTraces("testdata/messaging-system-trace.yaml")
=======
func TestExtraDimensionsLabels(t *testing.T) {
	extraDimensions := []string{"db.system", "messaging.system"}
	cfg := &Config{
		Dimensions:              extraDimensions,
		LatencyHistogramBuckets: []time.Duration{time.Duration(0.1 * float64(time.Second)), time.Duration(1 * float64(time.Second)), time.Duration(10 * float64(time.Second))},
		Store:                   StoreConfig{MaxItems: 10},
	}

	set := componenttest.NewNopTelemetrySettings()
	set.Logger = zaptest.NewLogger(t)
	conn, err := newConnector(set, cfg, newMockMetricsExporter())
	assert.NoError(t, err)

	assert.NoError(t, conn.Start(context.Background(), componenttest.NewNopHost()))
	defer require.NoError(t, conn.Shutdown(context.Background()))

	td, err := golden.ReadTraces("testdata/extra-dimensions-queue-db-trace.yaml")
>>>>>>> fc9fee4b
	assert.NoError(t, err)
	assert.NoError(t, conn.ConsumeTraces(context.Background(), td))

	conn.store.Expire()

	metrics := conn.metricsConsumer.(*mockMetricsExporter).GetMetrics()
	require.Len(t, metrics, 1)

<<<<<<< HEAD
	expectedMetrics, err := golden.ReadMetrics("testdata/messaging-system-trace-expected-metrics.yaml")
	assert.NoError(t, err)

	err = pmetrictest.CompareMetrics(expectedMetrics, metrics[0], pmetrictest.IgnoreStartTimestamp(), pmetrictest.IgnoreTimestamp())
=======
	expectedMetrics, err := golden.ReadMetrics("testdata/extra-dimensions-queue-db-expected-metrics.yaml")
	assert.NoError(t, err)

	err = pmetrictest.CompareMetrics(expectedMetrics, metrics[0],
		pmetrictest.IgnoreStartTimestamp(),
		pmetrictest.IgnoreTimestamp(),
	)
	require.NoError(t, err)
}

func TestVirtualNodeServerLabels(t *testing.T) {
	if runtime.GOOS == "windows" {
		t.Skip("skipping test on Windows, see https://github.com/open-telemetry/opentelemetry-collector-contrib/issues/33836")
	}

	virtualNodeDimensions := []string{"peer.service", "db.system", "messaging.system"}
	cfg := &Config{
		Dimensions:                virtualNodeDimensions,
		LatencyHistogramBuckets:   []time.Duration{time.Duration(0.1 * float64(time.Second)), time.Duration(1 * float64(time.Second)), time.Duration(10 * float64(time.Second))},
		Store:                     StoreConfig{MaxItems: 10},
		VirtualNodePeerAttributes: virtualNodeDimensions,
		VirtualNodeExtraLabel:     true,
		MetricsFlushInterval:      time.Millisecond,
	}

	set := componenttest.NewNopTelemetrySettings()
	set.Logger = zaptest.NewLogger(t)

	trace := "testdata/virtual-node-label-server-trace.yaml"
	expected := "testdata/virtual-node-label-server-expected-metrics.yaml"

	conn, err := newConnector(set, cfg, newMockMetricsExporter())
	assert.NoError(t, err)
	assert.NoError(t, conn.Start(context.Background(), componenttest.NewNopHost()))

	td, err := golden.ReadTraces(trace)
	assert.NoError(t, err)
	assert.NoError(t, conn.ConsumeTraces(context.Background(), td))

	conn.store.Expire()
	assert.Eventually(t, func() bool {
		return conn.store.Len() == 0
	}, 100*time.Millisecond, 2*time.Millisecond)
	require.NoError(t, conn.Shutdown(context.Background()))

	metrics := conn.metricsConsumer.(*mockMetricsExporter).GetMetrics()
	require.GreaterOrEqual(t, len(metrics), 1) // Unreliable sleep-based check

	expectedMetrics, err := golden.ReadMetrics(expected)
	assert.NoError(t, err)

	err = pmetrictest.CompareMetrics(expectedMetrics, metrics[0],
		pmetrictest.IgnoreStartTimestamp(),
		pmetrictest.IgnoreTimestamp(),
	)
	require.NoError(t, err)
}

func TestVirtualNodeClientLabels(t *testing.T) {
	if runtime.GOOS == "windows" {
		t.Skip("skipping test on Windows, see https://github.com/open-telemetry/opentelemetry-collector-contrib/issues/33836")
	}

	virtualNodeDimensions := []string{"peer.service", "db.system", "messaging.system"}
	cfg := &Config{
		Dimensions:                virtualNodeDimensions,
		LatencyHistogramBuckets:   []time.Duration{time.Duration(0.1 * float64(time.Second)), time.Duration(1 * float64(time.Second)), time.Duration(10 * float64(time.Second))},
		Store:                     StoreConfig{MaxItems: 10},
		VirtualNodePeerAttributes: virtualNodeDimensions,
		VirtualNodeExtraLabel:     true,
		MetricsFlushInterval:      time.Millisecond,
	}

	set := componenttest.NewNopTelemetrySettings()
	set.Logger = zaptest.NewLogger(t)

	trace := "testdata/virtual-node-label-client-trace.yaml"
	expected := "testdata/virtual-node-label-client-expected-metrics.yaml"

	conn, err := newConnector(set, cfg, newMockMetricsExporter())
	assert.NoError(t, err)
	assert.NoError(t, conn.Start(context.Background(), componenttest.NewNopHost()))

	td, err := golden.ReadTraces(trace)
	assert.NoError(t, err)
	assert.NoError(t, conn.ConsumeTraces(context.Background(), td))

	conn.store.Expire()
	assert.Eventually(t, func() bool {
		return conn.store.Len() == 0
	}, 100*time.Millisecond, 2*time.Millisecond)
	require.NoError(t, conn.Shutdown(context.Background()))

	metrics := conn.metricsConsumer.(*mockMetricsExporter).GetMetrics()
	require.GreaterOrEqual(t, len(metrics), 1) // Unreliable sleep-based check

	expectedMetrics, err := golden.ReadMetrics(expected)
	assert.NoError(t, err)

	err = pmetrictest.CompareMetrics(expectedMetrics, metrics[0],
		pmetrictest.IgnoreStartTimestamp(),
		pmetrictest.IgnoreTimestamp(),
	)
>>>>>>> fc9fee4b
	require.NoError(t, err)
}<|MERGE_RESOLUTION|>--- conflicted
+++ resolved
@@ -31,6 +31,9 @@
 
 	"github.com/open-telemetry/opentelemetry-collector-contrib/pkg/golden"
 	"github.com/open-telemetry/opentelemetry-collector-contrib/pkg/pdatatest/pmetrictest"
+
+	"github.com/open-telemetry/opentelemetry-collector-contrib/pkg/golden"
+	"github.com/open-telemetry/opentelemetry-collector-contrib/pkg/pdatatest/pmetrictest"
 )
 
 func TestConnectorStart(t *testing.T) {
@@ -246,6 +249,18 @@
 	return mdCopy
 }
 
+// GetMetrics is the race-condition-safe way to get the metrics that have been consumed by the exporter.
+func (m *mockMetricsExporter) GetMetrics() []pmetric.Metrics {
+	m.mtx.Lock()
+	defer m.mtx.Unlock()
+
+	// Create a copy of m.md to avoid returning a reference to the original slice
+	mdCopy := make([]pmetric.Metrics, len(m.md))
+	copy(mdCopy, m.md)
+
+	return mdCopy
+}
+
 func TestUpdateDurationMetrics(t *testing.T) {
 	p := serviceGraphConnector{
 		reqTotal:                             make(map[string]int64),
@@ -452,23 +467,6 @@
 	metricdatatest.AssertEqual(t, want, got, metricdatatest.IgnoreTimestamp())
 }
 
-<<<<<<< HEAD
-func TestEnableMessagingSystemHistograms(t *testing.T) {
-	cfg := &Config{
-		EnableMessagingSystemLatencyHistogram: true,
-		Store: StoreConfig{
-			MaxItems: 10,
-		},
-	}
-	set := componenttest.NewNopTelemetrySettings()
-	set.Logger = zaptest.NewLogger(t)
-	conn, err := newConnector(set, cfg, newMockMetricsExporter())
-	defer conn.Shutdown(context.Background())
-	assert.NoError(t, err)
-	assert.NoError(t, conn.Start(context.Background(), componenttest.NewNopHost()))
-
-	td, err := golden.ReadTraces("testdata/messaging-system-trace.yaml")
-=======
 func TestExtraDimensionsLabels(t *testing.T) {
 	extraDimensions := []string{"db.system", "messaging.system"}
 	cfg := &Config{
@@ -486,7 +484,6 @@
 	defer require.NoError(t, conn.Shutdown(context.Background()))
 
 	td, err := golden.ReadTraces("testdata/extra-dimensions-queue-db-trace.yaml")
->>>>>>> fc9fee4b
 	assert.NoError(t, err)
 	assert.NoError(t, conn.ConsumeTraces(context.Background(), td))
 
@@ -495,12 +492,6 @@
 	metrics := conn.metricsConsumer.(*mockMetricsExporter).GetMetrics()
 	require.Len(t, metrics, 1)
 
-<<<<<<< HEAD
-	expectedMetrics, err := golden.ReadMetrics("testdata/messaging-system-trace-expected-metrics.yaml")
-	assert.NoError(t, err)
-
-	err = pmetrictest.CompareMetrics(expectedMetrics, metrics[0], pmetrictest.IgnoreStartTimestamp(), pmetrictest.IgnoreTimestamp())
-=======
 	expectedMetrics, err := golden.ReadMetrics("testdata/extra-dimensions-queue-db-expected-metrics.yaml")
 	assert.NoError(t, err)
 
@@ -604,6 +595,35 @@
 		pmetrictest.IgnoreStartTimestamp(),
 		pmetrictest.IgnoreTimestamp(),
 	)
->>>>>>> fc9fee4b
+	require.NoError(t, err)
+}
+
+func TestEnableMessagingSystemHistograms(t *testing.T) {
+	cfg := &Config{
+		EnableMessagingSystemLatencyHistogram: true,
+		Store: StoreConfig{
+			MaxItems: 10,
+		},
+	}
+	set := componenttest.NewNopTelemetrySettings()
+	set.Logger = zaptest.NewLogger(t)
+	conn, err := newConnector(set, cfg, newMockMetricsExporter())
+	defer conn.Shutdown(context.Background())
+	assert.NoError(t, err)
+	assert.NoError(t, conn.Start(context.Background(), componenttest.NewNopHost()))
+
+	td, err := golden.ReadTraces("testdata/messaging-system-trace.yaml")
+	assert.NoError(t, err)
+	assert.NoError(t, conn.ConsumeTraces(context.Background(), td))
+
+	conn.store.Expire()
+
+	metrics := conn.metricsConsumer.(*mockMetricsExporter).GetMetrics()
+	require.Len(t, metrics, 1)
+
+	expectedMetrics, err := golden.ReadMetrics("testdata/messaging-system-trace-expected-metrics.yaml")
+	assert.NoError(t, err)
+
+	err = pmetrictest.CompareMetrics(expectedMetrics, metrics[0], pmetrictest.IgnoreStartTimestamp(), pmetrictest.IgnoreTimestamp())
 	require.NoError(t, err)
 }