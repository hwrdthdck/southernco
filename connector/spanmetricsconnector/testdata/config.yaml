# default configuration
spanmetrics/default:

# default configuration with explicit buckets histogram
spanmetrics/default_explicit_histogram:
  histogram:
    explicit:

# configuration with all possible parameters
spanmetrics/full:
  histogram:
    unit: "s"
    explicit:
      buckets: [ 10ms, 100ms, 250ms ]
  exemplars:
    enabled: true
  dimensions_cache_size: 1500
  resource_metrics_cache_size: 1600

  # Additional list of dimensions on top of:
  # - service.name
  # - span.name
  # - span.kind
  # - status.code
  dimensions:
    # If the span is missing http.method, the connector will insert
    # the http.method dimension with value 'GET'.
    - name: http.method
      default: GET

    # If a default is not provided, the http.status_code dimension will be omitted
    # if the span does not contain http.status_code.
    - name: http.status_code

  # The aggregation temporality of the generated metrics.
  # Default: "AGGREGATION_TEMPORALITY_CUMULATIVE"
  aggregation_temporality: "AGGREGATION_TEMPORALITY_DELTA"

  # The period on which all metrics (whose dimension keys remain in cache) will be emitted.
  # Default: 15s.
  metrics_flush_interval: 30s

# default configuration with exponential buckets histogram
spanmetrics/exponential_histogram:
  histogram:
    exponential:
      max_size: 10

# invalid histogram configuration
spanmetrics/exponential_and_explicit_histogram:
  histogram:
    exponential:
      max_size: 10
    explicit:
      buckets: [ 10ms, 100ms, 250ms ]

spanmetrics/invalid_histogram_unit:
  histogram:
    unit: "h"

# exemplars enabled 
spanmetrics/exemplars_enabled:
  exemplars:
    enabled: true

<<<<<<< HEAD
# resource metrics key attributes filter
spanmetrics/resource_metrics_key_attributes:
  resource_metrics_key_attributes:
    - service.name
    - telemetry.sdk.language
    - telemetry.sdk.name
=======
# exemplars enabled with max per datapoint configured
spanmetrics/exemplars_enabled_with_max_per_datapoint:
  exemplars:
    enabled: true
    max_per_data_point: 5
>>>>>>> 223cbb9a
<|MERGE_RESOLUTION|>--- conflicted
+++ resolved
@@ -63,17 +63,15 @@
   exemplars:
     enabled: true
 
-<<<<<<< HEAD
+# exemplars enabled with max per datapoint configured
+spanmetrics/exemplars_enabled_with_max_per_datapoint:
+  exemplars:
+    enabled: true
+    max_per_data_point: 5
+
 # resource metrics key attributes filter
 spanmetrics/resource_metrics_key_attributes:
   resource_metrics_key_attributes:
     - service.name
     - telemetry.sdk.language
-    - telemetry.sdk.name
-=======
-# exemplars enabled with max per datapoint configured
-spanmetrics/exemplars_enabled_with_max_per_datapoint:
-  exemplars:
-    enabled: true
-    max_per_data_point: 5
->>>>>>> 223cbb9a
+    - telemetry.sdk.name