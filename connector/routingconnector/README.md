# Routing Connector

<!-- status autogenerated section -->
| Status        |           |
| ------------- |-----------|
| Distributions | [contrib] |
| Issues        | [![Open issues](https://img.shields.io/github/issues-search/open-telemetry/opentelemetry-collector-contrib?query=is%3Aissue%20is%3Aopen%20label%3Aconnector%2Frouting%20&label=open&color=orange&logo=opentelemetry)](https://github.com/open-telemetry/opentelemetry-collector-contrib/issues?q=is%3Aopen+is%3Aissue+label%3Aconnector%2Frouting) [![Closed issues](https://img.shields.io/github/issues-search/open-telemetry/opentelemetry-collector-contrib?query=is%3Aissue%20is%3Aclosed%20label%3Aconnector%2Frouting%20&label=closed&color=blue&logo=opentelemetry)](https://github.com/open-telemetry/opentelemetry-collector-contrib/issues?q=is%3Aclosed+is%3Aissue+label%3Aconnector%2Frouting) |
| [Code Owners](https://github.com/open-telemetry/opentelemetry-collector-contrib/blob/main/CONTRIBUTING.md#becoming-a-code-owner)    | [@jpkrohling](https://www.github.com/jpkrohling), [@mwear](https://www.github.com/mwear) |

[alpha]: https://github.com/open-telemetry/opentelemetry-collector#alpha
[contrib]: https://github.com/open-telemetry/opentelemetry-collector-releases/tree/main/distributions/otelcol-contrib

## Supported Pipeline Types

| [Exporter Pipeline Type] | [Receiver Pipeline Type] | [Stability Level] |
| ------------------------ | ------------------------ | ----------------- |
| traces | traces | [alpha] |
| metrics | metrics | [alpha] |
| logs | logs | [alpha] |

[Exporter Pipeline Type]: https://github.com/open-telemetry/opentelemetry-collector/blob/main/connector/README.md#exporter-pipeline-type
[Receiver Pipeline Type]: https://github.com/open-telemetry/opentelemetry-collector/blob/main/connector/README.md#receiver-pipeline-type
[Stability Level]: https://github.com/open-telemetry/opentelemetry-collector#stability-levels
<!-- end autogenerated section -->

Routes logs, metrics or traces based on resource attributes to specific pipelines using [OpenTelemetry Transformation Language (OTTL)](../../pkg/ottl/README.md) statements as routing conditions.

## Configuration

If you are not already familiar with connectors, you may find it helpful to first visit the [Connectors README].

The following settings are available:

- `table (required)`: the routing table for this connector.
- `table.statement (required)`: the routing condition provided as the [OTTL] statement.
- `table.pipelines (required)`: the list of pipelines to use when the routing condition is met.
- `default_pipelines (optional)`: contains the list of pipelines to use when a record does not meet any of specified conditions.
<<<<<<< HEAD
- `error_mode (optional)`: determines how errors returned from OTTL statements are handled. Valid values are `ignore` and `propagate`. If `ignored` is used and a statement's condition has an error then the payload will be routed to the default pipelines.  If not supplied, `propagate` is used.
- `match_once (optional, default: false)`: determines whether the connector matches multiple statements or not. If enabled, the payload will be routed to the first pipeline in the `table` whose routing condition is met.
=======
- `error_mode (optional)`: determines how errors returned from OTTL statements are handled. Valid values are `propagate`, `ignore` and `silent`. If `ignored` or `silent` is used and a statement's condition has an error then the payload will be routed to the default pipelines. When `silent` is used the error is not logged. If not supplied, `propagate` is used.
>>>>>>> 5520798c

Example:

```yaml
receivers:
    otlp:

exporters:
  jaeger:
    endpoint: localhost:14250
  jaeger/acme:
    endpoint: localhost:24250
  jaeger/ecorp:
    endpoint: localhost:34250

connectors:
  routing:
    default_pipelines: [traces/jaeger]
    error_mode: ignore
    match_once: false
    table:
      - statement: route() where attributes["X-Tenant"] == "acme"
        pipelines: [traces/jaeger-acme]
      - statement: delete_key(attributes, "X-Tenant") where IsMatch(attributes["X-Tenant"], ".*corp")
        pipelines: [traces/jaeger-ecorp]

  routing/match_once:
    default_pipelines: [traces/jaeger]
    error_mode: ignore
    match_once: true
    table:
      - statement: route() where attributes["X-Tenant"] == "acme"
        pipelines: [traces/jaeger-acme]
      - statement: route() where attributes["X-Tenant"] == ".*acme"
        pipelines: [traces/jaeger-ecorp]

service:
  pipelines:
    traces/in:
      receivers: [otlp]
      exporters: [routing]
    traces/jaeger:
      receivers: [routing]
      exporters: [jaeger]
    traces/jaeger-acme:
      receivers: [routing]
      exporters: [jaeger/acme]
    traces/jaeger-ecorp:
      receivers: [routing]
      exporters: [jaeger/ecorp]
```

A signal may get matched by routing conditions of more than one routing table entry. In this case, the signal will be routed to all pipelines of matching routes.
Respectively, if none of the routing conditions met, then a signal is routed to default pipelines.

## Differences between the Routing Connector and Routing Processor

- The connector will only route using [OTTL] statements which can only be applied to resource attributes. It does not support matching on context values at this time.
- The connector routes to pipelines, not exporters as the processor does.

### OTTL Limitations
- Currently, it is not possible to specify boolean statements without function invocation as the routing condition. It is required to provide the NOOP `route()` or any other supported function as part of the routing statement, see [#13545](https://github.com/open-telemetry/opentelemetry-collector-contrib/issues/13545) for more information.
- Supported [OTTL] functions:
  - [IsMatch](../../pkg/ottl/ottlfuncs/README.md#IsMatch)
  - [delete_key](../../pkg/ottl/ottlfuncs/README.md#delete_key)
  - [delete_matching_keys](../../pkg/ottl/ottlfuncs/README.md#delete_matching_keys)

## Additional Settings
The full list of settings exposed for this connector are documented [here](./config.go) with detailed sample configuration files:

- [logs](./testdata/config_logs.yaml)
- [metrics](./testdata/config_metrics.yaml)
- [traces](./testdata/config_traces.yaml)

[in development]:https://github.com/open-telemetry/opentelemetry-collector#in-development
[Connectors README]:https://github.com/open-telemetry/opentelemetry-collector/blob/main/connector/README.md
[Exporter Pipeline Type]:https://github.com/open-telemetry/opentelemetry-collector/blob/main/connector/README.md#exporter-pipeline-type
[Receiver Pipeline Type]:https://github.com/open-telemetry/opentelemetry-collector/blob/main/connector/README.md#receiver-pipeline-type
[contrib]:https://github.com/open-telemetry/opentelemetry-collector-releases/tree/main/distributions/otelcol-contrib
[OTTL]: https://github.com/open-telemetry/opentelemetry-collector/blob/main/docs/processing.md#telemetry-query-language<|MERGE_RESOLUTION|>--- conflicted
+++ resolved
@@ -35,12 +35,8 @@
 - `table.statement (required)`: the routing condition provided as the [OTTL] statement.
 - `table.pipelines (required)`: the list of pipelines to use when the routing condition is met.
 - `default_pipelines (optional)`: contains the list of pipelines to use when a record does not meet any of specified conditions.
-<<<<<<< HEAD
-- `error_mode (optional)`: determines how errors returned from OTTL statements are handled. Valid values are `ignore` and `propagate`. If `ignored` is used and a statement's condition has an error then the payload will be routed to the default pipelines.  If not supplied, `propagate` is used.
+- `error_mode (optional)`: determines how errors returned from OTTL statements are handled. Valid values are `propagate`, `ignore` and `silent`. If `ignored` or `silent` is used and a statement's condition has an error then the payload will be routed to the default pipelines. When `silent` is used the error is not logged. If not supplied, `propagate` is used.
 - `match_once (optional, default: false)`: determines whether the connector matches multiple statements or not. If enabled, the payload will be routed to the first pipeline in the `table` whose routing condition is met.
-=======
-- `error_mode (optional)`: determines how errors returned from OTTL statements are handled. Valid values are `propagate`, `ignore` and `silent`. If `ignored` or `silent` is used and a statement's condition has an error then the payload will be routed to the default pipelines. When `silent` is used the error is not logged. If not supplied, `propagate` is used.
->>>>>>> 5520798c
 
 Example:
 
