--- conflicted
+++ resolved
@@ -77,13 +77,6 @@
 				return err
 			}
 			fallthrough
-<<<<<<< HEAD
-		case "span", "metric", "datapoint", "log": // ok
-			if !c.MatchOnce {
-				return fmt.Errorf(`%q context is not supported with "match_once: false"`, item.Context)
-			}
-=======
->>>>>>> 03e370a1
 		default:
 			return errors.New("invalid context: " + item.Context)
 		}
