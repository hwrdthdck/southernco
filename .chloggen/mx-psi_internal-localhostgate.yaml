--- conflicted
+++ resolved
@@ -27,15 +27,12 @@
     - receiver/influxdb
     - receiver/zookeeper
     - receiver/signalfx
-<<<<<<< HEAD
     - internal/aws/proxy
-=======
     - extension/awsproxy
     - receiver/sapm
     - extension/jaegerremotesampling
     - receiver/jaeger
     - receiver/skywalking
->>>>>>> 38db988a
 
 # If your change doesn't affect end users or the exported elements of any package,
 # you should instead start your pull request title with [chore] or use the "Skip Changelog" label.
