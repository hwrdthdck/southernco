--- conflicted
+++ resolved
@@ -190,14 +190,12 @@
           filters:
             tags:
               only: /.*/
-<<<<<<< HEAD
       - cudareceiver:
           requires:
             - setup
           filters:
             tags:
               only: /.*/
-=======
       - publish-check:
           requires:
             - lint
@@ -207,7 +205,6 @@
             - windows-msi
             - deb-package
             - rpm-package
->>>>>>> 9f57b402
       - publish-stable:
           requires:
             - lint
