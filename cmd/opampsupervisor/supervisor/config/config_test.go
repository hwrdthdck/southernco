// Copyright The OpenTelemetry Authors
// SPDX-License-Identifier: Apache-2.0

package config

import (
	"errors"
	"fmt"
	"net/http"
	"os"
	"path/filepath"
	"testing"
	"time"

	"github.com/open-telemetry/opamp-go/protobufs"
	"github.com/stretchr/testify/require"
	"go.opentelemetry.io/collector/config/configtls"
	"go.uber.org/zap/zapcore"
)

func TestValidate(t *testing.T) {
	testCases := []struct {
		name          string
		config        Supervisor
		expectedError string
	}{
		{
			name: "Valid filled out config",
			config: Supervisor{
				Server: OpAMPServer{
					Endpoint: "wss://localhost:9090/opamp",
					Headers: http.Header{
						"Header1": []string{"HeaderValue"},
					},
					TLSSetting: configtls.ClientConfig{
						Insecure: true,
					},
				},
				Agent: Agent{
					Executable:              "${file_path}",
					OrphanDetectionInterval: 5 * time.Second,
					ConfigApplyTimeout:      2 * time.Second,
					BootstrapTimeout:        5 * time.Second,
				},
				Capabilities: Capabilities{
					AcceptsRemoteConfig: true,
				},
				Storage: Storage{
					Directory: "/etc/opamp-supervisor/storage",
				},
			},
		},
		{
			name: "Endpoint unspecified",
			config: Supervisor{
				Server: OpAMPServer{
					Headers: http.Header{
						"Header1": []string{"HeaderValue"},
					},
					TLSSetting: configtls.ClientConfig{
						Insecure: true,
					},
				},
				Agent: Agent{
					Executable:              "${file_path}",
					ConfigApplyTimeout:      2 * time.Second,
					OrphanDetectionInterval: 5 * time.Second,
				},
				Capabilities: Capabilities{
					AcceptsRemoteConfig: true,
				},
				Storage: Storage{
					Directory: "/etc/opamp-supervisor/storage",
				},
			},
			expectedError: "server::endpoint must be specified",
		},
		{
			name: "Invalid URL",
			config: Supervisor{
				Server: OpAMPServer{
					Endpoint: "\000",
					Headers: http.Header{
						"Header1": []string{"HeaderValue"},
					},
					TLSSetting: configtls.ClientConfig{
						Insecure: true,
					},
				},
				Agent: Agent{
					Executable:              "${file_path}",
					ConfigApplyTimeout:      2 * time.Second,
					OrphanDetectionInterval: 5 * time.Second,
				},
				Capabilities: Capabilities{
					AcceptsRemoteConfig: true,
				},
				Storage: Storage{
					Directory: "/etc/opamp-supervisor/storage",
				},
			},
			expectedError: "invalid URL for server::endpoint:",
		},
		{
			name: "Invalid endpoint scheme",
			config: Supervisor{
				Server: OpAMPServer{
					Endpoint: "tcp://localhost:9090/opamp",
					Headers: http.Header{
						"Header1": []string{"HeaderValue"},
					},
					TLSSetting: configtls.ClientConfig{
						Insecure: true,
					},
				},
				Agent: Agent{
					Executable:              "${file_path}",
					ConfigApplyTimeout:      2 * time.Second,
					OrphanDetectionInterval: 5 * time.Second,
				},
				Capabilities: Capabilities{
					AcceptsRemoteConfig: true,
				},
				Storage: Storage{
					Directory: "/etc/opamp-supervisor/storage",
				},
			},
			expectedError: `invalid scheme "tcp" for server::endpoint, must be one of "http", "https", "ws", or "wss"`,
		},
		{
			name: "Invalid tls settings",
			config: Supervisor{
				Server: OpAMPServer{
					Endpoint: "wss://localhost:9090/opamp",
					Headers: http.Header{
						"Header1": []string{"HeaderValue"},
					},
					TLSSetting: configtls.ClientConfig{
						Insecure: true,
						Config: configtls.Config{
							MaxVersion: "1.2",
							MinVersion: "1.3",
						},
					},
				},
				Agent: Agent{
					Executable:              "${file_path}",
					ConfigApplyTimeout:      2 * time.Second,
					OrphanDetectionInterval: 5 * time.Second,
				},
				Capabilities: Capabilities{
					AcceptsRemoteConfig: true,
				},
				Storage: Storage{
					Directory: "/etc/opamp-supervisor/storage",
				},
			},
			expectedError: "invalid server::tls settings:",
		},
		{
			name: "Empty agent executable path",
			config: Supervisor{
				Server: OpAMPServer{
					Endpoint: "wss://localhost:9090/opamp",
					Headers: http.Header{
						"Header1": []string{"HeaderValue"},
					},
					TLSSetting: configtls.ClientConfig{
						Insecure: true,
					},
				},
				Agent: Agent{
					Executable:              "",
					OrphanDetectionInterval: 5 * time.Second,
					ConfigApplyTimeout:      2 * time.Second,
					BootstrapTimeout:        5 * time.Second,
				},
				Capabilities: Capabilities{
					AcceptsRemoteConfig: true,
				},
				Storage: Storage{
					Directory: "/etc/opamp-supervisor/storage",
				},
			},
			expectedError: "agent::executable must be specified",
		},
		{
			name: "agent executable does not exist",
			config: Supervisor{
				Server: OpAMPServer{
					Endpoint: "wss://localhost:9090/opamp",
					Headers: http.Header{
						"Header1": []string{"HeaderValue"},
					},
					TLSSetting: configtls.ClientConfig{
						Insecure: true,
					},
				},
				Agent: Agent{
					Executable:              "./path/does/not/exist",
					OrphanDetectionInterval: 5 * time.Second,
					ConfigApplyTimeout:      2 * time.Second,
					BootstrapTimeout:        5 * time.Second,
				},
				Capabilities: Capabilities{
					AcceptsRemoteConfig: true,
				},
				Storage: Storage{
					Directory: "/etc/opamp-supervisor/storage",
				},
			},
			expectedError: "could not stat agent::executable path:",
		},
		{
			name: "Invalid orphan detection interval",
			config: Supervisor{
				Server: OpAMPServer{
					Endpoint: "wss://localhost:9090/opamp",
					Headers: http.Header{
						"Header1": []string{"HeaderValue"},
					},
					TLSSetting: configtls.ClientConfig{
						Insecure: true,
					},
				},
				Agent: Agent{
					Executable:              "${file_path}",
					ConfigApplyTimeout:      2 * time.Second,
					OrphanDetectionInterval: -1,
				},
				Capabilities: Capabilities{
					AcceptsRemoteConfig: true,
				},
				Storage: Storage{
					Directory: "/etc/opamp-supervisor/storage",
				},
			},
			expectedError: "agent::orphan_detection_interval must be positive",
		},
		{
			name: "Invalid health check port number",
			config: Supervisor{
				Server: OpAMPServer{
					Endpoint: "wss://localhost:9090/opamp",
					Headers: http.Header{
						"Header1": []string{"HeaderValue"},
					},
					TLSSetting: configtls.ClientConfig{
						Insecure: true,
					},
				},
				Agent: Agent{
					Executable:              "${file_path}",
					OrphanDetectionInterval: 5 * time.Second,
					HealthCheckPort:         65536,
					ConfigApplyTimeout:      2 * time.Second,
					BootstrapTimeout:        5 * time.Second,
				},
				Capabilities: Capabilities{
					AcceptsRemoteConfig: true,
				},
				Storage: Storage{
					Directory: "/etc/opamp-supervisor/storage",
				},
			},
			expectedError: "agent::health_check_port must be a valid port number",
		},
		{
			name: "Zero value health check port number",
			config: Supervisor{
				Server: OpAMPServer{
					Endpoint: "wss://localhost:9090/opamp",
					Headers: http.Header{
						"Header1": []string{"HeaderValue"},
					},
					TLSSetting: configtls.ClientConfig{
						Insecure: true,
					},
				},
				Agent: Agent{
					Executable:              "${file_path}",
					OrphanDetectionInterval: 5 * time.Second,
					HealthCheckPort:         0,
					ConfigApplyTimeout:      2 * time.Second,
					BootstrapTimeout:        5 * time.Second,
				},
				Capabilities: Capabilities{
					AcceptsRemoteConfig: true,
				},
				Storage: Storage{
					Directory: "/etc/opamp-supervisor/storage",
				},
			},
		},
		{
			name: "Normal health check port number",
			config: Supervisor{
				Server: OpAMPServer{
					Endpoint: "wss://localhost:9090/opamp",
					Headers: http.Header{
						"Header1": []string{"HeaderValue"},
					},
					TLSSetting: configtls.ClientConfig{
						Insecure: true,
					},
				},
				Agent: Agent{
					Executable:              "${file_path}",
					OrphanDetectionInterval: 5 * time.Second,
					HealthCheckPort:         29848,
					ConfigApplyTimeout:      2 * time.Second,
					BootstrapTimeout:        5 * time.Second,
				},
				Capabilities: Capabilities{
					AcceptsRemoteConfig: true,
				},
				Storage: Storage{
					Directory: "/etc/opamp-supervisor/storage",
				},
			},
		},
		{
			name: "config with invalid agent bootstrap timeout",
			config: Supervisor{
				Server: OpAMPServer{
					Endpoint: "wss://localhost:9090/opamp",
					Headers: http.Header{
						"Header1": []string{"HeaderValue"},
					},
					TLSSetting: configtls.ClientConfig{
						Insecure: true,
					},
				},
				Agent: Agent{
					Executable:              "${file_path}",
					OrphanDetectionInterval: 5 * time.Second,
					ConfigApplyTimeout:      2 * time.Second,
					BootstrapTimeout:        -5 * time.Second,
				},
				Capabilities: Capabilities{
					AcceptsRemoteConfig: true,
				},
				Storage: Storage{
					Directory: "/etc/opamp-supervisor/storage",
				},
			},
			expectedError: "agent::bootstrap_timeout must be positive",
		},
		{
			name: "Invalid opamp server port number",
			config: Supervisor{
				Server: OpAMPServer{
					Endpoint: "wss://localhost:9090/opamp",
					Headers: http.Header{
						"Header1": []string{"HeaderValue"},
					},
				},
				Agent: Agent{
					Executable:              "${file_path}",
					OrphanDetectionInterval: 5 * time.Second,
					ConfigApplyTimeout:      2 * time.Second,
					OpAMPServerPort:         65536,
					BootstrapTimeout:        5 * time.Second,
				},
				Capabilities: Capabilities{
					AcceptsRemoteConfig: true,
				},
				Storage: Storage{
					Directory: "/etc/opamp-supervisor/storage",
				},
			},
			expectedError: "agent::opamp_server_port must be a valid port number",
		},
		{
			name: "Zero value opamp server port number",
			config: Supervisor{
				Server: OpAMPServer{
					Endpoint: "wss://localhost:9090/opamp",
					Headers: http.Header{
						"Header1": []string{"HeaderValue"},
					},
				},
				Agent: Agent{
					Executable:              "${file_path}",
					OrphanDetectionInterval: 5 * time.Second,
					ConfigApplyTimeout:      2 * time.Second,
					OpAMPServerPort:         0,
					BootstrapTimeout:        5 * time.Second,
				},
				Capabilities: Capabilities{
					AcceptsRemoteConfig: true,
				},
				Storage: Storage{
					Directory: "/etc/opamp-supervisor/storage",
				},
			},
		},
		{
			name: "Invalid config apply timeout",
			config: Supervisor{
				Server: OpAMPServer{
					Endpoint: "wss://localhost:9090/opamp",
					Headers: http.Header{
						"Header1": []string{"HeaderValue"},
					},
					TLSSetting: configtls.ClientConfig{
						Insecure: true,
					},
				},
				Agent: Agent{
					Executable:              "${file_path}",
					OrphanDetectionInterval: 5 * time.Second,
					OpAMPServerPort:         8080,
					BootstrapTimeout:        5 * time.Second,
				},
				Capabilities: Capabilities{
					AcceptsRemoteConfig: true,
				},
				Storage: Storage{
					Directory: "/etc/opamp-supervisor/storage",
				},
			},
			expectedError: "agent::config_apply_timeout must be valid duration",
		},
	}

	// create some fake files for validating agent config
	tmpDir := t.TempDir()

	filePath := filepath.Join(tmpDir, "file")
	require.NoError(t, os.WriteFile(filePath, []byte{}, 0o600))

	for _, tc := range testCases {
		t.Run(tc.name, func(t *testing.T) {
			// Fill in path to agent executable
			tc.config.Agent.Executable = os.Expand(tc.config.Agent.Executable,
				func(s string) string {
					if s == "file_path" {
						return filePath
					}
					return ""
				})

			err := tc.config.Validate()

			if tc.expectedError == "" {
				require.NoError(t, err)
			} else {
				require.ErrorContains(t, err, tc.expectedError)
			}
		})
	}
}

func TestCapabilities_SupportedCapabilities(t *testing.T) {
	testCases := []struct {
		name                      string
		capabilities              Capabilities
		expectedAgentCapabilities protobufs.AgentCapabilities
	}{
		{
			name:         "Default capabilities",
			capabilities: DefaultSupervisor().Capabilities,
			expectedAgentCapabilities: protobufs.AgentCapabilities_AgentCapabilities_ReportsStatus |
				protobufs.AgentCapabilities_AgentCapabilities_ReportsOwnMetrics |
				protobufs.AgentCapabilities_AgentCapabilities_ReportsEffectiveConfig |
				protobufs.AgentCapabilities_AgentCapabilities_ReportsHealth,
		},
		{
			name:                      "Empty capabilities",
			capabilities:              Capabilities{},
			expectedAgentCapabilities: protobufs.AgentCapabilities_AgentCapabilities_ReportsStatus,
		},
		{
			name: "Many capabilities",
			capabilities: Capabilities{
				AcceptsRemoteConfig:            true,
				AcceptsRestartCommand:          true,
				AcceptsOpAMPConnectionSettings: true,
				ReportsEffectiveConfig:         true,
				ReportsOwnMetrics:              true,
				ReportsHealth:                  true,
				ReportsRemoteConfig:            true,
			},
			expectedAgentCapabilities: protobufs.AgentCapabilities_AgentCapabilities_ReportsStatus |
				protobufs.AgentCapabilities_AgentCapabilities_ReportsEffectiveConfig |
				protobufs.AgentCapabilities_AgentCapabilities_ReportsHealth |
				protobufs.AgentCapabilities_AgentCapabilities_ReportsOwnMetrics |
				protobufs.AgentCapabilities_AgentCapabilities_AcceptsRemoteConfig |
				protobufs.AgentCapabilities_AgentCapabilities_ReportsRemoteConfig |
				protobufs.AgentCapabilities_AgentCapabilities_AcceptsRestartCommand |
				protobufs.AgentCapabilities_AgentCapabilities_AcceptsOpAMPConnectionSettings,
		},
	}

	for _, tc := range testCases {
		t.Run(tc.name, func(t *testing.T) {
			require.Equal(t, tc.expectedAgentCapabilities, tc.capabilities.SupportedCapabilities())
		})
	}
}

func TestLoad(t *testing.T) {
	tmpDir, err := os.MkdirTemp(os.TempDir(), "*")
	require.NoError(t, err)

	t.Cleanup(func() {
		require.NoError(t, os.Chmod(tmpDir, 0o700))
		require.NoError(t, os.RemoveAll(tmpDir))
	})

	executablePath := filepath.Join(tmpDir, "binary")
	err = os.WriteFile(executablePath, []byte{}, 0o600)
	require.NoError(t, err)

	testCases := []struct {
		desc     string
		testFunc func(t *testing.T)
	}{
		{
			desc: "Minimal Config Supervisor",
			testFunc: func(t *testing.T) {
				config := `
server:
  endpoint: ws://localhost/v1/opamp

agent:
  executable: %s
`
				config = fmt.Sprintf(config, executablePath)

				expected := Supervisor{
					Server: OpAMPServer{
						Endpoint: "ws://localhost/v1/opamp",
					},
					Capabilities: DefaultSupervisor().Capabilities,
					Storage:      DefaultSupervisor().Storage,
					Agent: Agent{
						Executable:              executablePath,
						OrphanDetectionInterval: DefaultSupervisor().Agent.OrphanDetectionInterval,
						ConfigApplyTimeout:      DefaultSupervisor().Agent.ConfigApplyTimeout,
						BootstrapTimeout:        DefaultSupervisor().Agent.BootstrapTimeout,
					},
					Telemetry: DefaultSupervisor().Telemetry,
				}

				cfgPath := setupSupervisorConfigFile(t, tmpDir, config)
				runSupervisorConfigLoadTest(t, cfgPath, expected, nil)
			},
		},
		{
			desc: "Full Config Supervisor",
			testFunc: func(t *testing.T) {
				config := `
server:
  endpoint: ws://localhost/v1/opamp
  tls:
    insecure: true

capabilities:
  reports_effective_config: false
  reports_own_metrics: false
  reports_health: false
  accepts_remote_config: true
  reports_remote_config: true
  accepts_restart_command: true
  accepts_opamp_connection_settings: true

storage:
  directory: %s

agent:
  executable: %s
  description:
    identifying_attributes:
      "service.name": "io.opentelemetry.collector"
    non_identifying_attributes:
      "os.type": darwin
  orphan_detection_interval: 10s
  config_apply_timeout: 8s
  bootstrap_timeout: 8s
  health_check_port: 8089
  opamp_server_port: 8090
  passthrough_logs: true

telemetry:
  logs:
    level: warn
    output_paths: ["stdout"]
`
				config = fmt.Sprintf(config, filepath.Join(tmpDir, "storage"), executablePath)

				expected := Supervisor{
					Server: OpAMPServer{
						Endpoint: "ws://localhost/v1/opamp",
						TLSSetting: configtls.ClientConfig{
							Insecure: true,
						},
					},
					Capabilities: Capabilities{
						ReportsEffectiveConfig:         false,
						ReportsOwnMetrics:              false,
						ReportsHealth:                  false,
						AcceptsRemoteConfig:            true,
						ReportsRemoteConfig:            true,
						AcceptsRestartCommand:          true,
						AcceptsOpAMPConnectionSettings: true,
					},
					Storage: Storage{
						Directory: filepath.Join(tmpDir, "storage"),
					},
					Agent: Agent{
						Executable: executablePath,
						Description: AgentDescription{
							IdentifyingAttributes: map[string]string{
								"service.name": "io.opentelemetry.collector",
							},
							NonIdentifyingAttributes: map[string]string{
								"os.type": "darwin",
							},
						},
						OrphanDetectionInterval: 10 * time.Second,
						ConfigApplyTimeout:      8 * time.Second,
						BootstrapTimeout:        8 * time.Second,
						HealthCheckPort:         8089,
						OpAMPServerPort:         8090,
						PassthroughLogs:         true,
					},
					Telemetry: Telemetry{
						Logs: Logs{
							Level:       zapcore.WarnLevel,
							OutputPaths: []string{"stdout"},
						},
					},
				}

				cfgPath := setupSupervisorConfigFile(t, tmpDir, config)
				runSupervisorConfigLoadTest(t, cfgPath, expected, nil)
			},
		},
		{
			desc: "Environment Variable Config Supervisor",
			testFunc: func(t *testing.T) {
				config := `
server:
  endpoint: ${TEST_ENDPOINT}

agent:
  executable: ${TEST_EXECUTABLE_PATH}
`
				expected := Supervisor{
					Server: OpAMPServer{
						Endpoint: "ws://localhost/v1/opamp",
					},
					Capabilities: DefaultSupervisor().Capabilities,
					Storage:      DefaultSupervisor().Storage,
					Agent: Agent{
						Executable:              executablePath,
						OrphanDetectionInterval: DefaultSupervisor().Agent.OrphanDetectionInterval,
						ConfigApplyTimeout:      DefaultSupervisor().Agent.ConfigApplyTimeout,
						BootstrapTimeout:        DefaultSupervisor().Agent.BootstrapTimeout,
					},
					Telemetry: DefaultSupervisor().Telemetry,
				}

<<<<<<< HEAD
				require.NoError(t, os.Setenv("TEST_ENDPOINT", "ws://localhost/v1/opamp"))
				require.NoError(t, os.Setenv("TEST_EXECUTABLE_PATH", executablePath))
				defer func() {
					require.NoError(t, os.Unsetenv("TEST_ENDPOINT"))
					require.NoError(t, os.Unsetenv("TEST_EXECUTABLE_PATH"))
				}()
=======
				t.Setenv("TEST_ENDPOINT", "ws://localhost/v1/opamp")
				t.Setenv("TEST_EXECUTABLE_PATH", executablePath)
>>>>>>> 03e370a1

				cfgPath := setupSupervisorConfigFile(t, tmpDir, config)
				runSupervisorConfigLoadTest(t, cfgPath, expected, nil)
			},
		},
		{
			desc: "Empty Config Filepath",
			testFunc: func(t *testing.T) {
				runSupervisorConfigLoadTest(t, "", Supervisor{}, errors.New("path to config file cannot be empty"))
			},
		},
		{
			desc: "Nonexistent Config File",
			testFunc: func(t *testing.T) {
				config := `
server:
  endpoint: ws://localhost/v1/opamp

agent:
  executable: %s
`
				config = fmt.Sprintf(config, executablePath)

				cfgPath := setupSupervisorConfigFile(t, tmpDir, config)
				require.NoError(t, os.Remove(cfgPath))
				runSupervisorConfigLoadTest(t, cfgPath, Supervisor{}, errors.New("cannot retrieve the configuration: unable to read the file"))
			},
		},
		{
			desc: "Failed Validation Supervisor",
			testFunc: func(t *testing.T) {
				config := `
server:

agent:
  executable: %s
`
				config = fmt.Sprintf(config, executablePath)
				cfgPath := setupSupervisorConfigFile(t, tmpDir, config)
				runSupervisorConfigLoadTest(t, cfgPath, Supervisor{}, errors.New("cannot validate supervisor config"))
			},
		},
	}

	for _, tc := range testCases {
		t.Run(tc.desc, tc.testFunc)
	}
}

func setupSupervisorConfigFile(t *testing.T, tmpDir, configString string) string {
	t.Helper()

	testDir, err := os.MkdirTemp(tmpDir, "*")
	require.NoError(t, err)
	cfgPath := filepath.Join(testDir, "config.yaml")
	err = os.WriteFile(cfgPath, []byte(configString), 0o600)
	require.NoError(t, err)
	return cfgPath
}

func runSupervisorConfigLoadTest(t *testing.T, cfgPath string, expected Supervisor, expectedErr error) {
	t.Helper()

	cfg, err := Load(cfgPath)
	if expectedErr != nil {
		require.ErrorContains(t, err, expectedErr.Error())
		return
	}
	require.NoError(t, err)
	require.Equal(t, expected, cfg)
}<|MERGE_RESOLUTION|>--- conflicted
+++ resolved
@@ -663,17 +663,8 @@
 					Telemetry: DefaultSupervisor().Telemetry,
 				}
 
-<<<<<<< HEAD
-				require.NoError(t, os.Setenv("TEST_ENDPOINT", "ws://localhost/v1/opamp"))
-				require.NoError(t, os.Setenv("TEST_EXECUTABLE_PATH", executablePath))
-				defer func() {
-					require.NoError(t, os.Unsetenv("TEST_ENDPOINT"))
-					require.NoError(t, os.Unsetenv("TEST_EXECUTABLE_PATH"))
-				}()
-=======
 				t.Setenv("TEST_ENDPOINT", "ws://localhost/v1/opamp")
 				t.Setenv("TEST_EXECUTABLE_PATH", executablePath)
->>>>>>> 03e370a1
 
 				cfgPath := setupSupervisorConfigFile(t, tmpDir, config)
 				runSupervisorConfigLoadTest(t, cfgPath, expected, nil)
