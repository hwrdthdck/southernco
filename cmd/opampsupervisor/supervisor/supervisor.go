--- conflicted
+++ resolved
@@ -29,11 +29,6 @@
 	"github.com/open-telemetry/opamp-go/protobufs"
 	"github.com/open-telemetry/opamp-go/server"
 	serverTypes "github.com/open-telemetry/opamp-go/server/types"
-<<<<<<< HEAD
-	"go.opentelemetry.io/collector/config/configopaque"
-	"go.opentelemetry.io/collector/config/configtls"
-=======
->>>>>>> 1de0e36f
 	semconv "go.opentelemetry.io/collector/semconv/v1.21.0"
 	"go.uber.org/zap"
 
@@ -75,17 +70,9 @@
 	// Agent's instance id.
 	instanceID ulid.ULID
 
-<<<<<<< HEAD
-	// The name of the agent.
-	agentName string
-
-	// The version of the agent.
-	agentVersion string
-=======
 	bootstrapTemplate    *template.Template
 	extraConfigTemplate  *template.Template
 	ownTelemetryTemplate *template.Template
->>>>>>> 1de0e36f
 
 	bootstrapTemplate    *template.Template
 	extraConfigTemplate  *template.Template
@@ -159,11 +146,7 @@
 	s.agentHealthCheckEndpoint = fmt.Sprintf("localhost:%d", port)
 
 	logger.Debug("Supervisor starting",
-<<<<<<< HEAD
-		zap.String("id", s.instanceID.String()), zap.String("name", s.agentName), zap.String("version", s.agentVersion))
-=======
 		zap.String("id", s.instanceID.String()))
->>>>>>> 1de0e36f
 
 	s.loadAgentEffectiveConfig()
 
@@ -188,20 +171,6 @@
 
 func (s *Supervisor) createTemplates() error {
 	var err error
-<<<<<<< HEAD
-	s.bootstrapTemplate, err = template.New("bootstrap").Parse(bootstrapConfTpl)
-	if err != nil {
-		return err
-	}
-
-	s.extraConfigTemplate, err = template.New("bootstrap").Parse(extraConfigTpl)
-	if err != nil {
-		return err
-	}
-
-	s.ownTelemetryTemplate, err = template.New("bootstrap").Parse(ownTelemetryTpl)
-	if err != nil {
-=======
 
 	if s.bootstrapTemplate, err = template.New("bootstrap").Parse(bootstrapConfTpl); err != nil {
 		return err
@@ -210,7 +179,6 @@
 		return err
 	}
 	if s.ownTelemetryTemplate, err = template.New("owntelemetry").Parse(ownTelemetryTpl); err != nil {
->>>>>>> 1de0e36f
 		return err
 	}
 
@@ -264,11 +232,7 @@
 
 	srv := server.New(s.logger.Sugar())
 
-<<<<<<< HEAD
-	done := make(chan struct{}, 1)
-=======
 	done := make(chan error, 1)
->>>>>>> 1de0e36f
 	var connected atomic.Bool
 
 	err = srv.Start(newServerSettings(flattenedSettings{
@@ -279,35 +243,11 @@
 		},
 		onMessageFunc: func(_ serverTypes.Connection, message *protobufs.AgentToServer) {
 			if message.AgentDescription != nil {
-<<<<<<< HEAD
-=======
 				instanceIDSeen := false
->>>>>>> 1de0e36f
 				s.agentDescription = message.AgentDescription
 				identAttr := s.agentDescription.IdentifyingAttributes
 
 				for _, attr := range identAttr {
-<<<<<<< HEAD
-					switch attr.Key {
-					case semconv.AttributeServiceInstanceID:
-						// TODO Consider this a critical error
-						// https://github.com/open-telemetry/opentelemetry-collector-contrib/issues/29864
-						if attr.Value.GetStringValue() != s.instanceID.String() {
-							s.logger.Error(
-								"Client's instance ID does not match with the instance ID set by the Supervisor",
-								zap.String("expected", s.instanceID.String()),
-								zap.String("saw", attr.Value.GetStringValue()),
-							)
-						}
-					case semconv.AttributeServiceName:
-						s.agentName = attr.Value.GetStringValue()
-					case semconv.AttributeServiceVersion:
-						s.agentVersion = attr.Value.GetStringValue()
-					}
-				}
-
-				done <- struct{}{}
-=======
 					if attr.Key == semconv.AttributeServiceInstanceID {
 						// TODO: Consider whether to attempt restarting the Collector.
 						// https://github.com/open-telemetry/opentelemetry-collector-contrib/issues/29864
@@ -328,7 +268,6 @@
 				}
 
 				done <- nil
->>>>>>> 1de0e36f
 			}
 		},
 	}))
@@ -350,24 +289,17 @@
 	}
 
 	select {
-<<<<<<< HEAD
-=======
 	// TODO make timeout configurable
->>>>>>> 1de0e36f
 	case <-time.After(3 * time.Second):
 		if connected.Load() {
 			return errors.New("collector connected but never responded with an AgentDescription message")
 		} else {
 			return errors.New("collector's OpAMP client never connected to the Supervisor")
 		}
-<<<<<<< HEAD
-	case <-done:
-=======
 	case err = <-done:
 		if err != nil {
 			return err
 		}
->>>>>>> 1de0e36f
 	}
 
 	if err = cmd.Stop(context.Background()); err != nil {
@@ -567,21 +499,6 @@
 
 func (s *Supervisor) composeExtraLocalConfig() []byte {
 	var cfg bytes.Buffer
-<<<<<<< HEAD
-	err := s.extraConfigTemplate.Execute(
-		&cfg,
-		map[string]any{
-			"ServiceName":    s.agentName,
-			"ServiceVersion": s.agentVersion,
-			"InstanceId":     s.instanceID.String(),
-			"Healthcheck":    s.agentHealthCheckEndpoint,
-		},
-	)
-	if err != nil {
-		s.logger.Error("Could not compose local config", zap.Error(err))
-		return nil
-	}
-=======
 	resourceAttrs := map[string]string{}
 	for _, attr := range s.agentDescription.IdentifyingAttributes {
 		resourceAttrs[attr.Key] = attr.Value.GetStringValue()
@@ -601,7 +518,6 @@
 		s.logger.Error("Could not compose local config", zap.Error(err))
 		return nil
 	}
->>>>>>> 1de0e36f
 
 	return cfg.Bytes()
 }
