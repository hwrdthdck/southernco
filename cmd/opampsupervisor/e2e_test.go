// Copyright The OpenTelemetry Authors
// SPDX-License-Identifier: Apache-2.0

//go:build e2e

package main

import (
	"bytes"
	"context"
	"crypto/sha256"
	"io"
	"log"
	"net/http"
	"net/http/httptest"
	"os"
	"os/exec"
	"path"
	"runtime"
	"strings"
	"sync/atomic"
	"testing"
	"text/template"
	"time"

	"github.com/knadh/koanf/parsers/yaml"
	"github.com/knadh/koanf/providers/file"
	"github.com/knadh/koanf/providers/rawbytes"
	"github.com/knadh/koanf/v2"
	clientTypes "github.com/open-telemetry/opamp-go/client/types"
	"github.com/open-telemetry/opamp-go/protobufs"
	"github.com/open-telemetry/opamp-go/server"
	"github.com/open-telemetry/opamp-go/server/types"
	"github.com/stretchr/testify/assert"
	"github.com/stretchr/testify/require"
	semconv "go.opentelemetry.io/collector/semconv/v1.21.0"
	"go.uber.org/zap"

	"github.com/open-telemetry/opentelemetry-collector-contrib/cmd/opampsupervisor/supervisor"
	"github.com/open-telemetry/opentelemetry-collector-contrib/cmd/opampsupervisor/supervisor/config"
)

var _ clientTypes.Logger = testLogger{}

type testLogger struct {
	t *testing.T
}

func (tl testLogger) Debugf(_ context.Context, format string, args ...any) {
	tl.t.Logf(format, args...)
}

func (tl testLogger) Errorf(_ context.Context, format string, args ...any) {
	tl.t.Logf(format, args...)
}

func defaultConnectingHandler(connectionCallbacks server.ConnectionCallbacksStruct) func(request *http.Request) types.ConnectionResponse {
	return func(request *http.Request) types.ConnectionResponse {
		return types.ConnectionResponse{
			Accept:              true,
			ConnectionCallbacks: connectionCallbacks,
		}
	}
}

// onConnectingFuncFactory is a function that will be given to server.CallbacksStruct as
// OnConnectingFunc. This allows changing the ConnectionCallbacks both from the newOpAMPServer
// caller and inside of newOpAMP Server, and for custom implementations of the value for `Accept`
// in types.ConnectionResponse.
type onConnectingFuncFactory func(connectionCallbacks server.ConnectionCallbacksStruct) func(request *http.Request) types.ConnectionResponse

type testingOpAMPServer struct {
	addr                string
	supervisorConnected chan bool
	sendToSupervisor    func(*protobufs.ServerToAgent)
}

func newOpAMPServer(t *testing.T, connectingCallback onConnectingFuncFactory, callbacks server.ConnectionCallbacksStruct) *testingOpAMPServer {
	var agentConn atomic.Value
	var isAgentConnected atomic.Bool
	connectedChan := make(chan bool)
	s := server.New(testLogger{t: t})
	onConnectedFunc := callbacks.OnConnectedFunc
	callbacks.OnConnectedFunc = func(ctx context.Context, conn types.Connection) {
		if onConnectedFunc != nil {
			onConnectedFunc(ctx, conn)
		}
		agentConn.Store(conn)
		isAgentConnected.Store(true)
		connectedChan <- true
	}
	onConnectionCloseFunc := callbacks.OnConnectionCloseFunc
	callbacks.OnConnectionCloseFunc = func(conn types.Connection) {
		isAgentConnected.Store(false)
		connectedChan <- false
		if onConnectionCloseFunc != nil {
			onConnectionCloseFunc(conn)
		}
	}
	handler, _, err := s.Attach(server.Settings{
		Callbacks: server.CallbacksStruct{
			OnConnectingFunc: connectingCallback(callbacks),
		},
	})
	require.NoError(t, err)
	mux := http.NewServeMux()
	mux.HandleFunc("/v1/opamp", handler)
	httpSrv := httptest.NewServer(mux)

	shutdown := func() {
		t.Log("Shutting down")
		err := s.Stop(context.Background())
		assert.NoError(t, err)
		httpSrv.Close()
	}
	send := func(msg *protobufs.ServerToAgent) {
		if !isAgentConnected.Load() {
			require.Fail(t, "Agent connection has not been established")
		}

		agentConn.Load().(types.Connection).Send(context.Background(), msg)
	}
	t.Cleanup(func() {
		waitForSupervisorConnection(connectedChan, false)
		shutdown()
	})
	return &testingOpAMPServer{
		addr:                httpSrv.Listener.Addr().String(),
		supervisorConnected: connectedChan,
		sendToSupervisor:    send,
	}
}

func newSupervisor(t *testing.T, configType string, extraConfigData map[string]string) *supervisor.Supervisor {
	cfgFile := getSupervisorConfig(t, configType, extraConfigData)
	s, err := supervisor.NewSupervisor(zap.NewNop(), cfgFile.Name())
	require.NoError(t, err)

	return s
}

func getSupervisorConfig(t *testing.T, configType string, extraConfigData map[string]string) *os.File {
	tpl, err := os.ReadFile(path.Join("testdata", "supervisor", "supervisor_"+configType+".yaml"))
	require.NoError(t, err)

	templ, err := template.New("").Parse(string(tpl))
	require.NoError(t, err)

	var buf bytes.Buffer
	var extension string
	if runtime.GOOS == "windows" {
		extension = ".exe"
	}
	configData := map[string]string{
		"goos":      runtime.GOOS,
		"goarch":    runtime.GOARCH,
		"extension": extension,
	}

	for key, val := range extraConfigData {
		configData[key] = val
	}
	err = templ.Execute(&buf, configData)
	require.NoError(t, err)
	cfgFile, _ := os.CreateTemp(t.TempDir(), "config_*.yaml")
	_, err = cfgFile.Write(buf.Bytes())
	require.NoError(t, err)

	return cfgFile
}

func TestSupervisorStartsCollectorWithRemoteConfig(t *testing.T) {
	var agentConfig atomic.Value
	server := newOpAMPServer(
		t,
		defaultConnectingHandler,
		server.ConnectionCallbacksStruct{
			OnMessageFunc: func(_ context.Context, _ types.Connection, message *protobufs.AgentToServer) *protobufs.ServerToAgent {
				if message.EffectiveConfig != nil {
					config := message.EffectiveConfig.ConfigMap.ConfigMap[""]
					if config != nil {
						agentConfig.Store(string(config.Body))
					}
				}

				return &protobufs.ServerToAgent{}
			},
		})

	s := newSupervisor(t, "basic", map[string]string{"url": server.addr})
	defer s.Shutdown()

	waitForSupervisorConnection(server.supervisorConnected, true)

	cfg, hash, inputFile, outputFile := createSimplePipelineCollectorConf(t)

	server.sendToSupervisor(&protobufs.ServerToAgent{
		RemoteConfig: &protobufs.AgentRemoteConfig{
			Config: &protobufs.AgentConfigMap{
				ConfigMap: map[string]*protobufs.AgentConfigFile{
					"": {Body: cfg.Bytes()},
				},
			},
			ConfigHash: hash,
		},
	})

	require.Eventually(t, func() bool {
		cfg, ok := agentConfig.Load().(string)
		if ok {
			// The effective config may be structurally different compared to what was sent,
			// so just check that it includes some strings we know to be unique to the remote config.
			return strings.Contains(cfg, inputFile.Name()) && strings.Contains(cfg, outputFile.Name())
		}

		return false
	}, 5*time.Second, 500*time.Millisecond, "Collector was not started with remote config")

	n, err := inputFile.WriteString("{\"body\":\"hello, world\"}\n")
	require.NotZero(t, n, "Could not write to input file")
	require.NoError(t, err)

	require.Eventually(t, func() bool {
		logRecord := make([]byte, 1024)
		n, _ := outputFile.Read(logRecord)

		return n != 0
	}, 10*time.Second, 500*time.Millisecond, "Log never appeared in output")
}

func TestSupervisorRestartsCollectorAfterBadConfig(t *testing.T) {
	var healthReport atomic.Value
	var agentConfig atomic.Value
	server := newOpAMPServer(
		t,
		defaultConnectingHandler,
		server.ConnectionCallbacksStruct{
			OnMessageFunc: func(_ context.Context, _ types.Connection, message *protobufs.AgentToServer) *protobufs.ServerToAgent {
				if message.Health != nil {
					healthReport.Store(message.Health)
				}
				if message.EffectiveConfig != nil {
					config := message.EffectiveConfig.ConfigMap.ConfigMap[""]
					if config != nil {
						agentConfig.Store(string(config.Body))
					}
				}

				return &protobufs.ServerToAgent{}
			},
		})

	s := newSupervisor(t, "basic", map[string]string{"url": server.addr})
	defer s.Shutdown()

	waitForSupervisorConnection(server.supervisorConnected, true)

	cfg, hash := createBadCollectorConf(t)

	server.sendToSupervisor(&protobufs.ServerToAgent{
		RemoteConfig: &protobufs.AgentRemoteConfig{
			Config: &protobufs.AgentConfigMap{
				ConfigMap: map[string]*protobufs.AgentConfigFile{
					"": {Body: cfg.Bytes()},
				},
			},
			ConfigHash: hash,
		},
	})

	require.Eventually(t, func() bool {
		cfg, ok := agentConfig.Load().(string)
		if ok {
			// The effective config may be structurally different compared to what was sent,
			// so just check that it includes some strings we know to be unique to the remote config.
			return strings.Contains(cfg, "doesntexist")
		}

		return false
	}, 5*time.Second, 500*time.Millisecond, "Collector was not started with remote config")

	require.Eventually(t, func() bool {
		health := healthReport.Load().(*protobufs.ComponentHealth)

		if health != nil {
			return !health.Healthy && health.LastError != ""
		}

		return false
	}, 5*time.Second, 250*time.Millisecond, "Supervisor never reported that the Collector was unhealthy")

	cfg, hash, _, _ = createSimplePipelineCollectorConf(t)

	server.sendToSupervisor(&protobufs.ServerToAgent{
		RemoteConfig: &protobufs.AgentRemoteConfig{
			Config: &protobufs.AgentConfigMap{
				ConfigMap: map[string]*protobufs.AgentConfigFile{
					"": {Body: cfg.Bytes()},
				},
			},
			ConfigHash: hash,
		},
	})

	require.Eventually(t, func() bool {
		health := healthReport.Load().(*protobufs.ComponentHealth)

		if health != nil {
			return health.Healthy && health.LastError == ""
		}

		return false
	}, 5*time.Second, 250*time.Millisecond, "Supervisor never reported that the Collector became healthy")
}

func TestSupervisorConfiguresCapabilities(t *testing.T) {
	var capabilities atomic.Uint64
	server := newOpAMPServer(
		t,
		defaultConnectingHandler,
		server.ConnectionCallbacksStruct{
			OnMessageFunc: func(_ context.Context, _ types.Connection, message *protobufs.AgentToServer) *protobufs.ServerToAgent {
				capabilities.Store(message.Capabilities)

				return &protobufs.ServerToAgent{}
			},
		})

	s := newSupervisor(t, "nocap", map[string]string{"url": server.addr})
	defer s.Shutdown()

	waitForSupervisorConnection(server.supervisorConnected, true)

	require.Eventually(t, func() bool {
		cap := capabilities.Load()

		return cap == uint64(protobufs.AgentCapabilities_AgentCapabilities_ReportsStatus)
	}, 5*time.Second, 250*time.Millisecond)
}

func TestSupervisorBootstrapsCollector(t *testing.T) {
	agentDescription := atomic.Value{}

	// Load the Supervisor config so we can get the location of
	// the Collector that will be run.
	var cfg config.Supervisor
	cfgFile := getSupervisorConfig(t, "nocap", map[string]string{})
	k := koanf.New("::")
	err := k.Load(file.Provider(cfgFile.Name()), yaml.Parser())
	require.NoError(t, err)
	err = k.UnmarshalWithConf("", &cfg, koanf.UnmarshalConf{
		Tag: "mapstructure",
	})
	require.NoError(t, err)

	// Get the binary name and version from the Collector binary
	// using the `components` command that prints a YAML-encoded
	// map of information about the Collector build. Some of this
	// information will be used as defaults for the telemetry
	// attributes.
	agentPath := cfg.Agent.Executable
	componentsInfo, err := exec.Command(agentPath, "components").Output()
	require.NoError(t, err)
	k = koanf.New("::")
	err = k.Load(rawbytes.Provider(componentsInfo), yaml.Parser())
	require.NoError(t, err)
	buildinfo := k.StringMap("buildinfo")
	command := buildinfo["command"]
	version := buildinfo["version"]

	server := newOpAMPServer(
		t,
		defaultConnectingHandler,
		server.ConnectionCallbacksStruct{
			OnMessageFunc: func(_ context.Context, _ types.Connection, message *protobufs.AgentToServer) *protobufs.ServerToAgent {
				if message.AgentDescription != nil {
					agentDescription.Store(message.AgentDescription)
				}

				return &protobufs.ServerToAgent{}
			},
		})

	s := newSupervisor(t, "nocap", map[string]string{"url": server.addr})
	defer s.Shutdown()

	waitForSupervisorConnection(server.supervisorConnected, true)

	require.Eventually(t, func() bool {
		ad, ok := agentDescription.Load().(*protobufs.AgentDescription)
		if !ok {
			return false
		}

		var agentName, agentVersion string
		identAttr := ad.IdentifyingAttributes
		for _, attr := range identAttr {
			switch attr.Key {
			case semconv.AttributeServiceName:
				agentName = attr.Value.GetStringValue()
			case semconv.AttributeServiceVersion:
				agentVersion = attr.Value.GetStringValue()
			}
		}

		// By default the Collector should report its name and version
		// from the component.BuildInfo struct built into the Collector
		// binary.
		return agentName == command && agentVersion == version
	}, 5*time.Second, 250*time.Millisecond)
}

// Creates a Collector config that reads and writes logs to files and provides
// file descriptors for I/O operations to those files. The files are placed
// in a unique temp directory that is cleaned up after the test's completion.
func createSimplePipelineCollectorConf(t *testing.T) (*bytes.Buffer, []byte, *os.File, *os.File) {
	wd, err := os.Getwd()
	require.NoError(t, err)

	// Create input and output files so we can "communicate" with a Collector binary.
	// The testing package will automatically clean these up after each test.
	tempDir := t.TempDir()
	inputFile, err := os.CreateTemp(tempDir, "input_*.yaml")
	require.NoError(t, err)

	outputFile, err := os.CreateTemp(tempDir, "output_*.yaml")
	require.NoError(t, err)

	colCfgTpl, err := os.ReadFile(path.Join(wd, "testdata", "collector", "simple_pipeline.yaml"))
	require.NoError(t, err)

	templ, err := template.New("").Parse(string(colCfgTpl))
	require.NoError(t, err)

	var confmapBuf bytes.Buffer
	err = templ.Execute(
		&confmapBuf,
		map[string]string{
			"inputLogFile":  inputFile.Name(),
			"outputLogFile": outputFile.Name(),
		},
	)
	require.NoError(t, err)

	h := sha256.New()
	if _, err := io.Copy(h, bytes.NewBuffer(confmapBuf.Bytes())); err != nil {
		log.Fatal(err)
	}

	return &confmapBuf, h.Sum(nil), inputFile, outputFile
}

func createBadCollectorConf(t *testing.T) (*bytes.Buffer, []byte) {
	colCfg, err := os.ReadFile(path.Join("testdata", "collector", "bad_config.yaml"))
	require.NoError(t, err)

	h := sha256.New()
	if _, err := io.Copy(h, bytes.NewBuffer(colCfg)); err != nil {
		log.Fatal(err)
	}

	return bytes.NewBuffer(colCfg), h.Sum(nil)
}

// Wait for the Supervisor to connect to or disconnect from the OpAMP server
func waitForSupervisorConnection(connection chan bool, connected bool) {
	select {
	case <-time.After(5 * time.Second):
		break
	case state := <-connection:
		if state == connected {
			break
		}
	}
}

<<<<<<< HEAD
func TestSupervisorRestartCommand(t *testing.T) {
	var healthReport atomic.Value
	var agentConfig atomic.Value
	server := newOpAMPServer(
		t,
		defaultConnectingHandler,
		server.ConnectionCallbacksStruct{
			OnMessageFunc: func(_ context.Context, _ types.Connection, message *protobufs.AgentToServer) *protobufs.ServerToAgent {
				if message.Health != nil {
					healthReport.Store(message.Health)
				}

				if message.EffectiveConfig != nil {
					config := message.EffectiveConfig.ConfigMap.ConfigMap[""]
					if config != nil {
						agentConfig.Store(string(config.Body))
					}
				}
=======
func TestSupervisorOpAMPConnectionSettings(t *testing.T) {
	var connectedToNewServer atomic.Bool
	initialServer := newOpAMPServer(
		t,
		defaultConnectingHandler,
		server.ConnectionCallbacksStruct{})

	s := newSupervisor(t, "accepts_conn", map[string]string{"url": initialServer.addr})
	defer s.Shutdown()

	waitForSupervisorConnection(initialServer.supervisorConnected, true)

	newServer := newOpAMPServer(
		t,
		defaultConnectingHandler,
		server.ConnectionCallbacksStruct{
			OnConnectedFunc: func(_ context.Context, _ types.Connection) {
				connectedToNewServer.Store(true)
			},
			OnMessageFunc: func(_ context.Context, _ types.Connection, message *protobufs.AgentToServer) *protobufs.ServerToAgent {
>>>>>>> 1c4836ac
				return &protobufs.ServerToAgent{}
			},
		})

<<<<<<< HEAD
	s := newSupervisor(t, "basic", map[string]string{"url": server.addr})
	defer s.Shutdown()

	waitForSupervisorConnection(server.supervisorConnected, true)

	// Send the initial config
	cfg, hash, _, _ := createSimplePipelineCollectorConf(t)

	server.sendToSupervisor(&protobufs.ServerToAgent{
		RemoteConfig: &protobufs.AgentRemoteConfig{
			Config: &protobufs.AgentConfigMap{
				ConfigMap: map[string]*protobufs.AgentConfigFile{
					"": {Body: cfg.Bytes()},
				},
			},
			ConfigHash: hash,
=======
	initialServer.sendToSupervisor(&protobufs.ServerToAgent{
		ConnectionSettings: &protobufs.ConnectionSettingsOffers{
			Opamp: &protobufs.OpAMPConnectionSettings{
				DestinationEndpoint: "ws://" + newServer.addr + "/v1/opamp",
				Headers: &protobufs.Headers{
					Headers: []*protobufs.Header{
						{
							Key:   "x-foo",
							Value: "bar",
						},
					},
				},
			},
>>>>>>> 1c4836ac
		},
	})

	require.Eventually(t, func() bool {
<<<<<<< HEAD
		cfg, ok := agentConfig.Load().(string)
		if ok {
			return strings.Contains(cfg, "health_check")
		}
		return false
	}, 5*time.Second, 500*time.Millisecond, "Collector was not started with healthcheck")

	require.Eventually(t, func() bool {
		health := healthReport.Load().(*protobufs.ComponentHealth)

		if health != nil {
			return health.Healthy && health.LastError == ""
		}

		return false
	}, 5*time.Second, 500*time.Millisecond, "Collector never became healthy")

	// The health report should be received after the restart
	healthReport.Store(&protobufs.ComponentHealth{})

	server.sendToSupervisor(&protobufs.ServerToAgent{
		Command: &protobufs.ServerToAgentCommand{
			Type: protobufs.CommandType_CommandType_Restart,
		},
	})

	require.Eventually(t, func() bool {

		health := healthReport.Load().(*protobufs.ComponentHealth)

		if health != nil {
			return health.Healthy && health.LastError == ""
		}

		return false
	}, 10*time.Second, 250*time.Millisecond, "Collector never reported healthy after restart")
=======
		return connectedToNewServer.Load() == true
	}, 10*time.Second, 500*time.Millisecond, "Collector did not connect to new OpAMP server")
>>>>>>> 1c4836ac
}<|MERGE_RESOLUTION|>--- conflicted
+++ resolved
@@ -474,7 +474,6 @@
 	}
 }
 
-<<<<<<< HEAD
 func TestSupervisorRestartCommand(t *testing.T) {
 	var healthReport atomic.Value
 	var agentConfig atomic.Value
@@ -493,7 +492,68 @@
 						agentConfig.Store(string(config.Body))
 					}
 				}
-=======
+				return &protobufs.ServerToAgent{}
+			},
+		})
+
+	s := newSupervisor(t, "basic", map[string]string{"url": server.addr})
+	defer s.Shutdown()
+
+	waitForSupervisorConnection(server.supervisorConnected, true)
+
+	// Send the initial config
+	cfg, hash, _, _ := createSimplePipelineCollectorConf(t)
+
+	server.sendToSupervisor(&protobufs.ServerToAgent{
+		RemoteConfig: &protobufs.AgentRemoteConfig{
+			Config: &protobufs.AgentConfigMap{
+				ConfigMap: map[string]*protobufs.AgentConfigFile{
+					"": {Body: cfg.Bytes()},
+				},
+			},
+			ConfigHash: hash,
+		},
+	})
+
+	require.Eventually(t, func() bool {
+		cfg, ok := agentConfig.Load().(string)
+		if ok {
+			return strings.Contains(cfg, "health_check")
+		}
+		return false
+	}, 5*time.Second, 500*time.Millisecond, "Collector was not started with healthcheck")
+
+	require.Eventually(t, func() bool {
+		health := healthReport.Load().(*protobufs.ComponentHealth)
+
+		if health != nil {
+			return health.Healthy && health.LastError == ""
+		}
+
+		return false
+	}, 5*time.Second, 500*time.Millisecond, "Collector never became healthy")
+
+	// The health report should be received after the restart
+	healthReport.Store(&protobufs.ComponentHealth{})
+
+	server.sendToSupervisor(&protobufs.ServerToAgent{
+		Command: &protobufs.ServerToAgentCommand{
+			Type: protobufs.CommandType_CommandType_Restart,
+		},
+	})
+
+	require.Eventually(t, func() bool {
+
+		health := healthReport.Load().(*protobufs.ComponentHealth)
+
+		if health != nil {
+			return health.Healthy && health.LastError == ""
+		}
+
+		return false
+	}, 10*time.Second, 250*time.Millisecond, "Collector never reported healthy after restart")
+}
+
 func TestSupervisorOpAMPConnectionSettings(t *testing.T) {
 	var connectedToNewServer atomic.Bool
 	initialServer := newOpAMPServer(
@@ -514,29 +574,10 @@
 				connectedToNewServer.Store(true)
 			},
 			OnMessageFunc: func(_ context.Context, _ types.Connection, message *protobufs.AgentToServer) *protobufs.ServerToAgent {
->>>>>>> 1c4836ac
 				return &protobufs.ServerToAgent{}
 			},
 		})
 
-<<<<<<< HEAD
-	s := newSupervisor(t, "basic", map[string]string{"url": server.addr})
-	defer s.Shutdown()
-
-	waitForSupervisorConnection(server.supervisorConnected, true)
-
-	// Send the initial config
-	cfg, hash, _, _ := createSimplePipelineCollectorConf(t)
-
-	server.sendToSupervisor(&protobufs.ServerToAgent{
-		RemoteConfig: &protobufs.AgentRemoteConfig{
-			Config: &protobufs.AgentConfigMap{
-				ConfigMap: map[string]*protobufs.AgentConfigFile{
-					"": {Body: cfg.Bytes()},
-				},
-			},
-			ConfigHash: hash,
-=======
 	initialServer.sendToSupervisor(&protobufs.ServerToAgent{
 		ConnectionSettings: &protobufs.ConnectionSettingsOffers{
 			Opamp: &protobufs.OpAMPConnectionSettings{
@@ -550,50 +591,10 @@
 					},
 				},
 			},
->>>>>>> 1c4836ac
-		},
-	})
-
-	require.Eventually(t, func() bool {
-<<<<<<< HEAD
-		cfg, ok := agentConfig.Load().(string)
-		if ok {
-			return strings.Contains(cfg, "health_check")
-		}
-		return false
-	}, 5*time.Second, 500*time.Millisecond, "Collector was not started with healthcheck")
-
-	require.Eventually(t, func() bool {
-		health := healthReport.Load().(*protobufs.ComponentHealth)
-
-		if health != nil {
-			return health.Healthy && health.LastError == ""
-		}
-
-		return false
-	}, 5*time.Second, 500*time.Millisecond, "Collector never became healthy")
-
-	// The health report should be received after the restart
-	healthReport.Store(&protobufs.ComponentHealth{})
-
-	server.sendToSupervisor(&protobufs.ServerToAgent{
-		Command: &protobufs.ServerToAgentCommand{
-			Type: protobufs.CommandType_CommandType_Restart,
-		},
-	})
-
-	require.Eventually(t, func() bool {
-
-		health := healthReport.Load().(*protobufs.ComponentHealth)
-
-		if health != nil {
-			return health.Healthy && health.LastError == ""
-		}
-
-		return false
-	}, 10*time.Second, 250*time.Millisecond, "Collector never reported healthy after restart")
-=======
+		},
+	})
+
+	require.Eventually(t, func() bool {
 		return connectedToNewServer.Load() == true
 	}, 10*time.Second, 500*time.Millisecond, "Collector did not connect to new OpAMP server")
->>>>>>> 1c4836ac
 }