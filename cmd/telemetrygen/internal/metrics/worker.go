--- conflicted
+++ resolved
@@ -44,6 +44,7 @@
 						{
 							Time:  time.Now(),
 							Value: i,
+							Attributes: attribute.NewSet(signalAttrs...),
 						},
 					},
 				},
@@ -56,22 +57,10 @@
 					Temporality: metricdata.CumulativeTemporality,
 					DataPoints: []metricdata.DataPoint[int64]{
 						{
-<<<<<<< HEAD
-							Name: "gen",
-							Data: metricdata.Gauge[int64]{
-								DataPoints: []metricdata.DataPoint[int64]{
-									{
-										Time:       time.Now(),
-										Value:      i,
-										Attributes: attribute.NewSet(signalAttrs...),
-									},
-								},
-							},
-=======
 							StartTime: time.Now().Add(-1 * time.Second),
 							Time:      time.Now(),
 							Value:     i,
->>>>>>> 7bdb8936
+							Attributes: attribute.NewSet(signalAttrs...),
 						},
 					},
 				},
