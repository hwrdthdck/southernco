--- conflicted
+++ resolved
@@ -29,7 +29,6 @@
 	}
 	logger.Info("starting the metrics generator with configuration", zap.Any("config", cfg))
 
-<<<<<<< HEAD
 	grpcExpOpt := []otlpmetricgrpc.Option{
 		otlpmetricgrpc.WithEndpoint(cfg.Endpoint),
 		otlpmetricgrpc.WithDialOption(
@@ -60,24 +59,6 @@
 		} else {
 			logger.Info("starting gRPC exporter")
 			exp, err = otlpmetricgrpc.New(context.Background(), grpcExpOpt...)
-=======
-	var exp sdkmetric.Exporter
-	if cfg.UseHTTP {
-		logger.Info("starting HTTP exporter")
-		exp, err = otlpmetrichttp.New(context.Background(), httpExporterOptions(cfg)...)
-	} else {
-		logger.Info("starting gRPC exporter")
-		exp, err = otlpmetricgrpc.New(context.Background(), grpcExporterOptions(cfg)...)
-	}
-
-	if err != nil {
-		return fmt.Errorf("failed to obtain OTLP exporter: %w", err)
-	}
-	defer func() {
-		logger.Info("stopping the exporter")
-		if tempError := exp.Shutdown(context.Background()); tempError != nil {
-			logger.Error("failed to stop the exporter", zap.Error(tempError))
->>>>>>> 3f5d64cd
 		}
 		return exp, err
 	}
