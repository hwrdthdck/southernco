// Copyright The OpenTelemetry Authors
// SPDX-License-Identifier: Apache-2.0

package metrics

import (
	"context"
	"testing"
	"time"

	"github.com/stretchr/testify/assert"
	"github.com/stretchr/testify/require"
	"go.opentelemetry.io/otel/attribute"
	sdkmetric "go.opentelemetry.io/otel/sdk/metric"
	"go.opentelemetry.io/otel/sdk/metric/metricdata"
	"go.uber.org/zap"

	"github.com/open-telemetry/opentelemetry-collector-contrib/cmd/telemetrygen/internal/common"
)

const (
	telemetryAttrKeyOne   = "key1"
	telemetryAttrKeyTwo   = "key2"
	telemetryAttrValueOne = "value1"
	telemetryAttrValueTwo = "value2"
)

type mockExporter struct {
	rms []*metricdata.ResourceMetrics
}

func (m *mockExporter) Temporality(_ sdkmetric.InstrumentKind) metricdata.Temporality {
	return metricdata.DeltaTemporality
}

func (m *mockExporter) Aggregation(_ sdkmetric.InstrumentKind) sdkmetric.Aggregation {
	return sdkmetric.AggregationDefault{}
}

func (m *mockExporter) Export(_ context.Context, metrics *metricdata.ResourceMetrics) error {
	m.rms = append(m.rms, metrics)
	return nil
}

func (m *mockExporter) ForceFlush(_ context.Context) error {
	return nil
}

func (m *mockExporter) Shutdown(_ context.Context) error {
	return nil
}

func TestFixedNumberOfMetrics(t *testing.T) {
	cfg := &Config{
		Config: common.Config{
			WorkerCount: 1,
		},
		NumMetrics: 5,
		MetricType: metricTypeSum,
	}

	m := &mockExporter{}
	expFunc := func() (sdkmetric.Exporter, error) {
		return m, nil
	}

	// test
	logger, _ := zap.NewDevelopment()
	require.NoError(t, Run(cfg, expFunc, logger))

	time.Sleep(1 * time.Second)

	// verify
	require.Len(t, m.rms, 5)
}

func TestRateOfMetrics(t *testing.T) {
	cfg := &Config{
		Config: common.Config{
			Rate:          10,
			TotalDuration: time.Second / 2,
			WorkerCount:   1,
		},
		MetricType: metricTypeSum,
	}

	m := &mockExporter{}
	expFunc := func() (sdkmetric.Exporter, error) {
		return m, nil
	}

	// test
	require.NoError(t, Run(cfg, expFunc, zap.NewNop()))

	// verify
	// the minimum acceptable number of metrics for the rate of 10/sec for half a second
	assert.True(t, len(m.rms) >= 6, "there should have been more than 6 metrics, had %d", len(m.rms))
	// the maximum acceptable number of metrics for the rate of 10/sec for half a second
	assert.True(t, len(m.rms) <= 20, "there should have been less than 20 metrics, had %d", len(m.rms))
}

func TestUnthrottled(t *testing.T) {
	cfg := &Config{
		Config: common.Config{
			TotalDuration: 1 * time.Second,
			WorkerCount:   1,
		},
		MetricType: metricTypeSum,
	}

	m := &mockExporter{}
	expFunc := func() (sdkmetric.Exporter, error) {
		return m, nil
	}

	// test
	logger, _ := zap.NewDevelopment()
	require.NoError(t, Run(cfg, expFunc, logger))

<<<<<<< HEAD
	assert.True(t, len(m.rms) > 100, "there should have been more than 100 metrics, had %d", len(m.rms))
=======
	assert.True(t, len(exp.rms) > 100, "there should have been more than 100 metrics, had %d", len(exp.rms))
}

func TestSumNoTelemetryAttrs(t *testing.T) {
	// arrange
	qty := 2
	cfg := configWithNoAttributes(metricTypeSum, qty)
	exp := &mockExporter{}

	// act
	logger, _ := zap.NewDevelopment()
	require.NoError(t, Run(cfg, exp, logger))

	time.Sleep(1 * time.Second)

	// asserts
	require.Len(t, exp.rms, qty)

	rms := exp.rms
	for i := 0; i < qty; i++ {
		ms := rms[i].ScopeMetrics[0].Metrics[0]
		// @note update when telemetrygen allow other metric types
		attr := ms.Data.(metricdata.Sum[int64]).DataPoints[0].Attributes
		assert.Equal(t, attr.Len(), 0, "it shouldn't have attrs here")
	}
}

func TestGaugeNoTelemetryAttrs(t *testing.T) {
	// arrange
	qty := 2
	cfg := configWithNoAttributes(metricTypeGauge, qty)
	exp := &mockExporter{}

	// act
	logger, _ := zap.NewDevelopment()
	require.NoError(t, Run(cfg, exp, logger))

	time.Sleep(1 * time.Second)

	// asserts
	require.Len(t, exp.rms, qty)

	rms := exp.rms
	for i := 0; i < qty; i++ {
		ms := rms[i].ScopeMetrics[0].Metrics[0]
		// @note update when telemetrygen allow other metric types
		attr := ms.Data.(metricdata.Gauge[int64]).DataPoints[0].Attributes
		assert.Equal(t, attr.Len(), 0, "it shouldn't have attrs here")
	}
}

func TestSumSingleTelemetryAttr(t *testing.T) {
	// arrange
	qty := 2
	cfg := configWithOneAttribute(metricTypeSum, qty)
	exp := &mockExporter{}

	// act
	logger, _ := zap.NewDevelopment()
	require.NoError(t, Run(cfg, exp, logger))

	time.Sleep(1 * time.Second)

	// asserts
	require.Len(t, exp.rms, qty)

	rms := exp.rms
	for i := 0; i < qty; i++ {
		ms := rms[i].ScopeMetrics[0].Metrics[0]
		// @note update when telemetrygen allow other metric types
		attr := ms.Data.(metricdata.Sum[int64]).DataPoints[0].Attributes
		assert.Equal(t, attr.Len(), 1, "it must have a single attribute here")
		actualValue, _ := attr.Value(telemetryAttrKeyOne)
		assert.Equal(t, actualValue.AsString(), telemetryAttrValueOne, "it should be "+telemetryAttrValueOne)
	}
}

func TestGaugeSingleTelemetryAttr(t *testing.T) {
	// arrange
	qty := 2
	cfg := configWithOneAttribute(metricTypeGauge, qty)
	exp := &mockExporter{}

	// act
	logger, _ := zap.NewDevelopment()
	require.NoError(t, Run(cfg, exp, logger))

	time.Sleep(1 * time.Second)

	// asserts
	require.Len(t, exp.rms, qty)

	rms := exp.rms
	for i := 0; i < qty; i++ {
		ms := rms[i].ScopeMetrics[0].Metrics[0]
		// @note update when telemetrygen allow other metric types
		attr := ms.Data.(metricdata.Gauge[int64]).DataPoints[0].Attributes
		assert.Equal(t, attr.Len(), 1, "it must have a single attribute here")
		actualValue, _ := attr.Value(telemetryAttrKeyOne)
		assert.Equal(t, actualValue.AsString(), telemetryAttrValueOne, "it should be "+telemetryAttrValueOne)
	}
}

func TestSumMultipleTelemetryAttr(t *testing.T) {
	// arrange
	qty := 2
	cfg := configWithMultipleAttributes(metricTypeSum, qty)
	exp := &mockExporter{}

	// act
	logger, _ := zap.NewDevelopment()
	require.NoError(t, Run(cfg, exp, logger))

	time.Sleep(1 * time.Second)

	// asserts
	require.Len(t, exp.rms, qty)

	rms := exp.rms
	var actualValue attribute.Value
	for i := 0; i < qty; i++ {
		ms := rms[i].ScopeMetrics[0].Metrics[0]
		// @note update when telemetrygen allow other metric types
		attr := ms.Data.(metricdata.Sum[int64]).DataPoints[0].Attributes
		assert.Equal(t, 2, attr.Len(), "it must have multiple attributes here")
		actualValue, _ = attr.Value(telemetryAttrKeyOne)
		assert.Equal(t, telemetryAttrValueOne, actualValue.AsString(), "it should be "+telemetryAttrValueOne)
		actualValue, _ = attr.Value(telemetryAttrKeyTwo)
		assert.Equal(t, telemetryAttrValueTwo, actualValue.AsString(), "it should be "+telemetryAttrValueTwo)
	}
}

func TestGaugeMultipleTelemetryAttr(t *testing.T) {
	// arrange
	qty := 2
	cfg := configWithMultipleAttributes(metricTypeGauge, qty)
	exp := &mockExporter{}

	// act
	logger, _ := zap.NewDevelopment()
	require.NoError(t, Run(cfg, exp, logger))

	time.Sleep(1 * time.Second)

	// asserts
	require.Len(t, exp.rms, qty)

	rms := exp.rms
	var actualValue attribute.Value
	for i := 0; i < qty; i++ {
		ms := rms[i].ScopeMetrics[0].Metrics[0]
		// @note update when telemetrygen allow other metric types
		attr := ms.Data.(metricdata.Gauge[int64]).DataPoints[0].Attributes
		assert.Equal(t, 2, attr.Len(), "it must have multiple attributes here")
		actualValue, _ = attr.Value(telemetryAttrKeyOne)
		assert.Equal(t, telemetryAttrValueOne, actualValue.AsString(), "it should be "+telemetryAttrValueOne)
		actualValue, _ = attr.Value(telemetryAttrKeyTwo)
		assert.Equal(t, telemetryAttrValueTwo, actualValue.AsString(), "it should be "+telemetryAttrValueTwo)
	}
}

func configWithNoAttributes(metric metricType, qty int) *Config {
	return &Config{
		Config: common.Config{
			WorkerCount:         1,
			TelemetryAttributes: nil,
		},
		NumMetrics: qty,
		MetricType: metric,
	}
}

func configWithOneAttribute(metric metricType, qty int) *Config {
	return &Config{
		Config: common.Config{
			WorkerCount:         1,
			TelemetryAttributes: common.KeyValue{telemetryAttrKeyOne: telemetryAttrValueOne},
		},
		NumMetrics: qty,
		MetricType: metric,
	}
}

func configWithMultipleAttributes(metric metricType, qty int) *Config {
	kvs := common.KeyValue{telemetryAttrKeyOne: telemetryAttrValueOne, telemetryAttrKeyTwo: telemetryAttrValueTwo}
	return &Config{
		Config: common.Config{
			WorkerCount:         1,
			TelemetryAttributes: kvs,
		},
		NumMetrics: qty,
		MetricType: metric,
	}
>>>>>>> 90b801d8
}<|MERGE_RESOLUTION|>--- conflicted
+++ resolved
@@ -117,10 +117,7 @@
 	logger, _ := zap.NewDevelopment()
 	require.NoError(t, Run(cfg, expFunc, logger))
 
-<<<<<<< HEAD
 	assert.True(t, len(m.rms) > 100, "there should have been more than 100 metrics, had %d", len(m.rms))
-=======
-	assert.True(t, len(exp.rms) > 100, "there should have been more than 100 metrics, had %d", len(exp.rms))
 }
 
 func TestSumNoTelemetryAttrs(t *testing.T) {
@@ -313,5 +310,4 @@
 		NumMetrics: qty,
 		MetricType: metric,
 	}
->>>>>>> 90b801d8
 }