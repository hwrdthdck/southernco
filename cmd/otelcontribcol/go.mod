--- conflicted
+++ resolved
@@ -588,11 +588,7 @@
 	go.uber.org/multierr v1.9.0 // indirect
 	go.uber.org/zap v1.24.0 // indirect
 	golang.org/x/crypto v0.4.0 // indirect
-<<<<<<< HEAD
-	golang.org/x/exp v0.0.0-20221205204356-47842c84f3db // indirect
-=======
 	golang.org/x/exp v0.0.0-20221208152030-732eee02a75a // indirect
->>>>>>> bc293021
 	golang.org/x/mod v0.7.0 // indirect
 	golang.org/x/net v0.4.0 // indirect
 	golang.org/x/oauth2 v0.2.0 // indirect
