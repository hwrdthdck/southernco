--- conflicted
+++ resolved
@@ -60,11 +60,7 @@
 	require.NoError(t, err)
 	require.NotNil(t, sc.httpClient)
 
-<<<<<<< HEAD
 	scrapedRMS, err := sc.scrape(context.Background())
-=======
-	actualMetrics, err := sc.scrape(context.Background())
->>>>>>> 99c1c32a
 	require.NoError(t, err)
 
 	expectedFile := filepath.Join("testdata", "scraper", "expected.json")
