// Copyright The OpenTelemetry Authors
// SPDX-License-Identifier: Apache-2.0

package systemscraper // import "github.com/open-telemetry/opentelemetry-collector-contrib/receiver/hostmetricsreceiver/internal/scraper/systemscraper"

import (
	"context"
	"errors"
	"runtime"

	"go.opentelemetry.io/collector/component"
	"go.opentelemetry.io/collector/receiver"
	"go.opentelemetry.io/collector/scraper"

	"github.com/open-telemetry/opentelemetry-collector-contrib/receiver/hostmetricsreceiver/internal/scraper/systemscraper/internal/metadata"
)

// This file implements Factory for System scraper.

// Type the value of "type" key in configuration.
var Type = component.MustNewType("system")

// Factory is the Factory for scraper.
type Factory struct{}

// CreateDefaultConfig creates the default configuration for the Scraper.
func (f *Factory) CreateDefaultConfig() component.Config {
	return &Config{
		MetricsBuilderConfig: metadata.DefaultMetricsBuilderConfig(),
	}
}

// CreateMetricsScraper creates a resource scraper based on provided config.
func (f *Factory) CreateMetricsScraper(
	ctx context.Context,
	settings receiver.Settings,
<<<<<<< HEAD
	cfg internal.Config,
=======
	cfg component.Config,
>>>>>>> 03e370a1
) (scraper.Metrics, error) {
	if runtime.GOOS != "linux" && runtime.GOOS != "windows" && runtime.GOOS != "darwin" {
		return nil, errors.New("uptime scraper only available on Linux, Windows, or MacOS")
	}

	uptimeScraper := newUptimeScraper(ctx, settings, cfg.(*Config))

	return scraper.NewMetrics(
		uptimeScraper.scrape,
		scraper.WithStart(uptimeScraper.start),
	)
}<|MERGE_RESOLUTION|>--- conflicted
+++ resolved
@@ -34,11 +34,7 @@
 func (f *Factory) CreateMetricsScraper(
 	ctx context.Context,
 	settings receiver.Settings,
-<<<<<<< HEAD
-	cfg internal.Config,
-=======
 	cfg component.Config,
->>>>>>> 03e370a1
 ) (scraper.Metrics, error) {
 	if runtime.GOOS != "linux" && runtime.GOOS != "windows" && runtime.GOOS != "darwin" {
 		return nil, errors.New("uptime scraper only available on Linux, Windows, or MacOS")
