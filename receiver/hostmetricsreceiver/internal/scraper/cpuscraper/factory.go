--- conflicted
+++ resolved
@@ -32,11 +32,7 @@
 func (f *Factory) CreateMetricsScraper(
 	ctx context.Context,
 	settings receiver.Settings,
-<<<<<<< HEAD
-	config internal.Config,
-=======
 	config component.Config,
->>>>>>> 03e370a1
 ) (scraper.Metrics, error) {
 	cfg := config.(*Config)
 	s := newCPUScraper(ctx, settings, cfg)
