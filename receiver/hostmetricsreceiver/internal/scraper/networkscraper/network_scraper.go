// Copyright The OpenTelemetry Authors
// SPDX-License-Identifier: Apache-2.0

package networkscraper // import "github.com/open-telemetry/opentelemetry-collector-contrib/receiver/hostmetricsreceiver/internal/scraper/networkscraper"

import (
	"context"
	"fmt"
	"time"

	"github.com/shirou/gopsutil/v4/host"
	"github.com/shirou/gopsutil/v4/net"
	"go.opentelemetry.io/collector/component"
	"go.opentelemetry.io/collector/pdata/pcommon"
	"go.opentelemetry.io/collector/pdata/pmetric"
	"go.opentelemetry.io/collector/receiver"
	"go.opentelemetry.io/collector/scraper/scrapererror"

	"github.com/open-telemetry/opentelemetry-collector-contrib/internal/filter/filterset"
	"github.com/open-telemetry/opentelemetry-collector-contrib/receiver/hostmetricsreceiver/internal/scraper/networkscraper/internal/metadata"
)

const (
	networkMetricsLen     = 4
	connectionsMetricsLen = 1
)

// scraper for Network Metrics
type networkScraper struct {
	settings  receiver.Settings
	config    *Config
	mb        *metadata.MetricsBuilder
	startTime pcommon.Timestamp
	includeFS filterset.FilterSet
	excludeFS filterset.FilterSet

	// for mocking
	bootTime    func(context.Context) (uint64, error)
	ioCounters  func(context.Context, bool) ([]net.IOCountersStat, error)
	connections func(context.Context, string) ([]net.ConnectionStat, error)
	conntrack   func(context.Context) ([]net.FilterStat, error)
}

// newNetworkScraper creates a set of Network related metrics
func newNetworkScraper(_ context.Context, settings receiver.Settings, cfg *Config) (*networkScraper, error) {
	scraper := &networkScraper{
		settings:    settings,
		config:      cfg,
		bootTime:    host.BootTimeWithContext,
		ioCounters:  net.IOCountersWithContext,
		connections: net.ConnectionsWithContext,
		conntrack:   net.FilterCountersWithContext,
	}

	var err error

	if len(cfg.Include.Interfaces) > 0 {
		scraper.includeFS, err = filterset.CreateFilterSet(cfg.Include.Interfaces, &cfg.Include.Config)
		if err != nil {
			return nil, fmt.Errorf("error creating network interface include filters: %w", err)
		}
	}

	if len(cfg.Exclude.Interfaces) > 0 {
		scraper.excludeFS, err = filterset.CreateFilterSet(cfg.Exclude.Interfaces, &cfg.Exclude.Config)
		if err != nil {
			return nil, fmt.Errorf("error creating network interface exclude filters: %w", err)
		}
	}

	return scraper, nil
}

func (s *networkScraper) start(ctx context.Context, _ component.Host) error {
<<<<<<< HEAD
	ctx = context.WithValue(ctx, common.EnvKey, s.config.EnvMap)
=======
>>>>>>> 03e370a1
	bootTime, err := s.bootTime(ctx)
	if err != nil {
		return err
	}

	s.startTime = pcommon.Timestamp(bootTime * 1e9)
	s.mb = metadata.NewMetricsBuilder(s.config.MetricsBuilderConfig, s.settings, metadata.WithStartTime(pcommon.Timestamp(bootTime*1e9)))
	return nil
}

<<<<<<< HEAD
func (s *networkScraper) scrape(_ context.Context) (pmetric.Metrics, error) {
=======
func (s *networkScraper) scrape(ctx context.Context) (pmetric.Metrics, error) {
>>>>>>> 03e370a1
	var errors scrapererror.ScrapeErrors

	err := s.recordNetworkCounterMetrics(ctx)
	if err != nil {
		errors.AddPartial(networkMetricsLen, err)
	}

	err = s.recordNetworkConnectionsMetrics(ctx)
	if err != nil {
		errors.AddPartial(connectionsMetricsLen, err)
	}

	err = s.recordNetworkConntrackMetrics(ctx)
	if err != nil {
		errors.AddPartial(connectionsMetricsLen, err)
	}

	return s.mb.Emit(), errors.Combine()
}

<<<<<<< HEAD
func (s *networkScraper) recordNetworkCounterMetrics() error {
	ctx := context.WithValue(context.Background(), common.EnvKey, s.config.EnvMap)
=======
func (s *networkScraper) recordNetworkCounterMetrics(ctx context.Context) error {
>>>>>>> 03e370a1
	now := pcommon.NewTimestampFromTime(time.Now())

	// get total stats only
	ioCounters, err := s.ioCounters(ctx, true /*perNetworkInterfaceController=*/)
	if err != nil {
		return fmt.Errorf("failed to read network IO stats: %w", err)
	}

	// filter network interfaces by name
	ioCounters = s.filterByInterface(ioCounters)

	if len(ioCounters) > 0 {
		s.recordNetworkPacketsMetric(now, ioCounters)
		s.recordNetworkDroppedPacketsMetric(now, ioCounters)
		s.recordNetworkErrorPacketsMetric(now, ioCounters)
		s.recordNetworkIOMetric(now, ioCounters)
	}

	return nil
}

func (s *networkScraper) recordNetworkPacketsMetric(now pcommon.Timestamp, ioCountersSlice []net.IOCountersStat) {
	for _, ioCounters := range ioCountersSlice {
		s.mb.RecordSystemNetworkPacketsDataPoint(now, int64(ioCounters.PacketsSent), ioCounters.Name, metadata.AttributeDirectionTransmit)
		s.mb.RecordSystemNetworkPacketsDataPoint(now, int64(ioCounters.PacketsRecv), ioCounters.Name, metadata.AttributeDirectionReceive)
	}
}

func (s *networkScraper) recordNetworkDroppedPacketsMetric(now pcommon.Timestamp, ioCountersSlice []net.IOCountersStat) {
	for _, ioCounters := range ioCountersSlice {
		s.mb.RecordSystemNetworkDroppedDataPoint(now, int64(ioCounters.Dropout), ioCounters.Name, metadata.AttributeDirectionTransmit)
		s.mb.RecordSystemNetworkDroppedDataPoint(now, int64(ioCounters.Dropin), ioCounters.Name, metadata.AttributeDirectionReceive)
	}
}

func (s *networkScraper) recordNetworkErrorPacketsMetric(now pcommon.Timestamp, ioCountersSlice []net.IOCountersStat) {
	for _, ioCounters := range ioCountersSlice {
		s.mb.RecordSystemNetworkErrorsDataPoint(now, int64(ioCounters.Errout), ioCounters.Name, metadata.AttributeDirectionTransmit)
		s.mb.RecordSystemNetworkErrorsDataPoint(now, int64(ioCounters.Errin), ioCounters.Name, metadata.AttributeDirectionReceive)
	}
}

func (s *networkScraper) recordNetworkIOMetric(now pcommon.Timestamp, ioCountersSlice []net.IOCountersStat) {
	for _, ioCounters := range ioCountersSlice {
		s.mb.RecordSystemNetworkIoDataPoint(now, int64(ioCounters.BytesSent), ioCounters.Name, metadata.AttributeDirectionTransmit)
		s.mb.RecordSystemNetworkIoDataPoint(now, int64(ioCounters.BytesRecv), ioCounters.Name, metadata.AttributeDirectionReceive)
	}
}

<<<<<<< HEAD
func (s *networkScraper) recordNetworkConnectionsMetrics() error {
=======
func (s *networkScraper) recordNetworkConnectionsMetrics(ctx context.Context) error {
>>>>>>> 03e370a1
	if !s.config.Metrics.SystemNetworkConnections.Enabled {
		return nil
	}

	now := pcommon.NewTimestampFromTime(time.Now())

	connections, err := s.connections(ctx, "tcp")
	if err != nil {
		return fmt.Errorf("failed to read TCP connections: %w", err)
	}

	tcpConnectionStatusCounts := getTCPConnectionStatusCounts(connections)

	s.recordNetworkConnectionsMetric(now, tcpConnectionStatusCounts)
	return nil
}

func getTCPConnectionStatusCounts(connections []net.ConnectionStat) map[string]int64 {
	tcpStatuses := make(map[string]int64, len(allTCPStates))
	for _, state := range allTCPStates {
		tcpStatuses[state] = 0
	}

	for _, connection := range connections {
		tcpStatuses[connection.Status]++
	}
	return tcpStatuses
}

func (s *networkScraper) recordNetworkConnectionsMetric(now pcommon.Timestamp, connectionStateCounts map[string]int64) {
	for connectionState, count := range connectionStateCounts {
		s.mb.RecordSystemNetworkConnectionsDataPoint(now, count, metadata.AttributeProtocolTcp, connectionState)
	}
}

func (s *networkScraper) filterByInterface(ioCounters []net.IOCountersStat) []net.IOCountersStat {
	if s.includeFS == nil && s.excludeFS == nil {
		return ioCounters
	}

	filteredIOCounters := make([]net.IOCountersStat, 0, len(ioCounters))
	for _, io := range ioCounters {
		if s.includeInterface(io.Name) {
			filteredIOCounters = append(filteredIOCounters, io)
		}
	}
	return filteredIOCounters
}

func (s *networkScraper) includeInterface(interfaceName string) bool {
	return (s.includeFS == nil || s.includeFS.Matches(interfaceName)) &&
		(s.excludeFS == nil || !s.excludeFS.Matches(interfaceName))
}<|MERGE_RESOLUTION|>--- conflicted
+++ resolved
@@ -72,10 +72,6 @@
 }
 
 func (s *networkScraper) start(ctx context.Context, _ component.Host) error {
-<<<<<<< HEAD
-	ctx = context.WithValue(ctx, common.EnvKey, s.config.EnvMap)
-=======
->>>>>>> 03e370a1
 	bootTime, err := s.bootTime(ctx)
 	if err != nil {
 		return err
@@ -86,11 +82,7 @@
 	return nil
 }
 
-<<<<<<< HEAD
-func (s *networkScraper) scrape(_ context.Context) (pmetric.Metrics, error) {
-=======
 func (s *networkScraper) scrape(ctx context.Context) (pmetric.Metrics, error) {
->>>>>>> 03e370a1
 	var errors scrapererror.ScrapeErrors
 
 	err := s.recordNetworkCounterMetrics(ctx)
@@ -111,12 +103,7 @@
 	return s.mb.Emit(), errors.Combine()
 }
 
-<<<<<<< HEAD
-func (s *networkScraper) recordNetworkCounterMetrics() error {
-	ctx := context.WithValue(context.Background(), common.EnvKey, s.config.EnvMap)
-=======
 func (s *networkScraper) recordNetworkCounterMetrics(ctx context.Context) error {
->>>>>>> 03e370a1
 	now := pcommon.NewTimestampFromTime(time.Now())
 
 	// get total stats only
@@ -166,11 +153,7 @@
 	}
 }
 
-<<<<<<< HEAD
-func (s *networkScraper) recordNetworkConnectionsMetrics() error {
-=======
 func (s *networkScraper) recordNetworkConnectionsMetrics(ctx context.Context) error {
->>>>>>> 03e370a1
 	if !s.config.Metrics.SystemNetworkConnections.Enabled {
 		return nil
 	}
