--- conflicted
+++ resolved
@@ -21,19 +21,11 @@
 func (s *scraper) recordCPUUtilization(now pcommon.Timestamp, cpuUtilization ucal.CPUUtilization) {
 }
 
-<<<<<<< HEAD
-func getProcessName(processHandle, string) (string, error) {
-	return "", nil
-}
-
-func getProcessExecutable(processHandle) (string, error) {
-=======
 func getProcessName(context.Context, processHandle, string) (string, error) {
 	return "", nil
 }
 
 func getProcessExecutable(context.Context, processHandle) (string, error) {
->>>>>>> 592374af
 	return "", nil
 }
 
