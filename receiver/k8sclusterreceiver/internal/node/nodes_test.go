// Copyright The OpenTelemetry Authors
// SPDX-License-Identifier: Apache-2.0

package node

import (
	"path/filepath"
	"testing"
	"time"

	"github.com/stretchr/testify/assert"
	"github.com/stretchr/testify/require"
	"go.opentelemetry.io/collector/pdata/pcommon"
	"go.opentelemetry.io/collector/pdata/pmetric"
	"go.opentelemetry.io/collector/receiver/receivertest"
	corev1 "k8s.io/api/core/v1"
	"k8s.io/apimachinery/pkg/api/resource"
	metav1 "k8s.io/apimachinery/pkg/apis/meta/v1"

<<<<<<< HEAD
	"github.com/open-telemetry/opentelemetry-collector-contrib/internal/coreinternal/golden"
=======
	"github.com/open-telemetry/opentelemetry-collector-contrib/pkg/golden"
>>>>>>> 592374af
	"github.com/open-telemetry/opentelemetry-collector-contrib/pkg/pdatatest/pmetrictest"
	"github.com/open-telemetry/opentelemetry-collector-contrib/receiver/k8sclusterreceiver/internal/metadata"
	"github.com/open-telemetry/opentelemetry-collector-contrib/receiver/k8sclusterreceiver/internal/testutils"
)

func TestNodeMetricsReportCPUMetrics(t *testing.T) {
	n := testutils.NewNode("1")
	rb := metadata.NewResourceBuilder(metadata.DefaultResourceAttributesConfig())
	rm := CustomMetrics(receivertest.NewNopCreateSettings(), rb, n,
		[]string{
			"Ready",
			"MemoryPressure",
			"DiskPressure",
			"NetworkUnavailable",
			"PIDPressure",
			"OutOfDisk",
		},
		[]string{
			"cpu",
			"memory",
			"ephemeral-storage",
			"storage",
			"pods",
			"hugepages-1Gi",
			"hugepages-2Mi",
			"not-present",
		},
		pcommon.Timestamp(time.Now().UnixNano()),
	)
	m := pmetric.NewMetrics()
	rm.MoveTo(m.ResourceMetrics().AppendEmpty())

	expected, err := golden.ReadMetrics(filepath.Join("testdata", "expected.yaml"))
	require.NoError(t, err)
	require.NoError(t, pmetrictest.CompareMetrics(expected, m,
		pmetrictest.IgnoreTimestamp(),
		pmetrictest.IgnoreStartTimestamp(),
		pmetrictest.IgnoreResourceMetricsOrder(),
		pmetrictest.IgnoreMetricsOrder(),
		pmetrictest.IgnoreScopeMetricsOrder(),
	),
	)
}
<<<<<<< HEAD
=======
func TestNodeOptionalMetrics(t *testing.T) {
	n := testutils.NewNode("2")
	rac := metadata.DefaultResourceAttributesConfig()
	rac.K8sKubeletVersion.Enabled = true
	rac.K8sKubeproxyVersion.Enabled = true

	rb := metadata.NewResourceBuilder(rac)
	rm := CustomMetrics(receivertest.NewNopCreateSettings(), rb, n,
		[]string{},
		[]string{
			"cpu",
			"memory",
		},

		pcommon.Timestamp(time.Now().UnixNano()),
	)
	m := pmetric.NewMetrics()
	rm.MoveTo(m.ResourceMetrics().AppendEmpty())
>>>>>>> 592374af

	expected, err := golden.ReadMetrics(filepath.Join("testdata", "expected_optional.yaml"))
	require.NoError(t, err)
	require.NoError(t, pmetrictest.CompareMetrics(expected, m,
		pmetrictest.IgnoreTimestamp(),
		pmetrictest.IgnoreStartTimestamp(),
		pmetrictest.IgnoreResourceMetricsOrder(),
		pmetrictest.IgnoreMetricsOrder(),
		pmetrictest.IgnoreScopeMetricsOrder(),
	),
	)

}
func TestNodeConditionValue(t *testing.T) {
	type args struct {
		node     *corev1.Node
		condType corev1.NodeConditionType
	}
	tests := []struct {
		name string
		args args
		want int64
	}{
		{
			name: "Node with Ready condition true",
			args: args{
				node: &corev1.Node{Status: corev1.NodeStatus{
					Conditions: []corev1.NodeCondition{
						{
							Type:   corev1.NodeReady,
							Status: corev1.ConditionTrue,
						},
					},
				}},
				condType: corev1.NodeReady,
			},
			want: 1,
		},
		{
			name: "Node with Ready condition false",
			args: args{
				node: &corev1.Node{Status: corev1.NodeStatus{
					Conditions: []corev1.NodeCondition{
						{
							Type:   corev1.NodeReady,
							Status: corev1.ConditionFalse,
						},
					},
				}},
				condType: corev1.NodeReady,
			},
			want: 0,
		},
		{
			name: "Node with Ready condition unknown",
			args: args{
				node: &corev1.Node{Status: corev1.NodeStatus{
					Conditions: []corev1.NodeCondition{
						{
							Type:   corev1.NodeReady,
							Status: corev1.ConditionUnknown,
						},
					},
				}},
				condType: corev1.NodeReady,
			},
			want: -1,
		},
	}

	for _, tt := range tests {
		t.Run(tt.name, func(t *testing.T) {
			if got := nodeConditionValue(tt.args.node, tt.args.condType); got != tt.want {
				t.Errorf("nodeConditionValue() = %v, want %v", got, tt.want)
			}
		})
	}
}

<<<<<<< HEAD
=======
func TestNodeMetrics(t *testing.T) {
	n := testutils.NewNode("1")

	ts := pcommon.Timestamp(time.Now().UnixNano())
	mbc := metadata.DefaultMetricsBuilderConfig()
	mbc.Metrics.K8sNodeCondition.Enabled = true
	mb := metadata.NewMetricsBuilder(mbc, receivertest.NewNopCreateSettings())
	RecordMetrics(mb, n, ts)
	m := mb.Emit()

	expectedFile := filepath.Join("testdata", "expected_mdatagen.yaml")
	expected, err := golden.ReadMetrics(expectedFile)
	require.NoError(t, err)
	require.NoError(t, pmetrictest.CompareMetrics(expected, m,
		pmetrictest.IgnoreTimestamp(),
		pmetrictest.IgnoreStartTimestamp(),
		pmetrictest.IgnoreResourceMetricsOrder(),
		pmetrictest.IgnoreMetricsOrder(),
		pmetrictest.IgnoreScopeMetricsOrder(),
		pmetrictest.IgnoreMetricDataPointsOrder(),
	),
	)
}

>>>>>>> 592374af
func TestTransform(t *testing.T) {
	originalNode := &corev1.Node{
		ObjectMeta: metav1.ObjectMeta{
			Name: "my-node",
			UID:  "my-node-uid",
			Labels: map[string]string{
				"node-role": "worker",
			},
		},
		Status: corev1.NodeStatus{
			Conditions: []corev1.NodeCondition{
				{
					Type:   corev1.NodeReady,
					Status: corev1.ConditionTrue,
				},
			},
			Capacity: corev1.ResourceList{
				corev1.ResourceCPU:    resource.MustParse("8"),
				corev1.ResourceMemory: resource.MustParse("16Gi"),
			},
			Allocatable: corev1.ResourceList{
				corev1.ResourceCPU:    resource.MustParse("4"),
				corev1.ResourceMemory: resource.MustParse("8Gi"),
			},
			Addresses: []corev1.NodeAddress{
				{
					Type:    corev1.NodeHostName,
					Address: "my-node-hostname",
				},
				{
					Type:    corev1.NodeInternalIP,
					Address: "192.168.1.100",
				},
			},
<<<<<<< HEAD
=======
			NodeInfo: corev1.NodeSystemInfo{
				MachineID:               "24736a453e8f47a1ad2f9d95d31085f5",
				SystemUUID:              "444005f7-e2e8-42fd-ab87-9f8496790a29",
				BootID:                  "d7ee9a98-ff89-4eed-b723-cffd38ea6c0f",
				KernelVersion:           "6.4.12-arch1-1",
				OSImage:                 "Ubuntu 22.04.1 LTS",
				ContainerRuntimeVersion: "containerd://1.6.9",
				KubeletVersion:          "v1.25.3",
				KubeProxyVersion:        "v1.25.3",
				OperatingSystem:         "linux",
				Architecture:            "amd64",
			},
>>>>>>> 592374af
		},
	}
	wantNode := &corev1.Node{
		ObjectMeta: metav1.ObjectMeta{
			Name: "my-node",
			UID:  "my-node-uid",
			Labels: map[string]string{
				"node-role": "worker",
			},
		},
		Status: corev1.NodeStatus{
			Conditions: []corev1.NodeCondition{
				{
					Type:   corev1.NodeReady,
					Status: corev1.ConditionTrue,
				},
			},
			Allocatable: corev1.ResourceList{
				corev1.ResourceCPU:    resource.MustParse("4"),
				corev1.ResourceMemory: resource.MustParse("8Gi"),
			},
<<<<<<< HEAD
=======
			NodeInfo: corev1.NodeSystemInfo{
				KubeletVersion:   "v1.25.3",
				KubeProxyVersion: "v1.25.3",
			},
>>>>>>> 592374af
		},
	}
	assert.Equal(t, wantNode, Transform(originalNode))
}<|MERGE_RESOLUTION|>--- conflicted
+++ resolved
@@ -17,11 +17,7 @@
 	"k8s.io/apimachinery/pkg/api/resource"
 	metav1 "k8s.io/apimachinery/pkg/apis/meta/v1"
 
-<<<<<<< HEAD
-	"github.com/open-telemetry/opentelemetry-collector-contrib/internal/coreinternal/golden"
-=======
 	"github.com/open-telemetry/opentelemetry-collector-contrib/pkg/golden"
->>>>>>> 592374af
 	"github.com/open-telemetry/opentelemetry-collector-contrib/pkg/pdatatest/pmetrictest"
 	"github.com/open-telemetry/opentelemetry-collector-contrib/receiver/k8sclusterreceiver/internal/metadata"
 	"github.com/open-telemetry/opentelemetry-collector-contrib/receiver/k8sclusterreceiver/internal/testutils"
@@ -65,8 +61,6 @@
 	),
 	)
 }
-<<<<<<< HEAD
-=======
 func TestNodeOptionalMetrics(t *testing.T) {
 	n := testutils.NewNode("2")
 	rac := metadata.DefaultResourceAttributesConfig()
@@ -85,7 +79,6 @@
 	)
 	m := pmetric.NewMetrics()
 	rm.MoveTo(m.ResourceMetrics().AppendEmpty())
->>>>>>> 592374af
 
 	expected, err := golden.ReadMetrics(filepath.Join("testdata", "expected_optional.yaml"))
 	require.NoError(t, err)
@@ -165,8 +158,6 @@
 	}
 }
 
-<<<<<<< HEAD
-=======
 func TestNodeMetrics(t *testing.T) {
 	n := testutils.NewNode("1")
 
@@ -191,7 +182,6 @@
 	)
 }
 
->>>>>>> 592374af
 func TestTransform(t *testing.T) {
 	originalNode := &corev1.Node{
 		ObjectMeta: metav1.ObjectMeta{
@@ -226,8 +216,6 @@
 					Address: "192.168.1.100",
 				},
 			},
-<<<<<<< HEAD
-=======
 			NodeInfo: corev1.NodeSystemInfo{
 				MachineID:               "24736a453e8f47a1ad2f9d95d31085f5",
 				SystemUUID:              "444005f7-e2e8-42fd-ab87-9f8496790a29",
@@ -240,7 +228,6 @@
 				OperatingSystem:         "linux",
 				Architecture:            "amd64",
 			},
->>>>>>> 592374af
 		},
 	}
 	wantNode := &corev1.Node{
@@ -262,13 +249,10 @@
 				corev1.ResourceCPU:    resource.MustParse("4"),
 				corev1.ResourceMemory: resource.MustParse("8Gi"),
 			},
-<<<<<<< HEAD
-=======
 			NodeInfo: corev1.NodeSystemInfo{
 				KubeletVersion:   "v1.25.3",
 				KubeProxyVersion: "v1.25.3",
 			},
->>>>>>> 592374af
 		},
 	}
 	assert.Equal(t, wantNode, Transform(originalNode))
