// Copyright The OpenTelemetry Authors
// SPDX-License-Identifier: Apache-2.0

package mongodbreceiver // import "github.com/open-telemetry/opentelemetry-collector-contrib/receiver/mongodbreceiver"

import (
	"errors"
	"fmt"
	"strings"
	"time"

	"go.mongodb.org/mongo-driver/mongo/options"
	"go.opentelemetry.io/collector/config/confignet"
	"go.opentelemetry.io/collector/config/configopaque"
	"go.opentelemetry.io/collector/config/configtls"
	"go.opentelemetry.io/collector/receiver/scraperhelper"
	"go.uber.org/multierr"

	"github.com/open-telemetry/opentelemetry-collector-contrib/receiver/mongodbreceiver/internal/metadata"
)

type Config struct {
<<<<<<< HEAD
	scraperhelper.ControllerConfig `mapstructure:",squash"`
	configtls.TLSClientSetting     `mapstructure:"tls,omitempty"`
=======
	scraperhelper.ScraperControllerSettings `mapstructure:",squash"`
	configtls.ClientConfig                  `mapstructure:"tls,omitempty"`
>>>>>>> fdd9ebf1
	// MetricsBuilderConfig defines which metrics/attributes to enable for the scraper
	metadata.MetricsBuilderConfig `mapstructure:",squash"`
	Hosts                         []confignet.AddrConfig `mapstructure:"hosts"`
	Username                      string                 `mapstructure:"username"`
	Password                      configopaque.String    `mapstructure:"password"`
	ReplicaSet                    string                 `mapstructure:"replica_set,omitempty"`
	Timeout                       time.Duration          `mapstructure:"timeout"`
}

func (c *Config) Validate() error {
	if len(c.Hosts) == 0 {
		return errors.New("no hosts were specified in the config")
	}

	var err error
	for _, host := range c.Hosts {
		if host.Endpoint == "" {
			err = multierr.Append(err, errors.New("no endpoint specified for one of the hosts"))
		}
	}

	if c.Username != "" && c.Password == "" {
		err = multierr.Append(err, errors.New("username provided without password"))
	} else if c.Username == "" && c.Password != "" {
		err = multierr.Append(err, errors.New("password provided without user"))
	}

	if _, tlsErr := c.LoadTLSConfig(); tlsErr != nil {
		err = multierr.Append(err, fmt.Errorf("error loading tls configuration: %w", tlsErr))
	}

	return err
}

func (c *Config) ClientOptions() *options.ClientOptions {
	clientOptions := options.Client()
	connString := fmt.Sprintf("mongodb://%s", strings.Join(c.hostlist(), ","))
	clientOptions.ApplyURI(connString)

	if c.Timeout > 0 {
		clientOptions.SetConnectTimeout(c.Timeout)
	}

	tlsConfig, err := c.LoadTLSConfig()
	if err == nil && tlsConfig != nil {
		clientOptions.SetTLSConfig(tlsConfig)
	}

	if c.ReplicaSet != "" {
		clientOptions.SetReplicaSet(c.ReplicaSet)
	}

	if c.Username != "" && c.Password != "" {
		clientOptions.SetAuth(options.Credential{
			Username: c.Username,
			Password: string(c.Password),
		})
	}

	return clientOptions
}

func (c *Config) hostlist() []string {
	var hosts []string
	for _, ep := range c.Hosts {
		hosts = append(hosts, ep.Endpoint)
	}
	return hosts
}<|MERGE_RESOLUTION|>--- conflicted
+++ resolved
@@ -20,13 +20,8 @@
 )
 
 type Config struct {
-<<<<<<< HEAD
 	scraperhelper.ControllerConfig `mapstructure:",squash"`
-	configtls.TLSClientSetting     `mapstructure:"tls,omitempty"`
-=======
-	scraperhelper.ScraperControllerSettings `mapstructure:",squash"`
 	configtls.ClientConfig                  `mapstructure:"tls,omitempty"`
->>>>>>> fdd9ebf1
 	// MetricsBuilderConfig defines which metrics/attributes to enable for the scraper
 	metadata.MetricsBuilderConfig `mapstructure:",squash"`
 	Hosts                         []confignet.AddrConfig `mapstructure:"hosts"`
