// Copyright The OpenTelemetry Authors
//
// Licensed under the Apache License, Version 2.0 (the "License");
// you may not use this file except in compliance with the License.
// You may obtain a copy of the License at
//
//       http://www.apache.org/licenses/LICENSE-2.0
//
// Unless required by applicable law or agreed to in writing, software
// distributed under the License is distributed on an "AS IS" BASIS,
// WITHOUT WARRANTIES OR CONDITIONS OF ANY KIND, either express or implied.
// See the License for the specific language governing permissions and
// limitations under the License.

package solacereceiver

import (
	"errors"
	"fmt"
	"testing"

	"github.com/Azure/go-amqp"
	"github.com/stretchr/testify/assert"
	"github.com/stretchr/testify/require"
	"go.opentelemetry.io/collector/pdata/pcommon"
	"go.opentelemetry.io/collector/pdata/ptrace"
	"go.uber.org/zap"
	"google.golang.org/protobuf/proto"

	model_v1 "github.com/open-telemetry/opentelemetry-collector-contrib/receiver/solacereceiver/model/v1"
)

// Validate entire unmarshal flow
func TestSolaceMessageUnmarshallerUnmarshal(t *testing.T) {
	validTopicVersion := "_telemetry/broker/trace/receive/v1"
	invalidTopicVersion := "_telemetry/broker/trace/receive/v2"
	invalidTopicString := "some unknown topic string that won't be valid"

	tests := []struct {
		name    string
		message *amqp.Message
		want    *ptrace.Traces
		err     error
	}{
		{
			name: "Unknown Topic Stirng",
			message: &inboundMessage{
				Properties: &amqp.MessageProperties{
					To: &invalidTopicString,
				},
			},
			err: errUnknownTraceMessgeType,
		},
		{
			name: "Bad Topic Version",
			message: &inboundMessage{
				Properties: &amqp.MessageProperties{
					To: &invalidTopicVersion,
				},
			},
			err: errUnknownTraceMessgeVersion,
		},
		{
			name: "No Message Properties",
			message: &inboundMessage{
				Properties: nil,
			},
			err: errUnknownTraceMessgeType,
		},
		{
			name: "No Topic String",
			message: &inboundMessage{
				Properties: &amqp.MessageProperties{
					To: nil,
				},
			},
			err: errUnknownTraceMessgeType,
		},
		{
			name: "Invalid Message Data",
			message: &amqp.Message{
				Data: [][]byte{{1, 2, 3, 4, 5}},
				Properties: &amqp.MessageProperties{
					To: &validTopicVersion,
				},
			},
			err: errors.New("cannot parse invalid wire-format data"),
		},
		{
			name: "Valid Message Data",
			message: &amqp.Message{
				Data: [][]byte{func() []byte {
					// TODO capture binary data of this directly, ie. real world data.
					var (
						protocolVersion      = "5.0"
						applicationMessageID = "someMessageID"
						correlationID        = "someConversationID"
						priority             = uint32(1)
						ttl                  = int64(86000)
						routerName           = "someRouterName"
						vpnName              = "someVpnName"
						replyToTopic         = "someReplyToTopic"
						topic                = "someTopic"
					)
					validData, err := proto.Marshal(&model_v1.SpanData{
						TraceId:                             []byte{0, 1, 2, 3, 4, 5, 6, 7, 8, 9, 10, 11, 12, 13, 14, 15},
						SpanId:                              []byte{7, 6, 5, 4, 3, 2, 1, 0},
						StartTimeUnixNano:                   1234567890,
						EndTimeUnixNano:                     2234567890,
						RouterName:                          routerName,
						MessageVpnName:                      &vpnName,
						SolosVersion:                        "10.0.0",
						Protocol:                            "MQTT",
						ProtocolVersion:                     &protocolVersion,
						ApplicationMessageId:                &applicationMessageID,
						CorrelationId:                       &correlationID,
						DeliveryMode:                        model_v1.SpanData_DIRECT,
						BinaryAttachmentSize:                1000,
						XmlAttachmentSize:                   200,
						MetadataSize:                        34,
						ClientUsername:                      "someClientUsername",
						ClientName:                          "someClient1234",
						Topic:                               topic,
						ReplyToTopic:                        &replyToTopic,
						ReplicationGroupMessageId:           []byte{0x01, 0x00, 0x01, 0x04, 0x09, 0x10, 0x19, 0x24, 0x31, 0x40, 0x51, 0x64, 0x79, 0x90, 0xa9, 0xc4, 0xe1},
						Priority:                            &priority,
						Ttl:                                 &ttl,
						DmqEligible:                         true,
						DroppedEnqueueEventsSuccess:         42,
						DroppedEnqueueEventsFailed:          24,
						HostIp:                              []byte{1, 2, 3, 4},
						HostPort:                            55555,
						PeerIp:                              []byte{35, 69, 4, 37, 44, 161, 0, 0, 0, 0, 5, 103, 86, 115, 35, 181},
						PeerPort:                            12345,
						BrokerReceiveTimeUnixNano:           1357924680,
						DroppedApplicationMessageProperties: false,
						UserProperties: map[string]*model_v1.SpanData_UserPropertyValue{
							"special_key": {
								Value: &model_v1.SpanData_UserPropertyValue_BoolValue{
									BoolValue: true,
								},
							},
						},
						EnqueueEvents: []*model_v1.SpanData_EnqueueEvent{
							{
								Dest:         &model_v1.SpanData_EnqueueEvent_QueueName{QueueName: "somequeue"},
								TimeUnixNano: 123456789,
							},
							{
								Dest:         &model_v1.SpanData_EnqueueEvent_TopicEndpointName{TopicEndpointName: "sometopic"},
								TimeUnixNano: 2345678,
							},
						},
						TransactionEvent: &model_v1.SpanData_TransactionEvent{
							TimeUnixNano: 123456789,
							Type:         model_v1.SpanData_TransactionEvent_SESSION_TIMEOUT,
							Initiator:    model_v1.SpanData_TransactionEvent_CLIENT,
							TransactionId: &model_v1.SpanData_TransactionEvent_LocalId{
								LocalId: &model_v1.SpanData_TransactionEvent_LocalTransactionId{
									TransactionId: 12345,
									SessionId:     67890,
									SessionName:   "my-session-name",
								},
							},
						},
					})
					require.NoError(t, err)
					return validData
				}()},
				Properties: &amqp.MessageProperties{
					To: &validTopicVersion,
				},
			},
			want: func() *ptrace.Traces {
				traces := ptrace.NewTraces()
				resource := traces.ResourceSpans().AppendEmpty()
				populateAttributes(t, resource.Resource().Attributes(), map[string]interface{}{
					"service.name":        "someRouterName",
					"service.instance.id": "someVpnName",
					"service.version":     "10.0.0",
				})
				instrumentation := resource.ScopeSpans().AppendEmpty()
				span := instrumentation.Spans().AppendEmpty()
				span.SetTraceID([16]byte{0, 1, 2, 3, 4, 5, 6, 7, 8, 9, 10, 11, 12, 13, 14, 15})
				span.SetSpanID([8]byte{7, 6, 5, 4, 3, 2, 1, 0})
				span.SetStartTimestamp(1234567890)
				span.SetEndTimestamp(2234567890)
				// expect some constants
				span.SetKind(5)
				span.SetName("(topic) receive")
				span.Status().SetCode(ptrace.StatusCodeUnset)
<<<<<<< HEAD
				spanAttrs := span.Attributes()
				populateAttributes(t, &spanAttrs, map[string]interface{}{
					"messaging.system":                                        "SolacePubSub+",
					"messaging.operation":                                     "receive",
					"messaging.protocol":                                      "MQTT",
					"messaging.protocol_version":                              "5.0",
					"messaging.message_id":                                    "someMessageID",
					"messaging.conversation_id":                               "someConversationID",
					"messaging.message_payload_size_bytes":                    int64(1234),
					"messaging.destination":                                   "someTopic",
					"messaging.solace.client_username":                        "someClientUsername",
					"messaging.solace.client_name":                            "someClient1234",
					"messaging.solace.replication_group_message_id":           "rmid1:00010-40910192431-40516479-90a9c4e1",
					"messaging.solace.priority":                               int64(1),
					"messaging.solace.ttl":                                    int64(86000),
					"messaging.solace.dmq_eligible":                           true,
					"messaging.solace.dropped_enqueue_events_success":         int64(42),
					"messaging.solace.dropped_enqueue_events_failed":          int64(24),
					"messaging.solace.reply_to_topic":                         "someReplyToTopic",
					"messaging.solace.broker_receive_time_unix_nano":          int64(1357924680),
					"messaging.solace.dropped_application_message_properties": false,
					"messaging.solace.delivery_mode":                          "direct",
					"net.host.ip":                                             "1.2.3.4",
					"net.host.port":                                           int64(55555),
					"net.peer.ip":                                             "2345:425:2ca1::567:5673:23b5",
					"net.peer.port":                                           int64(12345),
					"messaging.solace.user_properties.special_key":            true,
=======
				populateAttributes(t, span.Attributes(), map[string]interface{}{
					"messaging.system":                                "SolacePubSub+",
					"messaging.operation":                             "receive",
					"messaging.protocol":                              "MQTT",
					"messaging.protocol_version":                      "5.0",
					"messaging.message_id":                            "someMessageID",
					"messaging.conversation_id":                       "someConversationID",
					"messaging.message_payload_size_bytes":            int64(1234),
					"messaging.destination":                           "someTopic",
					"messaging.solace.client_username":                "someClientUsername",
					"messaging.solace.client_name":                    "someClient1234",
					"messaging.solace.replication_group_message_id":   "rmid1:00010-40910192431-40516479-90a9c4e1",
					"messaging.solace.priority":                       int64(1),
					"messaging.solace.ttl":                            int64(86000),
					"messaging.solace.dmq_eligible":                   true,
					"messaging.solace.dropped_enqueue_events_success": int64(42),
					"messaging.solace.dropped_enqueue_events_failed":  int64(24),
					"messaging.solace.reply_to_topic":                 "someReplyToTopic",
					"messaging.solace.broker_receive_time_unix_nano":  int64(1357924680),
					"messaging.solace.dropped_user_properties":        false,
					"net.host.ip":                                     "1.2.3.4",
					"net.host.port":                                   int64(55555),
					"net.peer.ip":                                     "2345:425:2ca1::567:5673:23b5",
					"net.peer.port":                                   int64(12345),
					"messaging.solace.user_properties.special_key":    true,
>>>>>>> d54309a2
				})
				populateEvent(t, span, "somequeue enqueue", 123456789, map[string]interface{}{
					"messaging.destination":                 "somequeue",
					"messaging.solace.destination_type":     "queue",
					"messaging.solace.rejects_all_enqueues": false,
				})
				populateEvent(t, span, "sometopic enqueue", 2345678, map[string]interface{}{
					"messaging.destination":                 "sometopic",
					"messaging.solace.destination_type":     "topic-endpoint",
					"messaging.solace.rejects_all_enqueues": false,
				})
<<<<<<< HEAD
				populateEvent(t, &span, "session_timeout", 123456789, map[string]interface{}{
=======
				populateEvent(t, span, "commit", 123456789, map[string]interface{}{
>>>>>>> d54309a2
					"messaging.solace.transaction_initiator":   "client",
					"messaging.solace.transaction_id":          12345,
					"messaging.solace.transacted_session_name": "my-session-name",
					"messaging.solace.transacted_session_id":   67890,
				})
				return &traces
			}(),
		},
	}
	for _, tt := range tests {
		t.Run(tt.name, func(t *testing.T) {
			u := newTracesUnmarshaller(zap.NewNop(), newTestMetrics(t))
			traces, err := u.unmarshal(tt.message)
			if tt.err != nil {
				require.Error(t, err)
				assert.Contains(t, err.Error(), tt.err.Error())
			} else {
				assert.NoError(t, err)
			}

			if tt.want != nil {
				require.NotNil(t, traces)
				require.Equal(t, 1, traces.ResourceSpans().Len())
				expectedResource := tt.want.ResourceSpans().At(0)
				resource := traces.ResourceSpans().At(0)
				assert.Equal(t, expectedResource.Resource().Attributes().Sort(), resource.Resource().Attributes().Sort())
				require.Equal(t, 1, resource.ScopeSpans().Len())
				expectedInstrumentation := expectedResource.ScopeSpans().At(0)
				instrumentation := resource.ScopeSpans().At(0)
				assert.Equal(t, expectedInstrumentation.Scope(), instrumentation.Scope())
				require.Equal(t, 1, instrumentation.Spans().Len())
				expectedSpan := expectedInstrumentation.Spans().At(0)
				span := instrumentation.Spans().At(0)
				compareSpans(t, expectedSpan, span)
			} else {
				assert.Equal(t, ptrace.Traces{}, traces)
			}
		})
	}
}

func TestUnmarshallerMapResourceSpan(t *testing.T) {
	var (
		routerName = "someRouterName"
		vpnName    = "someVpnName"
		version    = "10.0.0"
	)
	tests := []struct {
		name                        string
		spanData                    *model_v1.SpanData
		want                        map[string]interface{}
		expectedUnmarshallingErrors interface{}
	}{
		{
			name: "Maps All Fields When Present",
			spanData: &model_v1.SpanData{
				RouterName:     routerName,
				MessageVpnName: &vpnName,
				SolosVersion:   version,
			},
			want: map[string]interface{}{
				"service.name":        routerName,
				"service.instance.id": vpnName,
				"service.version":     version,
			},
		},
		{
			name:     "Does Not Map Fields When Not Present",
			spanData: &model_v1.SpanData{},
			want: map[string]interface{}{
				"service.version": "",
				"service.name":    "",
			},
		},
	}
	for _, tt := range tests {
		t.Run(tt.name, func(t *testing.T) {
			u := newTestV1Unmarshaller(t)
			actual := pcommon.NewMap()
			u.mapResourceSpanAttributes(tt.spanData, actual)
			assert.Equal(t, tt.want, actual.AsRaw())
			validateMetric(t, u.metrics.views.recoverableUnmarshallingErrors, tt.expectedUnmarshallingErrors)
		})
	}
}

// Tests the received span to traces mappings
// Includes all required opentelemetry fields such as trace ID, span ID, etc.
func TestUnmarshallerMapClientSpanData(t *testing.T) {
	someTraceState := "some trace status"
	tests := []struct {
		name string
		data *model_v1.SpanData
		want func(ptrace.Span)
	}{
		// no trace state no status no parent span
		{
			name: "Without Optional Fields",
			data: &model_v1.SpanData{
				TraceId:           []byte{0, 1, 2, 3, 4, 5, 6, 7, 8, 9, 10, 11, 12, 13, 14, 15},
				SpanId:            []byte{7, 6, 5, 4, 3, 2, 1, 0},
				StartTimeUnixNano: 1234567890,
				EndTimeUnixNano:   2234567890,
			},
			want: func(span ptrace.Span) {
				span.SetTraceID([16]byte{0, 1, 2, 3, 4, 5, 6, 7, 8, 9, 10, 11, 12, 13, 14, 15})
				span.SetSpanID([8]byte{7, 6, 5, 4, 3, 2, 1, 0})
				span.SetStartTimestamp(1234567890)
				span.SetEndTimestamp(2234567890)
				// expect some constants
				span.SetKind(5)
				span.SetName("(topic) receive")
				span.Status().SetCode(ptrace.StatusCodeUnset)
			},
		},
		// trace state status and parent span
		{
			name: "With Optional Fields",
			data: &model_v1.SpanData{
				TraceId:           []byte{0, 1, 2, 3, 4, 5, 6, 7, 8, 9, 10, 11, 12, 13, 14, 15},
				SpanId:            []byte{7, 6, 5, 4, 3, 2, 1, 0},
				StartTimeUnixNano: 1234567890,
				EndTimeUnixNano:   2234567890,
				ParentSpanId:      []byte{15, 14, 13, 12, 11, 10, 9, 8},
				TraceState:        &someTraceState,
				ErrorDescription:  "some error",
			},
			want: func(span ptrace.Span) {
				span.SetTraceID([16]byte{0, 1, 2, 3, 4, 5, 6, 7, 8, 9, 10, 11, 12, 13, 14, 15})
				span.SetSpanID([8]byte{7, 6, 5, 4, 3, 2, 1, 0})
				span.SetStartTimestamp(1234567890)
				span.SetEndTimestamp(2234567890)
				span.SetParentSpanID([8]byte{15, 14, 13, 12, 11, 10, 9, 8})
				span.TraceStateStruct().FromRaw(someTraceState)
				span.Status().SetCode(ptrace.StatusCodeError)
				span.Status().SetMessage("some error")
				// expect some constants
				span.SetKind(5)
				span.SetName("(topic) receive")
			},
		},
	}
	for _, tt := range tests {
		t.Run(tt.name, func(t *testing.T) {
			u := newTestV1Unmarshaller(t)
			actual := ptrace.NewTraces().ResourceSpans().AppendEmpty().ScopeSpans().AppendEmpty().Spans().AppendEmpty()
			u.mapClientSpanData(tt.data, actual)
			expected := ptrace.NewTraces().ResourceSpans().AppendEmpty().ScopeSpans().AppendEmpty().Spans().AppendEmpty()
			tt.want(expected)
			assert.Equal(t, expected, actual)
		})
	}
}

func TestUnmarshallerMapClientSpanAttributes(t *testing.T) {
	var (
		protocolVersion      = "5.0"
		applicationMessageID = "someMessageID"
		correlationID        = "someConversationID"
		replyToTopic         = "someReplyToTopic"
		priority             = uint32(1)
		ttl                  = int64(86000)
	)

	tests := []struct {
		name                        string
		spanData                    *model_v1.SpanData
		want                        map[string]interface{}
		expectedUnmarshallingErrors interface{}
	}{
		{
			name: "With All Valid Attributes",
			spanData: &model_v1.SpanData{
				Protocol:                            "MQTT",
				ProtocolVersion:                     &protocolVersion,
				ApplicationMessageId:                &applicationMessageID,
				CorrelationId:                       &correlationID,
				BinaryAttachmentSize:                1000,
				XmlAttachmentSize:                   200,
				MetadataSize:                        34,
				ClientUsername:                      "someClientUsername",
				ClientName:                          "someClient1234",
				ReplyToTopic:                        &replyToTopic,
				DeliveryMode:                        model_v1.SpanData_PERSISTENT,
				Topic:                               "someTopic",
				ReplicationGroupMessageId:           []byte{0x01, 0x00, 0x01, 0x04, 0x09, 0x10, 0x19, 0x24, 0x31, 0x40, 0x51, 0x64, 0x79, 0x90, 0xa9, 0xc4, 0xe1},
				Priority:                            &priority,
				Ttl:                                 &ttl,
				DmqEligible:                         true,
				DroppedEnqueueEventsSuccess:         42,
				DroppedEnqueueEventsFailed:          24,
				HostIp:                              []byte{1, 2, 3, 4},
				HostPort:                            55555,
				PeerIp:                              []byte{35, 69, 4, 37, 44, 161, 0, 0, 0, 0, 5, 103, 86, 115, 35, 181},
				PeerPort:                            12345,
				BrokerReceiveTimeUnixNano:           1357924680,
				DroppedApplicationMessageProperties: false,
				UserProperties: map[string]*model_v1.SpanData_UserPropertyValue{
					"special_key": {
						Value: &model_v1.SpanData_UserPropertyValue_BoolValue{
							BoolValue: true,
						},
					},
				},
			},
			want: map[string]interface{}{
				"messaging.system":                                        "SolacePubSub+",
				"messaging.operation":                                     "receive",
				"messaging.protocol":                                      "MQTT",
				"messaging.protocol_version":                              "5.0",
				"messaging.message_id":                                    "someMessageID",
				"messaging.conversation_id":                               "someConversationID",
				"messaging.message_payload_size_bytes":                    int64(1234),
				"messaging.destination":                                   "someTopic",
				"messaging.solace.client_username":                        "someClientUsername",
				"messaging.solace.client_name":                            "someClient1234",
				"messaging.solace.replication_group_message_id":           "rmid1:00010-40910192431-40516479-90a9c4e1",
				"messaging.solace.priority":                               int64(1),
				"messaging.solace.ttl":                                    int64(86000),
				"messaging.solace.dmq_eligible":                           true,
				"messaging.solace.dropped_enqueue_events_success":         int64(42),
				"messaging.solace.dropped_enqueue_events_failed":          int64(24),
				"messaging.solace.reply_to_topic":                         "someReplyToTopic",
				"messaging.solace.delivery_mode":                          "persistent",
				"net.host.ip":                                             "1.2.3.4",
				"net.host.port":                                           int64(55555),
				"net.peer.ip":                                             "2345:425:2ca1::567:5673:23b5",
				"net.peer.port":                                           int64(12345),
				"messaging.solace.user_properties.special_key":            true,
				"messaging.solace.broker_receive_time_unix_nano":          int64(1357924680),
				"messaging.solace.dropped_application_message_properties": false,
			},
		},
		{
			name: "With Only Required Fields",
			spanData: &model_v1.SpanData{
				Protocol:                            "MQTT",
				BinaryAttachmentSize:                1000,
				XmlAttachmentSize:                   200,
				MetadataSize:                        34,
				ClientUsername:                      "someClientUsername",
				ClientName:                          "someClient1234",
				Topic:                               "someTopic",
				DeliveryMode:                        model_v1.SpanData_NON_PERSISTENT,
				DmqEligible:                         true,
				DroppedEnqueueEventsSuccess:         42,
				DroppedEnqueueEventsFailed:          24,
				HostIp:                              []byte{1, 2, 3, 4},
				HostPort:                            55555,
				PeerIp:                              []byte{35, 69, 4, 37, 44, 161, 0, 0, 0, 0, 5, 103, 86, 115, 35, 181},
				PeerPort:                            12345,
				BrokerReceiveTimeUnixNano:           1357924680,
				DroppedApplicationMessageProperties: true,
				UserProperties: map[string]*model_v1.SpanData_UserPropertyValue{
					"special_key": nil,
				},
			},
			want: map[string]interface{}{
				"messaging.system":                                        "SolacePubSub+",
				"messaging.operation":                                     "receive",
				"messaging.protocol":                                      "MQTT",
				"messaging.message_payload_size_bytes":                    int64(1234),
				"messaging.destination":                                   "someTopic",
				"messaging.solace.client_username":                        "someClientUsername",
				"messaging.solace.client_name":                            "someClient1234",
				"messaging.solace.dmq_eligible":                           true,
				"messaging.solace.delivery_mode":                          "non_persistent",
				"messaging.solace.dropped_enqueue_events_success":         int64(42),
				"messaging.solace.dropped_enqueue_events_failed":          int64(24),
				"net.host.ip":                                             "1.2.3.4",
				"net.host.port":                                           int64(55555),
				"net.peer.ip":                                             "2345:425:2ca1::567:5673:23b5",
				"net.peer.port":                                           int64(12345),
				"messaging.solace.broker_receive_time_unix_nano":          int64(1357924680),
				"messaging.solace.dropped_application_message_properties": true,
			},
		},
		{
			name: "With Some Invalid Fields",
			spanData: &model_v1.SpanData{
				Protocol:                            "MQTT",
				BinaryAttachmentSize:                1000,
				XmlAttachmentSize:                   200,
				MetadataSize:                        34,
				ClientUsername:                      "someClientUsername",
				ClientName:                          "someClient1234",
				Topic:                               "someTopic",
				DeliveryMode:                        model_v1.SpanData_DeliveryMode(1000),
				DmqEligible:                         true,
				DroppedEnqueueEventsSuccess:         42,
				DroppedEnqueueEventsFailed:          24,
				HostPort:                            55555,
				PeerPort:                            12345,
				BrokerReceiveTimeUnixNano:           1357924680,
				DroppedApplicationMessageProperties: true,
				UserProperties: map[string]*model_v1.SpanData_UserPropertyValue{
					"special_key": nil,
				},
			},
			want: map[string]interface{}{
				"messaging.system":                                        "SolacePubSub+",
				"messaging.operation":                                     "receive",
				"messaging.protocol":                                      "MQTT",
				"messaging.message_payload_size_bytes":                    int64(1234),
				"messaging.destination":                                   "someTopic",
				"messaging.solace.client_username":                        "someClientUsername",
				"messaging.solace.client_name":                            "someClient1234",
				"messaging.solace.dmq_eligible":                           true,
				"messaging.solace.delivery_mode":                          "UNKNOWN",
				"messaging.solace.dropped_enqueue_events_success":         int64(42),
				"messaging.solace.dropped_enqueue_events_failed":          int64(24),
				"net.host.port":                                           int64(55555),
				"net.peer.port":                                           int64(12345),
				"messaging.solace.broker_receive_time_unix_nano":          int64(1357924680),
				"messaging.solace.dropped_application_message_properties": true,
			},
			expectedUnmarshallingErrors: 3,
		},
	}
	for _, tt := range tests {
		t.Run(tt.name, func(t *testing.T) {
			u := newTestV1Unmarshaller(t)
			actual := pcommon.NewMap()
			u.mapClientSpanAttributes(tt.spanData, actual)
			assert.Equal(t, tt.want, actual.AsRaw())
			validateMetric(t, u.metrics.views.recoverableUnmarshallingErrors, tt.expectedUnmarshallingErrors)
		})
	}
}

// Validate that all event types are properly handled and appended into the span data
func TestUnmarshallerEvents(t *testing.T) {
	someErrorString := "some error"
	tests := []struct {
		name                 string
		spanData             *model_v1.SpanData
		populateExpectedSpan func(span ptrace.Span)
		unmarshallingErrors  interface{}
	}{
		{ // don't expect any events when none are present in the span data
			name:                 "No Events",
			spanData:             &model_v1.SpanData{},
			populateExpectedSpan: func(span ptrace.Span) {},
		},
		{ // when an enqueue event is present, expect it to be added to the span events
			name: "Enqueue Event Queue",
			spanData: &model_v1.SpanData{
				EnqueueEvents: []*model_v1.SpanData_EnqueueEvent{
					{
						Dest:         &model_v1.SpanData_EnqueueEvent_QueueName{QueueName: "somequeue"},
						TimeUnixNano: 123456789,
					},
				},
			},
			populateExpectedSpan: func(span ptrace.Span) {
				populateEvent(t, span, "somequeue enqueue", 123456789, map[string]interface{}{
					"messaging.destination":                 "somequeue",
					"messaging.solace.destination_type":     "queue",
					"messaging.solace.rejects_all_enqueues": false,
				})
			},
		},
		{ // when a topic endpoint enqueue event is present, expect it to be added to the span events
			name: "Enqueue Event Topic Endpoint",
			spanData: &model_v1.SpanData{
				EnqueueEvents: []*model_v1.SpanData_EnqueueEvent{
					{
						Dest:               &model_v1.SpanData_EnqueueEvent_TopicEndpointName{TopicEndpointName: "sometopic"},
						TimeUnixNano:       123456789,
						ErrorDescription:   &someErrorString,
						RejectsAllEnqueues: true,
					},
				},
			},
			populateExpectedSpan: func(span ptrace.Span) {
				populateEvent(t, span, "sometopic enqueue", 123456789, map[string]interface{}{
					"messaging.destination":                  "sometopic",
					"messaging.solace.destination_type":      "topic-endpoint",
					"messaging.solace.enqueue_error_message": someErrorString,
					"messaging.solace.rejects_all_enqueues":  true,
				})
			},
		},
		{ // when a both a queue and topic endpoint enqueue event is present, expect it to be added to the span events
			name: "Enqueue Event Queue and Topic Endpoint",
			spanData: &model_v1.SpanData{
				EnqueueEvents: []*model_v1.SpanData_EnqueueEvent{
					{
						Dest:         &model_v1.SpanData_EnqueueEvent_QueueName{QueueName: "somequeue"},
						TimeUnixNano: 123456789,
					},
					{
						Dest:         &model_v1.SpanData_EnqueueEvent_TopicEndpointName{TopicEndpointName: "sometopic"},
						TimeUnixNano: 2345678,
					},
				},
			},
			populateExpectedSpan: func(span ptrace.Span) {
				populateEvent(t, span, "somequeue enqueue", 123456789, map[string]interface{}{
					"messaging.destination":                 "somequeue",
					"messaging.solace.destination_type":     "queue",
					"messaging.solace.rejects_all_enqueues": false,
				})
				populateEvent(t, span, "sometopic enqueue", 2345678, map[string]interface{}{
					"messaging.destination":                 "sometopic",
					"messaging.solace.destination_type":     "topic-endpoint",
					"messaging.solace.rejects_all_enqueues": false,
				})
			},
		},
		{ // when an enqueue event is present, expect it to be added to the span events
			name: "Enqueue Event Anonymous Queue",
			spanData: &model_v1.SpanData{
				EnqueueEvents: []*model_v1.SpanData_EnqueueEvent{
					{
						Dest:         &model_v1.SpanData_EnqueueEvent_QueueName{QueueName: "#P2P/QUE/solbroker/some-topic-endpoint"},
						TimeUnixNano: 123456789,
					},
				},
			},
			populateExpectedSpan: func(span ptrace.Span) {
				populateEvent(t, span, "(anonymous) enqueue", 123456789, map[string]interface{}{
					"messaging.destination":                 "#P2P/QUE/solbroker/some-topic-endpoint",
					"messaging.solace.destination_type":     "queue",
					"messaging.solace.rejects_all_enqueues": false,
				})
			},
		},
		{ // when a topic endpoint enqueue event is present, expect it to be added to the span events
			name: "Enqueue Event Anonymous Topic Endpoint",
			spanData: &model_v1.SpanData{
				EnqueueEvents: []*model_v1.SpanData_EnqueueEvent{
					{
						Dest:             &model_v1.SpanData_EnqueueEvent_TopicEndpointName{TopicEndpointName: "#P2P/TE/solbroker/some-topic-endpoint"},
						TimeUnixNano:     123456789,
						ErrorDescription: &someErrorString,
					},
				},
			},
			populateExpectedSpan: func(span ptrace.Span) {
				populateEvent(t, span, "(anonymous) enqueue", 123456789, map[string]interface{}{
					"messaging.destination":                  "#P2P/TE/solbroker/some-topic-endpoint",
					"messaging.solace.destination_type":      "topic-endpoint",
					"messaging.solace.enqueue_error_message": someErrorString,
					"messaging.solace.rejects_all_enqueues":  false,
				})
			},
		},
		{ // when an enqueue event does not have a valid dest (ie. nil)
			name: "Enqueue Event no Dest",
			spanData: &model_v1.SpanData{
				EnqueueEvents: []*model_v1.SpanData_EnqueueEvent{
					{
						Dest:         nil,
						TimeUnixNano: 123456789,
					},
				},
			},
			populateExpectedSpan: func(span ptrace.Span) {},
			unmarshallingErrors:  1,
		},
		{ // Local Transaction
			name: "Local Transaction Event",
			spanData: &model_v1.SpanData{
				TransactionEvent: &model_v1.SpanData_TransactionEvent{
					TimeUnixNano: 123456789,
					Type:         model_v1.SpanData_TransactionEvent_COMMIT,
					Initiator:    model_v1.SpanData_TransactionEvent_CLIENT,
					TransactionId: &model_v1.SpanData_TransactionEvent_LocalId{
						LocalId: &model_v1.SpanData_TransactionEvent_LocalTransactionId{
							TransactionId: 12345,
							SessionId:     67890,
							SessionName:   "my-session-name",
						},
					},
				},
			},
			populateExpectedSpan: func(span ptrace.Span) {
				populateEvent(t, span, "commit", 123456789, map[string]interface{}{
					"messaging.solace.transaction_initiator":   "client",
					"messaging.solace.transaction_id":          12345,
					"messaging.solace.transacted_session_name": "my-session-name",
					"messaging.solace.transacted_session_id":   67890,
				})
			},
		},
		{ // XA transaction
			name: "XA Transaction Event",
			spanData: &model_v1.SpanData{
				TransactionEvent: &model_v1.SpanData_TransactionEvent{
					TimeUnixNano: 123456789,
					Type:         model_v1.SpanData_TransactionEvent_END,
					Initiator:    model_v1.SpanData_TransactionEvent_ADMIN,
					TransactionId: &model_v1.SpanData_TransactionEvent_Xid_{
						Xid: &model_v1.SpanData_TransactionEvent_Xid{
							FormatId:        123,
							BranchQualifier: []byte{0, 8, 20, 254},
							GlobalId:        []byte{128, 64, 32, 16, 8, 4, 2, 1, 0},
						},
					},
				},
			},
			populateExpectedSpan: func(span ptrace.Span) {
				populateEvent(t, span, "end", 123456789, map[string]interface{}{
					"messaging.solace.transaction_initiator": "administrator",
					"messaging.solace.transaction_xid":       "0000007b-000814fe-804020100804020100",
				})
			},
		},
		{ // XA Transaction with no branch qualifier or global ID and with an error
			name: "XA Transaction Event with nil fields and error",
			spanData: &model_v1.SpanData{
				TransactionEvent: &model_v1.SpanData_TransactionEvent{
					TimeUnixNano: 123456789,
					Type:         model_v1.SpanData_TransactionEvent_PREPARE,
					Initiator:    model_v1.SpanData_TransactionEvent_BROKER,
					TransactionId: &model_v1.SpanData_TransactionEvent_Xid_{
						Xid: &model_v1.SpanData_TransactionEvent_Xid{
							FormatId:        123,
							BranchQualifier: nil,
							GlobalId:        nil,
						},
					},
					ErrorDescription: &someErrorString,
				},
			},
			populateExpectedSpan: func(span ptrace.Span) {
				populateEvent(t, span, "prepare", 123456789, map[string]interface{}{
					"messaging.solace.transaction_initiator":     "broker",
					"messaging.solace.transaction_xid":           "0000007b--",
					"messaging.solace.transaction_error_message": someErrorString,
				})
			},
		},
		{ // Type of transaction not handled
			name: "Invalid Transaction Type",
			spanData: &model_v1.SpanData{
				TransactionEvent: &model_v1.SpanData_TransactionEvent{
					TimeUnixNano: 123456789,
					Type:         model_v1.SpanData_TransactionEvent_Type(12345),
				},
			},
			populateExpectedSpan: func(span ptrace.Span) {},
			unmarshallingErrors:  1,
		},
		{ // Type of ID not handled, type of initiator not handled
			name: "Invalid Transaction Initiator and ID",
			spanData: &model_v1.SpanData{
				TransactionEvent: &model_v1.SpanData_TransactionEvent{
					TimeUnixNano:  123456789,
					Type:          model_v1.SpanData_TransactionEvent_ROLLBACK,
					Initiator:     model_v1.SpanData_TransactionEvent_Initiator(12345),
					TransactionId: nil,
				},
			},
			populateExpectedSpan: func(span ptrace.Span) {
				populateEvent(t, span, "rollback", 123456789, map[string]interface{}{
					"messaging.solace.transaction_initiator": "",
				})
			},
			unmarshallingErrors: 2,
		},
		{ // when a both a queue and topic endpoint enqueue event is present, expect it to be added to the span events
			name: "Multiple Events",
			spanData: &model_v1.SpanData{
				EnqueueEvents: []*model_v1.SpanData_EnqueueEvent{
					{
						Dest:         &model_v1.SpanData_EnqueueEvent_QueueName{QueueName: "somequeue"},
						TimeUnixNano: 123456789,
					},
					{
						Dest:               &model_v1.SpanData_EnqueueEvent_TopicEndpointName{TopicEndpointName: "sometopic"},
						TimeUnixNano:       2345678,
						RejectsAllEnqueues: true,
					},
				},
				TransactionEvent: &model_v1.SpanData_TransactionEvent{
					TimeUnixNano: 123456789,
					Type:         model_v1.SpanData_TransactionEvent_ROLLBACK_ONLY,
					Initiator:    model_v1.SpanData_TransactionEvent_CLIENT,
					TransactionId: &model_v1.SpanData_TransactionEvent_LocalId{
						LocalId: &model_v1.SpanData_TransactionEvent_LocalTransactionId{
							TransactionId: 12345,
							SessionId:     67890,
							SessionName:   "my-session-name",
						},
					},
				},
			},
			populateExpectedSpan: func(span ptrace.Span) {
				populateEvent(t, span, "somequeue enqueue", 123456789, map[string]interface{}{
					"messaging.destination":                 "somequeue",
					"messaging.solace.destination_type":     "queue",
					"messaging.solace.rejects_all_enqueues": false,
				})
				populateEvent(t, span, "sometopic enqueue", 2345678, map[string]interface{}{
					"messaging.destination":                 "sometopic",
					"messaging.solace.destination_type":     "topic-endpoint",
					"messaging.solace.rejects_all_enqueues": true,
				})
				populateEvent(t, span, "rollback_only", 123456789, map[string]interface{}{
					"messaging.solace.transaction_initiator":   "client",
					"messaging.solace.transaction_id":          12345,
					"messaging.solace.transacted_session_name": "my-session-name",
					"messaging.solace.transacted_session_id":   67890,
				})
			},
		},
	}
	for _, tt := range tests {
		t.Run(tt.name, func(t *testing.T) {
			u := newTestV1Unmarshaller(t)
			expected := ptrace.NewTraces().ResourceSpans().AppendEmpty().ScopeSpans().AppendEmpty().Spans().AppendEmpty()
			tt.populateExpectedSpan(expected)
			actual := ptrace.NewTraces().ResourceSpans().AppendEmpty().ScopeSpans().AppendEmpty().Spans().AppendEmpty()
			u.mapEvents(tt.spanData, actual)
			// order is nondeterministic for attributes, so we must sort to get a valid comparison
<<<<<<< HEAD
			compareSpans(t, &expected, &actual)
			validateMetric(t, u.metrics.views.recoverableUnmarshallingErrors, tt.unmarshallingErrors)
=======
			compareSpans(t, expected, actual)
			validateMetric(t, viewRecoverableUnmarshallingErrors, tt.unmarshallingErrors)
>>>>>>> d54309a2
		})
	}
}

func compareSpans(t *testing.T, expected, actual ptrace.Span) {
	assert.Equal(t, expected.Attributes().Sort(), actual.Attributes().Sort())
	require.Equal(t, expected.Events().Len(), actual.Events().Len())
	for i := 0; i < expected.Events().Len(); i++ {
		lessFunc := func(a, b ptrace.SpanEvent) bool {
			return a.Name() < b.Name() // choose any comparison here
		}
		expectedEvent := expected.Events().Sort(lessFunc).At(i)
		actualEvent := actual.Events().Sort(lessFunc).At(i)
		assert.Equal(t, expectedEvent.Name(), actualEvent.Name())
		assert.Equal(t, expectedEvent.Timestamp(), actualEvent.Timestamp())
		assert.Equal(t, expectedEvent.Attributes().Sort(), actualEvent.Attributes().Sort())
	}
}

func populateEvent(t *testing.T, span ptrace.Span, name string, timestamp uint64, attributes map[string]interface{}) {
	spanEvent := span.Events().AppendEmpty()
	spanEvent.SetName(name)
	spanEvent.SetTimestamp(pcommon.Timestamp(timestamp))
	populateAttributes(t, spanEvent.Attributes(), attributes)
}

func populateAttributes(t *testing.T, attrMap pcommon.Map, attributes map[string]interface{}) {
	for key, val := range attributes {
		switch casted := val.(type) {
		case string:
			attrMap.PutString(key, casted)
		case int64:
			attrMap.PutInt(key, casted)
		case int:
			attrMap.PutInt(key, int64(casted))
		case bool:
			attrMap.PutBool(key, casted)
		default:
			require.Fail(t, "Test setup issue: unknown type, could not insert data")
		}
	}
}

func TestUnmarshallerRGMID(t *testing.T) {
	tests := []struct {
		name     string
		in       []byte
		expected string
		numErr   interface{}
	}{
		{
			name:     "Valid RGMID",
			in:       []byte{0x01, 0x00, 0x01, 0x04, 0x09, 0x10, 0x19, 0x24, 0x31, 0x40, 0x51, 0x64, 0x79, 0x90, 0xa9, 0xc4, 0xe1},
			expected: "rmid1:00010-40910192431-40516479-90a9c4e1",
		},
		{
			name:     "Bad RGMID Version",
			in:       []byte{0x02, 0x00, 0x01, 0x04, 0x09, 0x10, 0x19, 0x24, 0x31, 0x40, 0x51, 0x64, 0x79, 0x90, 0xa9, 0xc4, 0xe1},
			expected: "0200010409101924314051647990a9c4e1", // expect default behavior of hex dump
			numErr:   1,
		},
		{
			name:     "Bad RGMID length",
			in:       []byte{0x00, 0x01, 0x04, 0x09, 0x10, 0x19, 0x24, 0x31, 0x40, 0x51, 0x64, 0x79, 0x90, 0xa9, 0xc4, 0xe1},
			expected: "00010409101924314051647990a9c4e1", // expect default behavior of hex dump
			numErr:   1,
		},
		{
			name:     "Nil RGMID",
			in:       nil,
			expected: "",
		},
	}
	for _, tt := range tests {
		t.Run(tt.name, func(t *testing.T) {
			u := newTestV1Unmarshaller(t)
			actual := u.rgmidToString(tt.in)
			assert.Equal(t, tt.expected, actual)
			validateMetric(t, u.metrics.views.recoverableUnmarshallingErrors, tt.numErr)
		})
	}
}

func TestUnmarshallerInsertUserProperty(t *testing.T) {
	emojiVal := 0xf09f92a9
	testCases := []struct {
		data         interface{}
		expectedType pcommon.ValueType
		validate     func(val pcommon.Value)
	}{
		{
			&model_v1.SpanData_UserPropertyValue_NullValue{},
			pcommon.ValueTypeEmpty,
			nil,
		},
		{
			&model_v1.SpanData_UserPropertyValue_BoolValue{BoolValue: true},
			pcommon.ValueTypeBool,
			func(val pcommon.Value) {
				assert.Equal(t, true, val.BoolVal())
			},
		},
		{
			&model_v1.SpanData_UserPropertyValue_DoubleValue{DoubleValue: 12.34},
			pcommon.ValueTypeDouble,
			func(val pcommon.Value) {
				assert.Equal(t, float64(12.34), val.DoubleVal())
			},
		},
		{
			&model_v1.SpanData_UserPropertyValue_ByteArrayValue{ByteArrayValue: []byte{1, 2, 3, 4}},
			pcommon.ValueTypeBytes,
			func(val pcommon.Value) {
				assert.Equal(t, []byte{1, 2, 3, 4}, val.BytesVal().AsRaw())
			},
		},
		{
			&model_v1.SpanData_UserPropertyValue_FloatValue{FloatValue: 12.34},
			pcommon.ValueTypeDouble,
			func(val pcommon.Value) {
				assert.Equal(t, float64(float32(12.34)), val.DoubleVal())
			},
		},
		{
			&model_v1.SpanData_UserPropertyValue_Int8Value{Int8Value: 8},
			pcommon.ValueTypeInt,
			func(val pcommon.Value) {
				assert.Equal(t, int64(8), val.IntVal())
			},
		},
		{
			&model_v1.SpanData_UserPropertyValue_Int16Value{Int16Value: 16},
			pcommon.ValueTypeInt,
			func(val pcommon.Value) {
				assert.Equal(t, int64(16), val.IntVal())
			},
		},
		{
			&model_v1.SpanData_UserPropertyValue_Int32Value{Int32Value: 32},
			pcommon.ValueTypeInt,
			func(val pcommon.Value) {
				assert.Equal(t, int64(32), val.IntVal())
			},
		},
		{
			&model_v1.SpanData_UserPropertyValue_Int64Value{Int64Value: 64},
			pcommon.ValueTypeInt,
			func(val pcommon.Value) {
				assert.Equal(t, int64(64), val.IntVal())
			},
		},
		{
			&model_v1.SpanData_UserPropertyValue_Uint8Value{Uint8Value: 8},
			pcommon.ValueTypeInt,
			func(val pcommon.Value) {
				assert.Equal(t, int64(8), val.IntVal())
			},
		},
		{
			&model_v1.SpanData_UserPropertyValue_Uint16Value{Uint16Value: 16},
			pcommon.ValueTypeInt,
			func(val pcommon.Value) {
				assert.Equal(t, int64(16), val.IntVal())
			},
		},
		{
			&model_v1.SpanData_UserPropertyValue_Uint32Value{Uint32Value: 32},
			pcommon.ValueTypeInt,
			func(val pcommon.Value) {
				assert.Equal(t, int64(32), val.IntVal())
			},
		},
		{
			&model_v1.SpanData_UserPropertyValue_Uint64Value{Uint64Value: 64},
			pcommon.ValueTypeInt,
			func(val pcommon.Value) {
				assert.Equal(t, int64(64), val.IntVal())
			},
		},
		{
			&model_v1.SpanData_UserPropertyValue_StringValue{StringValue: "hello world"},
			pcommon.ValueTypeString,
			func(val pcommon.Value) {
				assert.Equal(t, "hello world", val.StringVal())
			},
		},
		{
			&model_v1.SpanData_UserPropertyValue_DestinationValue{DestinationValue: "some_dest"},
			pcommon.ValueTypeString,
			func(val pcommon.Value) {
				assert.Equal(t, "some_dest", val.StringVal())
			},
		},
		{
			&model_v1.SpanData_UserPropertyValue_CharacterValue{CharacterValue: 0x61},
			pcommon.ValueTypeString,
			func(val pcommon.Value) {
				assert.Equal(t, "a", val.StringVal())
			},
		},
		{
			&model_v1.SpanData_UserPropertyValue_CharacterValue{CharacterValue: 0xe68080},
			pcommon.ValueTypeString,
			func(val pcommon.Value) {
				assert.Equal(t, string(rune(0xe68080)), val.StringVal())
			},
		},
		{
			&model_v1.SpanData_UserPropertyValue_CharacterValue{CharacterValue: 0xf09f92a9},
			pcommon.ValueTypeString,
			func(val pcommon.Value) {
				assert.Equal(t, string(rune(emojiVal)), val.StringVal())
			},
		},
	}

	unmarshaller := &solaceMessageUnmarshallerV1{
		logger: zap.NewNop(),
	}
	for _, testCase := range testCases {
		t.Run(fmt.Sprintf("%T", testCase.data), func(t *testing.T) {
			const key = "some-property"
			attributeMap := pcommon.NewMap()
			unmarshaller.insertUserProperty(attributeMap, key, testCase.data)
			actual, ok := attributeMap.Get("messaging.solace.user_properties." + key)
			require.True(t, ok)
			assert.Equal(t, testCase.expectedType, actual.Type())
			if testCase.validate != nil {
				testCase.validate(actual)
			}
		})
	}
}

func TestSolaceMessageUnmarshallerV1InsertUserPropertyUnsupportedType(t *testing.T) {
	u := newTestV1Unmarshaller(t)
	const key = "some-property"
	attributeMap := pcommon.NewMap()
<<<<<<< HEAD
	u.insertUserProperty(&attributeMap, key, "invalid data type")
=======
	unmarshaller.insertUserProperty(attributeMap, key, "invalid data type")
>>>>>>> d54309a2
	_, ok := attributeMap.Get("messaging.solace.user_properties." + key)
	assert.False(t, ok)
	validateMetric(t, u.metrics.views.recoverableUnmarshallingErrors, 1)
}

func newTestV1Unmarshaller(t *testing.T) *solaceMessageUnmarshallerV1 {
	m := newTestMetrics(t)
	return &solaceMessageUnmarshallerV1{zap.NewNop(), m}
}<|MERGE_RESOLUTION|>--- conflicted
+++ resolved
@@ -189,9 +189,8 @@
 				span.SetKind(5)
 				span.SetName("(topic) receive")
 				span.Status().SetCode(ptrace.StatusCodeUnset)
-<<<<<<< HEAD
 				spanAttrs := span.Attributes()
-				populateAttributes(t, &spanAttrs, map[string]interface{}{
+				populateAttributes(t, spanAttrs, map[string]interface{}{
 					"messaging.system":                                        "SolacePubSub+",
 					"messaging.operation":                                     "receive",
 					"messaging.protocol":                                      "MQTT",
@@ -217,33 +216,6 @@
 					"net.peer.ip":                                             "2345:425:2ca1::567:5673:23b5",
 					"net.peer.port":                                           int64(12345),
 					"messaging.solace.user_properties.special_key":            true,
-=======
-				populateAttributes(t, span.Attributes(), map[string]interface{}{
-					"messaging.system":                                "SolacePubSub+",
-					"messaging.operation":                             "receive",
-					"messaging.protocol":                              "MQTT",
-					"messaging.protocol_version":                      "5.0",
-					"messaging.message_id":                            "someMessageID",
-					"messaging.conversation_id":                       "someConversationID",
-					"messaging.message_payload_size_bytes":            int64(1234),
-					"messaging.destination":                           "someTopic",
-					"messaging.solace.client_username":                "someClientUsername",
-					"messaging.solace.client_name":                    "someClient1234",
-					"messaging.solace.replication_group_message_id":   "rmid1:00010-40910192431-40516479-90a9c4e1",
-					"messaging.solace.priority":                       int64(1),
-					"messaging.solace.ttl":                            int64(86000),
-					"messaging.solace.dmq_eligible":                   true,
-					"messaging.solace.dropped_enqueue_events_success": int64(42),
-					"messaging.solace.dropped_enqueue_events_failed":  int64(24),
-					"messaging.solace.reply_to_topic":                 "someReplyToTopic",
-					"messaging.solace.broker_receive_time_unix_nano":  int64(1357924680),
-					"messaging.solace.dropped_user_properties":        false,
-					"net.host.ip":                                     "1.2.3.4",
-					"net.host.port":                                   int64(55555),
-					"net.peer.ip":                                     "2345:425:2ca1::567:5673:23b5",
-					"net.peer.port":                                   int64(12345),
-					"messaging.solace.user_properties.special_key":    true,
->>>>>>> d54309a2
 				})
 				populateEvent(t, span, "somequeue enqueue", 123456789, map[string]interface{}{
 					"messaging.destination":                 "somequeue",
@@ -255,11 +227,7 @@
 					"messaging.solace.destination_type":     "topic-endpoint",
 					"messaging.solace.rejects_all_enqueues": false,
 				})
-<<<<<<< HEAD
-				populateEvent(t, &span, "session_timeout", 123456789, map[string]interface{}{
-=======
-				populateEvent(t, span, "commit", 123456789, map[string]interface{}{
->>>>>>> d54309a2
+				populateEvent(t, span, "session_timeout", 123456789, map[string]interface{}{
 					"messaging.solace.transaction_initiator":   "client",
 					"messaging.solace.transaction_id":          12345,
 					"messaging.solace.transacted_session_name": "my-session-name",
@@ -877,13 +845,8 @@
 			actual := ptrace.NewTraces().ResourceSpans().AppendEmpty().ScopeSpans().AppendEmpty().Spans().AppendEmpty()
 			u.mapEvents(tt.spanData, actual)
 			// order is nondeterministic for attributes, so we must sort to get a valid comparison
-<<<<<<< HEAD
-			compareSpans(t, &expected, &actual)
+			compareSpans(t, expected, actual)
 			validateMetric(t, u.metrics.views.recoverableUnmarshallingErrors, tt.unmarshallingErrors)
-=======
-			compareSpans(t, expected, actual)
-			validateMetric(t, viewRecoverableUnmarshallingErrors, tt.unmarshallingErrors)
->>>>>>> d54309a2
 		})
 	}
 }
@@ -1122,11 +1085,7 @@
 	u := newTestV1Unmarshaller(t)
 	const key = "some-property"
 	attributeMap := pcommon.NewMap()
-<<<<<<< HEAD
-	u.insertUserProperty(&attributeMap, key, "invalid data type")
-=======
-	unmarshaller.insertUserProperty(attributeMap, key, "invalid data type")
->>>>>>> d54309a2
+	u.insertUserProperty(attributeMap, key, "invalid data type")
 	_, ok := attributeMap.Get("messaging.solace.user_properties." + key)
 	assert.False(t, ok)
 	validateMetric(t, u.metrics.views.recoverableUnmarshallingErrors, 1)
