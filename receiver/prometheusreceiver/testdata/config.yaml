prometheus:
prometheus/customname:
<<<<<<< HEAD
=======
  buffer_period: 234
  buffer_count: 45
  trim_metric_suffixes: true
>>>>>>> 3f2821e2
  use_start_time_metric: true
  start_time_metric_regex: '^(.+_)*process_start_time_seconds$'
  target_allocator:
    endpoint: http://my-targetallocator-service
    interval: 30s
    collector_id: collector-1
    # imported struct from the Prometheus code base. Can be used optionally to configure the jobs as seen in the docs
    # https://prometheus.io/docs/prometheus/latest/configuration/configuration/#http_sd_config
    http_sd_config:
      refresh_interval: 60s
      basic_auth:
        username: prometheus
        password: changeme
  config:
    scrape_configs:
      - job_name: 'demo'
        scrape_interval: 5s<|MERGE_RESOLUTION|>--- conflicted
+++ resolved
@@ -1,11 +1,6 @@
 prometheus:
 prometheus/customname:
-<<<<<<< HEAD
-=======
-  buffer_period: 234
-  buffer_count: 45
   trim_metric_suffixes: true
->>>>>>> 3f2821e2
   use_start_time_metric: true
   start_time_metric_regex: '^(.+_)*process_start_time_seconds$'
   target_allocator:
