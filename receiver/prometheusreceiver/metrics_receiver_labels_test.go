--- conflicted
+++ resolved
@@ -267,7 +267,6 @@
 	testComponentCustomConfig(t, targets, mp, cfg)
 }
 
-<<<<<<< HEAD
 const targetLabelValueLimit = `
 # HELP test_gauge0 This is my gauge
 # TYPE test_gauge0 gauge
@@ -279,7 +278,34 @@
 `
 
 func TestLabelValueLimitConfig(t *testing.T) {
-=======
+	targets := []*testData{
+		{
+			name: "target1",
+			pages: []mockPrometheusResponse{
+				{code: 200, data: targetLabelLimits1},
+			},
+			validateFunc: verifyLabelConfigTarget1,
+		},
+		{
+			name: "target2",
+			pages: []mockPrometheusResponse{
+				{code: 200, data: targetLabelValueLimit},
+			},
+			validateFunc: verifyFailedScrape,
+		},
+	}
+
+	mp, cfg, err := setupMockPrometheus(targets...)
+	require.Nilf(t, err, "Failed to create Prometheus config: %v", err)
+
+	//set label value length limit in scrape_config
+	for _, scrapeCfg := range cfg.ScrapeConfigs {
+		scrapeCfg.LabelValueLengthLimit = 25
+	}
+
+	testComponentCustomConfig(t, targets, mp, cfg)
+}
+
 //for all metric types, testLabel has empty value
 const emptyLabelValuesTarget1 = `
 # HELP test_gauge0 This is my gauge
@@ -428,46 +454,21 @@
 }
 
 func TestEmptyLabelValues(t *testing.T) {
->>>>>>> ebb6631e
 	targets := []*testData{
 		{
 			name: "target1",
 			pages: []mockPrometheusResponse{
-<<<<<<< HEAD
-				{code: 200, data: targetLabelLimits1},
-			},
-			validateFunc: verifyLabelConfigTarget1,
-=======
 				{code: 200, data: emptyLabelValuesTarget1},
 			},
 			validateFunc: verifyEmptyLabelValuesTarget1,
->>>>>>> ebb6631e
 		},
 		{
 			name: "target2",
 			pages: []mockPrometheusResponse{
-<<<<<<< HEAD
-				{code: 200, data: targetLabelValueLimit},
-			},
-			validateFunc: verifyFailedScrape,
-		},
-	}
-
-	mp, cfg, err := setupMockPrometheus(targets...)
-	require.Nilf(t, err, "Failed to create Prometheus config: %v", err)
-
-	//set label value length limit in scrape_config
-	for _, scrapeCfg := range cfg.ScrapeConfigs {
-		scrapeCfg.LabelValueLengthLimit = 25
-	}
-
-	testComponentCustomConfig(t, targets, mp, cfg)
-=======
 				{code: 200, data: emptyLabelValuesTarget2},
 			},
 			validateFunc: verifyEmptyLabelValuesTarget2,
 		},
 	}
 	testComponent(t, targets, false, "")
->>>>>>> ebb6631e
 }