// Copyright The OpenTelemetry Authors
//
// Licensed under the Apache License, Version 2.0 (the "License");
// you may not use this file except in compliance with the License.
// You may obtain a copy of the License at
//
//       http://www.apache.org/licenses/LICENSE-2.0
//
// Unless required by applicable law or agreed to in writing, software
// distributed under the License is distributed on an "AS IS" BASIS,
// WITHOUT WARRANTIES OR CONDITIONS OF ANY KIND, either express or implied.
// See the License for the specific language governing permissions and
// limitations under the License.

package internal // import "github.com/open-telemetry/opentelemetry-collector-contrib/receiver/prometheusreceiver/internal"

import (
	"fmt"
	"sort"
	"strings"
	"time"

	"github.com/prometheus/prometheus/pkg/labels"
<<<<<<< HEAD
	"github.com/prometheus/prometheus/pkg/textparse"
	"github.com/prometheus/prometheus/pkg/value"
=======
>>>>>>> 03c0a590
	"github.com/prometheus/prometheus/scrape"
	"go.opentelemetry.io/collector/model/pdata"
	"go.uber.org/zap"
)

type metricFamilyPdata struct {
	mtype             pdata.MetricDataType
	groups            map[string]*metricGroupPdata
	name              string
	mc                MetadataCache
	droppedTimeseries int
	labelKeys         map[string]bool
	labelKeysOrdered  []string
	metadata          *scrape.MetricMetadata
	groupOrders       map[string]int
}

// metricGroupPdata, represents a single metric of a metric family. for example a histogram metric is usually represent by
// a couple data complexValue (buckets and count/sum), a group of a metric family always share a same set of tags. for
// simple types like counter and gauge, each data point is a group of itself
type metricGroupPdata struct {
	family       *metricFamilyPdata
	ts           int64
	ls           labels.Labels
	count        float64
	hasCount     bool
	sum          float64
	hasSum       bool
	value        float64
	complexValue []*dataPoint
}

<<<<<<< HEAD
var pdataStaleFlags = pdata.NewMetricDataPointFlags(pdata.MetricDataPointFlagNoRecordedValue)

func newMetricFamilyPdata(metricName string, mc MetadataCache, logger *zap.Logger) MetricFamilyPdata {
	familyName := normalizeMetricName(metricName)

	// lookup metadata based on familyName
	metadata, ok := mc.Metadata(familyName)
	if !ok && metricName != familyName {
		// use the original metricName as metricFamily
		familyName = metricName
		// perform a 2nd lookup with the original metric name. it can happen if there's a metric which is not histogram
		// or summary, but ends with one of those _count/_sum suffixes
		metadata, ok = mc.Metadata(metricName)
		// still not found, this can happen when metric has no TYPE HINT
		if !ok {
			metadata.Metric = familyName
			metadata.Type = textparse.MetricTypeUnknown
		}
	} else if !ok {
		if isInternalMetric(metricName) {
			metadata = defineInternalMetric(metricName, metadata, logger)
		} else {
			// Prometheus sends metrics without a type hint as gauges.
			// MetricTypeUnknown is converted to a gauge in convToOCAMetricType()
			metadata.Type = textparse.MetricTypeUnknown
		}
	}

=======
func newMetricFamilyPdata(metricName string, mc MetadataCache, logger *zap.Logger) *metricFamilyPdata {
	metadata, familyName := metadataForMetric(metricName, mc)
>>>>>>> 03c0a590
	mtype := convToPdataMetricType(metadata.Type)
	if mtype == pdata.MetricDataTypeNone {
		logger.Debug(fmt.Sprintf("Unknown-typed metric : %s %+v", metricName, metadata))
	}

	return &metricFamilyPdata{
		mtype:             mtype,
		groups:            make(map[string]*metricGroupPdata),
		name:              familyName,
		mc:                mc,
		droppedTimeseries: 0,
		labelKeys:         make(map[string]bool),
		labelKeysOrdered:  make([]string, 0),
		metadata:          metadata,
		groupOrders:       make(map[string]int),
	}
}

// updateLabelKeys is used to store all the label keys of a same metric family in observed order. since prometheus
// receiver removes any label with empty value before feeding it to an appender, in order to figure out all the labels
// from the same metric family we will need to keep track of what labels have ever been observed.
func (mf *metricFamilyPdata) updateLabelKeys(ls labels.Labels) {
	for _, l := range ls {
		if isUsefulLabelPdata(mf.mtype, l.Name) {
			if _, ok := mf.labelKeys[l.Name]; !ok {
				mf.labelKeys[l.Name] = true
				// use insertion sort to maintain order
				i := sort.SearchStrings(mf.labelKeysOrdered, l.Name)
				mf.labelKeysOrdered = append(mf.labelKeysOrdered, "")
				copy(mf.labelKeysOrdered[i+1:], mf.labelKeysOrdered[i:])
				mf.labelKeysOrdered[i] = l.Name

			}
		}
	}
}

// includesMetric returns true if the metric is part of the family
func (mf *metricFamilyPdata) includesMetric(metricName string) bool {
	if mf.isCumulativeTypePdata() {
		// If it is a merged family type, then it should match the
		// family name when suffixes are trimmed.
		return normalizeMetricName(metricName) == mf.name
	}
	// If it isn't a merged type, the metricName and family name
	// should match
	return metricName == mf.name
}

func (mf *metricFamilyPdata) getGroupKey(ls labels.Labels) string {
	mf.updateLabelKeys(ls)
	return dpgSignature(mf.labelKeysOrdered, ls)
}

func (mg *metricGroupPdata) sortPoints() {
	sort.Slice(mg.complexValue, func(i, j int) bool {
		return mg.complexValue[i].boundary < mg.complexValue[j].boundary
	})
}

func (mg *metricGroupPdata) toDistributionPoint(orderedLabelKeys []string, dest *pdata.HistogramDataPointSlice) bool {
	if !mg.hasCount || len(mg.complexValue) == 0 {
		return false
	}

	mg.sortPoints()

	// for OCAgent Proto, the bounds won't include +inf
	// TODO: (@odeke-em) should we also check OpenTelemetry Pdata for bucket bounds?
	bounds := make([]float64, len(mg.complexValue)-1)
	bucketCounts := make([]uint64, len(mg.complexValue))

	for i := 0; i < len(mg.complexValue); i++ {
		if i != len(mg.complexValue)-1 {
			// not need to add +inf as bound to oc proto
			bounds[i] = mg.complexValue[i].boundary
		}
		adjustedCount := mg.complexValue[i].value
		if i != 0 {
			adjustedCount -= mg.complexValue[i-1].value
		}
		bucketCounts[i] = uint64(adjustedCount)
	}

	point := dest.AppendEmpty()

	if value.IsStaleNaN(mg.sum) || value.IsStaleNaN(mg.count) {
		point.SetFlags(pdataStaleFlags)
	} else {
		point.SetExplicitBounds(bounds)
		point.SetCount(uint64(mg.count))
		point.SetSum(mg.sum)
		point.SetBucketCounts(bucketCounts)
	}

	// The timestamp MUST be in retrieved from milliseconds and converted to nanoseconds.
	tsNanos := pdataTimestampFromMs(mg.ts)
	if mg.family.isCumulativeTypePdata() {
		point.SetStartTimestamp(tsNanos) // metrics_adjuster adjusts the startTimestamp to the initial scrape timestamp
	}
	point.SetTimestamp(tsNanos)
	populateAttributesPdata(orderedLabelKeys, mg.ls, point.Attributes())

	return true
}

func pdataTimestampFromMs(timeAtMs int64) pdata.Timestamp {
	secs, ns := timeAtMs/1e3, (timeAtMs%1e3)*1e6
	return pdata.NewTimestampFromTime(time.Unix(secs, ns))
}

func (mg *metricGroupPdata) toSummaryPoint(orderedLabelKeys []string, dest *pdata.SummaryDataPointSlice) bool {
	// expecting count to be provided, however, in the following two cases, they can be missed.
	// 1. data is corrupted
	// 2. ignored by startValue evaluation
	if !mg.hasCount {
		return false
	}

	mg.sortPoints()

	point := dest.AppendEmpty()
	if value.IsStaleNaN(mg.sum) || value.IsStaleNaN(mg.count) {
		point.SetFlags(pdataStaleFlags)
	} else {
		quantileValues := point.QuantileValues()
		for _, p := range mg.complexValue {
			quantile := quantileValues.AppendEmpty()
			quantile.SetValue(p.value)
			quantile.SetQuantile(p.boundary)
		}
		point.SetSum(mg.sum)
		point.SetCount(uint64(mg.count))
	}

	// Based on the summary description from https://prometheus.io/docs/concepts/metric_types/#summary
	// the quantiles are calculated over a sliding time window, however, the count is the total count of
	// observations and the corresponding sum is a sum of all observed values, thus the sum and count used
	// at the global level of the metricspb.SummaryValue
	// The timestamp MUST be in retrieved from milliseconds and converted to nanoseconds.
	tsNanos := pdataTimestampFromMs(mg.ts)
	point.SetTimestamp(tsNanos)
	if mg.family.isCumulativeTypePdata() {
		point.SetStartTimestamp(tsNanos) // metrics_adjuster adjusts the startTimestamp to the initial scrape timestamp
	}
	populateAttributesPdata(orderedLabelKeys, mg.ls, point.Attributes())

	return true
}

func (mg *metricGroupPdata) toNumberDataPoint(orderedLabelKeys []string, dest *pdata.NumberDataPointSlice) bool {
	var startTsNanos pdata.Timestamp
	tsNanos := pdataTimestampFromMs(mg.ts)
	// gauge/undefined types have no start time.
	if mg.family.isCumulativeTypePdata() {
		startTsNanos = tsNanos // metrics_adjuster adjusts the startTimestamp to the initial scrape timestamp
	}

	point := dest.AppendEmpty()
	point.SetStartTimestamp(startTsNanos)
	point.SetTimestamp(tsNanos)
	if value.IsStaleNaN(mg.value) {
		point.SetFlags(pdataStaleFlags)
	} else {
		point.SetDoubleVal(mg.value)
	}
	populateAttributesPdata(orderedLabelKeys, mg.ls, point.Attributes())

	return true
}

func populateAttributesPdata(orderedKeys []string, ls labels.Labels, dest pdata.AttributeMap) {
	src := ls.Map()
	for _, key := range orderedKeys {
		if src[key] == "" {
			// empty label values should be omitted
			continue
		}
		dest.InsertString(key, src[key])
	}
}

// Purposefully being referenced to avoid lint warnings about being "unused".
var _ = (*metricFamilyPdata)(nil).updateLabelKeys

func (mf *metricFamilyPdata) isCumulativeTypePdata() bool {
	return mf.mtype == pdata.MetricDataTypeSum ||
		mf.mtype == pdata.MetricDataTypeHistogram ||
		mf.mtype == pdata.MetricDataTypeSummary
}

func (mf *metricFamilyPdata) loadMetricGroupOrCreate(groupKey string, ls labels.Labels, ts int64) *metricGroupPdata {
	mg, ok := mf.groups[groupKey]
	if !ok {
		mg = &metricGroupPdata{
			family:       mf,
			ts:           ts,
			ls:           ls,
			complexValue: make([]*dataPoint, 0),
		}
		mf.groups[groupKey] = mg
		// maintaining data insertion order is helpful to generate stable/reproducible metric output
		mf.groupOrders[groupKey] = len(mf.groupOrders)
	}
	return mg
}

func (mf *metricFamilyPdata) Add(metricName string, ls labels.Labels, t int64, v float64) error {
	groupKey := mf.getGroupKey(ls)
	mg := mf.loadMetricGroupOrCreate(groupKey, ls, t)
	switch mf.mtype {
	case pdata.MetricDataTypeHistogram, pdata.MetricDataTypeSummary:
		switch {
		case strings.HasSuffix(metricName, metricsSuffixSum):
			// always use the timestamp from sum (count is ok too), because the startTs from quantiles won't be reliable
			// in cases like remote server restart
			mg.ts = t
			mg.sum = v
			mg.hasSum = true
		case strings.HasSuffix(metricName, metricsSuffixCount):
			mg.count = v
			mg.hasCount = true
		default:
			boundary, err := getBoundaryPdata(mf.mtype, ls)
			if err != nil {
				mf.droppedTimeseries++
				return err
			}
			mg.complexValue = append(mg.complexValue, &dataPoint{value: v, boundary: boundary})
		}
	default:
		mg.value = v
	}

	return nil
}

// getGroups to return groups in insertion order
func (mf *metricFamilyPdata) getGroups() []*metricGroupPdata {
	groups := make([]*metricGroupPdata, len(mf.groupOrders))
	for k, v := range mf.groupOrders {
		groups[v] = mf.groups[k]
	}
	return groups
}

func (mf *metricFamilyPdata) ToMetricPdata(metrics *pdata.MetricSlice) (int, int) {
	metric := pdata.NewMetric()
	metric.SetDataType(mf.mtype)
	metric.SetName(mf.name)

	pointCount := 0

	switch mf.mtype {
	case pdata.MetricDataTypeHistogram:
		histogram := metric.Histogram()
		histogram.SetAggregationTemporality(pdata.MetricAggregationTemporalityCumulative)
		hdpL := histogram.DataPoints()
		for _, mg := range mf.getGroups() {
			if !mg.toDistributionPoint(mf.labelKeysOrdered, &hdpL) {
				mf.droppedTimeseries++
			}
		}
		pointCount = hdpL.Len()

	case pdata.MetricDataTypeSummary:
		summary := metric.Summary()
		sdpL := summary.DataPoints()
		for _, mg := range mf.getGroups() {
			if !mg.toSummaryPoint(mf.labelKeysOrdered, &sdpL) {
				mf.droppedTimeseries++
			}
		}
		pointCount = sdpL.Len()

	case pdata.MetricDataTypeSum:
		sum := metric.Sum()
		sum.SetAggregationTemporality(pdata.MetricAggregationTemporalityCumulative)
		sum.SetIsMonotonic(true)
		sdpL := sum.DataPoints()
		for _, mg := range mf.getGroups() {
			if !mg.toNumberDataPoint(mf.labelKeysOrdered, &sdpL) {
				mf.droppedTimeseries++
			}
		}
		pointCount = sdpL.Len()

	default: // Everything else should be set to a Gauge.
		metric.SetDataType(pdata.MetricDataTypeGauge)
		gauge := metric.Gauge()
		gdpL := gauge.DataPoints()
		for _, mg := range mf.getGroups() {
			if !mg.toNumberDataPoint(mf.labelKeysOrdered, &gdpL) {
				mf.droppedTimeseries++
			}
		}
		pointCount = gdpL.Len()
	}

	if pointCount == 0 {
		return mf.droppedTimeseries, mf.droppedTimeseries
	}

	metric.CopyTo(metrics.AppendEmpty())

	// note: the total number of points is the number of points+droppedTimeseries.
	return pointCount + mf.droppedTimeseries, mf.droppedTimeseries
}<|MERGE_RESOLUTION|>--- conflicted
+++ resolved
@@ -21,11 +21,7 @@
 	"time"
 
 	"github.com/prometheus/prometheus/pkg/labels"
-<<<<<<< HEAD
-	"github.com/prometheus/prometheus/pkg/textparse"
 	"github.com/prometheus/prometheus/pkg/value"
-=======
->>>>>>> 03c0a590
 	"github.com/prometheus/prometheus/scrape"
 	"go.opentelemetry.io/collector/model/pdata"
 	"go.uber.org/zap"
@@ -58,39 +54,10 @@
 	complexValue []*dataPoint
 }
 
-<<<<<<< HEAD
 var pdataStaleFlags = pdata.NewMetricDataPointFlags(pdata.MetricDataPointFlagNoRecordedValue)
 
-func newMetricFamilyPdata(metricName string, mc MetadataCache, logger *zap.Logger) MetricFamilyPdata {
-	familyName := normalizeMetricName(metricName)
-
-	// lookup metadata based on familyName
-	metadata, ok := mc.Metadata(familyName)
-	if !ok && metricName != familyName {
-		// use the original metricName as metricFamily
-		familyName = metricName
-		// perform a 2nd lookup with the original metric name. it can happen if there's a metric which is not histogram
-		// or summary, but ends with one of those _count/_sum suffixes
-		metadata, ok = mc.Metadata(metricName)
-		// still not found, this can happen when metric has no TYPE HINT
-		if !ok {
-			metadata.Metric = familyName
-			metadata.Type = textparse.MetricTypeUnknown
-		}
-	} else if !ok {
-		if isInternalMetric(metricName) {
-			metadata = defineInternalMetric(metricName, metadata, logger)
-		} else {
-			// Prometheus sends metrics without a type hint as gauges.
-			// MetricTypeUnknown is converted to a gauge in convToOCAMetricType()
-			metadata.Type = textparse.MetricTypeUnknown
-		}
-	}
-
-=======
 func newMetricFamilyPdata(metricName string, mc MetadataCache, logger *zap.Logger) *metricFamilyPdata {
 	metadata, familyName := metadataForMetric(metricName, mc)
->>>>>>> 03c0a590
 	mtype := convToPdataMetricType(metadata.Type)
 	if mtype == pdata.MetricDataTypeNone {
 		logger.Debug(fmt.Sprintf("Unknown-typed metric : %s %+v", metricName, metadata))
