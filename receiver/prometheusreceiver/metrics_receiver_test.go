--- conflicted
+++ resolved
@@ -16,230 +16,7 @@
 
 import (
 	"testing"
-	"time"
-
-<<<<<<< HEAD
-	gokitlog "github.com/go-kit/kit/log"
-	promcfg "github.com/prometheus/prometheus/config"
-	"github.com/prometheus/prometheus/scrape"
-	"github.com/stretchr/testify/assert"
-	"github.com/stretchr/testify/require"
-	"go.opentelemetry.io/collector/component/componenttest"
-	"go.opentelemetry.io/collector/config"
-	"go.opentelemetry.io/collector/consumer/consumertest"
-	"go.opentelemetry.io/collector/model/pdata"
-	"go.uber.org/zap"
-	"google.golang.org/protobuf/types/known/timestamppb"
-	"gopkg.in/yaml.v2"
-)
-
-var logger = zap.NewNop()
-
-type mockPrometheusResponse struct {
-	code int
-	data string
-}
-
-type mockPrometheus struct {
-	mu          sync.Mutex // mu protects the fields below.
-	endpoints   map[string][]mockPrometheusResponse
-	accessIndex map[string]*int32
-	wg          *sync.WaitGroup
-	srv         *httptest.Server
-}
-
-func newMockPrometheus(endpoints map[string][]mockPrometheusResponse) *mockPrometheus {
-	accessIndex := make(map[string]*int32)
-	wg := &sync.WaitGroup{}
-	wg.Add(len(endpoints))
-	for k := range endpoints {
-		v := int32(0)
-		accessIndex[k] = &v
-	}
-	mp := &mockPrometheus{
-		wg:          wg,
-		accessIndex: accessIndex,
-		endpoints:   endpoints,
-	}
-	srv := httptest.NewServer(mp)
-	mp.srv = srv
-	return mp
-}
-
-func (mp *mockPrometheus) ServeHTTP(rw http.ResponseWriter, req *http.Request) {
-	mp.mu.Lock()
-	defer mp.mu.Unlock()
-
-	iptr, ok := mp.accessIndex[req.URL.Path]
-	if !ok {
-		rw.WriteHeader(404)
-		return
-	}
-	index := int(*iptr)
-	atomic.AddInt32(iptr, 1)
-	pages := mp.endpoints[req.URL.Path]
-	if index >= len(pages) {
-		if index == len(pages) {
-			mp.wg.Done()
-		}
-		rw.WriteHeader(404)
-		return
-	}
-	rw.WriteHeader(pages[index].code)
-	_, _ = rw.Write([]byte(pages[index].data))
-}
-
-func (mp *mockPrometheus) Close() {
-	mp.srv.Close()
-}
-
-// -------------------------
-// EndToEnd Test and related
-// -------------------------
-
-var (
-	srvPlaceHolder            = "__SERVER_ADDRESS__"
-	expectedScrapeMetricCount = 5
-)
-
-type testData struct {
-	name         string
-	pages        []mockPrometheusResponse
-	resource     pdata.Resource
-	validateFunc func(t *testing.T, td *testData, rmsL []pdata.ResourceMetrics)
-}
-
-// Given that pdata doesn't allow us to trivially construct pdata.Metrics,
-// we can extract pdata.ResourceMetrics from each value.
-func resourceMetricsFromMetrics(metricsL []pdata.Metrics) (rmsL []pdata.ResourceMetrics) {
-	for _, metrics := range metricsL {
-		irmsL := metrics.ResourceMetrics()
-		for i := 0; i < irmsL.Len(); i++ {
-			rmsL = append(rmsL, irmsL.At(i))
-		}
-	}
-	return rmsL
-}
-
-// setupMockPrometheus to create a mocked prometheus based on targets, returning the server and a prometheus exporting
-// config
-func setupMockPrometheus(tds ...*testData) (*mockPrometheus, *promcfg.Config, error) {
-	jobs := make([]map[string]interface{}, 0, len(tds))
-	endpoints := make(map[string][]mockPrometheusResponse)
-	for _, t := range tds {
-		metricPath := fmt.Sprintf("/%s/metrics", t.name)
-		endpoints[metricPath] = t.pages
-		job := make(map[string]interface{})
-		job["job_name"] = t.name
-		job["metrics_path"] = metricPath
-		job["scrape_interval"] = "1s"
-		job["static_configs"] = []map[string]interface{}{{"targets": []string{srvPlaceHolder}}}
-		jobs = append(jobs, job)
-	}
-
-	if len(jobs) != len(tds) {
-		log.Fatal("len(jobs) != len(targets), make sure job names are unique")
-	}
-	config := make(map[string]interface{})
-	config["scrape_configs"] = jobs
-
-	mp := newMockPrometheus(endpoints)
-	cfg, err := yaml.Marshal(&config)
-	if err != nil {
-		return mp, nil, err
-	}
-	u, _ := url.Parse(mp.srv.URL)
-	host, port, _ := net.SplitHostPort(u.Host)
-
-	// update node value (will use for validation)
-	for _, t := range tds {
-		rsc := pdata.NewResource()
-		attrs := rsc.Attributes()
-		attrs.InsertString("instance", u.Host)
-		attrs.InsertString("scheme", "http")
-		attrs.InsertString("port", port)
-		attrs.InsertString("job", t.name)
-		attrs.InsertString("host.name", host)
-		attrs.InsertString("service.name", t.name)
-		t.resource = rsc
-	}
-
-	cfgStr := strings.ReplaceAll(string(cfg), srvPlaceHolder, u.Host)
-	pCfg, err := promcfg.Load(cfgStr, false, gokitlog.NewNopLogger())
-	return mp, pCfg, err
-}
-
-func verifyNumScrapeResults(t *testing.T, td *testData, metricsL []pdata.ResourceMetrics) {
-	want := 0
-	for _, p := range td.pages {
-		if p.code == 200 {
-			want++
-		}
-	}
-	if l := len(metricsL); l != want {
-		t.Errorf("want %d, but got %d\n", want, l)
-	}
-}
-
-func doCompare(t *testing.T, name string, want, got pdata.ResourceMetrics) {
-	// Ensure that the resource attributes can be deterministically compared.
-	got.Resource().Attributes().Sort()
-	want.Resource().Attributes().Sort()
-
-	t.Run(name, func(t *testing.T) {
-		assert.Equal(t, want.Resource(), got.Resource(), "Resource mismatch")
-		assert.Equal(t, want.SchemaUrl(), got.SchemaUrl(), "Resource mismatch")
-		assert.Equal(t, want.InstrumentationLibraryMetrics(), got.InstrumentationLibraryMetrics())
-	})
-}
-
-func getValidScrapes(t *testing.T, metricsL []pdata.ResourceMetrics) (out []pdata.ResourceMetrics) {
-	return metricsL
-	panic("FIX ME")
-	/*
-		for _, metrics := range metricsL {
-			// mds will include scrapes that received no metrics but have internal scrape metrics, filter those out
-			if expectedScrapeMetricCount < len(md.Metrics) && countScrapeMetrics(md) == expectedScrapeMetricCount {
-				assertUp(t, 1, md)
-				out = append(out, md)
-			} else {
-				assertUp(t, 0, md)
-			}
-		}
-		return out
-	*/
-}
-
-func assertUp(t *testing.T, expected float64, metrics pdata.ResourceMetrics) {
-	panic("FIX ME")
-	/*
-		for _, m := range md.Metrics {
-			if m.GetMetricDescriptor().Name == "up" {
-				assert.Equal(t, expected, m.Timeseries[0].Points[0].GetDoubleValue())
-				return
-			}
-		}
-		t.Error("No 'up' metric found")
-	*/
-}
-
-func countScrapeMetrics(in pdata.ResourceMetrics) int {
-	panic("FIX ME")
-	/*
-		n := 0
-		for _, m := range in.Metrics {
-			switch m.MetricDescriptor.Name {
-			case "up", "scrape_duration_seconds", "scrape_samples_scraped", "scrape_samples_post_metric_relabeling", "scrape_series_added":
-				n++
-			default:
-			}
-		}
-		return n
-	*/
-}
-
-// Test data and validation functions for EndToEnd test
-=======
+
 	"github.com/stretchr/testify/assert"
 	"github.com/stretchr/testify/require"
 	"go.opentelemetry.io/collector/model/pdata"
@@ -247,7 +24,6 @@
 )
 
 // Test data and validation functions for all four core metrics for Prometheus Receiver.
->>>>>>> 65cdbc2d
 // Make sure every page has a gauge, we are relying on it to figure out the start time if needed
 
 // target1 has one gauge, two counts of a same family, one histogram and one summary. We are expecting the both
@@ -308,218 +84,6 @@
 rpc_duration_seconds_count 1001
 `
 
-<<<<<<< HEAD
-func dataPointCount(rms pdata.ResourceMetrics) int {
-	return rms.InstrumentationLibraryMetrics().At(0).Metrics().Len()
-}
-
-func extractFirstTimestamp(rms pdata.ResourceMetrics) (startTimestamp, timestamp pdata.Timestamp) {
-	startTs, ts, _ := extractFirstTimestampDataType(rms)
-	return startTs, ts
-}
-
-func extractFirstTimestampDataType(rms pdata.ResourceMetrics) (startTimestamp, timestamp pdata.Timestamp, _ pdata.MetricDataType) {
-	metric := rms.InstrumentationLibraryMetrics().At(0).Metrics().At(0)
-	switch dataType := metric.DataType(); dataType {
-	case pdata.MetricDataTypeGauge:
-		point0 := metric.Gauge().DataPoints().At(0)
-		return point0.StartTimestamp(), point0.Timestamp(), dataType
-	case pdata.MetricDataTypeSum:
-		point0 := metric.Sum().DataPoints().At(0)
-		return point0.StartTimestamp(), point0.Timestamp(), dataType
-	case pdata.MetricDataTypeHistogram:
-		point0 := metric.Histogram().DataPoints().At(0)
-		return point0.StartTimestamp(), point0.Timestamp(), dataType
-	case pdata.MetricDataTypeSummary:
-		point0 := metric.Summary().DataPoints().At(0)
-		return point0.StartTimestamp(), point0.Timestamp(), dataType
-	default:
-		panic("Unhandled " + metric.DataType().String())
-	}
-}
-
-const ts1 = pdata.Timestamp(1e9)
-const ts2 = pdata.Timestamp(2e9)
-
-func verifyTarget1(t *testing.T, td *testData, metricsL []pdata.ResourceMetrics) {
-	verifyNumScrapeResults(t, td, metricsL)
-	if len(metricsL) < 1 {
-		t.Fatal("At least one metric request should be present")
-	}
-
-	// Extract the first startTimestamp.
-	got1 := metricsL[0]
-
-	// got 1 has 4 metrics + 5 internal scraper metrics
-	if g, w := dataPointCount(got1), 9; g != w {
-		t.Fatalf("got %d, want %d", g, w)
-	}
-	startTs1, ts1 := extractFirstTimestamp(got1)
-
-	want1 := makeMetrics(
-		td,
-		makeGaugeMetric("go_threads", startTs1, makeDoublePoint(ts1, 19.0)),
-		makeSumMetric("http_requests_total", startTs1,
-			makeDoublePoint(ts1, 100.0, kv{"code", "200"}, kv{"method", "post"}),
-			makeDoublePoint(ts1, 3, kv{"code", "400"}, kv{"method", "post"}),
-		),
-		makeCumulativeDistMetric("http_request_duration_seconds", startTs1,
-			makeDistPoint(ts1, 2500, 5000, []uint64{1000, 500, 500, 500}, []float64{0.05, 0.5, 1}),
-		),
-		makeSummaryMetric("rpc_duration_seconds", startTs1,
-			makeSummaryPoint(ts1, 1000, 5000, map[float64]float64{1: 1, 90: 5, 99: 8}),
-		),
-		makeGaugeMetric("up", startTs1, makeDoublePoint(ts1, 1.0)),
-		makeGaugeMetric("scrape_duration_seconds", startTs1, makeDoublePoint(ts1, 0.001662471)),
-		makeGaugeMetric("scrape_samples_scraped", startTs1, makeDoublePoint(ts1, 18.0)),
-		makeGaugeMetric("scrape_samples_post_metric_relabeling", startTs1, makeDoublePoint(ts1, 18.0)),
-		makeGaugeMetric("scrape_series_added", startTs1, makeDoublePoint(ts1, 18.0)),
-	)
-
-	doCompare(t, "scrape1", want1, got1)
-
-	got2 := metricsL[1]
-	startTs2, ts2 := extractFirstTimestamp(got2)
-	// Verify the 2nd data.
-	want2 := makeMetrics(
-		td,
-		makeGaugeMetric("go_threads", startTs2, makeDoublePoint(ts2, 18.0)),
-		makeSumMetric("http_requests_total", startTs2,
-			makeDoublePoint(ts2, 199, kv{"code", "200"}, kv{"method", "post"}),
-			makeDoublePoint(ts2, 12, kv{"code", "400"}, kv{"method", "post"}),
-		),
-		makeCumulativeDistMetric("http_requests_duration_seconds", startTs2,
-			makeDistPoint(ts2, 2600, 5050, []uint64{1100, 500, 500, 500}, []float64{0.05, 0.5, 1}),
-		),
-		makeSummaryMetric("rpc_duration_seconds", startTs2,
-			makeSummaryPoint(ts2, 1000, 5000, map[float64]float64{1: 1, 90: 6, 99: 8}),
-		),
-		makeGaugeMetric("up", startTs1, makeDoublePoint(ts1, 1.0)),
-		makeGaugeMetric("scrape_duration_seconds", startTs1, makeDoublePoint(ts1, 0.001662471)),
-		makeGaugeMetric("scrape_samples_scraped", startTs1, makeDoublePoint(ts1, 18.0)),
-		makeGaugeMetric("scrape_samples_post_metric_relabeling", startTs1, makeDoublePoint(ts1, 18.0)),
-		makeGaugeMetric("scrape_series_added", startTs1, makeDoublePoint(ts1, 18.0)),
-	)
-
-	doCompare(t, "scrape2", want2, got2)
-}
-
-type kv struct {
-	key, value string
-}
-
-func makeDoublePoint(ts pdata.Timestamp, value float64, kvp ...kv) pdata.NumberDataPoint {
-	ndp := pdata.NewNumberDataPoint()
-	ndp.SetTimestamp(ts)
-	ndp.SetDoubleVal(value)
-
-	attrs := ndp.Attributes()
-	for _, kv := range kvp {
-		attrs.InsertString(kv.key, kv.value)
-	}
-	return ndp
-}
-
-func makeGaugeMetric(name string, startTs pdata.Timestamp, points ...pdata.NumberDataPoint) pdata.Metric {
-	metric := pdata.NewMetric()
-	metric.SetName(name)
-	metric.SetDataType(pdata.MetricDataTypeGauge)
-
-	destPointL := metric.Gauge().DataPoints()
-	for _, point := range points {
-		destPoint := destPointL.AppendEmpty()
-		point.CopyTo(destPoint)
-		destPoint.SetStartTimestamp(startTs)
-	}
-	return metric
-}
-
-func makeSummaryPoint(ts pdata.Timestamp, count uint64, sum float64, qvm map[float64]float64, kvp ...kv) pdata.SummaryDataPoint {
-	sdp := pdata.NewSummaryDataPoint()
-	sdp.SetTimestamp(ts)
-	sdp.SetCount(count)
-	sdp.SetSum(sum)
-	qvL := sdp.QuantileValues()
-	for quantile, value := range qvm {
-		qvi := qvL.AppendEmpty()
-		qvi.SetQuantile(quantile)
-		qvi.SetValue(value)
-	}
-
-	attrs := sdp.Attributes()
-	for _, kv := range kvp {
-		attrs.InsertString(kv.key, kv.value)
-	}
-	return sdp
-}
-
-func makeSummaryMetric(name string, startTs pdata.Timestamp, points ...pdata.SummaryDataPoint) pdata.Metric {
-	metric := pdata.NewMetric()
-	metric.SetName(name)
-	metric.SetDataType(pdata.MetricDataTypeSummary)
-
-	destPointL := metric.Summary().DataPoints()
-	for _, point := range points {
-		destPoint := destPointL.AppendEmpty()
-		point.CopyTo(destPoint)
-		destPoint.SetStartTimestamp(startTs)
-	}
-	return metric
-}
-
-func makeSumMetric(name string, startTs pdata.Timestamp, points ...pdata.NumberDataPoint) pdata.Metric {
-	metric := pdata.NewMetric()
-	metric.SetName(name)
-	metric.SetDataType(pdata.MetricDataTypeSum)
-	sum := metric.Sum()
-	sum.SetAggregationTemporality(pdata.AggregationTemporalityCumulative)
-	destPointL := sum.DataPoints()
-
-	for _, point := range points {
-		destPoint := destPointL.AppendEmpty()
-		point.CopyTo(destPoint)
-		destPoint.SetStartTimestamp(startTs)
-	}
-	return metric
-}
-
-func makeDistPoint(ts pdata.Timestamp, count uint64, sum float64, counts []uint64, bounds []float64, kvp ...kv) pdata.HistogramDataPoint {
-	hdp := pdata.NewHistogramDataPoint()
-	hdp.SetExplicitBounds(bounds)
-	hdp.SetBucketCounts(counts)
-	hdp.SetTimestamp(ts)
-	hdp.SetCount(count)
-	hdp.SetSum(sum)
-
-	attrs := hdp.Attributes()
-	for _, kv := range kvp {
-		attrs.InsertString(kv.key, kv.value)
-	}
-	return hdp
-}
-
-func makeGaugeDistMetric(name string, startTs pdata.Timestamp, points ...pdata.HistogramDataPoint) pdata.Metric {
-	hMetric := makeCumulativeDistMetric(name, startTs, points...)
-	hMetric.Histogram().SetAggregationTemporality(pdata.AggregationTemporalityDelta)
-	return hMetric
-}
-
-func makeCumulativeDistMetric(name string, startTs pdata.Timestamp, points ...pdata.HistogramDataPoint) pdata.Metric {
-	metric := pdata.NewMetric()
-	metric.SetName(name)
-	metric.SetDataType(pdata.MetricDataTypeHistogram)
-	histogram := metric.Histogram()
-	histogram.SetAggregationTemporality(pdata.AggregationTemporalityCumulative)
-
-	destPointL := histogram.DataPoints()
-	// By default the AggregationTemporality is Cumulative until it'll be changed by the caller.
-	for _, point := range points {
-		destPoint := destPointL.AppendEmpty()
-		point.CopyTo(destPoint)
-		destPoint.SetStartTimestamp(startTs)
-	}
-	return metric
-=======
 func verifyTarget1(t *testing.T, td *testData, resourceMetrics []*pdata.ResourceMetrics) {
 	verifyNumScrapeResults(t, td, resourceMetrics)
 	require.Greater(t, len(resourceMetrics), 0, "At least one resource metric should be present")
@@ -651,7 +215,6 @@
 			}),
 	}
 	doCompare(t, "scrape2", wantAttributes, m2, e2)
->>>>>>> 65cdbc2d
 }
 
 // target2 is going to have 5 pages, and there's a newly added item on the 2nd page.
@@ -716,12 +279,6 @@
 http_requests_total{method="post",code="500"} 5
 `
 
-<<<<<<< HEAD
-func verifyTarget2(t *testing.T, td *testData, metricsL []pdata.ResourceMetrics) {
-	verifyNumScrapeResults(t, td, metricsL)
-	if len(metricsL) < 1 {
-		t.Fatal("At least one metric request should be present")
-=======
 func verifyTarget2(t *testing.T, td *testData, resourceMetrics []*pdata.ResourceMetrics) {
 	verifyNumScrapeResults(t, td, resourceMetrics)
 	require.Greater(t, len(resourceMetrics), 0, "At least one resource metric should be present")
@@ -908,110 +465,9 @@
 					},
 				},
 			}),
->>>>>>> 65cdbc2d
 	}
 	doCompare(t, "scrape4", wantAttributes, m4, e4)
 
-<<<<<<< HEAD
-	// Extract the first startTimestamp.
-	got1 := metricsL[0]
-
-	// got has 2 metrics + 5 internal scraper metrics
-	if g, w := dataPointCount(got1), 7; g != w {
-		t.Fatalf("got %d, want %d", g, w)
-	}
-	startTs1, ts1 := extractFirstTimestamp(got1)
-
-	want1 := makeMetrics(
-		td,
-		makeGaugeMetric("go_threads", startTs1, makeDoublePoint(ts1, 18.0)),
-		makeSumMetric("http_requests_total", startTs1,
-			makeDoublePoint(ts1, 10, kv{"code", "200"}, kv{"method", "post"}),
-			makeDoublePoint(ts1, 50, kv{"code", "400"}, kv{"method", "post"}),
-		),
-		makeGaugeMetric("up", startTs1, makeDoublePoint(ts1, 1.0)),
-		makeGaugeMetric("scrape_duration_seconds", startTs1, makeDoublePoint(ts1, 0.001662471)),
-		makeGaugeMetric("scrape_samples_scraped", startTs1, makeDoublePoint(ts1, 14.0)),
-		makeGaugeMetric("scrape_samples_post_metric_relabeling", startTs1, makeDoublePoint(ts1, 14.0)),
-		makeGaugeMetric("scrape_series_added", startTs1, makeDoublePoint(ts1, 14.0)),
-	)
-	doCompare(t, "scrape1", want1, got1)
-
-	// Verify the 2nd data.
-	got2 := metricsL[1]
-	startTs2, ts2 := extractFirstTimestamp(got2)
-	want2 := makeMetrics(
-		td,
-		makeGaugeMetric("go_threads", startTs2, makeDoublePoint(ts2, 16.0)),
-		makeSumMetric("http_requests_total", startTs2,
-			makeDoublePoint(ts2, 50, kv{"code", "200"}, kv{"method", "post"}),
-			makeDoublePoint(ts2, 60, kv{"code", "400"}, kv{"method", "post"}),
-			makeDoublePoint(ts2, 3, kv{"code", "500"}, kv{"method", "post"}),
-		),
-		makeGaugeMetric("up", startTs1, makeDoublePoint(ts1, 1.0)),
-		makeGaugeMetric("scrape_duration_seconds", startTs1, makeDoublePoint(ts1, 0.001662471)),
-		makeGaugeMetric("scrape_samples_scraped", startTs1, makeDoublePoint(ts1, 14.0)),
-		makeGaugeMetric("scrape_samples_post_metric_relabeling", startTs1, makeDoublePoint(ts1, 14.0)),
-		makeGaugeMetric("scrape_series_added", startTs1, makeDoublePoint(ts1, 14.0)),
-	)
-
-	doCompare(t, "scrape2", want2, got2)
-
-	// Verify the 3rd, with the new coce=500 counter which first appeared on the 2nd run.
-	got3 := metricsL[2]
-	startTs3, ts3 := extractFirstTimestamp(got3)
-	want3 := makeMetrics(
-		td,
-		makeGaugeMetric("go_threads", startTs3, makeDoublePoint(ts3, 16.0)),
-		makeSumMetric("http_requests_total", startTs3,
-			makeDoublePoint(ts1, 50, kv{"code", "200"}, kv{"method", "post"}),
-			makeDoublePoint(ts3, 60, kv{"code", "400"}, kv{"method", "post"}),
-			makeDoublePoint(ts3, 5, kv{"code", "500"}, kv{"method", "post"}),
-		),
-		makeGaugeMetric("up", startTs1, makeDoublePoint(ts1, 1.0)),
-		makeGaugeMetric("scrape_duration_seconds", startTs1, makeDoublePoint(ts1, 0.001662471)),
-		makeGaugeMetric("scrape_samples_scraped", startTs1, makeDoublePoint(ts1, 14.0)),
-		makeGaugeMetric("scrape_samples_post_metric_relabeling", startTs1, makeDoublePoint(ts1, 14.0)),
-		makeGaugeMetric("scrape_series_added", startTs1, makeDoublePoint(ts1, 14.0)),
-	)
-	doCompare(t, "scrape3", want3, got3)
-
-	got4 := metricsL[3]
-	startTs4, ts4 := extractFirstTimestamp(got4)
-	want4 := makeMetrics(
-		td,
-		makeGaugeMetric("go_threads", startTs4, makeDoublePoint(ts4, 16.0)),
-		makeSumMetric("http_requests_total", startTs3,
-			makeDoublePoint(ts4, 50, kv{"code", "200"}, kv{"method", "post"}),
-			makeDoublePoint(ts4, 60, kv{"code", "400"}, kv{"method", "post"}),
-			makeDoublePoint(ts4, 5, kv{"code", "500"}, kv{"method", "post"}),
-		),
-		makeGaugeMetric("up", startTs4, makeDoublePoint(ts4, 1.0)),
-		makeGaugeMetric("scrape_duration_seconds", startTs4, makeDoublePoint(ts4, 0.001662471)),
-		makeGaugeMetric("scrape_samples_scraped", startTs4, makeDoublePoint(ts4, 14.0)),
-		makeGaugeMetric("scrape_samples_post_metric_relabeling", startTs4, makeDoublePoint(ts4, 14.0)),
-		makeGaugeMetric("scrape_series_added", startTs4, makeDoublePoint(ts4, 14.0)),
-	)
-	doCompare(t, "scrape4", want4, got4)
-
-	got5 := metricsL[4]
-	startTs5, ts5 := extractFirstTimestamp(got5)
-	want5 := makeMetrics(
-		td,
-		makeGaugeMetric("go_threads", startTs5, makeDoublePoint(ts5, 16.0)),
-		makeSumMetric("http_requests_total", startTs5,
-			makeDoublePoint(ts4, 49, kv{"code", "200"}, kv{"method", "post"}),
-			makeDoublePoint(ts4, 60, kv{"code", "400"}, kv{"method", "post"}),
-			makeDoublePoint(ts3, 3, kv{"code", "500"}, kv{"method", "post"}),
-		),
-		makeGaugeMetric("up", startTs1, makeDoublePoint(ts1, 1.0)),
-		makeGaugeMetric("scrape_duration_seconds", startTs1, makeDoublePoint(ts1, 0.001662471)),
-		makeGaugeMetric("scrape_samples_scraped", startTs1, makeDoublePoint(ts1, 4.0)),
-		makeGaugeMetric("scrape_samples_post_metric_relabeling", startTs1, makeDoublePoint(ts1, 4.0)),
-		makeGaugeMetric("scrape_series_added", startTs1, makeDoublePoint(ts1, 4.0)),
-	)
-	doCompare(t, "scrape5", want5, got5)
-=======
 	m5 := resourceMetrics[4]
 	// m5 has 2 metrics + 5 internal scraper metrics
 	assert.Equal(t, 7, metricsCount(m5))
@@ -1059,7 +515,6 @@
 			}),
 	}
 	doCompare(t, "scrape5", wantAttributes, m5, e5)
->>>>>>> 65cdbc2d
 }
 
 // target3 for complicated data types, including summaries and histograms. one of the summary and histogram have only
@@ -1134,12 +589,6 @@
 rpc_duration_seconds_count{foo="no_quantile"} 55
 `
 
-<<<<<<< HEAD
-func verifyTarget3(t *testing.T, td *testData, metricsL []pdata.ResourceMetrics) {
-	verifyNumScrapeResults(t, td, metricsL)
-	if len(metricsL) < 1 {
-		t.Fatal("At least one metric request should be present")
-=======
 func verifyTarget3(t *testing.T, td *testData, resourceMetrics []*pdata.ResourceMetrics) {
 	verifyNumScrapeResults(t, td, resourceMetrics)
 	require.Greater(t, len(resourceMetrics), 0, "At least one resource metric should be present")
@@ -1194,61 +643,9 @@
 					},
 				},
 			}),
->>>>>>> 65cdbc2d
 	}
 	doCompare(t, "scrape1", wantAttributes, m1, e1)
 
-<<<<<<< HEAD
-	// Extract the first startTimestamp.
-	got1 := metricsL[0]
-
-	// got has 8 metrics + 5 internal scraper metrics
-	if g, w := dataPointCount(got1), 8; g != w {
-		t.Fatalf("got %d, want %d", g, w)
-	}
-	startTs1, ts1 := extractFirstTimestamp(got1)
-
-	want1 := makeMetrics(
-		td,
-		makeGaugeMetric("go_threads", startTs1, makeDoublePoint(ts1, 18.0)),
-		makeCumulativeDistMetric("http_request_duration_seconds", startTs1,
-			makeDistPoint(ts1, 13003, 50000, []uint64{10000, 1000, 1001, 1002}, []float64{0.2, 0.5, 1}),
-		),
-		makeSummaryMetric("rpc_duration_seconds", startTs1,
-			makeSummaryPoint(ts1, 900, 8000, map[float64]float64{1: 31, 5: 35, 50: 47, 90: 70, 99: 76}, kv{"foo", "bar"}),
-			makeSummaryPoint(ts1, 50, 100, nil, kv{"foo", "no_quantile"}),
-		),
-		/*
-			makeGaugeMetric("up", startTs1, makeDoublePoint(ts1, 1.0)),
-			makeGaugeMetric("scrape_duration_seconds", startTs1, makeDoublePoint(ts1, 0.001662471)),
-			makeGaugeMetric("scrape_samples_scraped", startTs1, makeDoublePoint(ts1, 18.0)),
-			makeGaugeMetric("scrape_samples_post_metric_relabeling", startTs1, makeDoublePoint(ts1, 18.0)),
-			makeGaugeMetric("scrape_series_added", startTs1, makeDoublePoint(ts1, 18.0)),
-		*/
-	)
-	doCompare(t, "scrape1", want1, got1)
-
-	// Verify the 2nd data.
-	got2 := metricsL[1]
-	startTs2, ts2 := extractFirstTimestamp(got2)
-	want2 := makeMetrics(
-		td,
-		makeGaugeMetric("go_threads", startTs2, makeDoublePoint(ts2, 16.0)),
-		makeCumulativeDistMetric("http_request_duration_seconds", startTs2,
-			makeDistPoint(ts2, 14003, 50100, []uint64{11000, 1000, 1001, 1002}, []float64{0.2, 0.5, 1}),
-		),
-		makeSummaryMetric("rpc_duration_seconds", startTs2,
-			makeSummaryPoint(ts2, 950, 8100, map[float64]float64{1: 32, 5: 35, 50: 47, 90: 70, 99: 77}, kv{"foo", "bar"}),
-			makeSummaryPoint(ts1, 55, 101, nil, kv{"foo", "no_quantile"}),
-		),
-		makeGaugeMetric("up", startTs1, makeDoublePoint(ts1, 1.0)),
-		makeGaugeMetric("scrape_duration_seconds", startTs1, makeDoublePoint(ts1, 0.001662471)),
-		makeGaugeMetric("scrape_samples_scraped", startTs1, makeDoublePoint(ts1, 18.0)),
-		makeGaugeMetric("scrape_samples_post_metric_relabeling", startTs1, makeDoublePoint(ts1, 18.0)),
-		makeGaugeMetric("scrape_series_added", startTs1, makeDoublePoint(ts1, 18.0)),
-	)
-	doCompare(t, "scrape2", want2, got2)
-=======
 	m2 := resourceMetrics[1]
 	// m2 has 3 metrics + 5 internal scraper metrics
 	assert.Equal(t, 8, metricsCount(m2))
@@ -1300,7 +697,6 @@
 			}),
 	}
 	doCompare(t, "scrape2", wantAttributes, m2, e2)
->>>>>>> 65cdbc2d
 }
 
 // TestCoreMetricsEndToEnd end to end test executor
@@ -1374,30 +770,6 @@
 // 6 metrics + 5 internal metrics
 const numStartTimeMetricPageTimeseries = 11
 
-<<<<<<< HEAD
-const timestampZero pdata.Timestamp = 0
-
-func verifyStartTimeMetricPage(t *testing.T, _ *testData, metricsL []pdata.ResourceMetrics) {
-	numTimeseries := 0
-	for _, rms := range metricsL {
-		_, ts, dataType := extractFirstTimestampDataType(rms)
-		want := pdata.NewTimestampFromTime(time.Unix(400, 800000000))
-		switch dataType {
-		case pdata.MetricDataTypeGauge:
-			want = timestampZero
-
-		case pdata.MetricDataTypeHistogram:
-			histogram := rms.InstrumentationLibraryMetrics().At(0).Metrics().At(0).Histogram()
-			if histogram.AggregationTemporality() == pdata.AggregationTemporalityDelta {
-				want = timestampZero
-			}
-		}
-		assert.Equal(t, want, ts, "Timestamp mismatch")
-		numTimeseries++
-	}
-
-	assert.Equal(t, numStartTimeMetricPageTimeseries, numTimeseries)
-=======
 func verifyStartTimeMetricPage(t *testing.T, td *testData, result []*pdata.ResourceMetrics) {
 	verifyNumScrapeResults(t, td, result)
 	numTimeseries := 0
@@ -1435,7 +807,6 @@
 		}
 		assert.Equal(t, numStartTimeMetricPageTimeseries, numTimeseries)
 	}
->>>>>>> 65cdbc2d
 }
 
 // TestStartTimeMetric validates that timeseries have start time set to 'process_start_time_seconds'
@@ -1449,65 +820,7 @@
 			validateFunc: verifyStartTimeMetricPage,
 		},
 	}
-<<<<<<< HEAD
-	testEndToEnd(t, targets, true)
-}
-
-func testEndToEnd(t *testing.T, targets []*testData, useStartTimeMetric bool) {
-	// 1. setup mock server
-	mp, cfg, err := setupMockPrometheus(targets...)
-	require.Nilf(t, err, "Failed to create Promtheus config: %v", err)
-	defer mp.Close()
-
-	cms := new(consumertest.MetricsSink)
-	rcvr := newPrometheusReceiver(logger, &Config{
-		ReceiverSettings:   config.NewReceiverSettings(config.NewID(typeStr)),
-		PrometheusConfig:   cfg,
-		UseStartTimeMetric: useStartTimeMetric}, cms)
-
-	require.NoError(t, rcvr.Start(context.Background(), componenttest.NewNopHost()), "Failed to invoke Start: %v", err)
-	t.Cleanup(func() {
-		// verify state after shutdown is called
-		assert.Lenf(t, flattenTargets(rcvr.scrapeManager.TargetsAll()), len(targets), "expected %v targets to be running", len(targets))
-		require.NoError(t, rcvr.Shutdown(context.Background()))
-		assert.Len(t, flattenTargets(rcvr.scrapeManager.TargetsAll()), 0, "expected scrape manager to have no targets")
-	})
-
-	// wait for all provided data to be scraped
-	mp.wg.Wait()
-
-	// split and store results by target name
-	results := metricsGroupedByServiceName(t, cms.AllMetrics())
-
-	lres, lep := len(results), len(mp.endpoints)
-	assert.Equalf(t, lep, lres, "want %d targets, but got %v\n", lep, lres)
-
-	// Skipping the validate loop below, because it falsely assumed that
-	// staleness markers would not be returned, yet the tests are a bit rigid.
-	if false {
-		t.Log(`Skipping the "up" metric checks as they seem to be spuriously failing after staleness marker insertions`)
-		return
-	}
-
-	// loop to validate outputs for each targets
-	for _, target := range targets {
-		t.Run(target.name, func(t *testing.T) {
-			mds := getValidScrapes(t, results[target.name])
-			target.validateFunc(t, target, mds)
-		})
-	}
-}
-
-// flattenTargets takes a map of jobs to target and flattens to a list of targets
-func flattenTargets(targets map[string][]*scrape.Target) []*scrape.Target {
-	var flatTargets []*scrape.Target
-	for _, target := range targets {
-		flatTargets = append(flatTargets, target...)
-	}
-	return flatTargets
-=======
 	testComponent(t, targets, true, "")
->>>>>>> 65cdbc2d
 }
 
 var startTimeMetricRegexPage = `
@@ -1556,61 +869,5 @@
 			validateFunc: verifyStartTimeMetricPage,
 		},
 	}
-<<<<<<< HEAD
-	// Splitting out targets, because the prior tests were oblivious
-	// about staleness metrics being emitted, and hence when trying
-	// to compare values across 2 different scrapes emits staleness
-	// markers whose NaN values are unaccounted for.
-	// TODO: Perhaps refactor these tests.
-	for _, target := range targets {
-		testEndToEndRegex(t, []*testData{target}, true, "^(.+_)*process_start_time_seconds$")
-	}
-}
-
-func metricsGroupedByServiceName(t *testing.T, metricsL []pdata.Metrics) map[string][]pdata.ResourceMetrics {
-	// split and store results by target name
-	splits := make(map[string][]pdata.ResourceMetrics)
-	for _, metrics := range metricsL {
-		rms := metrics.ResourceMetrics()
-		for i := 0; i < rms.Len(); i++ {
-			rmi := rms.At(i)
-			serviceNameAttr, ok := rmi.Resource().Attributes().Get("service.name")
-			assert.True(t, ok, `expected "service.name" as a known attribute`)
-			serviceName := serviceNameAttr.StringVal()
-			splits[serviceName] = append(splits[serviceName], rmi)
-		}
-	}
-	return splits
-}
-
-func testEndToEndRegex(t *testing.T, targets []*testData, useStartTimeMetric bool, startTimeMetricRegex string) {
-	// 1. setup mock server
-	mp, cfg, err := setupMockPrometheus(targets...)
-	require.Nilf(t, err, "Failed to create Promtheus config: %v", err)
-	defer mp.Close()
-
-	cms := new(consumertest.MetricsSink)
-	rcvr := newPrometheusReceiver(logger, &Config{
-		ReceiverSettings:     config.NewReceiverSettings(config.NewID(typeStr)),
-		PrometheusConfig:     cfg,
-		UseStartTimeMetric:   useStartTimeMetric,
-		StartTimeMetricRegex: startTimeMetricRegex}, cms)
-
-	require.NoError(t, rcvr.Start(context.Background(), componenttest.NewNopHost()), "Failed to invoke Start: %v", err)
-	t.Cleanup(func() { require.NoError(t, rcvr.Shutdown(context.Background())) })
-
-	// wait for all provided data to be scraped
-	mp.wg.Wait()
-	results := metricsGroupedByServiceName(t, cms.AllMetrics())
-
-	lres, lep := len(results), len(mp.endpoints)
-	assert.Equalf(t, lep, lres, "want %d targets, but got %v\n", lep, lres)
-
-	// loop to validate outputs for each targets
-	for _, target := range targets {
-		target.validateFunc(t, target, results[target.name])
-	}
-=======
 	testComponent(t, targets, true, "^(.+_)*process_start_time_seconds$")
->>>>>>> 65cdbc2d
 }