--- conflicted
+++ resolved
@@ -31,13 +31,10 @@
 )
 
 func TestLoadConfig(t *testing.T) {
-<<<<<<< HEAD
 	mockJarVersions()
 	defer unmockJarVersions()
 
-=======
 	testLogger, _ := zap.NewDevelopment()
->>>>>>> 72da4da9
 	factories, err := componenttest.NopFactories()
 	assert.Nil(t, err)
 
@@ -48,7 +45,7 @@
 	require.NoError(t, err)
 	require.NotNil(t, cfg)
 
-	assert.Equal(t, len(cfg.Receivers), 8)
+	assert.Equal(t, len(cfg.Receivers), 10)
 
 	r0 := cfg.Receivers[config.NewComponentID(typeStr)].(*Config)
 	require.NoError(t, configtest.CheckConfigStruct(r0))
@@ -105,13 +102,8 @@
 	assert.Equal(t,
 		&Config{
 			ReceiverSettings:   config.NewReceiverSettings(config.NewComponentIDWithName(typeStr, "missingendpoint")),
-<<<<<<< HEAD
-			JARPath:            "testdata/fake_jmx.jar",
-			GroovyScript:       "mygroovyscriptpath",
-=======
-			JARPath:            "/opt/opentelemetry-java-contrib-jmx-metrics.jar",
-			TargetSystem:       "jvm",
->>>>>>> 72da4da9
+			JARPath:            "testdata/fake_jmx.jar",
+			TargetSystem:       "jvm",
 			CollectionInterval: 10 * time.Second,
 			OTLPExporterConfig: otlpExporterConfig{
 				Endpoint: "0.0.0.0:0",
@@ -130,11 +122,11 @@
 		r2.parseProperties(testLogger),
 	)
 
-	r3 := cfg.Receivers[config.NewComponentIDWithName(typeStr, "missinggroovy")].(*Config)
+	r3 := cfg.Receivers[config.NewComponentIDWithName(typeStr, "missingtarget")].(*Config)
 	require.NoError(t, configtest.CheckConfigStruct(r3))
 	assert.Equal(t,
 		&Config{
-			ReceiverSettings:   config.NewReceiverSettings(config.NewComponentIDWithName(typeStr, "missinggroovy")),
+			ReceiverSettings:   config.NewReceiverSettings(config.NewComponentIDWithName(typeStr, "missingtarget")),
 			JARPath:            "testdata/fake_jmx.jar",
 			Endpoint:           "service:jmx:rmi:///jndi/rmi://host:12345/jmxrmi",
 			CollectionInterval: 10 * time.Second,
@@ -147,7 +139,7 @@
 		}, r3)
 	err = r3.validate()
 	require.Error(t, err)
-	assert.Equal(t, "jmx/missinggroovy missing required field: `target_system`", err.Error())
+	assert.Equal(t, "jmx/missingtarget missing required field: `target_system`", err.Error())
 
 	r4 := cfg.Receivers[config.NewComponentIDWithName(typeStr, "invalidinterval")].(*Config)
 	require.NoError(t, configtest.CheckConfigStruct(r4))
@@ -189,27 +181,14 @@
 	require.Error(t, err)
 	assert.Equal(t, "jmx/invalidotlptimeout `otlp.timeout` must be positive: -100ms", err.Error())
 
-<<<<<<< HEAD
-	r6 := cfg.Receivers[config.NewComponentIDWithName(typeStr, "nonexistantjar")].(*Config)
+	r6 := cfg.Receivers[config.NewComponentIDWithName(typeStr, "nonexistentjar")].(*Config)
 	require.NoError(t, configtest.CheckConfigStruct(r6))
 	assert.Equal(t,
 		&Config{
-			ReceiverSettings:   config.NewReceiverSettings(config.NewComponentIDWithName(typeStr, "nonexistantjar")),
+			ReceiverSettings:   config.NewReceiverSettings(config.NewComponentIDWithName(typeStr, "nonexistentjar")),
 			JARPath:            "testdata/file_does_not_exist.jar",
 			Endpoint:           "myendpoint:23456",
-			GroovyScript:       "mygroovyscriptpath",
-			Properties:         map[string]string{"org.slf4j.simpleLogger.defaultLogLevel": "info"},
-=======
-	r6 := cfg.Receivers[config.NewComponentIDWithName(typeStr, "invalidloglevel")].(*Config)
-	require.NoError(t, configtest.CheckConfigStruct(r6))
-	assert.Equal(t,
-		&Config{
-			ReceiverSettings:   config.NewReceiverSettings(config.NewComponentIDWithName(typeStr, "invalidloglevel")),
-			JARPath:            "/opt/opentelemetry-java-contrib-jmx-metrics.jar",
-			Endpoint:           "myendpoint:55555",
-			TargetSystem:       "jvm",
-			LogLevel:           "truth",
->>>>>>> 72da4da9
+			TargetSystem:       "jvm",
 			CollectionInterval: 10 * time.Second,
 			OTLPExporterConfig: otlpExporterConfig{
 				Endpoint: "0.0.0.0:0",
@@ -220,8 +199,7 @@
 		}, r6)
 	err = r6.validate()
 	require.Error(t, err)
-<<<<<<< HEAD
-	assert.Equal(t, "jmx/nonexistantjar error validating `jar_path`: error hashing file: open testdata/file_does_not_exist.jar: no such file or directory", err.Error())
+	assert.Equal(t, "jmx/nonexistentjar error validating `jar_path`: error hashing file: open testdata/file_does_not_exist.jar: no such file or directory", err.Error())
 
 	r7 := cfg.Receivers[config.NewComponentIDWithName(typeStr, "invalidjar")].(*Config)
 	require.NoError(t, configtest.CheckConfigStruct(r7))
@@ -230,32 +208,59 @@
 			ReceiverSettings:   config.NewReceiverSettings(config.NewComponentIDWithName(typeStr, "invalidjar")),
 			JARPath:            "testdata/fake_jmx_wrong.jar",
 			Endpoint:           "myendpoint:23456",
-			GroovyScript:       "mygroovyscriptpath",
-			Properties:         map[string]string{"org.slf4j.simpleLogger.defaultLogLevel": "info"},
-=======
+			TargetSystem:       "jvm",
+			CollectionInterval: 10 * time.Second,
+			OTLPExporterConfig: otlpExporterConfig{
+				Endpoint: "0.0.0.0:0",
+				TimeoutSettings: exporterhelper.TimeoutSettings{
+					Timeout: 5 * time.Second,
+				},
+			},
+		}, r7)
+	err = r7.validate()
+	require.Error(t, err)
+	assert.Equal(t, "jmx/invalidjar error validating `jar_path`: jar hash does not match known versions", err.Error())
+
+	r8 := cfg.Receivers[config.NewComponentIDWithName(typeStr, "invalidloglevel")].(*Config)
+	require.NoError(t, configtest.CheckConfigStruct(r8))
+	assert.Equal(t,
+		&Config{
+			ReceiverSettings:   config.NewReceiverSettings(config.NewComponentIDWithName(typeStr, "invalidloglevel")),
+			JARPath:            "testdata/fake_jmx.jar",
+			Endpoint:           "myendpoint:55555",
+			TargetSystem:       "jvm",
+			LogLevel:           "truth",
+			CollectionInterval: 10 * time.Second,
+			OTLPExporterConfig: otlpExporterConfig{
+				Endpoint: "0.0.0.0:0",
+				TimeoutSettings: exporterhelper.TimeoutSettings{
+					Timeout: 5 * time.Second,
+				},
+			},
+		}, r8)
+	err = r8.validate()
+	require.Error(t, err)
 	assert.Equal(t, "jmx/invalidloglevel `log_level` must be one of 'debug', 'error', 'info', 'off', 'trace', 'warn'", err.Error())
 
-	r7 := cfg.Receivers[config.NewComponentIDWithName(typeStr, "invalidtargetsystem")].(*Config)
-	require.NoError(t, configtest.CheckConfigStruct(r7))
+	r9 := cfg.Receivers[config.NewComponentIDWithName(typeStr, "invalidtargetsystem")].(*Config)
+	require.NoError(t, configtest.CheckConfigStruct(r9))
 	assert.Equal(t,
 		&Config{
 			ReceiverSettings:   config.NewReceiverSettings(config.NewComponentIDWithName(typeStr, "invalidtargetsystem")),
-			JARPath:            "/opt/opentelemetry-java-contrib-jmx-metrics.jar",
+			JARPath:            "testdata/fake_jmx.jar",
 			Endpoint:           "myendpoint:55555",
 			TargetSystem:       "jvm,nonsense",
->>>>>>> 72da4da9
-			CollectionInterval: 10 * time.Second,
-			OTLPExporterConfig: otlpExporterConfig{
-				Endpoint: "0.0.0.0:0",
-				TimeoutSettings: exporterhelper.TimeoutSettings{
-					Timeout: 5 * time.Second,
-				},
-			},
-		}, r7)
-	err = r7.validate()
-	require.Error(t, err)
-<<<<<<< HEAD
-	assert.Equal(t, "jmx/invalidjar error validating `jar_path`: jar hash does not match known versions", err.Error())
+			CollectionInterval: 10 * time.Second,
+			OTLPExporterConfig: otlpExporterConfig{
+				Endpoint: "0.0.0.0:0",
+				TimeoutSettings: exporterhelper.TimeoutSettings{
+					Timeout: 5 * time.Second,
+				},
+			},
+		}, r9)
+	err = r9.validate()
+	require.Error(t, err)
+	assert.Equal(t, "jmx/invalidtargetsystem `target_system` list may only be a subset of 'activemq', 'cassandra', 'hadoop', 'hbase', 'jvm', 'kafka', 'kafka-consumer', 'kafka-producer', 'solr', 'tomcat', 'wildfly'", err.Error())
 }
 
 func TestCustomMetricsGathererConfig(t *testing.T) {
@@ -274,7 +279,7 @@
 	require.NoError(t, err)
 	require.NotNil(t, cfg)
 
-	assert.Equal(t, len(cfg.Receivers), 8)
+	assert.Equal(t, len(cfg.Receivers), 10)
 
 	r1 := cfg.Receivers[config.NewComponentIDWithName(typeStr, "all")].(*Config)
 	require.NoError(t, configtest.CheckConfigStruct(r1))
@@ -286,9 +291,6 @@
 	initSupportedJars()
 
 	require.NoError(t, r1.validate())
-=======
-	assert.Equal(t, "jmx/invalidtargetsystem `target_system` list may only be a subset of 'activemq', 'cassandra', 'hadoop', 'hbase', 'jvm', 'kafka', 'kafka-consumer', 'kafka-producer', 'solr', 'tomcat', 'wildfly'", err.Error())
->>>>>>> 72da4da9
 }
 
 func TestClassPathParse(t *testing.T) {
@@ -328,11 +330,7 @@
 				},
 			},
 			existingEnvVal: "/pre/existing/class/path/",
-<<<<<<< HEAD
-			expected:       "/pre/existing/class/path/:testdata/fake_jmx.jar:/path/to/one.jar:/path/to/two.jar",
-=======
-			expected:       "/opt/opentelemetry-java-contrib-jmx-metrics.jar:/path/to/one.jar:/path/to/two.jar",
->>>>>>> 72da4da9
+			expected:       "testdata/fake_jmx.jar:/path/to/one.jar:/path/to/two.jar",
 		},
 	}
 
