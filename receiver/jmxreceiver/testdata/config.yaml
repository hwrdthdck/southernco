receivers:
  jmx:
  jmx/all:
    jar_path: testdata/fake_jmx.jar
    endpoint: myendpoint:12345
    target_system: jvm
    collection_interval: 15s
    username: myusername
    password: mypassword
    otlp:
      endpoint: myotlpendpoint
      headers:
        x-header-1: value1
        x-header-2: value2
      timeout: 5s
    keystore_path: mykeystorepath
    keystore_password: mykeystorepassword
    keystore_type: mykeystoretype
    truststore_path: mytruststorepath
    truststore_password: mytruststorepassword
    remote_profile: myremoteprofile
    realm: myrealm
    log_level: trace
    resource_attributes:
      one: two
    additional_jars:
      - testdata/fake_additional.jar
  jmx/missingendpoint:
<<<<<<< HEAD
    jar_path: testdata/fake_jmx.jar
    groovy_script: mygroovyscriptpath
=======
    target_system: jvm
>>>>>>> 72da4da9
  jmx/missinggroovy:
    jar_path: testdata/fake_jmx.jar
    endpoint: service:jmx:rmi:///jndi/rmi://host:12345/jmxrmi
  jmx/invalidinterval:
    jar_path: testdata/fake_jmx.jar
    endpoint: myendpoint:23456
    target_system: jvm
    collection_interval: -100ms
  jmx/invalidotlptimeout:
    jar_path: testdata/fake_jmx.jar
    endpoint: myendpoint:34567
    target_system: jvm
    otlp:
      timeout: -100ms
<<<<<<< HEAD
  jmx/nonexistantjar:
    jar_path: testdata/file_does_not_exist.jar
    endpoint: myendpoint:23456
    groovy_script: mygroovyscriptpath
  jmx/invalidjar:
    jar_path: testdata/fake_jmx_wrong.jar
    endpoint: myendpoint:23456
    groovy_script: mygroovyscriptpath
=======
  jmx/invalidloglevel:
    endpoint: myendpoint:55555
    target_system: jvm
    log_level: truth
  jmx/invalidtargetsystem:
    endpoint: myendpoint:55555
    target_system: jvm,nonsense
>>>>>>> 72da4da9

processors:
  nop:

exporters:
  nop:

service:
  pipelines:
    metrics:
      receivers: [jmx, jmx/all]
      processors: [nop]
      exporters: [nop]<|MERGE_RESOLUTION|>--- conflicted
+++ resolved
@@ -26,13 +26,9 @@
     additional_jars:
       - testdata/fake_additional.jar
   jmx/missingendpoint:
-<<<<<<< HEAD
     jar_path: testdata/fake_jmx.jar
-    groovy_script: mygroovyscriptpath
-=======
     target_system: jvm
->>>>>>> 72da4da9
-  jmx/missinggroovy:
+  jmx/missingtarget:
     jar_path: testdata/fake_jmx.jar
     endpoint: service:jmx:rmi:///jndi/rmi://host:12345/jmxrmi
   jmx/invalidinterval:
@@ -46,24 +42,23 @@
     target_system: jvm
     otlp:
       timeout: -100ms
-<<<<<<< HEAD
-  jmx/nonexistantjar:
+  jmx/nonexistentjar:
     jar_path: testdata/file_does_not_exist.jar
     endpoint: myendpoint:23456
-    groovy_script: mygroovyscriptpath
+    target_system: jvm
   jmx/invalidjar:
     jar_path: testdata/fake_jmx_wrong.jar
     endpoint: myendpoint:23456
-    groovy_script: mygroovyscriptpath
-=======
+    target_system: jvm
   jmx/invalidloglevel:
+    jar_path: testdata/fake_jmx.jar
     endpoint: myendpoint:55555
     target_system: jvm
     log_level: truth
   jmx/invalidtargetsystem:
+    jar_path: testdata/fake_jmx.jar
     endpoint: myendpoint:55555
     target_system: jvm,nonsense
->>>>>>> 72da4da9
 
 processors:
   nop:
