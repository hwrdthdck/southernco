--- conflicted
+++ resolved
@@ -256,7 +256,7 @@
 
 			assert.NoError(t, err)
 			assert.NoError(t, pmetrictest.CompareMetrics(expectedMetrics, actualMetrics,
-<<<<<<< HEAD
+				pmetrictest.IgnoreMetricDataPointsOrder(),
 				pmetrictest.IgnoreResourceMetricsOrder(),
 				pmetrictest.IgnoreStartTimestamp(),
 				pmetrictest.IgnoreTimestamp(),
@@ -264,10 +264,6 @@
 					"container.uptime", // value depends on time.Now(), making it unpredictable as far as tests go
 				),
 			))
-=======
-				pmetrictest.IgnoreMetricDataPointsOrder(),
-				pmetrictest.IgnoreResourceMetricsOrder(), pmetrictest.IgnoreStartTimestamp(), pmetrictest.IgnoreTimestamp()))
->>>>>>> 6249ae8d
 		})
 	}
 }
