--- conflicted
+++ resolved
@@ -264,7 +264,6 @@
 	for coreNum, v := range cpuStats.CPUUsage.PercpuUsage {
 		r.mb.RecordContainerCPUUsagePercpuDataPoint(now, int64(v), fmt.Sprintf("cpu%s", strconv.Itoa(coreNum)))
 	}
-<<<<<<< HEAD
 }
 
 func (r *receiver) recordPidsMetrics(now pcommon.Timestamp, pidsStats *dtypes.PidsStats) {
@@ -275,43 +274,4 @@
 			r.mb.RecordContainerPidsLimitDataPoint(now, int64(pidsStats.Limit))
 		}
 	}
-}
-
-// From container.calculateCPUPercentUnix()
-// https://github.com/docker/cli/blob/dbd96badb6959c2b7070664aecbcf0f7c299c538/cli/command/container/stats_helpers.go
-// Copyright 2012-2017 Docker, Inc.
-// This product includes software developed at Docker, Inc. (https://www.docker.com).
-// The following is courtesy of our legal counsel:
-// Use and transfer of Docker may be subject to certain restrictions by the
-// United States and other governments.
-// It is your responsibility to ensure that your use and/or transfer does not
-// violate applicable laws.
-// For more information, please see https://www.bis.doc.gov
-// See also https://www.apache.org/dev/crypto.html and/or seek legal counsel.
-func calculateCPUPercent(previous *dtypes.CPUStats, v *dtypes.CPUStats) float64 {
-	var (
-		cpuPercent = 0.0
-		// calculate the change for the cpu usage of the container in between readings
-		cpuDelta = float64(v.CPUUsage.TotalUsage) - float64(previous.CPUUsage.TotalUsage)
-		// calculate the change for the entire system between readings
-		systemDelta = float64(v.SystemUsage) - float64(previous.SystemUsage)
-		onlineCPUs  = float64(v.OnlineCPUs)
-	)
-
-	if onlineCPUs == 0.0 {
-		onlineCPUs = float64(len(v.CPUUsage.PercpuUsage))
-	}
-	if systemDelta > 0.0 && cpuDelta > 0.0 {
-		cpuPercent = (cpuDelta / systemDelta) * onlineCPUs * 100.0
-	}
-	return cpuPercent
-}
-
-func calculateMemoryPercent(memoryStats *dtypes.MemoryStats) float64 {
-	if float64(memoryStats.Limit) == 0 {
-		return 0
-	}
-	return 100.0 * (float64(memoryStats.Usage) - float64(memoryStats.Stats["cache"])) / float64(memoryStats.Limit)
-=======
->>>>>>> 9e67e168
 }