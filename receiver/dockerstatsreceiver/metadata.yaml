type: docker_stats

status:
  class: receiver
  stability:
    alpha: [metrics]
  distributions: [contrib, observiq, sumo]

sem_conv_version: 1.6.1

# Note: there are other, additional resource attributes that the user can configure through the yaml
resource_attributes:
  container.runtime:
    description: "The runtime of the container. For this receiver, it will always be 'docker'."
    type: string
    enabled: true
  container.id:
    description: "The ID of the container."
    type: string
    enabled: true
  container.image.name:
    description: "The name of the docker image in use by the container."
    type: string
    enabled: true
  container.name:
    description: "The name of the container."
    type: string
    enabled: true
  container.hostname:
    description: "The hostname of the container."
    type: string
    enabled: true

attributes:
  core:
    description: "The CPU core number when utilising per-CPU metrics."
    type: string
  device_major:
    description: "Device major number for block IO operations."
    type: string
  device_minor:
    description: "Device minor number for block IO operations."
    type: string
  interface:
    description: "Network interface."
    type: string
  operation:
    description: "Type of BlockIO operation."
    type: string

metrics:
  # CPU
  container.cpu.usage.system:
    enabled: false
    description: "System CPU usage, as reported by docker."
    extended_documentation: "Note this is the usage for the system, not the container."
    unit: ns
    sum:
      value_type: int
      monotonic: true
      aggregation: cumulative
  container.cpu.usage.total:
    enabled: true
    description: "Total CPU time consumed."
    unit: ns
    sum:
      value_type: int
      monotonic: true
      aggregation: cumulative
  container.cpu.usage.kernelmode:
    enabled: true
    description: >-
      Time spent by tasks of the cgroup in kernel mode (Linux). 
      Time spent by all container processes in kernel mode (Windows).
    unit: ns
    sum:
      value_type: int
      monotonic: true
      aggregation: cumulative
  container.cpu.usage.usermode:
    enabled: true
    description: >-
      Time spent by tasks of the cgroup in user mode (Linux). 
      Time spent by all container processes in user mode (Windows).
    unit: ns
    sum:
      value_type: int
      monotonic: true
      aggregation: cumulative
  container.cpu.usage.percpu:
    enabled: false
    description: "Per-core CPU usage by the container."
    unit: ns
    sum:
      value_type: int
      monotonic: true
      aggregation: cumulative
    attributes:
      - core
  container.cpu.throttling_data.periods:
    enabled: false
    description: "Number of periods with throttling active."
    unit: "{periods}"
    sum:
      value_type: int
      monotonic: true
      aggregation: cumulative
  container.cpu.throttling_data.throttled_periods:
    enabled: false
    description: "Number of periods when the container hits its throttling limit."
    unit: "{periods}"
    sum:
      value_type: int
      monotonic: true
      aggregation: cumulative
  container.cpu.throttling_data.throttled_time:
    enabled: false
    description: "Aggregate time the container was throttled."
    unit: ns
    sum:
      value_type: int
      monotonic: true
      aggregation: cumulative
  container.cpu.utilization:
    enabled: false
    description: "Percent of CPU used by the container."
    unit: "1"
    warnings:
      if_enabled_not_set: This metric will be enabled by default in v0.82.0.
    gauge:
      value_type: double
  container.cpu.percent:
    enabled: true
    description: "Deprecated: use `container.cpu.utilization` metric instead. Percent of CPU used by the container."
    unit: "1"
    warnings:
      if_enabled: This metric will be disabled in v0.82.0 and removed in v0.85.0.
    gauge:
      value_type: double
  container.cpu.limit:
    enabled: false
    description: "CPU limit set for the container."
    unit: "{cpus}"
    gauge:
      value_type: double
  container.cpu.shares:
    enabled: false
    description: "CPU shares set for the container."
    unit: "1"
    gauge:
      value_type: int


  # Memory
  container.memory.usage.limit:
    enabled: true
    description: "Memory limit of the container."
    unit: By
    sum:
      value_type: int
      aggregation: cumulative
      monotonic: false
  container.memory.usage.total:
    enabled: true
    description: "Memory usage of the container. This excludes the cache."
    unit: By
    sum:
      value_type: int
      aggregation: cumulative
      monotonic: false
  container.memory.usage.max:
    enabled: false
    description: "Maximum memory usage."
    unit: By
    sum:
      value_type: int
      aggregation: cumulative
      monotonic: false
  container.memory.percent:
    enabled: true
    description: "Percentage of memory used."
    unit: 1
    gauge:
      value_type: double
  container.memory.cache:
    enabled: false
    description: "The amount of memory used by the processes of this control group that can be associated precisely with a block on a block device."
    unit: By
    sum:
      value_type: int
      aggregation: cumulative
      monotonic: false
  container.memory.rss:
    enabled: false
    description: "The amount of memory that doesn’t correspond to anything on disk: stacks, heaps, and anonymous memory maps."
    unit: By
    sum:
      value_type: int
      aggregation: cumulative
      monotonic: false
  container.memory.rss_huge:
    enabled: false
    description: "Number of bytes of anonymous transparent hugepages in this cgroup."
    unit: By
    sum:
      value_type: int
      aggregation: cumulative
      monotonic: false
  container.memory.dirty:
    enabled: false
    description: "Bytes that are waiting to get written back to the disk, from this cgroup."
    unit: By
    sum:
      value_type: int
      aggregation: cumulative
      monotonic: false
  container.memory.writeback:
    enabled: false
    description: "Number of bytes of file/anon cache that are queued for syncing to disk in this cgroup."
    unit: By
    sum:
      value_type: int
      aggregation: cumulative
      monotonic: false
  container.memory.mapped_file:
    enabled: false
    description: "Indicates the amount of memory mapped by the processes in the control group."
    unit: By
    sum:
      value_type: int
      aggregation: cumulative
      monotonic: false
  container.memory.pgpgin:
    enabled: false
    description: "Number of pages read from disk by the cgroup."
    extended_documentation: "[More docs](https://www.kernel.org/doc/Documentation/cgroup-v1/memory.txt)."
    unit: "{operations}"
    sum:
      value_type: int
      aggregation: cumulative
      monotonic: true
  container.memory.pgpgout:
    enabled: false
    description: "Number of pages written to disk by the cgroup."
    extended_documentation: "[More docs](https://www.kernel.org/doc/Documentation/cgroup-v1/memory.txt)."
    unit: "{operations}"
    sum:
      value_type: int
      aggregation: cumulative
      monotonic: true
  container.memory.pgfault:
    enabled: false
    description: "Indicate the number of times that a process of the cgroup triggered a page fault."
    unit: "{faults}"
    sum:
      value_type: int
      aggregation: cumulative
      monotonic: true
  container.memory.pgmajfault:
    enabled: false
    description: "Indicate the number of times that a process of the cgroup triggered a major fault."
    unit: "{faults}"
    sum:
      value_type: int
      aggregation: cumulative
      monotonic: true
  container.memory.inactive_anon:
    enabled: false
    description: "The amount of anonymous memory that has been identified as inactive by the kernel."
    unit: By
    sum:
      value_type: int
      aggregation: cumulative
      monotonic: false
  container.memory.active_anon:
    enabled: false
    description: "The amount of anonymous memory that has been identified as active by the kernel."
    unit: By
    sum:
      value_type: int
      aggregation: cumulative
      monotonic: false
  container.memory.inactive_file:
    enabled: false
    description: "Cache memory that has been identified as inactive by the kernel."
    extended_documentation: "[More docs](https://docs.docker.com/config/containers/runmetrics/)"
    unit: By
    sum:
      value_type: int
      aggregation: cumulative
      monotonic: false
  container.memory.active_file:
    enabled: false
    description: "Cache memory that has been identified as active by the kernel."
    extended_documentation: "[More docs](https://docs.docker.com/config/containers/runmetrics/)"
    unit: By
    sum:
      value_type: int
      aggregation: cumulative
      monotonic: false
  container.memory.unevictable:
    enabled: false
    description: "The amount of memory that cannot be reclaimed."
    unit: By
    sum:
      value_type: int
      aggregation: cumulative
      monotonic: false
  container.memory.hierarchical_memory_limit:
    enabled: false
    description: "The maximum amount of physical memory that can be used by the processes of this control group."
    unit: By
    sum:
      value_type: int
      aggregation: cumulative
      monotonic: false
  container.memory.hierarchical_memsw_limit:
    enabled: false
    description: "The maximum amount of RAM + swap that can be used by the processes of this control group."
    unit: By
    sum:
      value_type: int
      aggregation: cumulative
      monotonic: false
  container.memory.total_cache:
    enabled: true
    description: "Total amount of memory used by the processes of this cgroup (and descendants) that can be associated with a block on a block device. Also accounts for memory used by tmpfs."
    unit: By
    sum:
      value_type: int
      aggregation: cumulative
      monotonic: false
  container.memory.total_rss:
    enabled: false
    description: "The amount of memory that doesn’t correspond to anything on disk: stacks, heaps, and anonymous memory maps. Includes descendant cgroups."
    unit: By
    sum:
      value_type: int
      aggregation: cumulative
      monotonic: false
  container.memory.total_rss_huge:
    enabled: false
    description: "Number of bytes of anonymous transparent hugepages in this cgroup and descendant cgroups."
    unit: By
    sum:
      value_type: int
      aggregation: cumulative
      monotonic: false
  container.memory.total_dirty:
    enabled: false
    description: "Bytes that are waiting to get written back to the disk, from this cgroup and descendants."
    unit: By
    sum:
      value_type: int
      aggregation: cumulative
      monotonic: false
  container.memory.total_writeback:
    enabled: false
    description: "Number of bytes of file/anon cache that are queued for syncing to disk in this cgroup and descendants."
    unit: By
    sum:
      value_type: int
      aggregation: cumulative
      monotonic: false
  container.memory.total_mapped_file:
    enabled: false
    description: "Indicates the amount of memory mapped by the processes in the control group and descendant groups."
    unit: By
    sum:
      value_type: int
      aggregation: cumulative
      monotonic: false
  container.memory.total_pgpgin:
    enabled: false
    description: "Number of pages read from disk by the cgroup and descendant groups."
    unit: "{operations}"
    sum:
      value_type: int
      aggregation: cumulative
      monotonic: true
  container.memory.total_pgpgout:
    enabled: false
    description: "Number of pages written to disk by the cgroup and descendant groups."
    unit: "{operations}"
    sum:
      value_type: int
      aggregation: cumulative
      monotonic: true
  container.memory.total_pgfault:
    enabled: false
    description: "Indicate the number of times that a process of the cgroup (or descendant cgroups) triggered a page fault."
    unit: "{faults}"
    sum:
      value_type: int
      aggregation: cumulative
      monotonic: true
  container.memory.total_pgmajfault:
    enabled: false
    description: "Indicate the number of times that a process of the cgroup (or descendant cgroups) triggered a major fault."
    unit: "{faults}"
    sum:
      value_type: int
      aggregation: cumulative
      monotonic: true
  container.memory.total_inactive_anon:
    enabled: false
    description: "The amount of anonymous memory that has been identified as inactive by the kernel. Includes descendant cgroups."
    unit: By
    sum:
      value_type: int
      aggregation: cumulative
      monotonic: false
  container.memory.total_active_anon:
    enabled: false
    description: "The amount of anonymous memory that has been identified as active by the kernel. Includes descendant cgroups."
    unit: By
    sum:
      value_type: int
      aggregation: cumulative
      monotonic: false
  container.memory.total_inactive_file:
    enabled: false
    description: "Cache memory that has been identified as inactive by the kernel. Includes descendant cgroups."
    extended_documentation: "[More docs](https://docs.docker.com/config/containers/runmetrics/)."
    unit: By
    sum:
      value_type: int
      aggregation: cumulative
      monotonic: false
  container.memory.total_active_file:
    enabled: false
    description: "Cache memory that has been identified as active by the kernel. Includes descendant cgroups."
    extended_documentation: "[More docs](https://docs.docker.com/config/containers/runmetrics/)."
    unit: By
    sum:
      value_type: int
      aggregation: cumulative
      monotonic: false
  container.memory.total_unevictable:
    enabled: false
    description: "The amount of memory that cannot be reclaimed. Includes descendant cgroups."
    unit: By
    sum:
      value_type: int
      aggregation: cumulative
      monotonic: false


  # BlockIO
  container.blockio.io_merged_recursive:
    enabled: false
    description: "Number of bios/requests merged into requests belonging to this cgroup and its descendant cgroups."
    extended_documentation: "[More docs](https://www.kernel.org/doc/Documentation/cgroup-v1/blkio-controller.txt)."
    unit: "{operations}"
    sum:
      value_type: int
      monotonic: true
      aggregation: cumulative
    attributes:
      - device_major
      - device_minor
      - operation

  container.blockio.io_queued_recursive:
    enabled: false
    description: "Number of requests queued up for this cgroup and its descendant cgroups."
    extended_documentation: "[More docs](https://www.kernel.org/doc/Documentation/cgroup-v1/blkio-controller.txt)."
    unit: "{operations}"
    sum:
      value_type: int
      monotonic: true
      aggregation: cumulative
    attributes:
      - device_major
      - device_minor
      - operation

  container.blockio.io_service_bytes_recursive:
    enabled: true
    description: "Number of bytes transferred to/from the disk by the group and descendant groups."
    extended_documentation: "[More docs](https://www.kernel.org/doc/Documentation/cgroup-v1/blkio-controller.txt)."
    unit: By
    sum:
      value_type: int
      monotonic: true
      aggregation: cumulative
    attributes:
      - device_major
      - device_minor
      - operation

  container.blockio.io_service_time_recursive:
    enabled: false
    description: "Total amount of time in nanoseconds between request dispatch and request completion for the IOs done by this cgroup and descendant cgroups."
    extended_documentation: "[More docs](https://www.kernel.org/doc/Documentation/cgroup-v1/blkio-controller.txt)."
    unit: ns
    sum:
      value_type: int
      monotonic: true
      aggregation: cumulative
    attributes:
      - device_major
      - device_minor
      - operation

  container.blockio.io_serviced_recursive:
    enabled: false
    description: "Number of IOs (bio) issued to the disk by the group and descendant groups."
    extended_documentation: "[More docs](https://www.kernel.org/doc/Documentation/cgroup-v1/blkio-controller.txt)."
    unit: "{operations}"
    sum:
      value_type: int
      monotonic: true
      aggregation: cumulative
    attributes:
      - device_major
      - device_minor
      - operation

  container.blockio.io_time_recursive:
    enabled: false
    description: "Disk time allocated to cgroup (and descendant cgroups) per device in milliseconds."
    extended_documentation: "[More docs](https://www.kernel.org/doc/Documentation/cgroup-v1/blkio-controller.txt)."
    unit: ms
    sum:
      value_type: int
      monotonic: true
      aggregation: cumulative
    attributes:
      - device_major
      - device_minor
      - operation

  container.blockio.io_wait_time_recursive:
    enabled: false
    description: "Total amount of time the IOs for this cgroup (and descendant cgroups) spent waiting in the scheduler queues for service."
    extended_documentation: "[More docs](https://www.kernel.org/doc/Documentation/cgroup-v1/blkio-controller.txt)."
    unit: ns
    sum:
      value_type: int
      monotonic: true
      aggregation: cumulative
    attributes:
      - device_major
      - device_minor
      - operation

  container.blockio.sectors_recursive:
    enabled: false
    description: "Number of sectors transferred to/from disk by the group and descendant groups."
    extended_documentation: "[More docs](https://www.kernel.org/doc/Documentation/cgroup-v1/blkio-controller.txt)."
    unit: "{sectors}"
    sum:
      value_type: int
      monotonic: true
      aggregation: cumulative
    attributes:
      - device_major
      - device_minor
      - operation

  # Network
  container.network.io.usage.rx_bytes:
    enabled: true
    description: "Bytes received by the container."
    unit: By
    sum:
      value_type: int
      monotonic: true
      aggregation: cumulative
    attributes:
      - interface
  container.network.io.usage.tx_bytes:
    enabled: true
    description: "Bytes sent."
    unit: By
    sum:
      value_type: int
      monotonic: true
      aggregation: cumulative
    attributes:
      - interface
  container.network.io.usage.rx_dropped:
    enabled: true
    description: "Incoming packets dropped."
    unit: "{packets}"
    sum:
      value_type: int
      monotonic: true
      aggregation: cumulative
    attributes:
      - interface
  container.network.io.usage.tx_dropped:
    enabled: true
    description: "Outgoing packets dropped."
    unit: "{packets}"
    sum:
      value_type: int
      monotonic: true
      aggregation: cumulative
    attributes:
      - interface
  container.network.io.usage.rx_errors:
    enabled: false
    description: "Received errors."
    unit: "{errors}"
    sum:
      value_type: int
      monotonic: true
      aggregation: cumulative
    attributes:
      - interface
  container.network.io.usage.tx_errors:
    enabled: false
    description: "Sent errors."
    unit: "{errors}"
    sum:
      value_type: int
      monotonic: true
      aggregation: cumulative
    attributes:
      - interface
  container.network.io.usage.rx_packets:
    enabled: false
    description: "Packets received."
    unit: "{packets}"
    sum:
      value_type: int
      monotonic: true
      aggregation: cumulative
    attributes:
      - interface
  container.network.io.usage.tx_packets:
    enabled: false
    description: "Packets sent."
    unit: "{packets}"
    sum:
      value_type: int
      monotonic: true
      aggregation: cumulative
    attributes:
      - interface

  # Pids
  container.pids.count:
    enabled: false
    description: "Number of pids in the container's cgroup."
    extended_documentation: "It requires docker API 1.23 or higher and kernel version >= 4.3 with pids cgroup supported. [More docs](https://www.kernel.org/doc/Documentation/cgroup-v1/pids.txt)"
    unit: "{pids}"
    sum:
      value_type: int
      aggregation: cumulative
      monotonic: false

  container.pids.limit:
    enabled: false
    description: "Maximum number of pids in the container's cgroup."
    extended_documentation: "It requires docker API 1.23 or higher and kernel version >= 4.3 with pids cgroup supported. [More docs](https://www.kernel.org/doc/Documentation/cgroup-v1/pids.txt)"
    unit: "{pids}"
    sum:
      value_type: int
      aggregation: cumulative
      monotonic: false

<<<<<<< HEAD
  # Container
  container.restarts:
    enabled: false
    description: "Number of restarts for the container."
    unit: "{restarts}"
    sum:
      value_type: int
      monotonic: true
      aggregation: cumulative
=======
  # Base
  container.uptime:
    enabled: false
    description: "Time elapsed since container start time."
    unit: s
    gauge:
      value_type: double
>>>>>>> 19e2a2d4
<|MERGE_RESOLUTION|>--- conflicted
+++ resolved
@@ -662,17 +662,6 @@
       aggregation: cumulative
       monotonic: false
 
-<<<<<<< HEAD
-  # Container
-  container.restarts:
-    enabled: false
-    description: "Number of restarts for the container."
-    unit: "{restarts}"
-    sum:
-      value_type: int
-      monotonic: true
-      aggregation: cumulative
-=======
   # Base
   container.uptime:
     enabled: false
@@ -680,4 +669,13 @@
     unit: s
     gauge:
       value_type: double
->>>>>>> 19e2a2d4
+
+  # Container
+  container.restarts:
+    enabled: false
+    description: "Number of restarts for the container."
+    unit: "{restarts}"
+    sum:
+      value_type: int
+      monotonic: true
+      aggregation: cumulative