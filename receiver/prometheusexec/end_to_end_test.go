--- conflicted
+++ resolved
@@ -72,15 +72,9 @@
 	}
 }
 
-<<<<<<< HEAD
 // endToEndScrapeTest scrapes a test endpoint (test_prometheus_exporter.go) twice, and between each scrape yields the execution with Sleep() to wait for the subprocess (exporter) to restar
 // - wait time is about 1s - to fail and restart, meaning it verifies three things: the scrape is successful (twice), the process was restarted correctly when failed and the underlying
 // Prometheus receiver was correctly stopped and then restarted. For extra testing the metrics values are different every time the subprocess exporter is started
-=======
-// endToEndScrapeTest scrapes an endpoint twice, and between each scrape waits the correct amount of time for the subprocess exporter (./testdata/end_to_end_metrics_test/expoter.go)
-// to fail and restart, meaning it verifies two things: the scrape is successful (twice), the process was restarted correctly when failed and the underlying
-// Prometheus receiver was correctly stopped and then restarted. For extra testing the metrics are different every time the subprocess exporter is started
->>>>>>> 8d13f392
 // And the uniqueness of the metric scraped is verified
 func endToEndScrapeTest(t *testing.T, receiverConfig configmodels.Receiver, waitGroup *sync.WaitGroup) {
 	defer waitGroup.Done()
@@ -94,11 +88,6 @@
 	if err != nil {
 		t.Errorf("end_to_end_test.go got error = %v", err)
 	}
-<<<<<<< HEAD
-=======
-	now := time.Now()
-
->>>>>>> 8d13f392
 	defer wrapper.Shutdown(context.Background())
 
 	var metrics []consumerdata.MetricsData
@@ -116,12 +105,9 @@
 		return true
 	}, waitFor, tick, "No metrics were collected after %v for the first scrape", waitFor)
 
-<<<<<<< HEAD
 	// Wait for subprocess to restart - wait time is about 1s - and allow the other test to run in parallel
 	time.Sleep(1500 * time.Millisecond)
 
-=======
->>>>>>> 8d13f392
 	metrics = sink.AllMetrics()
 
 	// Make sure the second scrape is successful, and validate that the metrics are different in the second scrape
