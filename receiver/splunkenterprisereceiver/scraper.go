// Copyright The OpenTelemetry Authors
// SPDX-License-Identifier: Apache-2.0

package splunkenterprisereceiver // import "github.com/open-telemetry/opentelemetry-collector-contrib/receiver/splunkenterprisereceiver"

import (
	"context"
	"encoding/json"
	"encoding/xml"
	"errors"
	"fmt"
	"io"
	"net/http"
	"strconv"
	"sync"
	"time"

	"go.opentelemetry.io/collector/component"
	"go.opentelemetry.io/collector/pdata/pcommon"
	"go.opentelemetry.io/collector/pdata/pmetric"
	"go.opentelemetry.io/collector/receiver"
	"go.opentelemetry.io/collector/receiver/scrapererror"

	"github.com/open-telemetry/opentelemetry-collector-contrib/receiver/splunkenterprisereceiver/internal/metadata"
)

var (
	errMaxSearchWaitTimeExceeded = errors.New("maximum search wait time exceeded for metric")
)

type splunkScraper struct {
	splunkClient *splunkEntClient
	settings     component.TelemetrySettings
	conf         *Config
	mb           *metadata.MetricsBuilder
}

func newSplunkMetricsScraper(params receiver.CreateSettings, cfg *Config) splunkScraper {
	return splunkScraper{
		settings: params.TelemetrySettings,
		conf:     cfg,
		mb:       metadata.NewMetricsBuilder(cfg.MetricsBuilderConfig, params),
	}
}

// Create a client instance and add to the splunkScraper
func (s *splunkScraper) start(_ context.Context, h component.Host) (err error) {
	client, err := newSplunkEntClient(s.conf, h, s.settings)
	if err != nil {
		return err
	}
	s.splunkClient = client
	return nil
}

// listens to the error channel and combines errors sent from different metric scrape functions,
// returning the combined error list should context timeout or a nil error value is sent in the
// channel signifying the end of a scrape cycle
func errorListener(ctx context.Context, eQueue <-chan error, eOut chan<- *scrapererror.ScrapeErrors) {
	errs := &scrapererror.ScrapeErrors{}

	for {
		select {
		// context timeout
		case <-ctx.Done():
			eOut <- errs
			return
		case err, ok := <-eQueue:
			// shutdown
			if err == nil || !ok {
				eOut <- errs
				return
				// or add an error to errs
			} else {
				errs.Add(err)
			}
		}
	}
}

// The big one: Describes how all scraping tasks should be performed. Part of the scraper interface
func (s *splunkScraper) scrape(ctx context.Context) (pmetric.Metrics, error) {
	var wg sync.WaitGroup
	errOut := make(chan *scrapererror.ScrapeErrors)
	var errs *scrapererror.ScrapeErrors
	now := pcommon.NewTimestampFromTime(time.Now())
	metricScrapes := []func(context.Context, pcommon.Timestamp, chan error){
		s.scrapeLicenseUsageByIndex,
		s.scrapeIndexThroughput,
		s.scrapeIndexesTotalSize,
		s.scrapeIndexesEventCount,
		s.scrapeIndexesBucketCount,
		s.scrapeIndexesRawSize,
		s.scrapeIndexesBucketEventCount,
		s.scrapeIndexesBucketHotWarmCount,
		s.scrapeIntrospectionQueues,
		s.scrapeIntrospectionQueuesBytes,
		s.scrapeAvgExecLatencyByHost,
		s.scrapeIndexerPipelineQueues,
		s.scrapeBucketsSearchableStatus,
		s.scrapeIndexesBucketCountAdHoc,
		s.scrapeSchedulerCompletionRatioByHost,
		s.scrapeIndexerRawWriteSecondsByHost,
		s.scrapeIndexerCPUSecondsByHost,
		s.scrapeAvgIopsByHost,
		s.scrapeSchedulerRunTimeByHost,
		s.scrapeIndexerAvgRate,
	}
	errChan := make(chan error, len(metricScrapes))

	go func() {
		errorListener(ctx, errChan, errOut)
	}()

	for _, fn := range metricScrapes {
		wg.Add(1)
		go func(
			fn func(ctx context.Context, now pcommon.Timestamp, errs chan error),
			ctx context.Context,
			now pcommon.Timestamp,
			errs chan error) {
			// actual function body
			defer wg.Done()
			fn(ctx, now, errs)
		}(fn, ctx, now, errChan)
	}

	wg.Wait()
	errChan <- nil
	errs = <-errOut
	return s.mb.Emit(), errs.Combine()
}

// Each metric has its own scrape function associated with it
func (s *splunkScraper) scrapeLicenseUsageByIndex(ctx context.Context, now pcommon.Timestamp, errs chan error) {
	// Because we have to utilize network resources for each KPI we should check that each metrics
	// is enabled before proceeding
	if !s.conf.MetricsBuilderConfig.Metrics.SplunkLicenseIndexUsage.Enabled || !s.splunkClient.isConfigured(typeCm) {
		return
	}
	ctx = context.WithValue(ctx, endpointType("type"), typeCm)

	sr := searchResponse{
		search: searchDict[`SplunkLicenseIndexUsageSearch`],
	}

	var (
		req *http.Request
		res *http.Response
		err error
	)

	start := time.Now()

	for {
		req, err = s.splunkClient.createRequest(ctx, &sr)
		if err != nil {
			errs <- err
			return
		}

		res, err = s.splunkClient.makeRequest(req)
		if err != nil {
			errs <- err
			return
		}

		// if its a 204 the body will be empty because we are still waiting on search results
		err = unmarshallSearchReq(res, &sr)
		if err != nil {
			errs <- err
		}
		res.Body.Close()

		// if no errors and 200 returned scrape was successful, return. Note we must make sure that
		// the 200 is coming after the first request which provides a jobId to retrieve results
		if sr.Return == 200 && sr.Jobid != nil {
			break
		}

		if sr.Return == 204 {
			time.Sleep(2 * time.Second)
		}

<<<<<<< HEAD
		if time.Since(start) > s.conf.ScraperControllerSettings.Timeout {
			errs <- errMaxSearchWaitTimeExceeded
=======
		if time.Since(start) > s.conf.ControllerConfig.Timeout {
			errs.Add(errMaxSearchWaitTimeExceeded)
>>>>>>> 80ebb76a
			return
		}
	}

	// Record the results
	var indexName string
	for _, f := range sr.Fields {
		switch fieldName := f.FieldName; fieldName {
		case "indexname":
			indexName = f.Value
			continue
		case "By":
			v, err := strconv.ParseFloat(f.Value, 64)
			if err != nil {
				errs <- err
				continue
			}
			s.mb.RecordSplunkLicenseIndexUsageDataPoint(now, int64(v), indexName)
		}
	}
}

func (s *splunkScraper) scrapeAvgExecLatencyByHost(ctx context.Context, now pcommon.Timestamp, errs chan error) {
	// Because we have to utilize network resources for each KPI we should check that each metrics
	// is enabled before proceeding
	if !s.conf.MetricsBuilderConfig.Metrics.SplunkSchedulerAvgExecutionLatency.Enabled {
		return
	}

	sr := searchResponse{
		search: searchDict[`SplunkSchedulerAvgExecLatencySearch`],
	}
	ctx = context.WithValue(ctx, endpointType("type"), typeCm)

	var (
		req *http.Request
		res *http.Response
		err error
	)

	start := time.Now()

	for {
		req, err = s.splunkClient.createRequest(ctx, &sr)
		if err != nil {
			errs <- err
			return
		}

		res, err = s.splunkClient.makeRequest(req)
		if err != nil {
			errs <- err
			return
		}

		// if its a 204 the body will be empty because we are still waiting on search results
		err = unmarshallSearchReq(res, &sr)
		if err != nil {
			errs <- err
		}
		res.Body.Close()

		// if no errors and 200 returned scrape was successful, return. Note we must make sure that
		// the 200 is coming after the first request which provides a jobId to retrieve results
		if sr.Return == 200 && sr.Jobid != nil {
			break
		}

		if sr.Return == 204 {
			time.Sleep(2 * time.Second)
		}

		if sr.Return == 400 {
			break
		}

<<<<<<< HEAD
		if time.Since(start) > s.conf.ScraperControllerSettings.Timeout {
			errs <- errMaxSearchWaitTimeExceeded
=======
		if time.Since(start) > s.conf.ControllerConfig.Timeout {
			errs.Add(errMaxSearchWaitTimeExceeded)
>>>>>>> 80ebb76a
			return
		}
	}

	// Record the results
	var host string
	for _, f := range sr.Fields {
		switch fieldName := f.FieldName; fieldName {
		case "host":
			host = f.Value
			continue
		case "latency_avg_exec":
			v, err := strconv.ParseFloat(f.Value, 64)
			if err != nil {
				errs <- err
				continue
			}
			s.mb.RecordSplunkSchedulerAvgExecutionLatencyDataPoint(now, v, host)
		}
	}
}

func (s *splunkScraper) scrapeIndexerAvgRate(ctx context.Context, now pcommon.Timestamp, errs chan error) {
	// Because we have to utilize network resources for each KPI we should check that each metrics
	// is enabled before proceeding
	if !s.conf.MetricsBuilderConfig.Metrics.SplunkIndexerAvgRate.Enabled {
		return
	}

	sr := searchResponse{
		search: searchDict[`SplunkIndexerAvgRate`],
	}
	ctx = context.WithValue(ctx, endpointType("type"), typeCm)

	var (
		req *http.Request
		res *http.Response
		err error
	)

	start := time.Now()

	for {
		req, err = s.splunkClient.createRequest(ctx, &sr)
		if err != nil {
			errs <- err
			return
		}

		res, err = s.splunkClient.makeRequest(req)
		if err != nil {
			errs <- err
			return
		}

		// if its a 204 the body will be empty because we are still waiting on search results
		err = unmarshallSearchReq(res, &sr)
		if err != nil {
			errs <- err
		}
		res.Body.Close()

		// if no errors and 200 returned scrape was successful, return. Note we must make sure that
		// the 200 is coming after the first request which provides a jobId to retrieve results
		if sr.Return == 200 && sr.Jobid != nil {
			break
		}

		if sr.Return == 200 {
			break
		}

		if sr.Return == 204 {
			time.Sleep(2 * time.Second)
		}

		if sr.Return == 400 {
			break
		}

<<<<<<< HEAD
		if time.Since(start) > s.conf.ScraperControllerSettings.Timeout {
			errs <- errMaxSearchWaitTimeExceeded
=======
		if time.Since(start) > s.conf.ControllerConfig.Timeout {
			errs.Add(errMaxSearchWaitTimeExceeded)
>>>>>>> 80ebb76a
			return
		}
	}
	// Record the results
	var host string
	for _, f := range sr.Fields {
		switch fieldName := f.FieldName; fieldName {
		case "host":
			host = f.Value
			continue
		case "indexer_avg_kbps":
			v, err := strconv.ParseFloat(f.Value, 64)
			if err != nil {
				errs <- err
				continue
			}
			s.mb.RecordSplunkIndexerAvgRateDataPoint(now, v, host)
		}
	}
}

func (s *splunkScraper) scrapeIndexerPipelineQueues(ctx context.Context, now pcommon.Timestamp, errs chan error) {
	// Because we have to utilize network resources for each KPI we should check that each metrics
	// is enabled before proceeding
	if !s.conf.MetricsBuilderConfig.Metrics.SplunkAggregationQueueRatio.Enabled {
		return
	}

	sr := searchResponse{
		search: searchDict[`SplunkPipelineQueues`],
	}
	ctx = context.WithValue(ctx, endpointType("type"), typeCm)

	var (
		req *http.Request
		res *http.Response
		err error
	)

	start := time.Now()

	for {
		req, err = s.splunkClient.createRequest(ctx, &sr)
		if err != nil {
			errs <- err
			return
		}

		res, err = s.splunkClient.makeRequest(req)
		if err != nil {
			errs <- err
			return
		}

		// if its a 204 the body will be empty because we are still waiting on search results
		err = unmarshallSearchReq(res, &sr)
		if err != nil {
			errs <- err
		}

		res.Body.Close()

		// if no errors and 200 returned scrape was successful, return. Note we must make sure that
		// the 200 is coming after the first request which provides a jobId to retrieve results
		if sr.Return == 200 && sr.Jobid != nil {
			break
		}

		if sr.Return == 200 {
			break
		}

		if sr.Return == 204 {
			time.Sleep(2 * time.Second)
		}

		if sr.Return == 400 {
			break
		}

<<<<<<< HEAD
		if time.Since(start) > s.conf.ScraperControllerSettings.Timeout {
			errs <- errMaxSearchWaitTimeExceeded
=======
		if time.Since(start) > s.conf.ControllerConfig.Timeout {
			errs.Add(errMaxSearchWaitTimeExceeded)
>>>>>>> 80ebb76a
			return
		}

	}
	// Record the results
	var host string
	var ps int64
	for _, f := range sr.Fields {
		switch fieldName := f.FieldName; fieldName {
		case "host":
			host = f.Value
			continue
		case "agg_queue_ratio":
			v, err := strconv.ParseFloat(f.Value, 64)
			if err != nil {
				errs <- err
				continue
			}
			s.mb.RecordSplunkAggregationQueueRatioDataPoint(now, v, host)
		case "index_queue_ratio":
			v, err := strconv.ParseFloat(f.Value, 64)
			if err != nil {
				errs <- err
				continue
			}
			s.mb.RecordSplunkIndexerQueueRatioDataPoint(now, v, host)
		case "parse_queue_ratio":
			v, err := strconv.ParseFloat(f.Value, 64)
			if err != nil {
				errs <- err
				continue
			}
			s.mb.RecordSplunkParseQueueRatioDataPoint(now, v, host)
		case "pipeline_sets":
			v, err := strconv.ParseInt(f.Value, 10, 64)
			ps = v
			if err != nil {
				errs <- err
				continue
			}
			s.mb.RecordSplunkPipelineSetCountDataPoint(now, ps, host)
		case "typing_queue_ratio":
			v, err := strconv.ParseFloat(f.Value, 64)
			if err != nil {
				errs <- err
				continue
			}
			s.mb.RecordSplunkTypingQueueRatioDataPoint(now, v, host)
		}
	}
}

func (s *splunkScraper) scrapeBucketsSearchableStatus(ctx context.Context, now pcommon.Timestamp, errs chan error) {
	// Because we have to utilize network resources for each KPI we should check that each metrics
	// is enabled before proceeding
	if !s.conf.MetricsBuilderConfig.Metrics.SplunkBucketsSearchableStatus.Enabled {
		return
	}

	sr := searchResponse{
		search: searchDict[`SplunkBucketsSearchableStatus`],
	}
	ctx = context.WithValue(ctx, endpointType("type"), typeCm)

	var (
		req *http.Request
		res *http.Response
		err error
	)

	start := time.Now()

	for {
		req, err = s.splunkClient.createRequest(ctx, &sr)
		if err != nil {
			errs <- err
			return
		}

		res, err = s.splunkClient.makeRequest(req)
		if err != nil {
			errs <- err
			return
		}

		// if its a 204 the body will be empty because we are still waiting on search results
		err = unmarshallSearchReq(res, &sr)
		if err != nil {
			errs <- err
		}

		res.Body.Close()

		// if no errors and 200 returned scrape was successful, return. Note we must make sure that
		// the 200 is coming after the first request which provides a jobId to retrieve results
		if sr.Return == 200 && sr.Jobid != nil {
			break
		}

		if sr.Return == 200 {
			break
		}

		if sr.Return == 204 {
			time.Sleep(2 * time.Second)
		}

		if sr.Return == 400 {
			break
		}

<<<<<<< HEAD
		if time.Since(start) > s.conf.ScraperControllerSettings.Timeout {
			errs <- errMaxSearchWaitTimeExceeded
=======
		if time.Since(start) > s.conf.ControllerConfig.Timeout {
			errs.Add(errMaxSearchWaitTimeExceeded)
>>>>>>> 80ebb76a
			return
		}
	}
	// Record the results
	var host string
	var searchable string
	var bc int64
	for _, f := range sr.Fields {
		switch fieldName := f.FieldName; fieldName {
		case "host":
			host = f.Value
			continue
		case "is_searchable":
			searchable = f.Value
			continue
		case "bucket_count":
			v, err := strconv.ParseInt(f.Value, 10, 64)
			bc = v
			if err != nil {
				errs <- err
				continue
			}
			s.mb.RecordSplunkBucketsSearchableStatusDataPoint(now, bc, host, searchable)
		}
	}
}

func (s *splunkScraper) scrapeIndexesBucketCountAdHoc(ctx context.Context, now pcommon.Timestamp, errs chan error) {
	// Because we have to utilize network resources for each KPI we should check that each metrics
	// is enabled before proceeding
	if !s.conf.MetricsBuilderConfig.Metrics.SplunkIndexesSize.Enabled {
		return
	}

	sr := searchResponse{
		search: searchDict[`SplunkIndexesData`],
	}
	ctx = context.WithValue(ctx, endpointType("type"), typeCm)

	var (
		req *http.Request
		res *http.Response
		err error
	)

	start := time.Now()

	for {
		req, err = s.splunkClient.createRequest(ctx, &sr)
		if err != nil {
			errs <- err
			return
		}

		res, err = s.splunkClient.makeRequest(req)
		if err != nil {
			errs <- err
			return
		}

		// if its a 204 the body will be empty because we are still waiting on search results
		err = unmarshallSearchReq(res, &sr)
		if err != nil {
			errs <- err
		}
		res.Body.Close()

		// if no errors and 200 returned scrape was successful, return. Note we must make sure that
		// the 200 is coming after the first request which provides a jobId to retrieve results

		if sr.Return == 200 && sr.Jobid != nil {
			break
		}

		if sr.Return == 200 {
			break
		}

		if sr.Return == 204 {
			time.Sleep(2 * time.Second)
		}

		if sr.Return == 400 {
			break
		}

<<<<<<< HEAD
		if time.Since(start) > s.conf.ScraperControllerSettings.Timeout {
			errs <- errMaxSearchWaitTimeExceeded
=======
		if time.Since(start) > s.conf.ControllerConfig.Timeout {
			errs.Add(errMaxSearchWaitTimeExceeded)
>>>>>>> 80ebb76a
			return
		}
	}
	// Record the results
	var indexer string
	var bc int64
	for _, f := range sr.Fields {
		switch fieldName := f.FieldName; fieldName {
		case "title":
			indexer = f.Value
			continue
		case "total_size_gb":
			v, err := strconv.ParseFloat(f.Value, 64)
			if err != nil {
				errs <- err
				continue
			}
			s.mb.RecordSplunkIndexesSizeDataPoint(now, v, indexer)
		case "average_size_gb":
			v, err := strconv.ParseFloat(f.Value, 64)
			if err != nil {
				errs <- err
				continue
			}
			s.mb.RecordSplunkIndexesAvgSizeDataPoint(now, v, indexer)
		case "average_usage_perc":
			v, err := strconv.ParseFloat(f.Value, 64)
			if err != nil {
				errs <- err
				continue
			}
			s.mb.RecordSplunkIndexesAvgUsageDataPoint(now, v, indexer)
		case "median_data_age":
			v, err := strconv.ParseInt(f.Value, 10, 64)
			bc = v
			if err != nil {
				errs <- err
				continue
			}
			s.mb.RecordSplunkIndexesMedianDataAgeDataPoint(now, bc, indexer)
		case "bucket_count":
			v, err := strconv.ParseInt(f.Value, 10, 64)
			bc = v
			if err != nil {
				errs <- err
				continue
			}
			s.mb.RecordSplunkIndexesBucketCountDataPoint(now, bc, indexer)
		}
	}
}

func (s *splunkScraper) scrapeSchedulerCompletionRatioByHost(ctx context.Context, now pcommon.Timestamp, errs chan error) {
	// Because we have to utilize network resources for each KPI we should check that each metrics
	// is enabled before proceeding
	if !s.conf.MetricsBuilderConfig.Metrics.SplunkSchedulerCompletionRatio.Enabled {
		return
	}

	sr := searchResponse{
		search: searchDict[`SplunkSchedulerCompletionRatio`],
	}
	ctx = context.WithValue(ctx, endpointType("type"), typeCm)

	var (
		req *http.Request
		res *http.Response
		err error
	)

	start := time.Now()

	for {
		req, err = s.splunkClient.createRequest(ctx, &sr)
		if err != nil {
			errs <- err
			return
		}

		res, err = s.splunkClient.makeRequest(req)
		if err != nil {
			errs <- err
			return
		}

		// if its a 204 the body will be empty because we are still waiting on search results
		err = unmarshallSearchReq(res, &sr)
		if err != nil {
			errs <- err
		}
		res.Body.Close()

		// if no errors and 200 returned scrape was successful, return. Note we must make sure that
		// the 200 is coming after the first request which provides a jobId to retrieve results
		if sr.Return == 200 && sr.Jobid != nil {
			break
		}

		if sr.Return == 204 {
			time.Sleep(2 * time.Second)
		}

		if sr.Return == 400 {
			break
		}

<<<<<<< HEAD
		if time.Since(start) > s.conf.ScraperControllerSettings.Timeout {
			errs <- errMaxSearchWaitTimeExceeded
=======
		if time.Since(start) > s.conf.ControllerConfig.Timeout {
			errs.Add(errMaxSearchWaitTimeExceeded)
>>>>>>> 80ebb76a
			return
		}
	}

	// Record the results
	var host string
	for _, f := range sr.Fields {
		switch fieldName := f.FieldName; fieldName {
		case "host":
			host = f.Value
			continue
		case "completion_ratio":
			v, err := strconv.ParseFloat(f.Value, 64)
			if err != nil {
				errs <- err
				continue
			}
			s.mb.RecordSplunkSchedulerCompletionRatioDataPoint(now, v, host)
		}
	}
}

func (s *splunkScraper) scrapeIndexerRawWriteSecondsByHost(ctx context.Context, now pcommon.Timestamp, errs chan error) {
	// Because we have to utilize network resources for each KPI we should check that each metrics
	// is enabled before proceeding
	if !s.conf.MetricsBuilderConfig.Metrics.SplunkIndexerRawWriteTime.Enabled {
		return
	}

	sr := searchResponse{
		search: searchDict[`SplunkIndexerRawWriteSeconds`],
	}
	ctx = context.WithValue(ctx, endpointType("type"), typeCm)

	var (
		req *http.Request
		res *http.Response
		err error
	)

	start := time.Now()

	for {
		req, err = s.splunkClient.createRequest(ctx, &sr)
		if err != nil {
			errs <- err
			return
		}

		res, err = s.splunkClient.makeRequest(req)
		if err != nil {
			errs <- err
			return
		}

		// if its a 204 the body will be empty because we are still waiting on search results
		err = unmarshallSearchReq(res, &sr)
		if err != nil {
			errs <- err
		}
		res.Body.Close()

		// if no errors and 200 returned scrape was successful, return. Note we must make sure that
		// the 200 is coming after the first request which provides a jobId to retrieve results
		if sr.Return == 200 && sr.Jobid != nil {
			break
		}

		if sr.Return == 204 {
			time.Sleep(2 * time.Second)
		}

		if sr.Return == 400 {
			break
		}

<<<<<<< HEAD
		if time.Since(start) > s.conf.ScraperControllerSettings.Timeout {
			errs <- errMaxSearchWaitTimeExceeded
=======
		if time.Since(start) > s.conf.ControllerConfig.Timeout {
			errs.Add(errMaxSearchWaitTimeExceeded)
>>>>>>> 80ebb76a
			return
		}
	}

	// Record the results
	var host string
	for _, f := range sr.Fields {
		switch fieldName := f.FieldName; fieldName {
		case "host":
			host = f.Value
			continue
		case "raw_data_write_seconds":
			v, err := strconv.ParseFloat(f.Value, 64)
			if err != nil {
				errs <- err
				continue
			}
			s.mb.RecordSplunkIndexerRawWriteTimeDataPoint(now, v, host)
		}
	}
}

func (s *splunkScraper) scrapeIndexerCPUSecondsByHost(ctx context.Context, now pcommon.Timestamp, errs chan error) {
	// Because we have to utilize network resources for each KPI we should check that each metrics
	// is enabled before proceeding
	if !s.conf.MetricsBuilderConfig.Metrics.SplunkIndexerCPUTime.Enabled {
		return
	}

	sr := searchResponse{
		search: searchDict[`SplunkIndexerCpuSeconds`],
	}
	ctx = context.WithValue(ctx, endpointType("type"), typeCm)

	var (
		req *http.Request
		res *http.Response
		err error
	)

	start := time.Now()

	for {
		req, err = s.splunkClient.createRequest(ctx, &sr)
		if err != nil {
			errs <- err
			return
		}

		res, err = s.splunkClient.makeRequest(req)
		if err != nil {
			errs <- err
			return
		}

		// if its a 204 the body will be empty because we are still waiting on search results
		err = unmarshallSearchReq(res, &sr)
		if err != nil {
			errs <- err
		}
		res.Body.Close()

		// if no errors and 200 returned scrape was successful, return. Note we must make sure that
		// the 200 is coming after the first request which provides a jobId to retrieve results
		if sr.Return == 200 && sr.Jobid != nil {
			break
		}

		if sr.Return == 204 {
			time.Sleep(2 * time.Second)
		}

		if sr.Return == 400 {
			break
		}

<<<<<<< HEAD
		if time.Since(start) > s.conf.ScraperControllerSettings.Timeout {
			errs <- errMaxSearchWaitTimeExceeded
=======
		if time.Since(start) > s.conf.ControllerConfig.Timeout {
			errs.Add(errMaxSearchWaitTimeExceeded)
>>>>>>> 80ebb76a
			return
		}
	}

	// Record the results
	var host string
	for _, f := range sr.Fields {
		switch fieldName := f.FieldName; fieldName {
		case "host":
			host = f.Value
			continue
		case "service_cpu_seconds":
			v, err := strconv.ParseFloat(f.Value, 64)
			if err != nil {
				errs <- err
				continue
			}
			s.mb.RecordSplunkIndexerCPUTimeDataPoint(now, v, host)
		}
	}
}

func (s *splunkScraper) scrapeAvgIopsByHost(ctx context.Context, now pcommon.Timestamp, errs chan error) {
	// Because we have to utilize network resources for each KPI we should check that each metrics
	// is enabled before proceeding
	if !s.conf.MetricsBuilderConfig.Metrics.SplunkIoAvgIops.Enabled {
		return
	}

	sr := searchResponse{
		search: searchDict[`SplunkIoAvgIops`],
	}
	ctx = context.WithValue(ctx, endpointType("type"), typeCm)

	var (
		req *http.Request
		res *http.Response
		err error
	)

	start := time.Now()

	for {
		req, err = s.splunkClient.createRequest(ctx, &sr)
		if err != nil {
			errs <- err
			return
		}

		res, err = s.splunkClient.makeRequest(req)
		if err != nil {
			errs <- err
			return
		}

		// if its a 204 the body will be empty because we are still waiting on search results
		err = unmarshallSearchReq(res, &sr)
		if err != nil {
			errs <- err
		}
		res.Body.Close()

		// if no errors and 200 returned scrape was successful, return. Note we must make sure that
		// the 200 is coming after the first request which provides a jobId to retrieve results
		if sr.Return == 200 && sr.Jobid != nil {
			break
		}

		if sr.Return == 204 {
			time.Sleep(2 * time.Second)
		}

		if sr.Return == 400 {
			break
		}

<<<<<<< HEAD
		if time.Since(start) > s.conf.ScraperControllerSettings.Timeout {
			errs <- errMaxSearchWaitTimeExceeded
=======
		if time.Since(start) > s.conf.ControllerConfig.Timeout {
			errs.Add(errMaxSearchWaitTimeExceeded)
>>>>>>> 80ebb76a
			return
		}
	}

	// Record the results
	var host string
	for _, f := range sr.Fields {
		switch fieldName := f.FieldName; fieldName {
		case "host":
			host = f.Value
			continue
		case "iops":
			v, err := strconv.ParseInt(f.Value, 10, 64)
			if err != nil {
				errs <- err
				continue
			}
			s.mb.RecordSplunkIoAvgIopsDataPoint(now, v, host)
		}
	}
}

func (s *splunkScraper) scrapeSchedulerRunTimeByHost(ctx context.Context, now pcommon.Timestamp, errs chan error) {
	// Because we have to utilize network resources for each KPI we should check that each metrics
	// is enabled before proceeding
	if !s.conf.MetricsBuilderConfig.Metrics.SplunkSchedulerAvgRunTime.Enabled {
		return
	}

	sr := searchResponse{
		search: searchDict[`SplunkSchedulerAvgRunTime`],
	}
	ctx = context.WithValue(ctx, endpointType("type"), typeCm)

	var (
		req *http.Request
		res *http.Response
		err error
	)

	start := time.Now()

	for {
		req, err = s.splunkClient.createRequest(ctx, &sr)
		if err != nil {
			errs <- err
			return
		}

		res, err = s.splunkClient.makeRequest(req)
		if err != nil {
			errs <- err
			return
		}

		// if its a 204 the body will be empty because we are still waiting on search results
		err = unmarshallSearchReq(res, &sr)
		if err != nil {
			errs <- err
		}
		res.Body.Close()

		// if no errors and 200 returned scrape was successful, return. Note we must make sure that
		// the 200 is coming after the first request which provides a jobId to retrieve results
		if sr.Return == 200 && sr.Jobid != nil {
			break
		}

		if sr.Return == 204 {
			time.Sleep(2 * time.Second)
		}

		if sr.Return == 400 {
			break
		}

<<<<<<< HEAD
		if time.Since(start) > s.conf.ScraperControllerSettings.Timeout {
			errs <- errMaxSearchWaitTimeExceeded
=======
		if time.Since(start) > s.conf.ControllerConfig.Timeout {
			errs.Add(errMaxSearchWaitTimeExceeded)
>>>>>>> 80ebb76a
			return
		}
	}

	// Record the results
	var host string
	for _, f := range sr.Fields {
		switch fieldName := f.FieldName; fieldName {
		case "host":
			host = f.Value
			continue
		case "run_time_avg":
			v, err := strconv.ParseFloat(f.Value, 64)
			if err != nil {
				errs <- err
				continue
			}
			s.mb.RecordSplunkSchedulerAvgRunTimeDataPoint(now, v, host)
		}
	}
}

// Helper function for unmarshaling search endpoint requests
func unmarshallSearchReq(res *http.Response, sr *searchResponse) error {
	sr.Return = res.StatusCode

	if res.ContentLength == 0 {
		return nil
	}

	body, err := io.ReadAll(res.Body)
	if err != nil {
		return fmt.Errorf("Failed to read response: %w", err)
	}

	err = xml.Unmarshal(body, &sr)
	if err != nil {
		return fmt.Errorf("Failed to unmarshall response: %w", err)
	}

	return nil
}

// Scrape index throughput introspection endpoint
func (s *splunkScraper) scrapeIndexThroughput(ctx context.Context, now pcommon.Timestamp, errs chan error) {
	if !s.conf.MetricsBuilderConfig.Metrics.SplunkIndexerThroughput.Enabled || !s.splunkClient.isConfigured(typeIdx) {
		return
	}

	ctx = context.WithValue(ctx, endpointType("type"), typeIdx)
	var it indexThroughput

	ept := apiDict[`SplunkIndexerThroughput`]

	req, err := s.splunkClient.createAPIRequest(ctx, ept)
	if err != nil {
		errs <- err
		return
	}

	res, err := s.splunkClient.makeRequest(req)
	if err != nil {
		errs <- err
		return
	}
	defer res.Body.Close()

	body, err := io.ReadAll(res.Body)
	if err != nil {
		errs <- err
		return
	}

	err = json.Unmarshal(body, &it)
	if err != nil {
		errs <- err
		return
	}

	for _, entry := range it.Entries {
		s.mb.RecordSplunkIndexerThroughputDataPoint(now, 1000*entry.Content.AvgKb, entry.Content.Status)
	}
}

// Scrape indexes extended total size
func (s *splunkScraper) scrapeIndexesTotalSize(ctx context.Context, now pcommon.Timestamp, errs chan error) {
	if !s.conf.MetricsBuilderConfig.Metrics.SplunkDataIndexesExtendedTotalSize.Enabled || !s.splunkClient.isConfigured(typeIdx) {
		return
	}

	ctx = context.WithValue(ctx, endpointType("type"), typeIdx)
	var it IndexesExtended
	ept := apiDict[`SplunkDataIndexesExtended`]

	req, err := s.splunkClient.createAPIRequest(ctx, ept)
	if err != nil {
		errs <- err
		return
	}

	res, err := s.splunkClient.makeRequest(req)
	if err != nil {
		errs <- err
		return
	}
	defer res.Body.Close()

	body, err := io.ReadAll(res.Body)
	if err != nil {
		errs <- err
		return
	}

	err = json.Unmarshal(body, &it)
	if err != nil {
		errs <- err
		return
	}

	var name string
	var totalSize int64
	for _, f := range it.Entries {
		if f.Name != "" {
			name = f.Name
		}
		if f.Content.TotalSize != "" {
			mb, err := strconv.ParseFloat(f.Content.TotalSize, 64)
			totalSize = int64(mb * 1024 * 1024)
			if err != nil {
				errs <- err
			}
		}

		s.mb.RecordSplunkDataIndexesExtendedTotalSizeDataPoint(now, totalSize, name)
	}
}

// Scrape indexes extended total event count
func (s *splunkScraper) scrapeIndexesEventCount(ctx context.Context, now pcommon.Timestamp, errs chan error) {
	if !s.conf.MetricsBuilderConfig.Metrics.SplunkDataIndexesExtendedEventCount.Enabled || !s.splunkClient.isConfigured(typeIdx) {
		return
	}

	ctx = context.WithValue(ctx, endpointType("type"), typeIdx)
	var it IndexesExtended

	ept := apiDict[`SplunkDataIndexesExtended`]

	req, err := s.splunkClient.createAPIRequest(ctx, ept)
	if err != nil {
		errs <- err
		return
	}

	res, err := s.splunkClient.makeRequest(req)
	if err != nil {
		errs <- err
		return
	}
	defer res.Body.Close()

	body, err := io.ReadAll(res.Body)
	if err != nil {
		errs <- err
		return
	}

	err = json.Unmarshal(body, &it)
	if err != nil {
		errs <- err
		return
	}

	var name string
	for _, f := range it.Entries {
		if f.Name != "" {
			name = f.Name
		}
		totalEventCount := int64(f.Content.TotalEventCount)

		s.mb.RecordSplunkDataIndexesExtendedEventCountDataPoint(now, totalEventCount, name)
	}
}

// Scrape indexes extended total bucket count
func (s *splunkScraper) scrapeIndexesBucketCount(ctx context.Context, now pcommon.Timestamp, errs chan error) {
	if !s.conf.MetricsBuilderConfig.Metrics.SplunkDataIndexesExtendedBucketCount.Enabled || !s.splunkClient.isConfigured(typeIdx) {
		return
	}

	ctx = context.WithValue(ctx, endpointType("type"), typeIdx)
	var it IndexesExtended

	ept := apiDict[`SplunkDataIndexesExtended`]

	req, err := s.splunkClient.createAPIRequest(ctx, ept)
	if err != nil {
		errs <- err
		return
	}

	res, err := s.splunkClient.makeRequest(req)
	if err != nil {
		errs <- err
		return
	}
	defer res.Body.Close()

	body, err := io.ReadAll(res.Body)
	if err != nil {
		errs <- err
		return
	}

	err = json.Unmarshal(body, &it)
	if err != nil {
		errs <- err
		return
	}

	var name string
	var totalBucketCount int64
	for _, f := range it.Entries {
		if f.Name != "" {
			name = f.Name
		}
		if f.Content.TotalBucketCount != "" {
			totalBucketCount, err = strconv.ParseInt(f.Content.TotalBucketCount, 10, 64)
			if err != nil {
				errs <- err
			}
		}

		s.mb.RecordSplunkDataIndexesExtendedBucketCountDataPoint(now, totalBucketCount, name)
	}
}

// Scrape indexes extended raw size
func (s *splunkScraper) scrapeIndexesRawSize(ctx context.Context, now pcommon.Timestamp, errs chan error) {
	if !s.conf.MetricsBuilderConfig.Metrics.SplunkDataIndexesExtendedRawSize.Enabled || !s.splunkClient.isConfigured(typeIdx) {
		return
	}

	ctx = context.WithValue(ctx, endpointType("type"), typeIdx)
	var it IndexesExtended

	ept := apiDict[`SplunkDataIndexesExtended`]

	req, err := s.splunkClient.createAPIRequest(ctx, ept)
	if err != nil {
		errs <- err
		return
	}

	res, err := s.splunkClient.makeRequest(req)
	if err != nil {
		errs <- err
		return
	}
	defer res.Body.Close()

	body, err := io.ReadAll(res.Body)
	if err != nil {
		errs <- err
		return
	}

	err = json.Unmarshal(body, &it)
	if err != nil {
		errs <- err
		return
	}

	var name string
	var totalRawSize int64
	for _, f := range it.Entries {
		if f.Name != "" {
			name = f.Name
		}
		if f.Content.TotalRawSize != "" {
			mb, err := strconv.ParseFloat(f.Content.TotalRawSize, 64)
			totalRawSize = int64(mb * 1024 * 1024)
			if err != nil {
				errs <- err
			}
		}
		s.mb.RecordSplunkDataIndexesExtendedRawSizeDataPoint(now, totalRawSize, name)
	}
}

// Scrape indexes extended bucket event count
func (s *splunkScraper) scrapeIndexesBucketEventCount(ctx context.Context, now pcommon.Timestamp, errs chan error) {
	if !s.conf.MetricsBuilderConfig.Metrics.SplunkDataIndexesExtendedBucketEventCount.Enabled || !s.splunkClient.isConfigured(typeIdx) {
		return
	}

	ctx = context.WithValue(ctx, endpointType("type"), typeIdx)
	var it IndexesExtended

	ept := apiDict[`SplunkDataIndexesExtended`]

	req, err := s.splunkClient.createAPIRequest(ctx, ept)
	if err != nil {
		errs <- err
		return
	}

	res, err := s.splunkClient.makeRequest(req)
	if err != nil {
		errs <- err
		return
	}
	defer res.Body.Close()

	body, err := io.ReadAll(res.Body)
	if err != nil {
		errs <- err
		return
	}

	err = json.Unmarshal(body, &it)
	if err != nil {
		errs <- err
		return
	}

	var name string
	var bucketDir string
	var bucketEventCount int64
	for _, f := range it.Entries {
		if f.Name != "" {
			name = f.Name
		}
		if f.Content.BucketDirs.Cold.EventCount != "" {
			bucketDir = "cold"
			bucketEventCount, err = strconv.ParseInt(f.Content.BucketDirs.Cold.EventCount, 10, 64)
			if err != nil {
				errs <- err
			}
			s.mb.RecordSplunkDataIndexesExtendedBucketEventCountDataPoint(now, bucketEventCount, name, bucketDir)
		}
		if f.Content.BucketDirs.Home.EventCount != "" {
			bucketDir = "home"
			bucketEventCount, err = strconv.ParseInt(f.Content.BucketDirs.Home.EventCount, 10, 64)
			if err != nil {
				errs <- err
			}
			s.mb.RecordSplunkDataIndexesExtendedBucketEventCountDataPoint(now, bucketEventCount, name, bucketDir)
		}
		if f.Content.BucketDirs.Thawed.EventCount != "" {
			bucketDir = "thawed"
			bucketEventCount, err = strconv.ParseInt(f.Content.BucketDirs.Thawed.EventCount, 10, 64)
			if err != nil {
				errs <- err
			}
			s.mb.RecordSplunkDataIndexesExtendedBucketEventCountDataPoint(now, bucketEventCount, name, bucketDir)
		}
	}
}

// Scrape indexes extended bucket hot/warm count
func (s *splunkScraper) scrapeIndexesBucketHotWarmCount(ctx context.Context, now pcommon.Timestamp, errs chan error) {
	if !s.conf.MetricsBuilderConfig.Metrics.SplunkDataIndexesExtendedBucketHotCount.Enabled || !s.splunkClient.isConfigured(typeIdx) {
		return
	}

	ctx = context.WithValue(ctx, endpointType("type"), typeIdx)
	var it IndexesExtended

	ept := apiDict[`SplunkDataIndexesExtended`]

	req, err := s.splunkClient.createAPIRequest(ctx, ept)
	if err != nil {
		errs <- err
		return
	}

	res, err := s.splunkClient.makeRequest(req)
	if err != nil {
		errs <- err
		return
	}
	defer res.Body.Close()

	body, err := io.ReadAll(res.Body)
	if err != nil {
		errs <- err
		return
	}

	err = json.Unmarshal(body, &it)
	if err != nil {
		errs <- err
		return
	}

	var name string
	var bucketDir string
	var bucketHotCount int64
	var bucketWarmCount int64
	for _, f := range it.Entries {
		if f.Name != "" {
			name = f.Name
		}
		if f.Content.BucketDirs.Home.HotBucketCount != "" {
			bucketHotCount, err = strconv.ParseInt(f.Content.BucketDirs.Home.HotBucketCount, 10, 64)
			bucketDir = "hot"
			if err != nil {
				errs <- err
			}
			s.mb.RecordSplunkDataIndexesExtendedBucketHotCountDataPoint(now, bucketHotCount, name, bucketDir)
		}
		if f.Content.BucketDirs.Home.WarmBucketCount != "" {
			bucketWarmCount, err = strconv.ParseInt(f.Content.BucketDirs.Home.WarmBucketCount, 10, 64)
			bucketDir = "warm"
			if err != nil {
				errs <- err
			}
			s.mb.RecordSplunkDataIndexesExtendedBucketWarmCountDataPoint(now, bucketWarmCount, name, bucketDir)
		}
	}
}

// Scrape introspection queues
func (s *splunkScraper) scrapeIntrospectionQueues(ctx context.Context, now pcommon.Timestamp, errs chan error) {
	if !s.conf.MetricsBuilderConfig.Metrics.SplunkServerIntrospectionQueuesCurrent.Enabled || !s.splunkClient.isConfigured(typeIdx) {
		return
	}

	ctx = context.WithValue(ctx, endpointType("type"), typeIdx)
	var it IntrospectionQueues

	ept := apiDict[`SplunkIntrospectionQueues`]

	req, err := s.splunkClient.createAPIRequest(ctx, ept)
	if err != nil {
		errs <- err
		return
	}

	res, err := s.splunkClient.makeRequest(req)
	if err != nil {
		errs <- err
		return
	}
	defer res.Body.Close()

	body, err := io.ReadAll(res.Body)
	if err != nil {
		errs <- err
		return
	}

	err = json.Unmarshal(body, &it)
	if err != nil {
		errs <- err
		return
	}

	var name string
	for _, f := range it.Entries {
		if f.Name != "" {
			name = f.Name
		}

		currentQueuesSize := int64(f.Content.CurrentSize)

		s.mb.RecordSplunkServerIntrospectionQueuesCurrentDataPoint(now, currentQueuesSize, name)
	}
}

// Scrape introspection queues bytes
func (s *splunkScraper) scrapeIntrospectionQueuesBytes(ctx context.Context, now pcommon.Timestamp, errs chan error) {
	if !s.conf.MetricsBuilderConfig.Metrics.SplunkServerIntrospectionQueuesCurrentBytes.Enabled || !s.splunkClient.isConfigured(typeIdx) {
		return
	}

	ctx = context.WithValue(ctx, endpointType("type"), typeIdx)
	var it IntrospectionQueues

	ept := apiDict[`SplunkIntrospectionQueues`]

	req, err := s.splunkClient.createAPIRequest(ctx, ept)
	if err != nil {
		errs <- err
		return
	}

	res, err := s.splunkClient.makeRequest(req)
	if err != nil {
		errs <- err
		return
	}
	defer res.Body.Close()

	body, err := io.ReadAll(res.Body)
	if err != nil {
		errs <- err
		return
	}

	err = json.Unmarshal(body, &it)
	if err != nil {
		errs <- err
		return
	}
	var name string
	for _, f := range it.Entries {
		if f.Name != "" {
			name = f.Name
		}

		currentQueueSizeBytes := int64(f.Content.CurrentSizeBytes)

		s.mb.RecordSplunkServerIntrospectionQueuesCurrentBytesDataPoint(now, currentQueueSizeBytes, name)
	}
}<|MERGE_RESOLUTION|>--- conflicted
+++ resolved
@@ -182,13 +182,8 @@
 			time.Sleep(2 * time.Second)
 		}
 
-<<<<<<< HEAD
-		if time.Since(start) > s.conf.ScraperControllerSettings.Timeout {
+		if time.Since(start) > s.conf.ControllerConfig.Timeout {
 			errs <- errMaxSearchWaitTimeExceeded
-=======
-		if time.Since(start) > s.conf.ControllerConfig.Timeout {
-			errs.Add(errMaxSearchWaitTimeExceeded)
->>>>>>> 80ebb76a
 			return
 		}
 	}
@@ -265,13 +260,8 @@
 			break
 		}
 
-<<<<<<< HEAD
-		if time.Since(start) > s.conf.ScraperControllerSettings.Timeout {
+		if time.Since(start) > s.conf.ControllerConfig.Timeout {
 			errs <- errMaxSearchWaitTimeExceeded
-=======
-		if time.Since(start) > s.conf.ControllerConfig.Timeout {
-			errs.Add(errMaxSearchWaitTimeExceeded)
->>>>>>> 80ebb76a
 			return
 		}
 	}
@@ -352,13 +342,8 @@
 			break
 		}
 
-<<<<<<< HEAD
-		if time.Since(start) > s.conf.ScraperControllerSettings.Timeout {
+		if time.Since(start) > s.conf.ControllerConfig.Timeout {
 			errs <- errMaxSearchWaitTimeExceeded
-=======
-		if time.Since(start) > s.conf.ControllerConfig.Timeout {
-			errs.Add(errMaxSearchWaitTimeExceeded)
->>>>>>> 80ebb76a
 			return
 		}
 	}
@@ -439,13 +424,8 @@
 			break
 		}
 
-<<<<<<< HEAD
-		if time.Since(start) > s.conf.ScraperControllerSettings.Timeout {
+		if time.Since(start) > s.conf.ControllerConfig.Timeout {
 			errs <- errMaxSearchWaitTimeExceeded
-=======
-		if time.Since(start) > s.conf.ControllerConfig.Timeout {
-			errs.Add(errMaxSearchWaitTimeExceeded)
->>>>>>> 80ebb76a
 			return
 		}
 
@@ -557,13 +537,8 @@
 			break
 		}
 
-<<<<<<< HEAD
-		if time.Since(start) > s.conf.ScraperControllerSettings.Timeout {
+		if time.Since(start) > s.conf.ControllerConfig.Timeout {
 			errs <- errMaxSearchWaitTimeExceeded
-=======
-		if time.Since(start) > s.conf.ControllerConfig.Timeout {
-			errs.Add(errMaxSearchWaitTimeExceeded)
->>>>>>> 80ebb76a
 			return
 		}
 	}
@@ -650,13 +625,8 @@
 			break
 		}
 
-<<<<<<< HEAD
-		if time.Since(start) > s.conf.ScraperControllerSettings.Timeout {
+		if time.Since(start) > s.conf.ControllerConfig.Timeout {
 			errs <- errMaxSearchWaitTimeExceeded
-=======
-		if time.Since(start) > s.conf.ControllerConfig.Timeout {
-			errs.Add(errMaxSearchWaitTimeExceeded)
->>>>>>> 80ebb76a
 			return
 		}
 	}
@@ -763,13 +733,8 @@
 			break
 		}
 
-<<<<<<< HEAD
-		if time.Since(start) > s.conf.ScraperControllerSettings.Timeout {
+		if time.Since(start) > s.conf.ControllerConfig.Timeout {
 			errs <- errMaxSearchWaitTimeExceeded
-=======
-		if time.Since(start) > s.conf.ControllerConfig.Timeout {
-			errs.Add(errMaxSearchWaitTimeExceeded)
->>>>>>> 80ebb76a
 			return
 		}
 	}
@@ -846,13 +811,8 @@
 			break
 		}
 
-<<<<<<< HEAD
-		if time.Since(start) > s.conf.ScraperControllerSettings.Timeout {
+		if time.Since(start) > s.conf.ControllerConfig.Timeout {
 			errs <- errMaxSearchWaitTimeExceeded
-=======
-		if time.Since(start) > s.conf.ControllerConfig.Timeout {
-			errs.Add(errMaxSearchWaitTimeExceeded)
->>>>>>> 80ebb76a
 			return
 		}
 	}
@@ -929,13 +889,8 @@
 			break
 		}
 
-<<<<<<< HEAD
-		if time.Since(start) > s.conf.ScraperControllerSettings.Timeout {
+		if time.Since(start) > s.conf.ControllerConfig.Timeout {
 			errs <- errMaxSearchWaitTimeExceeded
-=======
-		if time.Since(start) > s.conf.ControllerConfig.Timeout {
-			errs.Add(errMaxSearchWaitTimeExceeded)
->>>>>>> 80ebb76a
 			return
 		}
 	}
@@ -1012,13 +967,8 @@
 			break
 		}
 
-<<<<<<< HEAD
-		if time.Since(start) > s.conf.ScraperControllerSettings.Timeout {
+		if time.Since(start) > s.conf.ControllerConfig.Timeout {
 			errs <- errMaxSearchWaitTimeExceeded
-=======
-		if time.Since(start) > s.conf.ControllerConfig.Timeout {
-			errs.Add(errMaxSearchWaitTimeExceeded)
->>>>>>> 80ebb76a
 			return
 		}
 	}
@@ -1095,13 +1045,8 @@
 			break
 		}
 
-<<<<<<< HEAD
-		if time.Since(start) > s.conf.ScraperControllerSettings.Timeout {
+		if time.Since(start) > s.conf.ControllerConfig.Timeout {
 			errs <- errMaxSearchWaitTimeExceeded
-=======
-		if time.Since(start) > s.conf.ControllerConfig.Timeout {
-			errs.Add(errMaxSearchWaitTimeExceeded)
->>>>>>> 80ebb76a
 			return
 		}
 	}
