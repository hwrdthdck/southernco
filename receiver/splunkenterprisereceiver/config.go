--- conflicted
+++ resolved
@@ -24,15 +24,9 @@
 type Config struct {
 	scraperhelper.ScraperControllerSettings `mapstructure:",squash"`
 	metadata.MetricsBuilderConfig           `mapstructure:",squash"`
-<<<<<<< HEAD
-	IdxEndpoint                             confighttp.HTTPClientSettings `mapstructure:"indexer"`
-	SHEndpoint                              confighttp.HTTPClientSettings `mapstructure:"search_head"`
-	CMEndpoint                              confighttp.HTTPClientSettings `mapstructure:"cluster_master"`
-=======
 	IdxEndpoint                             confighttp.ClientConfig `mapstructure:"indexer"`
 	SHEndpoint                              confighttp.ClientConfig `mapstructure:"search_head"`
 	CMEndpoint                              confighttp.ClientConfig `mapstructure:"cluster_master"`
->>>>>>> 3d8aecb1
 }
 
 func (cfg *Config) Validate() (errors error) {
