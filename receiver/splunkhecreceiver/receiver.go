--- conflicted
+++ resolved
@@ -198,8 +198,6 @@
 		return nil
 	}
 
-<<<<<<< HEAD
-=======
 	var ln net.Listener
 	// set up the listener
 	ln, err := r.config.ServerConfig.ToListenerContext(ctx)
@@ -207,7 +205,6 @@
 		return fmt.Errorf("failed to bind to address %s: %w", r.config.Endpoint, err)
 	}
 
->>>>>>> 8fb6db0c
 	mx := mux.NewRouter()
 	mx.NewRoute().Path(r.config.HealthPath).HandlerFunc(r.handleHealthReq)
 	mx.NewRoute().Path(r.config.HealthPath + "/1.0").HandlerFunc(r.handleHealthReq).Methods("GET")
@@ -216,7 +213,6 @@
 	}
 	mx.NewRoute().HandlerFunc(r.handleReq)
 
-<<<<<<< HEAD
 	// set up the ack API handler if the ack extension is present
 	if storageID := r.config.Ack.Extension; storageID != nil {
 		if ext, found := host.GetExtensions()[*storageID]; found {
@@ -234,10 +230,8 @@
 		return fmt.Errorf("failed to bind to address %s: %w", r.config.Endpoint, err)
 	}
 
-	r.server, err = r.config.ServerConfig.ToServer(host, r.settings.TelemetrySettings, mx)
-=======
 	r.server, err = r.config.ServerConfig.ToServerContext(ctx, host, r.settings.TelemetrySettings, mx)
->>>>>>> 8fb6db0c
+
 	if err != nil {
 		return err
 	}
