--- conflicted
+++ resolved
@@ -37,12 +37,8 @@
 	return receiver.NewFactory(
 		metadata.Type,
 		createDefaultConfig,
-<<<<<<< HEAD
-		receiver.WithTraces(createTracesReceiver, metadata.TracesStability))
-=======
 		receiver.WithTraces(createTracesReceiver, metadata.TracesStability),
 		receiver.WithMetrics(createMetricsReceiver, metadata.MetricsStability))
->>>>>>> 592374af
 }
 
 // CreateDefaultConfig creates the default configuration for Skywalking receiver.
@@ -90,8 +86,6 @@
 	return r, nil
 }
 
-<<<<<<< HEAD
-=======
 // createMetricsReceiver creates a metrics receiver based on provided config.
 func createMetricsReceiver(
 	_ context.Context,
@@ -120,7 +114,6 @@
 	return r, nil
 }
 
->>>>>>> 592374af
 // create the config that Skywalking receiver will use.
 func createConfiguration(rCfg *Config) (*configuration, error) {
 	var err error
