--- conflicted
+++ resolved
@@ -99,16 +99,12 @@
 	if segment == nil {
 		return nil
 	}
-<<<<<<< HEAD
-	ptd := SkywalkingToTraces(segment)
+	ptd := skywalking.ProtoToTraces(segment)
+	count := ptd.SpanCount()
 	obsContext := obsreport.StartTracesOp(ctx)
 	err := consumer.ConsumeTraces(ctx, ptd)
-	obsreport.EndTracesOp(obsContext, format, ptd.SpanCount(), err)
+	obsreport.EndTracesOp(obsContext, format, count, err)
 	return err
-=======
-	ptd := skywalking.ProtoToTraces(segment)
-	return consumer.ConsumeTraces(ctx, ptd)
->>>>>>> 7a094971
 }
 
 func (r *Receiver) HTTPHandler(rsp http.ResponseWriter, req *http.Request) {
