--- conflicted
+++ resolved
@@ -25,7 +25,7 @@
 	go.uber.org/mock v0.4.0
 	go.uber.org/multierr v1.11.0
 	go.uber.org/zap v1.27.0
-	golang.org/x/net v0.23.0
+	golang.org/x/net v0.24.0
 	google.golang.org/grpc v1.63.2
 )
 
@@ -78,10 +78,6 @@
 	go.opentelemetry.io/otel/sdk v1.25.0 // indirect
 	go.opentelemetry.io/otel/sdk/metric v1.25.0 // indirect
 	golang.org/x/mod v0.13.0 // indirect
-<<<<<<< HEAD
-=======
-	golang.org/x/net v0.24.0 // indirect
->>>>>>> 6cefabc2
 	golang.org/x/sys v0.19.0 // indirect
 	golang.org/x/text v0.14.0 // indirect
 	golang.org/x/tools v0.14.0 // indirect
