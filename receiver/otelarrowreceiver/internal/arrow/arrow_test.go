// Copyright The OpenTelemetry Authors
// SPDX-License-Identifier: Apache-2.0

package arrow

import (
	"bytes"
	"context"
	"encoding/json"
	"errors"
	"fmt"
	"io"
	"strings"
	"sync"
	"testing"
	"time"

	arrowpb "github.com/open-telemetry/otel-arrow/api/experimental/arrow/v1"
	arrowCollectorMock "github.com/open-telemetry/otel-arrow/api/experimental/arrow/v1/mock"
	arrowRecord "github.com/open-telemetry/otel-arrow/pkg/otel/arrow_record"
	arrowRecordMock "github.com/open-telemetry/otel-arrow/pkg/otel/arrow_record/mock"
	otelAssert "github.com/open-telemetry/otel-arrow/pkg/otel/assert"
	"github.com/stretchr/testify/assert"
	"github.com/stretchr/testify/require"
	"go.opentelemetry.io/collector/client"
	"go.opentelemetry.io/collector/component"
	"go.opentelemetry.io/collector/component/componenttest"
	"go.opentelemetry.io/collector/config/configgrpc"
	"go.opentelemetry.io/collector/consumer"
	"go.opentelemetry.io/collector/extension/auth"
	"go.opentelemetry.io/collector/pdata/plog"
	"go.opentelemetry.io/collector/pdata/pmetric"
	"go.opentelemetry.io/collector/pdata/ptrace"
	"go.opentelemetry.io/collector/receiver"
	"go.opentelemetry.io/collector/receiver/receiverhelper"
	"go.opentelemetry.io/otel"
	"go.opentelemetry.io/otel/propagation"
	"go.opentelemetry.io/otel/trace"
	"go.uber.org/mock/gomock"
	"go.uber.org/zap/zaptest"
	"golang.org/x/net/http2/hpack"
	"google.golang.org/grpc/codes"
	"google.golang.org/grpc/metadata"
	"google.golang.org/grpc/status"

	"github.com/open-telemetry/opentelemetry-collector-contrib/internal/otelarrow/admission2"
	"github.com/open-telemetry/opentelemetry-collector-contrib/internal/otelarrow/netstats"
	"github.com/open-telemetry/opentelemetry-collector-contrib/internal/otelarrow/testdata"
	"github.com/open-telemetry/opentelemetry-collector-contrib/receiver/otelarrowreceiver/internal/arrow/mock"
)

var noopTelemetry = componenttest.NewNopTelemetrySettings()
var testingID = component.MustNewID("testing")

func defaultBQ() admission2.Queue {
<<<<<<< HEAD
	bq, _ := admission2.NewBoundedQueue(testingID, noopTelemetry, 100000, 10)
	return bq
=======
	return admission2.NewBoundedQueue(noopTelemetry, 100000, 10)
>>>>>>> 8ea5956d
}

type (
	compareJSONTraces  struct{ ptrace.Traces }
	compareJSONMetrics struct{ pmetric.Metrics }
	compareJSONLogs    struct{ plog.Logs }
)

func (c compareJSONTraces) MarshalJSON() ([]byte, error) {
	var m ptrace.JSONMarshaler
	return m.MarshalTraces(c.Traces)
}

func (c compareJSONMetrics) MarshalJSON() ([]byte, error) {
	var m pmetric.JSONMarshaler
	return m.MarshalMetrics(c.Metrics)
}

func (c compareJSONLogs) MarshalJSON() ([]byte, error) {
	var m plog.JSONMarshaler
	return m.MarshalLogs(c.Logs)
}

type consumeResult struct {
	Ctx  context.Context
	Data any
}

type commonTestCase struct {
	*testing.T

	ctrl      *gomock.Controller
	cancel    context.CancelFunc
	telset    component.TelemetrySettings
	consumers mockConsumers
	stream    *arrowCollectorMock.MockArrowTracesService_ArrowTracesServer
	receive   chan recvResult
	consume   chan consumeResult
	streamErr chan error

	// testProducer is for convenience -- not thread safe, see copyBatch().
	testProducer *arrowRecord.Producer

	ctxCall  *gomock.Call
	recvCall *gomock.Call
}

type testChannel interface {
	onConsume(ctx context.Context) error
}

type healthyTestChannel struct {
	t *testing.T
}

func newHealthyTestChannel(t *testing.T) *healthyTestChannel {
	return &healthyTestChannel{t: t}
}

func (h healthyTestChannel) onConsume(ctx context.Context) error {
	select {
	case <-ctx.Done():
		h.t.Error("unexpected consume with canceled request")
		return ctx.Err()
	default:
		return nil
	}
}

type unhealthyTestChannel struct {
	t *testing.T
}

func newUnhealthyTestChannel(t *testing.T) *unhealthyTestChannel {
	return &unhealthyTestChannel{t: t}
}

func (u unhealthyTestChannel) onConsume(ctx context.Context) error {
	select {
	case <-ctx.Done():
		return ctx.Err()
	default:
		return status.Errorf(codes.Unavailable, "consumer unhealthy")
	}
}

type blockingTestChannel struct {
	t  *testing.T
	cf func(context.Context)
}

func newBlockingTestChannel(t *testing.T, cf func(context.Context)) *blockingTestChannel {
	return &blockingTestChannel{t: t, cf: cf}
}

func (h blockingTestChannel) onConsume(ctx context.Context) error {
	h.cf(ctx)
	<-ctx.Done()
	return status.Error(codes.DeadlineExceeded, ctx.Err().Error())
}

type recvResult struct {
	payload *arrowpb.BatchArrowRecords
	err     error
}

type mockConsumers struct {
	traces  *mock.MockTraces
	logs    *mock.MockLogs
	metrics *mock.MockMetrics

	tracesCall  *gomock.Call
	logsCall    *gomock.Call
	metricsCall *gomock.Call
}

func newTestTelemetry(t *testing.T) component.TelemetrySettings {
	telset := componenttest.NewNopTelemetrySettings()
	telset.Logger = zaptest.NewLogger(t)
	return telset
}

func (ctc *commonTestCase) putBatch(payload *arrowpb.BatchArrowRecords, err error) {
	ctc.receive <- recvResult{
		payload: payload,
		err:     err,
	}
}

func (ctc *commonTestCase) doAndReturnGetBatch(ctx context.Context) func() (*arrowpb.BatchArrowRecords, error) {
	return func() (*arrowpb.BatchArrowRecords, error) {
		select {
		case <-ctx.Done():
			return nil, ctx.Err()
		case r, ok := <-ctc.receive:
			if !ok {
				return nil, io.EOF
			}
			return r.payload, r.err
		}
	}
}

func (ctc *commonTestCase) doAndReturnConsumeTraces(tc testChannel) func(ctx context.Context, traces ptrace.Traces) error {
	return func(ctx context.Context, traces ptrace.Traces) error {
		ctc.consume <- consumeResult{
			Ctx:  ctx,
			Data: traces,
		}
		return tc.onConsume(ctx)
	}
}

func (ctc *commonTestCase) doAndReturnConsumeMetrics(tc testChannel) func(ctx context.Context, metrics pmetric.Metrics) error {
	return func(ctx context.Context, metrics pmetric.Metrics) error {
		ctc.consume <- consumeResult{
			Ctx:  ctx,
			Data: metrics,
		}
		return tc.onConsume(ctx)
	}
}

func (ctc *commonTestCase) doAndReturnConsumeLogs(tc testChannel) func(ctx context.Context, logs plog.Logs) error {
	return func(ctx context.Context, logs plog.Logs) error {
		ctc.consume <- consumeResult{
			Ctx:  ctx,
			Data: logs,
		}
		return tc.onConsume(ctx)
	}
}

func newMockConsumers(ctrl *gomock.Controller) mockConsumers {
	mc := mockConsumers{
		traces:  mock.NewMockTraces(ctrl),
		logs:    mock.NewMockLogs(ctrl),
		metrics: mock.NewMockMetrics(ctrl),
	}
	mc.traces.EXPECT().Capabilities().Times(0)
	mc.tracesCall = mc.traces.EXPECT().ConsumeTraces(
		gomock.Any(),
		gomock.Any(),
	).Times(0)
	mc.logs.EXPECT().Capabilities().Times(0)
	mc.logsCall = mc.logs.EXPECT().ConsumeLogs(
		gomock.Any(),
		gomock.Any(),
	).Times(0)
	mc.metrics.EXPECT().Capabilities().Times(0)
	mc.metricsCall = mc.metrics.EXPECT().ConsumeMetrics(
		gomock.Any(),
		gomock.Any(),
	).Times(0)
	return mc
}

func (m mockConsumers) Traces() consumer.Traces {
	return m.traces
}

func (m mockConsumers) Logs() consumer.Logs {
	return m.logs
}

func (m mockConsumers) Metrics() consumer.Metrics {
	return m.metrics
}

var _ Consumers = mockConsumers{}

func newCommonTestCase(t *testing.T, tc testChannel) *commonTestCase {
	ctrl := gomock.NewController(t)
	stream := arrowCollectorMock.NewMockArrowTracesService_ArrowTracesServer(ctrl)

	ctx, cancel := context.WithCancel(context.Background())
	ctx = metadata.NewIncomingContext(ctx, metadata.MD{
		"stream_ctx": []string{"per-request"},
	})

	ctc := &commonTestCase{
		T:            t,
		ctrl:         ctrl,
		cancel:       cancel,
		telset:       newTestTelemetry(t),
		consumers:    newMockConsumers(ctrl),
		stream:       stream,
		receive:      make(chan recvResult),
		consume:      make(chan consumeResult),
		streamErr:    make(chan error),
		testProducer: arrowRecord.NewProducer(),
		ctxCall:      stream.EXPECT().Context().Times(0),
		recvCall:     stream.EXPECT().Recv().Times(0),
	}

	ctc.ctxCall.AnyTimes().Return(ctx)
	ctc.recvCall.AnyTimes().DoAndReturn(ctc.doAndReturnGetBatch(ctx))
	ctc.consumers.tracesCall.AnyTimes().DoAndReturn(ctc.doAndReturnConsumeTraces(tc))
	ctc.consumers.logsCall.AnyTimes().DoAndReturn(ctc.doAndReturnConsumeLogs(tc))
	ctc.consumers.metricsCall.AnyTimes().DoAndReturn(ctc.doAndReturnConsumeMetrics(tc))
	return ctc
}

func (ctc *commonTestCase) cancelAndWait() error {
	ctc.cancel()
	return ctc.wait()
}

func (ctc *commonTestCase) wait() error {
	return <-ctc.streamErr
}

func statusOKFor(batchID int64) *arrowpb.BatchStatus {
	return &arrowpb.BatchStatus{
		BatchId:    batchID,
		StatusCode: arrowpb.StatusCode_OK,
	}
}

func statusUnavailableFor(batchID int64, msg string) *arrowpb.BatchStatus {
	return &arrowpb.BatchStatus{
		BatchId:       batchID,
		StatusCode:    arrowpb.StatusCode_UNAVAILABLE,
		StatusMessage: msg,
	}
}

func statusDeadlineExceededFor(batchID int64, msg string) *arrowpb.BatchStatus {
	return &arrowpb.BatchStatus{
		BatchId:       batchID,
		StatusCode:    arrowpb.StatusCode_DEADLINE_EXCEEDED,
		StatusMessage: msg,
	}
}

func (ctc *commonTestCase) newRealConsumer() arrowRecord.ConsumerAPI {
	mock := arrowRecordMock.NewMockConsumerAPI(ctc.ctrl)
	cons := arrowRecord.NewConsumer()

	mock.EXPECT().Close().Times(1).Return(nil)
	mock.EXPECT().TracesFrom(gomock.Any()).AnyTimes().DoAndReturn(cons.TracesFrom)
	mock.EXPECT().MetricsFrom(gomock.Any()).AnyTimes().DoAndReturn(cons.MetricsFrom)
	mock.EXPECT().LogsFrom(gomock.Any()).AnyTimes().DoAndReturn(cons.LogsFrom)

	return mock
}

func (ctc *commonTestCase) newErrorConsumer() arrowRecord.ConsumerAPI {
	mock := arrowRecordMock.NewMockConsumerAPI(ctc.ctrl)

	mock.EXPECT().Close().Times(1).Return(nil)
	mock.EXPECT().TracesFrom(gomock.Any()).AnyTimes().Return(nil, errors.New("test invalid error"))
	mock.EXPECT().MetricsFrom(gomock.Any()).AnyTimes().Return(nil, errors.New("test invalid error"))
	mock.EXPECT().LogsFrom(gomock.Any()).AnyTimes().Return(nil, errors.New("test invalid error"))

	return mock
}

func (ctc *commonTestCase) newOOMConsumer() arrowRecord.ConsumerAPI {
	mock := arrowRecordMock.NewMockConsumerAPI(ctc.ctrl)

	mock.EXPECT().Close().Times(1).Return(nil)
	mock.EXPECT().TracesFrom(gomock.Any()).AnyTimes().Return(nil, fmt.Errorf("test oom error %w", arrowRecord.ErrConsumerMemoryLimit))
	mock.EXPECT().MetricsFrom(gomock.Any()).AnyTimes().Return(nil, fmt.Errorf("test oom error %w", arrowRecord.ErrConsumerMemoryLimit))
	mock.EXPECT().LogsFrom(gomock.Any()).AnyTimes().Return(nil, fmt.Errorf("test oom error %w", arrowRecord.ErrConsumerMemoryLimit))

	return mock
}

func (ctc *commonTestCase) start(newConsumer func() arrowRecord.ConsumerAPI, bq admission2.Queue, opts ...func(*configgrpc.ServerConfig, *auth.Server)) {
	var authServer auth.Server
	var gsettings configgrpc.ServerConfig
	for _, gf := range opts {
		gf(&gsettings, &authServer)
	}
	rc := receiver.Settings{
		TelemetrySettings: ctc.telset,
		BuildInfo:         component.NewDefaultBuildInfo(),
	}
	obsrecv, err := receiverhelper.NewObsReport(receiverhelper.ObsReportSettings{
		ReceiverID:             component.NewID(component.MustNewType("arrowtest")),
		Transport:              "grpc",
		ReceiverCreateSettings: rc,
	})
	require.NoError(ctc.T, err)

	rcvr, err := New(
		ctc.consumers,
		rc,
		obsrecv,
		gsettings,
		authServer,
		newConsumer,
		bq,
		netstats.Noop{},
	)
	require.NoError(ctc.T, err)
	go func() {
		ctc.streamErr <- rcvr.ArrowTraces(ctc.stream)
	}()
}

func requireCanceledStatus(t *testing.T, err error) {
	requireStatus(t, codes.Canceled, err)
}

func requireUnavailableStatus(t *testing.T, err error) {
	requireStatus(t, codes.Unavailable, err)
}

func requireInternalStatus(t *testing.T, err error) {
	requireStatus(t, codes.Internal, err)
}

func requireExhaustedStatus(t *testing.T, err error) {
	requireStatus(t, codes.ResourceExhausted, err)
}

func requireInvalidArgumentStatus(t *testing.T, err error) {
	requireStatus(t, codes.InvalidArgument, err)
}

func requireStatus(t *testing.T, code codes.Code, err error) {
	require.Error(t, err)
	status, ok := status.FromError(err)
	require.True(t, ok, "is status-wrapped %v", err)
	require.Equal(t, code, status.Code())
}

func TestBoundedQueueLimits(t *testing.T) {
	var sizer ptrace.ProtoMarshaler
	stdTesting := otelAssert.NewStdUnitTest(t)
	td := testdata.GenerateTraces(10)
	tdSize := int64(sizer.TracesSize(td))

	tests := []struct {
		name       string
		admitLimit int64
		expectErr  bool
	}{
		{
			name:       "admit request",
			admitLimit: tdSize * 2,
			expectErr:  false,
		},
		{
			name:       "reject request",
			admitLimit: tdSize / 2,
			expectErr:  true,
		},
	}
	for _, tt := range tests {
		t.Run(tt.name, func(t *testing.T) {
			tc := newHealthyTestChannel(t)
			ctc := newCommonTestCase(t, tc)

			batch, err := ctc.testProducer.BatchArrowRecordsFromTraces(td)
			require.NoError(t, err)

			var bq admission2.Queue
			// Note that this test exercises the case where there is or is not an
			// error unrelated to pending data, thus we pass 0 in both cases as
			// the WaitingLimitMiB below.
			//
			// There is an end-to-end test of admission control, including the
			// ResourceExhausted status code we expect, in
			// internal/otelarrow/test/e2e_test.go.
			if tt.expectErr {
				ctc.stream.EXPECT().Send(statusOKFor(batch.BatchId)).Times(0)
<<<<<<< HEAD
				bq, err = admission2.NewBoundedQueue(testingID, noopTelemetry, uint64(sizer.TracesSize(td)-100), 0)
			} else {
				ctc.stream.EXPECT().Send(statusOKFor(batch.BatchId)).Times(1).Return(nil)
				bq, err = admission2.NewBoundedQueue(testingID, noopTelemetry, uint64(tt.admitLimit), 0)
=======
				bq = admission2.NewBoundedQueue(noopTelemetry, uint64(sizer.TracesSize(td)-100), 0)
			} else {
				ctc.stream.EXPECT().Send(statusOKFor(batch.BatchId)).Times(1).Return(nil)
				bq = admission2.NewBoundedQueue(noopTelemetry, uint64(tt.admitLimit), 0)
>>>>>>> 8ea5956d
			}
			require.NoError(t, err)

			ctc.start(ctc.newRealConsumer, bq)
			ctc.putBatch(batch, nil)

			if tt.expectErr {
				requireInvalidArgumentStatus(t, ctc.wait())
			} else {
				data := <-ctc.consume
				actualTD := data.Data.(ptrace.Traces)
				otelAssert.Equiv(stdTesting, []json.Marshaler{
					compareJSONTraces{td},
				}, []json.Marshaler{
					compareJSONTraces{actualTD},
				})
				requireCanceledStatus(t, ctc.cancelAndWait())
			}
		})
	}
}

func TestReceiverTraces(t *testing.T) {
	stdTesting := otelAssert.NewStdUnitTest(t)
	tc := newHealthyTestChannel(t)
	ctc := newCommonTestCase(t, tc)

	td := testdata.GenerateTraces(2)
	batch, err := ctc.testProducer.BatchArrowRecordsFromTraces(td)
	require.NoError(t, err)

	ctc.stream.EXPECT().Send(statusOKFor(batch.BatchId)).Times(1).Return(nil)

	ctc.start(ctc.newRealConsumer, defaultBQ())
	ctc.putBatch(batch, nil)

	otelAssert.Equiv(stdTesting, []json.Marshaler{
		compareJSONTraces{td},
	}, []json.Marshaler{
		compareJSONTraces{(<-ctc.consume).Data.(ptrace.Traces)},
	})

	err = ctc.cancelAndWait()
	requireCanceledStatus(t, err)
}

func TestReceiverLogs(t *testing.T) {
	tc := newHealthyTestChannel(t)
	ctc := newCommonTestCase(t, tc)

	ld := testdata.GenerateLogs(2)
	batch, err := ctc.testProducer.BatchArrowRecordsFromLogs(ld)
	require.NoError(t, err)

	ctc.stream.EXPECT().Send(statusOKFor(batch.BatchId)).Times(1).Return(nil)

	ctc.start(ctc.newRealConsumer, defaultBQ())
	ctc.putBatch(batch, nil)

	assert.EqualValues(t, []json.Marshaler{compareJSONLogs{ld}}, []json.Marshaler{compareJSONLogs{(<-ctc.consume).Data.(plog.Logs)}})

	err = ctc.cancelAndWait()
	requireCanceledStatus(t, err)
}

func TestReceiverMetrics(t *testing.T) {
	tc := newHealthyTestChannel(t)
	ctc := newCommonTestCase(t, tc)
	stdTesting := otelAssert.NewStdUnitTest(t)

	md := testdata.GenerateMetrics(2)
	batch, err := ctc.testProducer.BatchArrowRecordsFromMetrics(md)
	require.NoError(t, err)

	ctc.stream.EXPECT().Send(statusOKFor(batch.BatchId)).Times(1).Return(nil)

	ctc.start(ctc.newRealConsumer, defaultBQ())
	ctc.putBatch(batch, nil)

	otelAssert.Equiv(stdTesting, []json.Marshaler{
		compareJSONMetrics{md},
	}, []json.Marshaler{
		compareJSONMetrics{(<-ctc.consume).Data.(pmetric.Metrics)},
	})

	err = ctc.cancelAndWait()
	requireCanceledStatus(t, err)
}

func TestReceiverRecvError(t *testing.T) {
	tc := newHealthyTestChannel(t)
	ctc := newCommonTestCase(t, tc)

	ctc.start(ctc.newRealConsumer, defaultBQ())

	ctc.putBatch(nil, errors.New("test recv error"))

	err := ctc.wait()
	require.ErrorContains(t, err, "test recv error")
}

func TestReceiverSendError(t *testing.T) {
	tc := newHealthyTestChannel(t)
	ctc := newCommonTestCase(t, tc)

	ld := testdata.GenerateLogs(2)
	batch, err := ctc.testProducer.BatchArrowRecordsFromLogs(ld)
	require.NoError(t, err)

	ctc.stream.EXPECT().Send(statusOKFor(batch.BatchId)).Times(1).Return(status.Errorf(codes.Unavailable, "test send error"))

	ctc.start(ctc.newRealConsumer, defaultBQ())
	ctc.putBatch(batch, nil)

	assert.EqualValues(t, ld, (<-ctc.consume).Data)

	start := time.Now()
	for time.Since(start) < 10*time.Second {
		if ctc.ctrl.Satisfied() {
			break
		}
		time.Sleep(time.Second)
	}

	// Release the receiver -- the sender has seen an error by
	// now and should return the stream.  (Oddly, gRPC has no way
	// to signal the receive call to fail using context.)
	close(ctc.receive)
	err = ctc.wait()
	requireUnavailableStatus(t, err)
}

func TestReceiverTimeoutError(t *testing.T) {
	tc := newBlockingTestChannel(t, func(ctx context.Context) {
		deadline, has := ctx.Deadline()
		require.True(t, has, "context has deadline")
		timeout := time.Until(deadline)
		require.Less(t, time.Second/2, timeout)
		require.GreaterOrEqual(t, time.Second, timeout)
	})
	ctc := newCommonTestCase(t, tc)

	ld := testdata.GenerateLogs(2)
	batch, err := ctc.testProducer.BatchArrowRecordsFromLogs(ld)
	require.NoError(t, err)

	ctc.stream.EXPECT().Send(statusDeadlineExceededFor(batch.BatchId, "context deadline exceeded")).Times(1).Return(nil)

	var hpb bytes.Buffer
	hpe := hpack.NewEncoder(&hpb)
	err = hpe.WriteField(hpack.HeaderField{
		Name:  "grpc-timeout",
		Value: "1000m",
	})
	assert.NoError(t, err)
	batch.Headers = make([]byte, hpb.Len())
	copy(batch.Headers, hpb.Bytes())

	ctc.start(ctc.newRealConsumer, defaultBQ())
	ctc.putBatch(batch, nil)

	assert.EqualValues(t, ld, (<-ctc.consume).Data)

	start := time.Now()
	for time.Since(start) < 5*time.Second {
		if ctc.ctrl.Satisfied() {
			break
		}
		time.Sleep(time.Second)
	}

	close(ctc.receive)
	err = ctc.wait()
	require.NoError(t, err)
}

func TestReceiverConsumeError(t *testing.T) {
	stdTesting := otelAssert.NewStdUnitTest(t)

	data := []any{
		testdata.GenerateTraces(2),
		testdata.GenerateMetrics(2),
		testdata.GenerateLogs(2),
	}

	for _, item := range data {
		tc := newUnhealthyTestChannel(t)
		ctc := newCommonTestCase(t, tc)

		var batch *arrowpb.BatchArrowRecords
		var err error
		switch input := item.(type) {
		case ptrace.Traces:
			batch, err = ctc.testProducer.BatchArrowRecordsFromTraces(input)
		case plog.Logs:
			batch, err = ctc.testProducer.BatchArrowRecordsFromLogs(input)
		case pmetric.Metrics:
			batch, err = ctc.testProducer.BatchArrowRecordsFromMetrics(input)
		default:
			panic(input)
		}
		require.NoError(t, err)

		batch = copyBatch(batch)

		ctc.stream.EXPECT().Send(statusUnavailableFor(batch.BatchId, "consumer unhealthy")).Times(1).Return(nil)

		ctc.start(ctc.newRealConsumer, defaultBQ())

		ctc.putBatch(batch, nil)

		switch input := item.(type) {
		case ptrace.Traces:
			otelAssert.Equiv(stdTesting, []json.Marshaler{
				compareJSONTraces{input},
			}, []json.Marshaler{
				compareJSONTraces{(<-ctc.consume).Data.(ptrace.Traces)},
			})
		case plog.Logs:
			otelAssert.Equiv(stdTesting, []json.Marshaler{
				compareJSONLogs{input},
			}, []json.Marshaler{
				compareJSONLogs{(<-ctc.consume).Data.(plog.Logs)},
			})
		case pmetric.Metrics:
			otelAssert.Equiv(stdTesting, []json.Marshaler{
				compareJSONMetrics{input},
			}, []json.Marshaler{
				compareJSONMetrics{(<-ctc.consume).Data.(pmetric.Metrics)},
			})
		}

		err = ctc.cancelAndWait()
		requireCanceledStatus(t, err)
	}
}

func TestReceiverInvalidData(t *testing.T) {
	data := []any{
		testdata.GenerateTraces(2),
		testdata.GenerateMetrics(2),
		testdata.GenerateLogs(2),
	}

	for _, item := range data {
		tc := newHealthyTestChannel(t)
		ctc := newCommonTestCase(t, tc)

		var batch *arrowpb.BatchArrowRecords
		var err error
		switch input := item.(type) {
		case ptrace.Traces:
			batch, err = ctc.testProducer.BatchArrowRecordsFromTraces(input)
		case plog.Logs:
			batch, err = ctc.testProducer.BatchArrowRecordsFromLogs(input)
		case pmetric.Metrics:
			batch, err = ctc.testProducer.BatchArrowRecordsFromMetrics(input)
		default:
			panic(input)
		}
		require.NoError(t, err)

		batch = copyBatch(batch)

		// newErrorConsumer determines the internal error in decoding above
		ctc.start(ctc.newErrorConsumer, defaultBQ())
		ctc.putBatch(batch, nil)

		err = ctc.wait()
		requireInternalStatus(t, err)
	}
}

func TestReceiverMemoryLimit(t *testing.T) {
	data := []any{
		testdata.GenerateTraces(2),
		testdata.GenerateMetrics(2),
		testdata.GenerateLogs(2),
	}

	for _, item := range data {
		tc := newHealthyTestChannel(t)
		ctc := newCommonTestCase(t, tc)

		var batch *arrowpb.BatchArrowRecords
		var err error
		switch input := item.(type) {
		case ptrace.Traces:
			batch, err = ctc.testProducer.BatchArrowRecordsFromTraces(input)
		case plog.Logs:
			batch, err = ctc.testProducer.BatchArrowRecordsFromLogs(input)
		case pmetric.Metrics:
			batch, err = ctc.testProducer.BatchArrowRecordsFromMetrics(input)
		default:
			panic(input)
		}
		require.NoError(t, err)

		batch = copyBatch(batch)

		// The Recv() returns an error, there are no Send() calls.

		ctc.start(ctc.newOOMConsumer, defaultBQ())
		ctc.putBatch(batch, nil)

		err = ctc.wait()
		requireExhaustedStatus(t, err)
	}
}

func copyBatch(in *arrowpb.BatchArrowRecords) *arrowpb.BatchArrowRecords {
	// Because Arrow-IPC uses zero copy, we have to copy inside the test
	// instead of sharing pointers to BatchArrowRecords.

	hcpy := make([]byte, len(in.Headers))
	copy(hcpy, in.Headers)

	pays := make([]*arrowpb.ArrowPayload, len(in.ArrowPayloads))

	for i, inp := range in.ArrowPayloads {
		rcpy := make([]byte, len(inp.Record))
		copy(rcpy, inp.Record)
		pays[i] = &arrowpb.ArrowPayload{
			SchemaId: inp.SchemaId,
			Type:     inp.Type,
			Record:   rcpy,
		}
	}

	return &arrowpb.BatchArrowRecords{
		BatchId:       in.BatchId,
		Headers:       hcpy,
		ArrowPayloads: pays,
	}
}

func TestReceiverEOF(t *testing.T) {
	tc := newHealthyTestChannel(t)
	ctc := newCommonTestCase(t, tc)
	stdTesting := otelAssert.NewStdUnitTest(t)

	// send a sequence of data then simulate closing the connection.
	const times = 10

	var actualData []ptrace.Traces
	var expectData []ptrace.Traces

	ctc.stream.EXPECT().Send(gomock.Any()).Times(times).Return(nil)

	ctc.start(ctc.newRealConsumer, defaultBQ())

	go func() {
		for i := 0; i < times; i++ {
			td := testdata.GenerateTraces(2)
			expectData = append(expectData, td)

			batch, err := ctc.testProducer.BatchArrowRecordsFromTraces(td)
			assert.NoError(t, err)

			batch = copyBatch(batch)

			ctc.putBatch(batch, nil)
		}
		close(ctc.receive)
	}()

	var wg sync.WaitGroup
	wg.Add(1)

	go func() {
		assert.NoError(t, ctc.wait())
		wg.Done()
	}()

	for i := 0; i < times; i++ {
		actualData = append(actualData, (<-ctc.consume).Data.(ptrace.Traces))
	}

	assert.Equal(t, len(expectData), len(actualData))

	for i := 0; i < len(expectData); i++ {
		otelAssert.Equiv(stdTesting, []json.Marshaler{
			compareJSONTraces{expectData[i]},
		}, []json.Marshaler{
			compareJSONTraces{actualData[i]},
		})
	}

	wg.Wait()
}

func TestReceiverHeadersNoAuth(t *testing.T) {
	t.Run("include", func(t *testing.T) { testReceiverHeaders(t, true) })
	t.Run("noinclude", func(t *testing.T) { testReceiverHeaders(t, false) })
}

func testReceiverHeaders(t *testing.T, includeMeta bool) {
	tc := newHealthyTestChannel(t)
	ctc := newCommonTestCase(t, tc)

	expectData := []map[string][]string{
		{"k1": []string{"v1"}},
		nil,
		{"k2": []string{"v2"}, "k3": []string{"v3"}},
		nil,
		{"k1": []string{"v5"}},
		{"k1": []string{"v1"}, "k3": []string{"v2", "v3", "v4"}},
		nil,
	}

	ctc.stream.EXPECT().Send(gomock.Any()).Times(len(expectData)).Return(nil)

	ctc.start(ctc.newRealConsumer, defaultBQ(), func(gsettings *configgrpc.ServerConfig, _ *auth.Server) {
		gsettings.IncludeMetadata = includeMeta
	})

	go func() {
		var hpb bytes.Buffer
		hpe := hpack.NewEncoder(&hpb)

		for _, md := range expectData {
			td := testdata.GenerateTraces(2)

			batch, err := ctc.testProducer.BatchArrowRecordsFromTraces(td)
			assert.NoError(t, err)

			batch = copyBatch(batch)

			if len(md) != 0 {
				hpb.Reset()
				for key, vals := range md {
					for _, val := range vals {
						err := hpe.WriteField(hpack.HeaderField{
							Name:  key,
							Value: val,
						})
						assert.NoError(t, err)
					}
				}

				batch.Headers = make([]byte, hpb.Len())
				copy(batch.Headers, hpb.Bytes())
			}
			ctc.putBatch(batch, nil)
		}
		close(ctc.receive)
	}()

	var wg sync.WaitGroup
	wg.Add(1)

	go func() {
		assert.NoError(t, ctc.wait())
		wg.Done()
	}()

	for _, expect := range expectData {
		info := client.FromContext((<-ctc.consume).Ctx)

		// The static stream context contains one extra variable.
		if expect == nil {
			expect = map[string][]string{}
		}
		expect["stream_ctx"] = []string{"per-request"}

		for key, vals := range expect {
			if includeMeta {
				require.Equal(t, vals, info.Metadata.Get(key))
			} else {
				require.Equal(t, []string(nil), info.Metadata.Get(key))
			}
		}
	}

	wg.Wait()
}

func TestReceiverCancel(t *testing.T) {
	tc := newHealthyTestChannel(t)
	ctc := newCommonTestCase(t, tc)

	ctc.cancel()
	ctc.start(ctc.newRealConsumer, defaultBQ())

	err := ctc.wait()
	requireCanceledStatus(t, err)
}

func requireContainsAll(t *testing.T, md client.Metadata, exp map[string][]string) {
	for key, vals := range exp {
		require.Equal(t, vals, md.Get(key))
	}
}

func requireContainsNone(t *testing.T, md client.Metadata, exp map[string][]string) {
	for key := range exp {
		require.Equal(t, []string(nil), md.Get(key))
	}
}

func TestHeaderReceiverStreamContextOnly(t *testing.T) {
	expect := map[string][]string{
		"K": {"k1", "k2"},
		"L": {"l1"},
	}

	ctx := metadata.NewIncomingContext(context.Background(), metadata.MD(expect))

	h := newHeaderReceiver(ctx, nil, true)

	for i := 0; i < 3; i++ {
		cc, _, err := h.combineHeaders(ctx, nil)

		require.NoError(t, err)
		requireContainsAll(t, client.FromContext(cc).Metadata, expect)
	}
}

func TestHeaderReceiverNoIncludeMetadata(t *testing.T) {
	noExpect := map[string][]string{
		"K": {"k1", "k2"},
		"L": {"l1"},
	}

	ctx := metadata.NewIncomingContext(context.Background(), metadata.MD(noExpect))

	h := newHeaderReceiver(ctx, nil, false)

	for i := 0; i < 3; i++ {
		cc, _, err := h.combineHeaders(ctx, nil)

		require.NoError(t, err)
		requireContainsNone(t, client.FromContext(cc).Metadata, noExpect)
	}
}

func TestHeaderReceiverAuthServerNoIncludeMetadata(t *testing.T) {
	expectForAuth := map[string][]string{
		"L": {"k1", "k2"},
		"K": {"l1"},
	}

	ctx := metadata.NewIncomingContext(context.Background(), metadata.MD(expectForAuth))

	ctrl := gomock.NewController(t)
	as := mock.NewMockServer(ctrl)

	// The auth server is not called, it just needs to be non-nil.
	as.EXPECT().Authenticate(gomock.Any(), gomock.Any()).Times(0)

	h := newHeaderReceiver(ctx, as, false)

	for i := 0; i < 3; i++ {
		cc, hdrs, err := h.combineHeaders(ctx, nil)

		// The incoming metadata keys are not in the context.
		require.NoError(t, err)
		requireContainsNone(t, client.FromContext(cc).Metadata, expectForAuth)

		// Headers are returned for the auth server, though
		// names have been forced to lower case.
		require.Equal(t, len(hdrs), len(expectForAuth))
		for k, v := range expectForAuth {
			require.Equal(t, hdrs[strings.ToLower(k)], v)
		}
	}
}

func TestHeaderReceiverRequestNoStreamMetadata(t *testing.T) {
	expect := map[string][]string{
		"K": {"k1", "k2"},
		"L": {"l1"},
	}

	var hpb bytes.Buffer

	hpe := hpack.NewEncoder(&hpb)

	ctx := context.Background()

	h := newHeaderReceiver(ctx, nil, true)

	for i := 0; i < 3; i++ {
		hpb.Reset()

		for key, vals := range expect {
			for _, val := range vals {
				err := hpe.WriteField(hpack.HeaderField{
					Name:  strings.ToLower(key),
					Value: val,
				})
				require.NoError(t, err)
			}
		}

		cc, _, err := h.combineHeaders(ctx, hpb.Bytes())

		require.NoError(t, err)
		requireContainsAll(t, client.FromContext(cc).Metadata, expect)
	}
}

func TestHeaderReceiverAuthServerIsSetNoIncludeMetadata(t *testing.T) {
	expect := map[string][]string{
		"K": {"k1", "k2"},
		"L": {"l1"},
	}

	var hpb bytes.Buffer

	hpe := hpack.NewEncoder(&hpb)

	ctx := context.Background()

	ctrl := gomock.NewController(t)
	as := mock.NewMockServer(ctrl)

	// The auth server is not called, it just needs to be non-nil.
	as.EXPECT().Authenticate(gomock.Any(), gomock.Any()).Times(0)

	h := newHeaderReceiver(ctx, as, true)

	for i := 0; i < 3; i++ {
		hpb.Reset()

		for key, vals := range expect {
			for _, val := range vals {
				err := hpe.WriteField(hpack.HeaderField{
					Name:  strings.ToLower(key),
					Value: val,
				})
				require.NoError(t, err)
			}
		}

		cc, hdrs, err := h.combineHeaders(ctx, hpb.Bytes())

		require.NoError(t, err)

		// Note: The call to client.Metadata.Get() inside
		// requireContainsAll() actually modifies the metadata
		// map (this is weird, but true and possibly
		// valid). In cases where the input has incorrect
		// case.  It's not safe to check that the map sizes
		// are equal after calling Get() below, so we assert
		// same size first.
		require.Equal(t, len(hdrs), len(expect))

		requireContainsAll(t, client.FromContext(cc).Metadata, expect)

		// Headers passed to the auth server are equivalent w/
		// with names forced to lower case.

		for k, v := range expect {
			require.Equal(t, hdrs[strings.ToLower(k)], v, "for %v", k)
		}
	}
}

func TestHeaderReceiverBothMetadata(t *testing.T) {
	expectK := map[string][]string{
		"K": {"k1", "k2"},
	}
	expectL := map[string][]string{
		"L": {"l1"},
		"M": {"m1", "m2"},
	}
	expect := map[string][]string{
		"K": {"k1", "k2"},
		"L": {"l1"},
		"M": {"m1", "m2"},
	}

	var hpb bytes.Buffer

	hpe := hpack.NewEncoder(&hpb)

	ctx := metadata.NewIncomingContext(context.Background(), metadata.MD(expectK))

	h := newHeaderReceiver(ctx, nil, true)

	for i := 0; i < 3; i++ {
		hpb.Reset()

		for key, vals := range expectL {
			for _, val := range vals {
				err := hpe.WriteField(hpack.HeaderField{
					Name:  strings.ToLower(key),
					Value: val,
				})
				require.NoError(t, err)
			}
		}

		cc, _, err := h.combineHeaders(ctx, hpb.Bytes())

		require.NoError(t, err)
		requireContainsAll(t, client.FromContext(cc).Metadata, expect)
	}
}

func TestHeaderReceiverDuplicateMetadata(t *testing.T) {
	expectStream := map[string][]string{
		"K": {"k1", "k2"},

		// "M" value does not appear b/c the same header
		// appears in per-request metadata.
		"M": {""},
	}
	expectRequest := map[string][]string{
		"L": {"l1"},
		"M": {"m1", "m2"},
	}
	expectCombined := map[string][]string{
		"K": {"k1", "k2"},
		"L": {"l1"},
		"M": {"m1", "m2"},
	}

	var hpb bytes.Buffer

	hpe := hpack.NewEncoder(&hpb)

	ctx := metadata.NewIncomingContext(context.Background(), metadata.MD(expectStream))

	h := newHeaderReceiver(ctx, nil, true)

	for i := 0; i < 3; i++ {
		hpb.Reset()

		for key, vals := range expectRequest {
			for _, val := range vals {
				err := hpe.WriteField(hpack.HeaderField{
					Name:  strings.ToLower(key),
					Value: val,
				})
				require.NoError(t, err)
			}
		}

		cc, _, err := h.combineHeaders(ctx, hpb.Bytes())

		require.NoError(t, err)
		requireContainsAll(t, client.FromContext(cc).Metadata, expectCombined)
	}
}

func TestReceiverAuthHeadersStream(t *testing.T) {
	t.Run("no-metadata", func(t *testing.T) { testReceiverAuthHeaders(t, false, false) })
	t.Run("per-stream", func(t *testing.T) { testReceiverAuthHeaders(t, true, false) })
	t.Run("per-data", func(t *testing.T) { testReceiverAuthHeaders(t, true, true) })
}

func testReceiverAuthHeaders(t *testing.T, includeMeta bool, dataAuth bool) {
	tc := newHealthyTestChannel(t)
	ctc := newCommonTestCase(t, tc)

	expectData := []map[string][]string{
		{"auth": []string{"true"}},
		nil,
		{"auth": []string{"false"}},
		nil,
	}

	recvBatches := make([]*arrowpb.BatchStatus, len(expectData))

	ctc.stream.EXPECT().Send(gomock.Any()).Times(len(expectData)).DoAndReturn(func(batch *arrowpb.BatchStatus) error {
		require.Nil(t, recvBatches[batch.BatchId])
		recvBatches[batch.BatchId] = batch
		return nil
	})

	var authCall *gomock.Call
	ctc.start(ctc.newRealConsumer, defaultBQ(), func(gsettings *configgrpc.ServerConfig, authPtr *auth.Server) {
		gsettings.IncludeMetadata = includeMeta

		as := mock.NewMockServer(ctc.ctrl)
		*authPtr = as

		authCall = as.EXPECT().Authenticate(gomock.Any(), gomock.Any()).AnyTimes()
	})

	dataCount := 0

	authCall.DoAndReturn(func(ctx context.Context, hdrs map[string][]string) (context.Context, error) {
		dataCount++
		if !dataAuth {
			return ctx, nil
		}

		ok := false
		for _, val := range hdrs["auth"] {
			ok = ok || (val == "true")
		}

		if ok {
			newmd := map[string][]string{}
			for k, v := range hdrs {
				newmd[k] = v
			}
			newmd["has_auth"] = []string{":+1:", ":100:"}
			return client.NewContext(ctx, client.Info{
				Metadata: client.NewMetadata(newmd),
			}), nil
		}
		return ctx, errors.New("not authorized")
	})

	go func() {
		var hpb bytes.Buffer
		hpe := hpack.NewEncoder(&hpb)

		for _, md := range expectData {
			td := testdata.GenerateTraces(2)

			batch, err := ctc.testProducer.BatchArrowRecordsFromTraces(td)
			assert.NoError(t, err)

			batch = copyBatch(batch)

			if len(md) != 0 {
				hpb.Reset()
				for key, vals := range md {
					for _, val := range vals {
						err := hpe.WriteField(hpack.HeaderField{
							Name:  strings.ToLower(key),
							Value: val,
						})
						assert.NoError(t, err)
					}
				}

				batch.Headers = make([]byte, hpb.Len())
				copy(batch.Headers, hpb.Bytes())
			}
			ctc.putBatch(batch, nil)
		}
		close(ctc.receive)
	}()

	var expectCodes []arrowpb.StatusCode

	for _, testInput := range expectData {
		// The static stream context contains one extra variable.
		cpy := map[string][]string{}
		cpy["stream_ctx"] = []string{"per-request"}

		for k, v := range testInput {
			cpy[k] = v
		}

		expectCode := arrowpb.StatusCode_OK
		if dataAuth {
			hasAuth := false
			for _, val := range cpy["auth"] {
				hasAuth = hasAuth || (val == "true")
			}
			if hasAuth {
				cpy["has_auth"] = []string{":+1:", ":100:"}
			} else {
				expectCode = arrowpb.StatusCode_UNAUTHENTICATED
			}
		}

		expectCodes = append(expectCodes, expectCode)

		if expectCode != arrowpb.StatusCode_OK {
			continue
		}

		info := client.FromContext((<-ctc.consume).Ctx)

		for key, vals := range cpy {
			if includeMeta {
				require.Equal(t, vals, info.Metadata.Get(key))
			} else {
				require.Equal(t, []string(nil), info.Metadata.Get(key))
			}
		}
	}

	require.NoError(t, ctc.wait())

	require.Equal(t, len(expectCodes), dataCount)
	require.Equal(t, len(expectData), dataCount)
	require.Equal(t, len(recvBatches), dataCount)

	for idx, batch := range recvBatches {
		require.Equal(t, expectCodes[idx], batch.StatusCode)
	}
}

func TestHeaderReceiverIsTraced(t *testing.T) {
	streamHeaders := map[string][]string{
		"K": {"k1", "k2"},
	}
	requestHeaders := map[string][]string{
		"L":           {"l1"},
		"traceparent": {"00-00112233445566778899aabbccddeeff-0011223344556677-01"},
	}
	expectCombined := map[string][]string{
		"K": {"k1", "k2"},
		"L": {"l1"},
	}

	var hpb bytes.Buffer

	otel.SetTextMapPropagator(propagation.TraceContext{})

	hpe := hpack.NewEncoder(&hpb)

	ctx := metadata.NewIncomingContext(context.Background(), metadata.MD(streamHeaders))

	h := newHeaderReceiver(ctx, nil, true)

	for i := 0; i < 3; i++ {
		hpb.Reset()

		for key, vals := range requestHeaders {
			for _, val := range vals {
				err := hpe.WriteField(hpack.HeaderField{
					Name:  strings.ToLower(key),
					Value: val,
				})
				require.NoError(t, err)
			}
		}

		newCtx, _, err := h.combineHeaders(ctx, hpb.Bytes())

		require.NoError(t, err)
		requireContainsAll(t, client.FromContext(newCtx).Metadata, expectCombined)

		// Check for hard-coded trace and span IDs from `traceparent` header above.
		spanCtx := trace.SpanContextFromContext(newCtx)
		require.Equal(
			t,
			trace.TraceID{0x00, 0x11, 0x22, 0x33, 0x44, 0x55, 0x66, 0x77, 0x88, 0x99, 0xaa, 0xbb, 0xcc, 0xdd, 0xee, 0xff},
			spanCtx.TraceID())
		require.Equal(
			t,
			trace.SpanID{0x00, 0x11, 0x22, 0x33, 0x44, 0x55, 0x66, 0x77},
			spanCtx.SpanID())
	}
}<|MERGE_RESOLUTION|>--- conflicted
+++ resolved
@@ -53,12 +53,8 @@
 var testingID = component.MustNewID("testing")
 
 func defaultBQ() admission2.Queue {
-<<<<<<< HEAD
 	bq, _ := admission2.NewBoundedQueue(testingID, noopTelemetry, 100000, 10)
 	return bq
-=======
-	return admission2.NewBoundedQueue(noopTelemetry, 100000, 10)
->>>>>>> 8ea5956d
 }
 
 type (
@@ -468,17 +464,10 @@
 			// internal/otelarrow/test/e2e_test.go.
 			if tt.expectErr {
 				ctc.stream.EXPECT().Send(statusOKFor(batch.BatchId)).Times(0)
-<<<<<<< HEAD
 				bq, err = admission2.NewBoundedQueue(testingID, noopTelemetry, uint64(sizer.TracesSize(td)-100), 0)
 			} else {
 				ctc.stream.EXPECT().Send(statusOKFor(batch.BatchId)).Times(1).Return(nil)
 				bq, err = admission2.NewBoundedQueue(testingID, noopTelemetry, uint64(tt.admitLimit), 0)
-=======
-				bq = admission2.NewBoundedQueue(noopTelemetry, uint64(sizer.TracesSize(td)-100), 0)
-			} else {
-				ctc.stream.EXPECT().Send(statusOKFor(batch.BatchId)).Times(1).Return(nil)
-				bq = admission2.NewBoundedQueue(noopTelemetry, uint64(tt.admitLimit), 0)
->>>>>>> 8ea5956d
 			}
 			require.NoError(t, err)
 
