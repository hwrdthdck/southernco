--- conflicted
+++ resolved
@@ -155,13 +155,8 @@
 	golang.org/x/mod v0.17.0 // indirect
 	golang.org/x/net v0.26.0 // indirect
 	golang.org/x/sync v0.8.0 // indirect
-<<<<<<< HEAD
 	golang.org/x/sys v0.24.0 // indirect
-	golang.org/x/term v0.22.0 // indirect
-=======
-	golang.org/x/sys v0.23.0 // indirect
 	golang.org/x/term v0.23.0 // indirect
->>>>>>> 2ae0c780
 	golang.org/x/text v0.17.0 // indirect
 	golang.org/x/tools v0.21.1-0.20240508182429-e35e4ccd0d2d // indirect
 	golang.org/x/xerrors v0.0.0-20220907171357-04be3eba64a2 // indirect
