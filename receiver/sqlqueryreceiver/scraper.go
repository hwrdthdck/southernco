// Copyright The OpenTelemetry Authors
// SPDX-License-Identifier: Apache-2.0

package sqlqueryreceiver // import "github.com/open-telemetry/opentelemetry-collector-contrib/receiver/sqlqueryreceiver"

import (
	"context"
	"database/sql"
	"errors"
	"fmt"
	"time"

	"go.opentelemetry.io/collector/component"
	"go.opentelemetry.io/collector/pdata/pcommon"
	"go.opentelemetry.io/collector/pdata/pmetric"
	"go.opentelemetry.io/collector/receiver/scrapererror"
	"go.opentelemetry.io/collector/receiver/scraperhelper"
	"go.uber.org/multierr"
	"go.uber.org/zap"
)

type scraper struct {
	id                 component.ID
	query              Query
	scrapeCfg          scraperhelper.ScraperControllerSettings
	startTime          pcommon.Timestamp
	clientProviderFunc clientProviderFunc
	dbProviderFunc     dbProviderFunc
	logger             *zap.Logger
	client             dbClient
	db                 *sql.DB
}

var _ scraperhelper.Scraper = (*scraper)(nil)

func (s *scraper) ID() component.ID {
	return s.id
}

func (s *scraper) Start(context.Context, component.Host) error {
	var err error
	s.db, err = s.dbProviderFunc()
	if err != nil {
		return fmt.Errorf("failed to open db connection: %w", err)
	}
	s.client = s.clientProviderFunc(dbWrapper{s.db}, s.query.SQL, s.logger)
	s.startTime = pcommon.NewTimestampFromTime(time.Now())

	return nil
}

func (s *scraper) Scrape(ctx context.Context) (pmetric.Metrics, error) {
	out := pmetric.NewMetrics()
	rows, err := s.client.queryRows(ctx)
	if err != nil {
		if errors.Is(err, errNullValueWarning) {
			s.logger.Warn("problems encountered getting metric rows", zap.Error(err))
		} else {
			return out, fmt.Errorf("scraper: %w", err)
		}
	}
	ts := pcommon.NewTimestampFromTime(time.Now())
	rms := out.ResourceMetrics()
	rm := rms.AppendEmpty()
	sms := rm.ScopeMetrics()
	sm := sms.AppendEmpty()
	ms := sm.Metrics()
	var errs error
	for _, metricCfg := range s.query.Metrics {
		for i, row := range rows {
			if err = rowToMetric(row, metricCfg, ms.AppendEmpty(), s.startTime, ts, s.scrapeCfg); err != nil {
				err = fmt.Errorf("row %d: %w", i, err)
				errs = multierr.Append(errs, err)
			}
		}
	}
	if errs != nil {
		return out, scrapererror.NewPartialScrapeError(errs, len(multierr.Errors(errs)))
	}
	return out, nil
}

<<<<<<< HEAD
func (s *scraper) Shutdown(ctx context.Context) error {
	if s.db != nil {
		return s.db.Close()
	}
	return nil
=======
func (s *scraper) Shutdown(_ context.Context) error {
	return s.db.Close()
>>>>>>> 820510e5
}<|MERGE_RESOLUTION|>--- conflicted
+++ resolved
@@ -80,14 +80,9 @@
 	return out, nil
 }
 
-<<<<<<< HEAD
-func (s *scraper) Shutdown(ctx context.Context) error {
+func (s *scraper) Shutdown(_ context.Context) error {
 	if s.db != nil {
 		return s.db.Close()
 	}
 	return nil
-=======
-func (s *scraper) Shutdown(_ context.Context) error {
-	return s.db.Close()
->>>>>>> 820510e5
 }