--- conflicted
+++ resolved
@@ -61,14 +61,9 @@
 }
 
 type receiver struct {
-<<<<<<< HEAD
-	input     *fileconsumer.Input
+	input     *fileconsumer.Manager
 	id        config.ComponentID
 	storageID config.ComponentID
-=======
-	input *fileconsumer.Manager
-	id    config.ComponentID
->>>>>>> 22088434
 }
 
 func (f *receiver) Start(ctx context.Context, host component.Host) error {
