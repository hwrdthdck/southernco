// Copyright The OpenTelemetry Authors
// SPDX-License-Identifier: Apache-2.0

package purefareceiver // import "github.com/open-telemetry/opentelemetry-collector-contrib/receiver/purefareceiver"

// This file implements Factory for Array scraper.

import (
	"context"
	"fmt"
	"time"

	"go.opentelemetry.io/collector/component"
	"go.opentelemetry.io/collector/config/confighttp"
	"go.opentelemetry.io/collector/consumer"
	"go.opentelemetry.io/collector/receiver"

	"github.com/open-telemetry/opentelemetry-collector-contrib/receiver/purefareceiver/internal/metadata"
)

// NewFactory creates a factory for Pure Storage FlashArray receiver.
func NewFactory() receiver.Factory {
	return receiver.NewFactory(
		metadata.Type,
		createDefaultConfig,
		receiver.WithMetrics(createMetricsReceiver, metadata.MetricsStability))
}

func createDefaultConfig() component.Config {
	return &Config{
		ArrayName:    "foobar.example.com",
<<<<<<< HEAD
		Namespace:    "purefa",
		ClientConfig: confighttp.ClientConfig{},
=======
		ClientConfig: confighttp.NewDefaultClientConfig(),
>>>>>>> 8e0ea012
		Settings: &Settings{
			ReloadIntervals: &ReloadIntervals{
				Array:       60 * time.Second,
				Hosts:       60 * time.Second,
				Directories: 60 * time.Second,
				Pods:        60 * time.Second,
				Volumes:     60 * time.Second,
			},
		},
	}
}

func createMetricsReceiver(
	_ context.Context,
	set receiver.Settings,
	rCfg component.Config,
	next consumer.Metrics,
) (receiver.Metrics, error) {
	cfg, ok := rCfg.(*Config)
	if !ok {
		return nil, fmt.Errorf("a purefa receiver config was expected by the receiver factory, but got %T", rCfg)
	}
	return newReceiver(cfg, set, next), nil
}<|MERGE_RESOLUTION|>--- conflicted
+++ resolved
@@ -29,12 +29,8 @@
 func createDefaultConfig() component.Config {
 	return &Config{
 		ArrayName:    "foobar.example.com",
-<<<<<<< HEAD
 		Namespace:    "purefa",
-		ClientConfig: confighttp.ClientConfig{},
-=======
-		ClientConfig: confighttp.NewDefaultClientConfig(),
->>>>>>> 8e0ea012
+    ClientConfig: confighttp.NewDefaultClientConfig(),
 		Settings: &Settings{
 			ReloadIntervals: &ReloadIntervals{
 				Array:       60 * time.Second,
