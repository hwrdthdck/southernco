// Copyright The OpenTelemetry Authors
//
// Licensed under the Apache License, Version 2.0 (the "License");
// you may not use this file except in compliance with the License.
// You may obtain a copy of the License at
//
//     http://www.apache.org/licenses/LICENSE-2.0
//
// Unless required by applicable law or agreed to in writing, software
// distributed under the License is distributed on an "AS IS" BASIS,
// WITHOUT WARRANTIES OR CONDITIONS OF ANY KIND, either express or implied.
// See the License for the specific language governing permissions and
// limitations under the License.

package aerospikereceiver // import "github.com/open-telemetry/opentelemetry-collector-contrib/receiver/aerospikereceiver"

import (
	"crypto/tls"
	"fmt"
	"strings"
	"sync"
	"time"

	as "github.com/aerospike/aerospike-client-go/v5"
	"go.uber.org/zap"

	"github.com/open-telemetry/opentelemetry-collector-contrib/receiver/aerospikereceiver/cluster"
)

var defaultNodeInfoCommands = []string{
	"node",
	"statistics",
}

// nodeName: metricName: stats
type clusterInfo = map[string]map[string]string

// Aerospike is the interface that provides information about a given node
type Aerospike interface {
	// NamespaceInfo gets information about a specific namespace
	NamespaceInfo() namespaceInfo
	// Info gets high-level information about the node/system.
	Info() clusterInfo
	// Close closes the connection to the Aerospike node
	Close()
}

type clientConfig struct {
<<<<<<< HEAD
	host                  string
	port                  int
=======
	host                  *as.Host
>>>>>>> 3340115a
	username              string
	password              string
	timeout               time.Duration
	logger                *zap.SugaredLogger
	collectClusterMetrics bool
<<<<<<< HEAD
=======
	tls                   *tls.Config
>>>>>>> 3340115a
}

type nodeGetter interface {
	GetNodes() []cluster.Node
	Close()
}

type defaultASClient struct {
	cluster nodeGetter
	policy  *as.ClientPolicy   // Timeout and authentication information
	logger  *zap.SugaredLogger // logs malformed metrics in responses
}

type nodeGetterFactoryFunc func(cfg *clientConfig, policy *as.ClientPolicy, authEnabled bool) (nodeGetter, error)

func nodeGetterFactory(cfg *clientConfig, policy *as.ClientPolicy, authEnabled bool) (nodeGetter, error) {
<<<<<<< HEAD
	hosts := []*as.Host{as.NewHost(cfg.host, cfg.port)}
=======
	hosts := []*as.Host{cfg.host}
>>>>>>> 3340115a

	if cfg.collectClusterMetrics {
		cluster, err := cluster.NewCluster(policy, hosts)
		return cluster, err
	}

	cluster, err := cluster.NewSubsetCluster(
		policy,
		hosts,
		authEnabled,
	)
	return cluster, err

}

// newASClient creates a new defaultASClient connected to the given host and port
// If collectClusterMetrics is true, the client will connect to and tend all nodes in the cluster
// If username and password aren't blank, they're used to authenticate
func newASClient(cfg *clientConfig, ngf nodeGetterFactoryFunc) (*defaultASClient, error) {
	authEnabled := cfg.username != "" && cfg.password != ""

	policy := as.NewClientPolicy()
	policy.Timeout = cfg.timeout
	if authEnabled {
		policy.User = cfg.username
		policy.Password = cfg.password
	}

<<<<<<< HEAD
	cluster, err := ngf(cfg, policy, authEnabled)
	if err != nil {
		return nil, err
	}

=======
	if cfg.tls != nil {
		// enable TLS
		policy.TlsConfig = cfg.tls
	}

	cluster, err := ngf(cfg, policy, authEnabled)
	if err != nil {
		return nil, err
	}

>>>>>>> 3340115a
	return &defaultASClient{
		cluster: cluster,
		logger:  cfg.logger,
		policy:  policy,
	}, nil
}

// useNodeFunc maps a nodeFunc to all the client's nodes
func (c *defaultASClient) useNodeFunc(nf nodeFunc) clusterInfo {
	var res clusterInfo

	nodes := c.cluster.GetNodes()

	policy := as.NewInfoPolicy()
	policy.Timeout = c.policy.Timeout

	res = mapNodeInfoFunc(
		nodes,
		nf,
		policy,
		c.logger,
	)

	return res
}

// metricName: stat
// may be used as, commandName: stat
type metricsMap = map[string]string

// Info returns a clusterInfo map of node names to metricMaps
// it uses the info commands defined in defaultNodeInfoCommands
func (c *defaultASClient) Info() clusterInfo {
	res := clusterInfo{}

	// NOTE this discards the command names
	metricsToParse := c.useNodeFunc(allNodeInfo)
	for node, commands := range metricsToParse {
		res[node] = metricsMap{}
		for command, stats := range commands {
			ps := parseStats(command, stats, ";")
			mergeMetricsMap(res[node], ps, c.logger)
		}
	}

	return res
}

// nodeName: namespaceName: metricName: stats
type namespaceInfo = map[string]map[string]map[string]string

// NamespaceInfo returns a namespaceInfo map
// the map contains the results of the "namespace/<name>" info command
// for all nodes' namespaces
func (c *defaultASClient) NamespaceInfo() namespaceInfo {
	res := namespaceInfo{}

	metricsToParse := c.useNodeFunc(allNamespaceInfo)
	for node, namespaces := range metricsToParse {
		res[node] = map[string]map[string]string{}
		for ns, stats := range namespaces {
			// ns == "namespace/<namespaceName>"
<<<<<<< HEAD
			nsName := strings.SplitN(ns, "/", 2)[1]
=======
			nsData := strings.SplitN(ns, "/", 2)
			if len(nsData) < 2 {
				c.logger.Warn("NamespaceInfo nsData len < 2")
				continue
			}
			nsName := nsData[1]
>>>>>>> 3340115a
			res[node][nsName] = parseStats(ns, stats, ";")
		}
	}

	return res
}

// Close closes the client's connections to all nodes
func (c *defaultASClient) Close() {
	c.cluster.Close()
}

// mapNodeInfoFunc maps a nodeFunc to all nodes in the list in parallel
// if an error occurs during any of the nodeFuncs' execution, it is logged but not returned
// the return value is a clusterInfo map from node name to command to unparsed metric string
func mapNodeInfoFunc(nodes []cluster.Node, nodeF nodeFunc, policy *as.InfoPolicy, logger *zap.SugaredLogger) clusterInfo {
	numNodes := len(nodes)
	res := make(clusterInfo, numNodes)

	type nodeStats struct {
		name    string
		metrics metricsMap
		error   error
	}

	var wg sync.WaitGroup
	resChan := make(chan nodeStats, numNodes)
<<<<<<< HEAD

	for _, nd := range nodes {
		wg.Add(1)
		go func(nd cluster.Node) {
			defer wg.Done()

			name := nd.GetName()
			metrics, err := nodeF(nd, policy)
			if err != nil {
				logger.Errorf("mapNodeInfoFunc err: %s", err)
=======

	for _, nd := range nodes {
		wg.Add(1)
		go func(nd cluster.Node) {
			defer wg.Done()

			name := nd.GetName()
			metrics, err := nodeF(nd, policy)
			if err != nil {
				logger.Errorf("mapNodeInfoFunc err: %w", err)
>>>>>>> 3340115a
			}

			ns := nodeStats{
				name:    name,
				metrics: metrics,
				error:   err,
			}

			resChan <- ns
		}(nd)
<<<<<<< HEAD
	}

	wg.Wait()
	close(resChan)

	for ns := range resChan {
		res[ns.name] = ns.metrics
	}

=======
	}

	wg.Wait()
	close(resChan)

	for ns := range resChan {
		res[ns.name] = ns.metrics
	}

>>>>>>> 3340115a
	return res
}

// node wise info functions

// nodeFunc is a function that requests info commands from a node
// and returns a metricsMap from command to metric string
type nodeFunc func(n cluster.Node, policy *as.InfoPolicy) (metricsMap, error)

// namespaceNames is used by nodeFuncs to get the names of all namespaces ona node
func namespaceNames(n cluster.Node, policy *as.InfoPolicy) ([]string, error) {
	var namespaces []string

	info, err := n.RequestInfo(policy, "namespaces")
	if err != nil {
		return nil, err
	}

	namespaces = strings.Split(info["namespaces"], ";")
	return namespaces, err
}

// allNodeInfo returns the results of defaultNodeInfoCommands for a node
func allNodeInfo(n cluster.Node, policy *as.InfoPolicy) (metricsMap, error) {
	var res metricsMap
	commands := defaultNodeInfoCommands

	res, err := n.RequestInfo(policy, commands...)
	if err != nil {
		return nil, err
	}

	return res, nil
}

// allNamespaceInfo returns the results of namespace/%s for each namespace on the node
func allNamespaceInfo(n cluster.Node, policy *as.InfoPolicy) (metricsMap, error) {
	var res metricsMap

	names, err := namespaceNames(n, policy)
	if err != nil {
		return nil, err
	}

	commands := make([]string, len(names))
	for i, name := range names {
		commands[i] = fmt.Sprintf("namespace/%s", name)
	}

	res, err = n.RequestInfo(policy, commands...)
	if err != nil {
		return nil, err
	}

	return res, nil
}

func parseStats(defaultKey, s, sep string) metricsMap {
	stats := make(metricsMap, strings.Count(s, sep)+1)
	s2 := strings.Split(s, sep)
	for _, s := range s2 {
		list := strings.SplitN(s, "=", 2)
		switch len(list) {
		case 0:
		case 1:
			stats[defaultKey] = list[0]
		case 2:
			stats[list[0]] = list[1]
		default:
			stats[list[0]] = strings.Join(list[1:], "=")
		}
	}

	return stats
}

// mergeMetricsMap merges values from rm into lm
// logs a warning if a duplicate key is found
func mergeMetricsMap(lm, rm metricsMap, logger *zap.SugaredLogger) {
	for k, v := range rm {
		if _, ok := lm[k]; ok {
			logger.Warnf("duplicate key: %s", k)
		}
		lm[k] = v
	}
}<|MERGE_RESOLUTION|>--- conflicted
+++ resolved
@@ -46,21 +46,13 @@
 }
 
 type clientConfig struct {
-<<<<<<< HEAD
-	host                  string
-	port                  int
-=======
 	host                  *as.Host
->>>>>>> 3340115a
 	username              string
 	password              string
 	timeout               time.Duration
 	logger                *zap.SugaredLogger
 	collectClusterMetrics bool
-<<<<<<< HEAD
-=======
 	tls                   *tls.Config
->>>>>>> 3340115a
 }
 
 type nodeGetter interface {
@@ -77,11 +69,7 @@
 type nodeGetterFactoryFunc func(cfg *clientConfig, policy *as.ClientPolicy, authEnabled bool) (nodeGetter, error)
 
 func nodeGetterFactory(cfg *clientConfig, policy *as.ClientPolicy, authEnabled bool) (nodeGetter, error) {
-<<<<<<< HEAD
-	hosts := []*as.Host{as.NewHost(cfg.host, cfg.port)}
-=======
 	hosts := []*as.Host{cfg.host}
->>>>>>> 3340115a
 
 	if cfg.collectClusterMetrics {
 		cluster, err := cluster.NewCluster(policy, hosts)
@@ -110,13 +98,6 @@
 		policy.Password = cfg.password
 	}
 
-<<<<<<< HEAD
-	cluster, err := ngf(cfg, policy, authEnabled)
-	if err != nil {
-		return nil, err
-	}
-
-=======
 	if cfg.tls != nil {
 		// enable TLS
 		policy.TlsConfig = cfg.tls
@@ -127,7 +108,6 @@
 		return nil, err
 	}
 
->>>>>>> 3340115a
 	return &defaultASClient{
 		cluster: cluster,
 		logger:  cfg.logger,
@@ -190,16 +170,12 @@
 		res[node] = map[string]map[string]string{}
 		for ns, stats := range namespaces {
 			// ns == "namespace/<namespaceName>"
-<<<<<<< HEAD
-			nsName := strings.SplitN(ns, "/", 2)[1]
-=======
 			nsData := strings.SplitN(ns, "/", 2)
 			if len(nsData) < 2 {
 				c.logger.Warn("NamespaceInfo nsData len < 2")
 				continue
 			}
 			nsName := nsData[1]
->>>>>>> 3340115a
 			res[node][nsName] = parseStats(ns, stats, ";")
 		}
 	}
@@ -227,7 +203,6 @@
 
 	var wg sync.WaitGroup
 	resChan := make(chan nodeStats, numNodes)
-<<<<<<< HEAD
 
 	for _, nd := range nodes {
 		wg.Add(1)
@@ -237,19 +212,7 @@
 			name := nd.GetName()
 			metrics, err := nodeF(nd, policy)
 			if err != nil {
-				logger.Errorf("mapNodeInfoFunc err: %s", err)
-=======
-
-	for _, nd := range nodes {
-		wg.Add(1)
-		go func(nd cluster.Node) {
-			defer wg.Done()
-
-			name := nd.GetName()
-			metrics, err := nodeF(nd, policy)
-			if err != nil {
 				logger.Errorf("mapNodeInfoFunc err: %w", err)
->>>>>>> 3340115a
 			}
 
 			ns := nodeStats{
@@ -260,7 +223,6 @@
 
 			resChan <- ns
 		}(nd)
-<<<<<<< HEAD
 	}
 
 	wg.Wait()
@@ -270,17 +232,6 @@
 		res[ns.name] = ns.metrics
 	}
 
-=======
-	}
-
-	wg.Wait()
-	close(resChan)
-
-	for ns := range resChan {
-		res[ns.name] = ns.metrics
-	}
-
->>>>>>> 3340115a
 	return res
 }
 
