{
<<<<<<< HEAD
   "resourceMetrics": [
      {
         "resource": {
            "attributes": [
               {
                  "key": "aerospike.node.name",
                  "value": {
                     "stringValue": "BB9020011AC4202"
                  }
               }
            ]
         },
         "scopeMetrics": [
            {
               "metrics": [
                  {
                     "description": "Number of connections opened and closed to the node",
                     "name": "aerospike.node.connection.count",
                     "sum": {
                        "aggregationTemporality": "AGGREGATION_TEMPORALITY_CUMULATIVE",
                        "dataPoints": [
                           {
                              "asInt": "0",
                              "attributes": [
                                 {
                                    "key": "type",
                                    "value": {
                                       "stringValue": "fabric"
                                    }
                                 },
                                 {
                                    "key": "operation",
                                    "value": {
                                       "stringValue": "open"
                                    }
                                 }
                              ],
                              "startTimeUnixNano": "1656634492680391000",
                              "timeUnixNano": "1656634493289103000"
                           },
                           {
                              "asInt": "0",
                              "attributes": [
                                 {
                                    "key": "type",
                                    "value": {
                                       "stringValue": "fabric"
                                    }
                                 },
                                 {
                                    "key": "operation",
                                    "value": {
                                       "stringValue": "close"
                                    }
                                 }
                              ],
                              "startTimeUnixNano": "1656634492680391000",
                              "timeUnixNano": "1656634493289103000"
                           },
                           {
                              "asInt": "0",
                              "attributes": [
                                 {
                                    "key": "type",
                                    "value": {
                                       "stringValue": "heartbeat"
                                    }
                                 },
                                 {
                                    "key": "operation",
                                    "value": {
                                       "stringValue": "close"
                                    }
                                 }
                              ],
                              "startTimeUnixNano": "1656634492680391000",
                              "timeUnixNano": "1656634493289103000"
                           },
                           {
                              "asInt": "0",
                              "attributes": [
                                 {
                                    "key": "type",
                                    "value": {
                                       "stringValue": "client"
                                    }
                                 },
                                 {
                                    "key": "operation",
                                    "value": {
                                       "stringValue": "close"
                                    }
                                 }
                              ],
                              "startTimeUnixNano": "1656634492680391000",
                              "timeUnixNano": "1656634493289103000"
                           },
                           {
                              "asInt": "0",
                              "attributes": [
                                 {
                                    "key": "type",
                                    "value": {
                                       "stringValue": "heartbeat"
                                    }
                                 },
                                 {
                                    "key": "operation",
                                    "value": {
                                       "stringValue": "open"
                                    }
                                 }
                              ],
                              "startTimeUnixNano": "1656634492680391000",
                              "timeUnixNano": "1656634493289103000"
                           },
                           {
                              "asInt": "1",
                              "attributes": [
                                 {
                                    "key": "type",
                                    "value": {
                                       "stringValue": "client"
                                    }
                                 },
                                 {
                                    "key": "operation",
                                    "value": {
                                       "stringValue": "open"
                                    }
                                 }
                              ],
                              "startTimeUnixNano": "1656634492680391000",
                              "timeUnixNano": "1656634493289103000"
                           }
                        ],
                        "isMonotonic": true
                     },
                     "unit": "{connections}"
                  },
                  {
                     "description": "Current number of open connections to the node",
                     "name": "aerospike.node.connection.open",
                     "sum": {
                        "aggregationTemporality": "AGGREGATION_TEMPORALITY_CUMULATIVE",
                        "dataPoints": [
                           {
                              "asInt": "0",
                              "attributes": [
                                 {
                                    "key": "type",
                                    "value": {
                                       "stringValue": "fabric"
                                    }
                                 }
                              ],
                              "startTimeUnixNano": "1656634492680391000",
                              "timeUnixNano": "1656634493289103000"
                           },
                           {
                              "asInt": "1",
                              "attributes": [
                                 {
                                    "key": "type",
                                    "value": {
                                       "stringValue": "client"
                                    }
                                 }
                              ],
                              "startTimeUnixNano": "1656634492680391000",
                              "timeUnixNano": "1656634493289103000"
                           },
                           {
                              "asInt": "0",
                              "attributes": [
                                 {
                                    "key": "type",
                                    "value": {
                                       "stringValue": "heartbeat"
                                    }
                                 }
                              ],
                              "startTimeUnixNano": "1656634492680391000",
                              "timeUnixNano": "1656634493289103000"
                           }
                        ]
                     },
                     "unit": "{connections}"
                  },
                  {
                     "description": "Percentage of the node's memory which is still free",
                     "gauge": {
                        "dataPoints": [
                           {
                              "asInt": "71",
                              "startTimeUnixNano": "1656634492680391000",
                              "timeUnixNano": "1656634493289103000"
                           }
                        ]
                     },
                     "name": "aerospike.node.memory.free",
                     "unit": "%"
                  }
               ],
               "scope": {
                  "name": "otelcol/aerospikereceiver",
                  "version": "latest"
               }
            }
         ]
      },
      {
         "resource": {
            "attributes": [
               {
                  "key": "aerospike.namespace",
                  "value": {
                     "stringValue": "test"
                  }
               },
               {
                  "key": "aerospike.node.name",
                  "value": {
                     "stringValue": "BB9020011AC4202"
                  }
               }
            ]
         },
         "scopeMetrics": [
            {
               "metrics": [
                  {
                     "description": "Minimum percentage of contiguous disk space free to the namespace across all devices",
                     "gauge": {
                        "dataPoints": [
                           {
                              "asInt": "99",
                              "startTimeUnixNano": "1656634492680391000",
                              "timeUnixNano": "1656634493289103000"
                           }
                        ]
                     },
                     "name": "aerospike.namespace.disk.available",
                     "unit": "%"
                  },
                  {
                     "description": "Percentage of the namespace's memory which is still free",
                     "gauge": {
                        "dataPoints": [
                           {
                              "asInt": "100",
                              "startTimeUnixNano": "1656634492680391000",
                              "timeUnixNano": "1656634493289103000"
                           }
                        ]
                     },
                     "name": "aerospike.namespace.memory.free",
                     "unit": "%"
                  },
                  {
                     "description": "Memory currently used by each component of the namespace",
                     "name": "aerospike.namespace.memory.usage",
                     "sum": {
                        "aggregationTemporality": "AGGREGATION_TEMPORALITY_CUMULATIVE",
                        "dataPoints": [
                           {
                              "asInt": "0",
                              "attributes": [
                                 {
                                    "key": "component",
                                    "value": {
                                       "stringValue": "data"
                                    }
                                 }
                              ],
                              "startTimeUnixNano": "1656634492680391000",
                              "timeUnixNano": "1656634493289103000"
                           },
                           {
                              "asInt": "0",
                              "attributes": [
                                 {
                                    "key": "component",
                                    "value": {
                                       "stringValue": "index"
                                    }
                                 }
                              ],
                              "startTimeUnixNano": "1656634492680391000",
                              "timeUnixNano": "1656634493289103000"
                           },
                           {
                              "asInt": "0",
                              "attributes": [
                                 {
                                    "key": "component",
                                    "value": {
                                       "stringValue": "secondary_index"
                                    }
                                 }
                              ],
                              "startTimeUnixNano": "1656634492680391000",
                              "timeUnixNano": "1656634493289103000"
                           },
                           {
                              "asInt": "0",
                              "attributes": [
                                 {
                                    "key": "component",
                                    "value": {
                                       "stringValue": "set_index"
                                    }
                                 }
                              ],
                              "startTimeUnixNano": "1656634492680391000",
                              "timeUnixNano": "1656634493289103000"
                           }
                        ]
                     },
                     "unit": "By"
                  },
                  {
                     "description": "Number of scan operations performed on the namespace",
                     "name": "aerospike.namespace.scan.count",
                     "sum": {
                        "aggregationTemporality": "AGGREGATION_TEMPORALITY_CUMULATIVE",
                        "dataPoints": [
                           {
                              "asInt": "0",
                              "attributes": [
                                 {
                                    "key": "type",
                                    "value": {
                                       "stringValue": "udf_background"
                                    }
                                 },
                                 {
                                    "key": "result",
                                    "value": {
                                       "stringValue": "error"
                                    }
                                 }
                              ],
                              "startTimeUnixNano": "1656634492680391000",
                              "timeUnixNano": "1656634493289103000"
                           },
                           {
                              "asInt": "0",
                              "attributes": [
                                 {
                                    "key": "type",
                                    "value": {
                                       "stringValue": "basic"
                                    }
                                 },
                                 {
                                    "key": "result",
                                    "value": {
                                       "stringValue": "complete"
                                    }
                                 }
                              ],
                              "startTimeUnixNano": "1656634492680391000",
                              "timeUnixNano": "1656634493289103000"
                           },
                           {
                              "asInt": "0",
                              "attributes": [
                                 {
                                    "key": "type",
                                    "value": {
                                       "stringValue": "aggregation"
                                    }
                                 },
                                 {
                                    "key": "result",
                                    "value": {
                                       "stringValue": "error"
                                    }
                                 }
                              ],
                              "startTimeUnixNano": "1656634492680391000",
                              "timeUnixNano": "1656634493289103000"
                           },
                           {
                              "asInt": "0",
                              "attributes": [
                                 {
                                    "key": "type",
                                    "value": {
                                       "stringValue": "aggregation"
                                    }
                                 },
                                 {
                                    "key": "result",
                                    "value": {
                                       "stringValue": "complete"
                                    }
                                 }
                              ],
                              "startTimeUnixNano": "1656634492680391000",
                              "timeUnixNano": "1656634493289103000"
                           },
                           {
                              "asInt": "0",
                              "attributes": [
                                 {
                                    "key": "type",
                                    "value": {
                                       "stringValue": "udf_background"
                                    }
                                 },
                                 {
                                    "key": "result",
                                    "value": {
                                       "stringValue": "complete"
                                    }
                                 }
                              ],
                              "startTimeUnixNano": "1656634492680391000",
                              "timeUnixNano": "1656634493289103000"
                           },
                           {
                              "asInt": "0",
                              "attributes": [
                                 {
                                    "key": "type",
                                    "value": {
                                       "stringValue": "ops_background"
                                    }
                                 },
                                 {
                                    "key": "result",
                                    "value": {
                                       "stringValue": "abort"
                                    }
                                 }
                              ],
                              "startTimeUnixNano": "1656634492680391000",
                              "timeUnixNano": "1656634493289103000"
                           },
                           {
                              "asInt": "0",
                              "attributes": [
                                 {
                                    "key": "type",
                                    "value": {
                                       "stringValue": "ops_background"
                                    }
                                 },
                                 {
                                    "key": "result",
                                    "value": {
                                       "stringValue": "error"
                                    }
                                 }
                              ],
                              "startTimeUnixNano": "1656634492680391000",
                              "timeUnixNano": "1656634493289103000"
                           },
                           {
                              "asInt": "0",
                              "attributes": [
                                 {
                                    "key": "type",
                                    "value": {
                                       "stringValue": "basic"
                                    }
                                 },
                                 {
                                    "key": "result",
                                    "value": {
                                       "stringValue": "error"
                                    }
                                 }
                              ],
                              "startTimeUnixNano": "1656634492680391000",
                              "timeUnixNano": "1656634493289103000"
                           },
                           {
                              "asInt": "0",
                              "attributes": [
                                 {
                                    "key": "type",
                                    "value": {
                                       "stringValue": "aggregation"
                                    }
                                 },
                                 {
                                    "key": "result",
                                    "value": {
                                       "stringValue": "abort"
                                    }
                                 }
                              ],
                              "startTimeUnixNano": "1656634492680391000",
                              "timeUnixNano": "1656634493289103000"
                           },
                           {
                              "asInt": "0",
                              "attributes": [
                                 {
                                    "key": "type",
                                    "value": {
                                       "stringValue": "basic"
                                    }
                                 },
                                 {
                                    "key": "result",
                                    "value": {
                                       "stringValue": "abort"
                                    }
                                 }
                              ],
                              "startTimeUnixNano": "1656634492680391000",
                              "timeUnixNano": "1656634493289103000"
                           },
                           {
                              "asInt": "0",
                              "attributes": [
                                 {
                                    "key": "type",
                                    "value": {
                                       "stringValue": "udf_background"
                                    }
                                 },
                                 {
                                    "key": "result",
                                    "value": {
                                       "stringValue": "abort"
                                    }
                                 }
                              ],
                              "startTimeUnixNano": "1656634492680391000",
                              "timeUnixNano": "1656634493289103000"
                           },
                           {
                              "asInt": "0",
                              "attributes": [
                                 {
                                    "key": "type",
                                    "value": {
                                       "stringValue": "ops_background"
                                    }
                                 },
                                 {
                                    "key": "result",
                                    "value": {
                                       "stringValue": "complete"
                                    }
                                 }
                              ],
                              "startTimeUnixNano": "1656634492680391000",
                              "timeUnixNano": "1656634493289103000"
                           }
                        ],
                        "isMonotonic": true
                     },
                     "unit": "{scans}"
                  }
               ],
               "scope": {
                  "name": "otelcol/aerospikereceiver",
                  "version": "latest"
               }
            }
         ]
      }
   ]
}
=======
    "resourceMetrics": [
       {
          "resource": {
             "attributes": [
                {
                   "key": "aerospike.node.name",
                   "value": {
                      "stringValue": "BB9020011AC4202"
                   }
                }
             ]
          },
          "scopeMetrics": [
             {
                "metrics": [
                   {
                      "description": "Number of connections opened and closed to the node",
                      "name": "aerospike.node.connection.count",
                      "sum": {
                         "aggregationTemporality": "AGGREGATION_TEMPORALITY_CUMULATIVE",
                         "dataPoints": [
                            {
                               "asInt": "2",
                               "attributes": [
                                  {
                                     "key": "type",
                                     "value": {
                                        "stringValue": "heartbeat"
                                     }
                                  },
                                  {
                                     "key": "operation",
                                     "value": {
                                        "stringValue": "open"
                                     }
                                  }
                               ],
                               "startTimeUnixNano": "1657031521609814454",
                               "timeUnixNano": "1657031536620935803"
                            },
                            {
                               "asInt": "0",
                               "attributes": [
                                  {
                                     "key": "type",
                                     "value": {
                                        "stringValue": "heartbeat"
                                     }
                                  },
                                  {
                                     "key": "operation",
                                     "value": {
                                        "stringValue": "close"
                                     }
                                  }
                               ],
                               "startTimeUnixNano": "1657031521609814454",
                               "timeUnixNano": "1657031536620935803"
                            },
                            {
                               "asInt": "12",
                               "attributes": [
                                  {
                                     "key": "type",
                                     "value": {
                                        "stringValue": "client"
                                     }
                                  },
                                  {
                                     "key": "operation",
                                     "value": {
                                        "stringValue": "close"
                                     }
                                  }
                               ],
                               "startTimeUnixNano": "1657031521609814454",
                               "timeUnixNano": "1657031536620935803"
                            },
                            {
                               "asInt": "48",
                               "attributes": [
                                  {
                                     "key": "type",
                                     "value": {
                                        "stringValue": "fabric"
                                     }
                                  },
                                  {
                                     "key": "operation",
                                     "value": {
                                        "stringValue": "open"
                                     }
                                  }
                               ],
                               "startTimeUnixNano": "1657031521609814454",
                               "timeUnixNano": "1657031536620935803"
                            },
                            {
                               "asInt": "13",
                               "attributes": [
                                  {
                                     "key": "type",
                                     "value": {
                                        "stringValue": "client"
                                     }
                                  },
                                  {
                                     "key": "operation",
                                     "value": {
                                        "stringValue": "open"
                                     }
                                  }
                               ],
                               "startTimeUnixNano": "1657031521609814454",
                               "timeUnixNano": "1657031536620935803"
                            },
                            {
                               "asInt": "0",
                               "attributes": [
                                  {
                                     "key": "type",
                                     "value": {
                                        "stringValue": "fabric"
                                     }
                                  },
                                  {
                                     "key": "operation",
                                     "value": {
                                        "stringValue": "close"
                                     }
                                  }
                               ],
                               "startTimeUnixNano": "1657031521609814454",
                               "timeUnixNano": "1657031536620935803"
                            }
                         ],
                         "isMonotonic": true
                      },
                      "unit": "{connections}"
                   },
                   {
                      "description": "Current number of open connections to the node",
                      "name": "aerospike.node.connection.open",
                      "sum": {
                         "aggregationTemporality": "AGGREGATION_TEMPORALITY_CUMULATIVE",
                         "dataPoints": [
                            {
                               "asInt": "2",
                               "attributes": [
                                  {
                                     "key": "type",
                                     "value": {
                                        "stringValue": "heartbeat"
                                     }
                                  }
                               ],
                               "startTimeUnixNano": "1657031521609814454",
                               "timeUnixNano": "1657031536620935803"
                            },
                            {
                               "asInt": "48",
                               "attributes": [
                                  {
                                     "key": "type",
                                     "value": {
                                        "stringValue": "fabric"
                                     }
                                  }
                               ],
                               "startTimeUnixNano": "1657031521609814454",
                               "timeUnixNano": "1657031536620935803"
                            },
                            {
                               "asInt": "1",
                               "attributes": [
                                  {
                                     "key": "type",
                                     "value": {
                                        "stringValue": "client"
                                     }
                                  }
                               ],
                               "startTimeUnixNano": "1657031521609814454",
                               "timeUnixNano": "1657031536620935803"
                            }
                         ]
                      },
                      "unit": "{connections}"
                   },
                   {
                      "description": "Percentage of the node's memory which is still free",
                      "gauge": {
                         "dataPoints": [
                            {
                               "asInt": "66",
                               "startTimeUnixNano": "1657031521609814454",
                               "timeUnixNano": "1657031536620935803"
                            }
                         ]
                      },
                      "name": "aerospike.node.memory.free",
                      "unit": "%"
                   }
                ],
                "scope": {
                   "name": "otelcol/aerospikereceiver",
                   "version": "latest"
                }
             }
          ]
       },
       {
          "resource": {
             "attributes": [
                {
                   "key": "aerospike.namespace",
                   "value": {
                      "stringValue": "test"
                   }
                },
                {
                   "key": "aerospike.node.name",
                   "value": {
                      "stringValue": "BB9020011AC4202"
                   }
                }
             ]
          },
          "scopeMetrics": [
             {
                "metrics": [
                   {
                      "description": "Minimum percentage of contiguous disk space free to the namespace across all devices",
                      "gauge": {
                         "dataPoints": [
                            {
                               "asInt": "98",
                               "startTimeUnixNano": "1657031521609814454",
                               "timeUnixNano": "1657031536620935803"
                            }
                         ]
                      },
                      "name": "aerospike.namespace.disk.available",
                      "unit": "%"
                   },
                   {
                      "description": "Percentage of the namespace's memory which is still free",
                      "gauge": {
                         "dataPoints": [
                            {
                               "asInt": "96",
                               "startTimeUnixNano": "1657031521609814454",
                               "timeUnixNano": "1657031536620935803"
                            }
                         ]
                      },
                      "name": "aerospike.namespace.memory.free",
                      "unit": "%"
                   },
                   {
                      "description": "Memory currently used by each component of the namespace",
                      "name": "aerospike.namespace.memory.usage",
                      "sum": {
                         "aggregationTemporality": "AGGREGATION_TEMPORALITY_CUMULATIVE",
                         "dataPoints": [
                            {
                               "asInt": "0",
                               "attributes": [
                                  {
                                     "key": "component",
                                     "value": {
                                        "stringValue": "secondary_index"
                                     }
                                  }
                               ],
                               "startTimeUnixNano": "1657031521609814454",
                               "timeUnixNano": "1657031536620935803"
                            },
                            {
                               "asInt": "32059712",
                               "attributes": [
                                  {
                                     "key": "component",
                                     "value": {
                                        "stringValue": "index"
                                     }
                                  }
                               ],
                               "startTimeUnixNano": "1657031521609814454",
                               "timeUnixNano": "1657031536620935803"
                            },
                            {
                               "asInt": "0",
                               "attributes": [
                                  {
                                     "key": "component",
                                     "value": {
                                        "stringValue": "set_index"
                                     }
                                  }
                               ],
                               "startTimeUnixNano": "1657031521609814454",
                               "timeUnixNano": "1657031536620935803"
                            },
                            {
                               "asInt": "6512129",
                               "attributes": [
                                  {
                                     "key": "component",
                                     "value": {
                                        "stringValue": "data"
                                     }
                                  }
                               ],
                               "startTimeUnixNano": "1657031521609814454",
                               "timeUnixNano": "1657031536620935803"
                            }
                         ]
                      },
                      "unit": "By"
                   },
                   {
                      "description": "Number of scan operations performed on the namespace",
                      "name": "aerospike.namespace.scan.count",
                      "sum": {
                         "aggregationTemporality": "AGGREGATION_TEMPORALITY_CUMULATIVE",
                         "dataPoints": [
                            {
                               "asInt": "0",
                               "attributes": [
                                  {
                                     "key": "type",
                                     "value": {
                                        "stringValue": "ops_background"
                                     }
                                  },
                                  {
                                     "key": "result",
                                     "value": {
                                        "stringValue": "abort"
                                     }
                                  }
                               ],
                               "startTimeUnixNano": "1657031521609814454",
                               "timeUnixNano": "1657031536620935803"
                            },
                            {
                               "asInt": "0",
                               "attributes": [
                                  {
                                     "key": "type",
                                     "value": {
                                        "stringValue": "udf_background"
                                     }
                                  },
                                  {
                                     "key": "result",
                                     "value": {
                                        "stringValue": "abort"
                                     }
                                  }
                               ],
                               "startTimeUnixNano": "1657031521609814454",
                               "timeUnixNano": "1657031536620935803"
                            },
                            {
                               "asInt": "0",
                               "attributes": [
                                  {
                                     "key": "type",
                                     "value": {
                                        "stringValue": "udf_background"
                                     }
                                  },
                                  {
                                     "key": "result",
                                     "value": {
                                        "stringValue": "error"
                                     }
                                  }
                               ],
                               "startTimeUnixNano": "1657031521609814454",
                               "timeUnixNano": "1657031536620935803"
                            },
                            {
                               "asInt": "0",
                               "attributes": [
                                  {
                                     "key": "type",
                                     "value": {
                                        "stringValue": "aggregation"
                                     }
                                  },
                                  {
                                     "key": "result",
                                     "value": {
                                        "stringValue": "abort"
                                     }
                                  }
                               ],
                               "startTimeUnixNano": "1657031521609814454",
                               "timeUnixNano": "1657031536620935803"
                            },
                            {
                               "asInt": "0",
                               "attributes": [
                                  {
                                     "key": "type",
                                     "value": {
                                        "stringValue": "aggregation"
                                     }
                                  },
                                  {
                                     "key": "result",
                                     "value": {
                                        "stringValue": "complete"
                                     }
                                  }
                               ],
                               "startTimeUnixNano": "1657031521609814454",
                               "timeUnixNano": "1657031536620935803"
                            },
                            {
                               "asInt": "0",
                               "attributes": [
                                  {
                                     "key": "type",
                                     "value": {
                                        "stringValue": "basic"
                                     }
                                  },
                                  {
                                     "key": "result",
                                     "value": {
                                        "stringValue": "abort"
                                     }
                                  }
                               ],
                               "startTimeUnixNano": "1657031521609814454",
                               "timeUnixNano": "1657031536620935803"
                            },
                            {
                               "asInt": "0",
                               "attributes": [
                                  {
                                     "key": "type",
                                     "value": {
                                        "stringValue": "udf_background"
                                     }
                                  },
                                  {
                                     "key": "result",
                                     "value": {
                                        "stringValue": "complete"
                                     }
                                  }
                               ],
                               "startTimeUnixNano": "1657031521609814454",
                               "timeUnixNano": "1657031536620935803"
                            },
                            {
                               "asInt": "0",
                               "attributes": [
                                  {
                                     "key": "type",
                                     "value": {
                                        "stringValue": "ops_background"
                                     }
                                  },
                                  {
                                     "key": "result",
                                     "value": {
                                        "stringValue": "error"
                                     }
                                  }
                               ],
                               "startTimeUnixNano": "1657031521609814454",
                               "timeUnixNano": "1657031536620935803"
                            },
                            {
                               "asInt": "0",
                               "attributes": [
                                  {
                                     "key": "type",
                                     "value": {
                                        "stringValue": "basic"
                                     }
                                  },
                                  {
                                     "key": "result",
                                     "value": {
                                        "stringValue": "error"
                                     }
                                  }
                               ],
                               "startTimeUnixNano": "1657031521609814454",
                               "timeUnixNano": "1657031536620935803"
                            },
                            {
                               "asInt": "0",
                               "attributes": [
                                  {
                                     "key": "type",
                                     "value": {
                                        "stringValue": "aggregation"
                                     }
                                  },
                                  {
                                     "key": "result",
                                     "value": {
                                        "stringValue": "error"
                                     }
                                  }
                               ],
                               "startTimeUnixNano": "1657031521609814454",
                               "timeUnixNano": "1657031536620935803"
                            },
                            {
                               "asInt": "0",
                               "attributes": [
                                  {
                                     "key": "type",
                                     "value": {
                                        "stringValue": "ops_background"
                                     }
                                  },
                                  {
                                     "key": "result",
                                     "value": {
                                        "stringValue": "complete"
                                     }
                                  }
                               ],
                               "startTimeUnixNano": "1657031521609814454",
                               "timeUnixNano": "1657031536620935803"
                            },
                            {
                               "asInt": "0",
                               "attributes": [
                                  {
                                     "key": "type",
                                     "value": {
                                        "stringValue": "basic"
                                     }
                                  },
                                  {
                                     "key": "result",
                                     "value": {
                                        "stringValue": "complete"
                                     }
                                  }
                               ],
                               "startTimeUnixNano": "1657031521609814454",
                               "timeUnixNano": "1657031536620935803"
                            }
                         ],
                         "isMonotonic": true
                      },
                      "unit": "{scans}"
                   },
                   {
                      "description": "Number of transactions performed on the namespace",
                      "name": "aerospike.namespace.transaction.count",
                      "sum": {
                         "aggregationTemporality": "AGGREGATION_TEMPORALITY_CUMULATIVE",
                         "dataPoints": [
                            {
                               "asInt": "0",
                               "attributes": [
                                  {
                                     "key": "type",
                                     "value": {
                                        "stringValue": "delete"
                                     }
                                  },
                                  {
                                     "key": "result",
                                     "value": {
                                        "stringValue": "not_found"
                                     }
                                  }
                               ],
                               "startTimeUnixNano": "1657031521609814454",
                               "timeUnixNano": "1657031536620935803"
                            },
                            {
                               "asInt": "0",
                               "attributes": [
                                  {
                                     "key": "type",
                                     "value": {
                                        "stringValue": "udf"
                                     }
                                  },
                                  {
                                     "key": "result",
                                     "value": {
                                        "stringValue": "error"
                                     }
                                  }
                               ],
                               "startTimeUnixNano": "1657031521609814454",
                               "timeUnixNano": "1657031536620935803"
                            },
                            {
                               "asInt": "0",
                               "attributes": [
                                  {
                                     "key": "type",
                                     "value": {
                                        "stringValue": "write"
                                     }
                                  },
                                  {
                                     "key": "result",
                                     "value": {
                                        "stringValue": "error"
                                     }
                                  }
                               ],
                               "startTimeUnixNano": "1657031521609814454",
                               "timeUnixNano": "1657031536620935803"
                            },
                            {
                               "asInt": "0",
                               "attributes": [
                                  {
                                     "key": "type",
                                     "value": {
                                        "stringValue": "read"
                                     }
                                  },
                                  {
                                     "key": "result",
                                     "value": {
                                        "stringValue": "success"
                                     }
                                  }
                               ],
                               "startTimeUnixNano": "1657031521609814454",
                               "timeUnixNano": "1657031536620935803"
                            },
                            {
                               "asInt": "0",
                               "attributes": [
                                  {
                                     "key": "type",
                                     "value": {
                                        "stringValue": "write"
                                     }
                                  },
                                  {
                                     "key": "result",
                                     "value": {
                                        "stringValue": "filtered_out"
                                     }
                                  }
                               ],
                               "startTimeUnixNano": "1657031521609814454",
                               "timeUnixNano": "1657031536620935803"
                            },
                            {
                               "asInt": "0",
                               "attributes": [
                                  {
                                     "key": "type",
                                     "value": {
                                        "stringValue": "udf"
                                     }
                                  },
                                  {
                                     "key": "result",
                                     "value": {
                                        "stringValue": "filtered_out"
                                     }
                                  }
                               ],
                               "startTimeUnixNano": "1657031521609814454",
                               "timeUnixNano": "1657031536620935803"
                            },
                            {
                               "asInt": "0",
                               "attributes": [
                                  {
                                     "key": "type",
                                     "value": {
                                        "stringValue": "delete"
                                     }
                                  },
                                  {
                                     "key": "result",
                                     "value": {
                                        "stringValue": "success"
                                     }
                                  }
                               ],
                               "startTimeUnixNano": "1657031521609814454",
                               "timeUnixNano": "1657031536620935803"
                            },
                            {
                               "asInt": "0",
                               "attributes": [
                                  {
                                     "key": "type",
                                     "value": {
                                        "stringValue": "write"
                                     }
                                  },
                                  {
                                     "key": "result",
                                     "value": {
                                        "stringValue": "timeout"
                                     }
                                  }
                               ],
                               "startTimeUnixNano": "1657031521609814454",
                               "timeUnixNano": "1657031536620935803"
                            },
                            {
                               "asInt": "0",
                               "attributes": [
                                  {
                                     "key": "type",
                                     "value": {
                                        "stringValue": "write"
                                     }
                                  },
                                  {
                                     "key": "result",
                                     "value": {
                                        "stringValue": "success"
                                     }
                                  }
                               ],
                               "startTimeUnixNano": "1657031521609814454",
                               "timeUnixNano": "1657031536620935803"
                            },
                            {
                               "asInt": "0",
                               "attributes": [
                                  {
                                     "key": "type",
                                     "value": {
                                        "stringValue": "read"
                                     }
                                  },
                                  {
                                     "key": "result",
                                     "value": {
                                        "stringValue": "error"
                                     }
                                  }
                               ],
                               "startTimeUnixNano": "1657031521609814454",
                               "timeUnixNano": "1657031536620935803"
                            },
                            {
                               "asInt": "0",
                               "attributes": [
                                  {
                                     "key": "type",
                                     "value": {
                                        "stringValue": "udf"
                                     }
                                  },
                                  {
                                     "key": "result",
                                     "value": {
                                        "stringValue": "timeout"
                                     }
                                  }
                               ],
                               "startTimeUnixNano": "1657031521609814454",
                               "timeUnixNano": "1657031536620935803"
                            },
                            {
                               "asInt": "0",
                               "attributes": [
                                  {
                                     "key": "type",
                                     "value": {
                                        "stringValue": "delete"
                                     }
                                  },
                                  {
                                     "key": "result",
                                     "value": {
                                        "stringValue": "timeout"
                                     }
                                  }
                               ],
                               "startTimeUnixNano": "1657031521609814454",
                               "timeUnixNano": "1657031536620935803"
                            },
                            {
                               "asInt": "0",
                               "attributes": [
                                  {
                                     "key": "type",
                                     "value": {
                                        "stringValue": "read"
                                     }
                                  },
                                  {
                                     "key": "result",
                                     "value": {
                                        "stringValue": "filtered_out"
                                     }
                                  }
                               ],
                               "startTimeUnixNano": "1657031521609814454",
                               "timeUnixNano": "1657031536620935803"
                            },
                            {
                               "asInt": "0",
                               "attributes": [
                                  {
                                     "key": "type",
                                     "value": {
                                        "stringValue": "read"
                                     }
                                  },
                                  {
                                     "key": "result",
                                     "value": {
                                        "stringValue": "not_found"
                                     }
                                  }
                               ],
                               "startTimeUnixNano": "1657031521609814454",
                               "timeUnixNano": "1657031536620935803"
                            },
                            {
                               "asInt": "0",
                               "attributes": [
                                  {
                                     "key": "type",
                                     "value": {
                                        "stringValue": "read"
                                     }
                                  },
                                  {
                                     "key": "result",
                                     "value": {
                                        "stringValue": "timeout"
                                     }
                                  }
                               ],
                               "startTimeUnixNano": "1657031521609814454",
                               "timeUnixNano": "1657031536620935803"
                            },
                            {
                               "asInt": "0",
                               "attributes": [
                                  {
                                     "key": "type",
                                     "value": {
                                        "stringValue": "delete"
                                     }
                                  },
                                  {
                                     "key": "result",
                                     "value": {
                                        "stringValue": "error"
                                     }
                                  }
                               ],
                               "startTimeUnixNano": "1657031521609814454",
                               "timeUnixNano": "1657031536620935803"
                            },
                            {
                               "asInt": "0",
                               "attributes": [
                                  {
                                     "key": "type",
                                     "value": {
                                        "stringValue": "delete"
                                     }
                                  },
                                  {
                                     "key": "result",
                                     "value": {
                                        "stringValue": "filtered_out"
                                     }
                                  }
                               ],
                               "startTimeUnixNano": "1657031521609814454",
                               "timeUnixNano": "1657031536620935803"
                            }
                         ],
                         "isMonotonic": true
                      },
                      "unit": "{transactions}"
                   }
                ],
                "scope": {
                   "name": "otelcol/aerospikereceiver",
                   "version": "latest"
                }
             }
          ]
       }
    ]
 }
 
>>>>>>> e367b7c3
<|MERGE_RESOLUTION|>--- conflicted
+++ resolved
@@ -1,576 +1,4 @@
 {
-<<<<<<< HEAD
-   "resourceMetrics": [
-      {
-         "resource": {
-            "attributes": [
-               {
-                  "key": "aerospike.node.name",
-                  "value": {
-                     "stringValue": "BB9020011AC4202"
-                  }
-               }
-            ]
-         },
-         "scopeMetrics": [
-            {
-               "metrics": [
-                  {
-                     "description": "Number of connections opened and closed to the node",
-                     "name": "aerospike.node.connection.count",
-                     "sum": {
-                        "aggregationTemporality": "AGGREGATION_TEMPORALITY_CUMULATIVE",
-                        "dataPoints": [
-                           {
-                              "asInt": "0",
-                              "attributes": [
-                                 {
-                                    "key": "type",
-                                    "value": {
-                                       "stringValue": "fabric"
-                                    }
-                                 },
-                                 {
-                                    "key": "operation",
-                                    "value": {
-                                       "stringValue": "open"
-                                    }
-                                 }
-                              ],
-                              "startTimeUnixNano": "1656634492680391000",
-                              "timeUnixNano": "1656634493289103000"
-                           },
-                           {
-                              "asInt": "0",
-                              "attributes": [
-                                 {
-                                    "key": "type",
-                                    "value": {
-                                       "stringValue": "fabric"
-                                    }
-                                 },
-                                 {
-                                    "key": "operation",
-                                    "value": {
-                                       "stringValue": "close"
-                                    }
-                                 }
-                              ],
-                              "startTimeUnixNano": "1656634492680391000",
-                              "timeUnixNano": "1656634493289103000"
-                           },
-                           {
-                              "asInt": "0",
-                              "attributes": [
-                                 {
-                                    "key": "type",
-                                    "value": {
-                                       "stringValue": "heartbeat"
-                                    }
-                                 },
-                                 {
-                                    "key": "operation",
-                                    "value": {
-                                       "stringValue": "close"
-                                    }
-                                 }
-                              ],
-                              "startTimeUnixNano": "1656634492680391000",
-                              "timeUnixNano": "1656634493289103000"
-                           },
-                           {
-                              "asInt": "0",
-                              "attributes": [
-                                 {
-                                    "key": "type",
-                                    "value": {
-                                       "stringValue": "client"
-                                    }
-                                 },
-                                 {
-                                    "key": "operation",
-                                    "value": {
-                                       "stringValue": "close"
-                                    }
-                                 }
-                              ],
-                              "startTimeUnixNano": "1656634492680391000",
-                              "timeUnixNano": "1656634493289103000"
-                           },
-                           {
-                              "asInt": "0",
-                              "attributes": [
-                                 {
-                                    "key": "type",
-                                    "value": {
-                                       "stringValue": "heartbeat"
-                                    }
-                                 },
-                                 {
-                                    "key": "operation",
-                                    "value": {
-                                       "stringValue": "open"
-                                    }
-                                 }
-                              ],
-                              "startTimeUnixNano": "1656634492680391000",
-                              "timeUnixNano": "1656634493289103000"
-                           },
-                           {
-                              "asInt": "1",
-                              "attributes": [
-                                 {
-                                    "key": "type",
-                                    "value": {
-                                       "stringValue": "client"
-                                    }
-                                 },
-                                 {
-                                    "key": "operation",
-                                    "value": {
-                                       "stringValue": "open"
-                                    }
-                                 }
-                              ],
-                              "startTimeUnixNano": "1656634492680391000",
-                              "timeUnixNano": "1656634493289103000"
-                           }
-                        ],
-                        "isMonotonic": true
-                     },
-                     "unit": "{connections}"
-                  },
-                  {
-                     "description": "Current number of open connections to the node",
-                     "name": "aerospike.node.connection.open",
-                     "sum": {
-                        "aggregationTemporality": "AGGREGATION_TEMPORALITY_CUMULATIVE",
-                        "dataPoints": [
-                           {
-                              "asInt": "0",
-                              "attributes": [
-                                 {
-                                    "key": "type",
-                                    "value": {
-                                       "stringValue": "fabric"
-                                    }
-                                 }
-                              ],
-                              "startTimeUnixNano": "1656634492680391000",
-                              "timeUnixNano": "1656634493289103000"
-                           },
-                           {
-                              "asInt": "1",
-                              "attributes": [
-                                 {
-                                    "key": "type",
-                                    "value": {
-                                       "stringValue": "client"
-                                    }
-                                 }
-                              ],
-                              "startTimeUnixNano": "1656634492680391000",
-                              "timeUnixNano": "1656634493289103000"
-                           },
-                           {
-                              "asInt": "0",
-                              "attributes": [
-                                 {
-                                    "key": "type",
-                                    "value": {
-                                       "stringValue": "heartbeat"
-                                    }
-                                 }
-                              ],
-                              "startTimeUnixNano": "1656634492680391000",
-                              "timeUnixNano": "1656634493289103000"
-                           }
-                        ]
-                     },
-                     "unit": "{connections}"
-                  },
-                  {
-                     "description": "Percentage of the node's memory which is still free",
-                     "gauge": {
-                        "dataPoints": [
-                           {
-                              "asInt": "71",
-                              "startTimeUnixNano": "1656634492680391000",
-                              "timeUnixNano": "1656634493289103000"
-                           }
-                        ]
-                     },
-                     "name": "aerospike.node.memory.free",
-                     "unit": "%"
-                  }
-               ],
-               "scope": {
-                  "name": "otelcol/aerospikereceiver",
-                  "version": "latest"
-               }
-            }
-         ]
-      },
-      {
-         "resource": {
-            "attributes": [
-               {
-                  "key": "aerospike.namespace",
-                  "value": {
-                     "stringValue": "test"
-                  }
-               },
-               {
-                  "key": "aerospike.node.name",
-                  "value": {
-                     "stringValue": "BB9020011AC4202"
-                  }
-               }
-            ]
-         },
-         "scopeMetrics": [
-            {
-               "metrics": [
-                  {
-                     "description": "Minimum percentage of contiguous disk space free to the namespace across all devices",
-                     "gauge": {
-                        "dataPoints": [
-                           {
-                              "asInt": "99",
-                              "startTimeUnixNano": "1656634492680391000",
-                              "timeUnixNano": "1656634493289103000"
-                           }
-                        ]
-                     },
-                     "name": "aerospike.namespace.disk.available",
-                     "unit": "%"
-                  },
-                  {
-                     "description": "Percentage of the namespace's memory which is still free",
-                     "gauge": {
-                        "dataPoints": [
-                           {
-                              "asInt": "100",
-                              "startTimeUnixNano": "1656634492680391000",
-                              "timeUnixNano": "1656634493289103000"
-                           }
-                        ]
-                     },
-                     "name": "aerospike.namespace.memory.free",
-                     "unit": "%"
-                  },
-                  {
-                     "description": "Memory currently used by each component of the namespace",
-                     "name": "aerospike.namespace.memory.usage",
-                     "sum": {
-                        "aggregationTemporality": "AGGREGATION_TEMPORALITY_CUMULATIVE",
-                        "dataPoints": [
-                           {
-                              "asInt": "0",
-                              "attributes": [
-                                 {
-                                    "key": "component",
-                                    "value": {
-                                       "stringValue": "data"
-                                    }
-                                 }
-                              ],
-                              "startTimeUnixNano": "1656634492680391000",
-                              "timeUnixNano": "1656634493289103000"
-                           },
-                           {
-                              "asInt": "0",
-                              "attributes": [
-                                 {
-                                    "key": "component",
-                                    "value": {
-                                       "stringValue": "index"
-                                    }
-                                 }
-                              ],
-                              "startTimeUnixNano": "1656634492680391000",
-                              "timeUnixNano": "1656634493289103000"
-                           },
-                           {
-                              "asInt": "0",
-                              "attributes": [
-                                 {
-                                    "key": "component",
-                                    "value": {
-                                       "stringValue": "secondary_index"
-                                    }
-                                 }
-                              ],
-                              "startTimeUnixNano": "1656634492680391000",
-                              "timeUnixNano": "1656634493289103000"
-                           },
-                           {
-                              "asInt": "0",
-                              "attributes": [
-                                 {
-                                    "key": "component",
-                                    "value": {
-                                       "stringValue": "set_index"
-                                    }
-                                 }
-                              ],
-                              "startTimeUnixNano": "1656634492680391000",
-                              "timeUnixNano": "1656634493289103000"
-                           }
-                        ]
-                     },
-                     "unit": "By"
-                  },
-                  {
-                     "description": "Number of scan operations performed on the namespace",
-                     "name": "aerospike.namespace.scan.count",
-                     "sum": {
-                        "aggregationTemporality": "AGGREGATION_TEMPORALITY_CUMULATIVE",
-                        "dataPoints": [
-                           {
-                              "asInt": "0",
-                              "attributes": [
-                                 {
-                                    "key": "type",
-                                    "value": {
-                                       "stringValue": "udf_background"
-                                    }
-                                 },
-                                 {
-                                    "key": "result",
-                                    "value": {
-                                       "stringValue": "error"
-                                    }
-                                 }
-                              ],
-                              "startTimeUnixNano": "1656634492680391000",
-                              "timeUnixNano": "1656634493289103000"
-                           },
-                           {
-                              "asInt": "0",
-                              "attributes": [
-                                 {
-                                    "key": "type",
-                                    "value": {
-                                       "stringValue": "basic"
-                                    }
-                                 },
-                                 {
-                                    "key": "result",
-                                    "value": {
-                                       "stringValue": "complete"
-                                    }
-                                 }
-                              ],
-                              "startTimeUnixNano": "1656634492680391000",
-                              "timeUnixNano": "1656634493289103000"
-                           },
-                           {
-                              "asInt": "0",
-                              "attributes": [
-                                 {
-                                    "key": "type",
-                                    "value": {
-                                       "stringValue": "aggregation"
-                                    }
-                                 },
-                                 {
-                                    "key": "result",
-                                    "value": {
-                                       "stringValue": "error"
-                                    }
-                                 }
-                              ],
-                              "startTimeUnixNano": "1656634492680391000",
-                              "timeUnixNano": "1656634493289103000"
-                           },
-                           {
-                              "asInt": "0",
-                              "attributes": [
-                                 {
-                                    "key": "type",
-                                    "value": {
-                                       "stringValue": "aggregation"
-                                    }
-                                 },
-                                 {
-                                    "key": "result",
-                                    "value": {
-                                       "stringValue": "complete"
-                                    }
-                                 }
-                              ],
-                              "startTimeUnixNano": "1656634492680391000",
-                              "timeUnixNano": "1656634493289103000"
-                           },
-                           {
-                              "asInt": "0",
-                              "attributes": [
-                                 {
-                                    "key": "type",
-                                    "value": {
-                                       "stringValue": "udf_background"
-                                    }
-                                 },
-                                 {
-                                    "key": "result",
-                                    "value": {
-                                       "stringValue": "complete"
-                                    }
-                                 }
-                              ],
-                              "startTimeUnixNano": "1656634492680391000",
-                              "timeUnixNano": "1656634493289103000"
-                           },
-                           {
-                              "asInt": "0",
-                              "attributes": [
-                                 {
-                                    "key": "type",
-                                    "value": {
-                                       "stringValue": "ops_background"
-                                    }
-                                 },
-                                 {
-                                    "key": "result",
-                                    "value": {
-                                       "stringValue": "abort"
-                                    }
-                                 }
-                              ],
-                              "startTimeUnixNano": "1656634492680391000",
-                              "timeUnixNano": "1656634493289103000"
-                           },
-                           {
-                              "asInt": "0",
-                              "attributes": [
-                                 {
-                                    "key": "type",
-                                    "value": {
-                                       "stringValue": "ops_background"
-                                    }
-                                 },
-                                 {
-                                    "key": "result",
-                                    "value": {
-                                       "stringValue": "error"
-                                    }
-                                 }
-                              ],
-                              "startTimeUnixNano": "1656634492680391000",
-                              "timeUnixNano": "1656634493289103000"
-                           },
-                           {
-                              "asInt": "0",
-                              "attributes": [
-                                 {
-                                    "key": "type",
-                                    "value": {
-                                       "stringValue": "basic"
-                                    }
-                                 },
-                                 {
-                                    "key": "result",
-                                    "value": {
-                                       "stringValue": "error"
-                                    }
-                                 }
-                              ],
-                              "startTimeUnixNano": "1656634492680391000",
-                              "timeUnixNano": "1656634493289103000"
-                           },
-                           {
-                              "asInt": "0",
-                              "attributes": [
-                                 {
-                                    "key": "type",
-                                    "value": {
-                                       "stringValue": "aggregation"
-                                    }
-                                 },
-                                 {
-                                    "key": "result",
-                                    "value": {
-                                       "stringValue": "abort"
-                                    }
-                                 }
-                              ],
-                              "startTimeUnixNano": "1656634492680391000",
-                              "timeUnixNano": "1656634493289103000"
-                           },
-                           {
-                              "asInt": "0",
-                              "attributes": [
-                                 {
-                                    "key": "type",
-                                    "value": {
-                                       "stringValue": "basic"
-                                    }
-                                 },
-                                 {
-                                    "key": "result",
-                                    "value": {
-                                       "stringValue": "abort"
-                                    }
-                                 }
-                              ],
-                              "startTimeUnixNano": "1656634492680391000",
-                              "timeUnixNano": "1656634493289103000"
-                           },
-                           {
-                              "asInt": "0",
-                              "attributes": [
-                                 {
-                                    "key": "type",
-                                    "value": {
-                                       "stringValue": "udf_background"
-                                    }
-                                 },
-                                 {
-                                    "key": "result",
-                                    "value": {
-                                       "stringValue": "abort"
-                                    }
-                                 }
-                              ],
-                              "startTimeUnixNano": "1656634492680391000",
-                              "timeUnixNano": "1656634493289103000"
-                           },
-                           {
-                              "asInt": "0",
-                              "attributes": [
-                                 {
-                                    "key": "type",
-                                    "value": {
-                                       "stringValue": "ops_background"
-                                    }
-                                 },
-                                 {
-                                    "key": "result",
-                                    "value": {
-                                       "stringValue": "complete"
-                                    }
-                                 }
-                              ],
-                              "startTimeUnixNano": "1656634492680391000",
-                              "timeUnixNano": "1656634493289103000"
-                           }
-                        ],
-                        "isMonotonic": true
-                     },
-                     "unit": "{scans}"
-                  }
-               ],
-               "scope": {
-                  "name": "otelcol/aerospikereceiver",
-                  "version": "latest"
-               }
-            }
-         ]
-      }
-   ]
-}
-=======
     "resourceMetrics": [
        {
           "resource": {
@@ -1475,5 +903,4 @@
        }
     ]
  }
- 
->>>>>>> e367b7c3
+ 