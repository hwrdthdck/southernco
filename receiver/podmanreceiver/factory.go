--- conflicted
+++ resolved
@@ -19,19 +19,11 @@
 	defaultAPIVersion = "3.3.1"
 )
 
-<<<<<<< HEAD
-func NewFactory() rcvr.Factory {
-	return rcvr.NewFactory(
-		metadata.Type,
-		createDefaultReceiverConfig,
-		rcvr.WithMetrics(createMetricsReceiver, metadata.MetricsStability))
-=======
 func NewFactory() receiver.Factory {
 	return receiver.NewFactory(
 		metadata.Type,
 		createDefaultReceiverConfig,
 		receiver.WithMetrics(createMetricsReceiver, metadata.MetricsStability))
->>>>>>> 592374af
 }
 
 func createDefaultConfig() *Config {
