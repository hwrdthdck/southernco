// Copyright  The OpenTelemetry Authors
//
// Licensed under the Apache License, Version 2.0 (the "License");
// you may not use this file except in compliance with the License.
// You may obtain a copy of the License at
//
//      http://www.apache.org/licenses/LICENSE-2.0
//
// Unless required by applicable law or agreed to in writing, software
// distributed under the License is distributed on an "AS IS" BASIS,
// WITHOUT WARRANTIES OR CONDITIONS OF ANY KIND, either express or implied.
// See the License for the specific language governing permissions and
// limitations under the License.

package postgresqlreceiver // import "github.com/open-telemetry/opentelemetry-collector-contrib/receiver/postgresqlreceiver"

import (
	"context"
	"sync"
	"time"

	"go.opentelemetry.io/collector/component"
	"go.opentelemetry.io/collector/pdata/pcommon"
	"go.opentelemetry.io/collector/pdata/pmetric"
	"go.opentelemetry.io/collector/receiver/scrapererror"
	"go.opentelemetry.io/collector/service/featuregate"
	"go.uber.org/zap"

	"github.com/open-telemetry/opentelemetry-collector-contrib/receiver/postgresqlreceiver/internal/metadata"
)

const (
	emitMetricsWithResourceAttributesFeatureGateID    = "receiver.postgresql.emitMetricsWithResourceAttributes"
	emitMetricsWithoutResourceAttributesFeatureGateID = "receiver.postgresql.emitMetricsWithoutResourceAttributes"
)

var (
	emitMetricsWithoutResourceAttributes = featuregate.Gate{
		ID:      emitMetricsWithoutResourceAttributesFeatureGateID,
		Enabled: true,
		Description: "Postgresql metrics are transitioning from being reported with identifying metric attributes " +
			"to being identified via resource attributes in order to fit the OpenTelemetry specification. This feature " +
			"gate controls emitting the old metrics without resource attributes. For more details, see: " +
			"https://github.com/open-telemetry/opentelemetry-collector-contrib/blob/main/receiver/postgresqlreceiver/README.md#feature-gate-configurations",
	}

	emitMetricsWithResourceAttributes = featuregate.Gate{
		ID:      emitMetricsWithResourceAttributesFeatureGateID,
		Enabled: false,
		Description: "Postgresql metrics are transitioning from being reported with identifying metric attributes " +
			"to being identified via resource attributes in order to fit the OpenTelemetry specification. This feature " +
			"gate controls emitting the new metrics with resource attributes. For more details, see: " +
			"https://github.com/open-telemetry/opentelemetry-collector-contrib/blob/main/receiver/postgresqlreceiver/README.md#feature-gate-configurations",
	}
)

func init() {
	featuregate.GetRegistry().MustRegister(emitMetricsWithoutResourceAttributes)
	featuregate.GetRegistry().MustRegister(emitMetricsWithResourceAttributes)
}

type postgreSQLScraper struct {
	logger                               *zap.Logger
	config                               *Config
	clientFactory                        postgreSQLClientFactory
	mb                                   *metadata.MetricsBuilder
	emitMetricsWithoutResourceAttributes bool
	emitMetricsWithResourceAttributes    bool
}

type postgreSQLClientFactory interface {
	getClient(c *Config, database string) (client, error)
}

type defaultClientFactory struct{}

func (d *defaultClientFactory) getClient(c *Config, database string) (client, error) {
	return newPostgreSQLClient(postgreSQLConfig{
		username: c.Username,
		password: c.Password,
		database: database,
		tls:      c.TLSClientSetting,
		address:  c.NetAddr,
	})
}

func newPostgreSQLScraper(
	settings component.ReceiverCreateSettings,
	config *Config,
	clientFactory postgreSQLClientFactory,
) *postgreSQLScraper {
	return &postgreSQLScraper{
		logger:                               settings.Logger,
		config:                               config,
		clientFactory:                        clientFactory,
		mb:                                   metadata.NewMetricsBuilder(config.Metrics, settings.BuildInfo),
		emitMetricsWithResourceAttributes:    featuregate.GetRegistry().IsEnabled(emitMetricsWithResourceAttributesFeatureGateID),
		emitMetricsWithoutResourceAttributes: featuregate.GetRegistry().IsEnabled(emitMetricsWithoutResourceAttributesFeatureGateID),
	}
}

type dbRetrieval struct {
	sync.RWMutex
<<<<<<< HEAD
	activityMap map[string]int64
	dbSizeMap   map[string]int64
	dbStats     map[string]databaseStats
=======
	activityMap map[databaseName]int64
	dbSizeMap   map[databaseName]int64
	dbStats     map[databaseName]databaseStats
>>>>>>> 6a9cce78
}

// scrape scrapes the metric stats, transforms them and attributes them into a metric slices.
func (p *postgreSQLScraper) scrape(ctx context.Context) (pmetric.Metrics, error) {
	databases := p.config.Databases
	listClient, err := p.clientFactory.getClient(p.config, "")
	if err != nil {
		p.logger.Error("Failed to initialize connection to postgres", zap.Error(err))
		return pmetric.NewMetrics(), err
	}
	defer listClient.Close()

	if len(databases) == 0 {
		dbList, err := listClient.listDatabases(ctx)
		if err != nil {
			p.logger.Error("Failed to request list of databases from postgres", zap.Error(err))
			return pmetric.NewMetrics(), err
		}
		databases = dbList
	}

	now := pcommon.NewTimestampFromTime(time.Now())

	var errs scrapererror.ScrapeErrors
	r := &dbRetrieval{
<<<<<<< HEAD
		activityMap: make(map[string]int64),
		dbSizeMap:   make(map[string]int64),
		dbStats:     make(map[string]databaseStats),
=======
		activityMap: make(map[databaseName]int64),
		dbSizeMap:   make(map[databaseName]int64),
		dbStats:     make(map[databaseName]databaseStats),
>>>>>>> 6a9cce78
	}
	p.retrieveDBMetrics(ctx, listClient, databases, r, &errs)

	for _, database := range databases {
		dbClient, err := p.clientFactory.getClient(p.config, database)
		if err != nil {
			errs.Add(err)
			p.logger.Error("Failed to initialize connection to postgres", zap.String("database", database), zap.Error(err))
			continue
		}
		defer dbClient.Close()
		p.recordDatabase(now, database, r)
		p.collectTables(ctx, now, dbClient, database, &errs)
	}

	return p.mb.Emit(), errs.Combine()
}

func (p *postgreSQLScraper) retrieveDBMetrics(
	ctx context.Context,
	listClient client,
	databases []string,
	r *dbRetrieval,
	errs *scrapererror.ScrapeErrors,
) {
	wg := &sync.WaitGroup{}

	wg.Add(3)
	go p.retrieveBackends(ctx, wg, listClient, databases, r, errs)
	go p.retrieveDatabaseSize(ctx, wg, listClient, databases, r, errs)
	go p.retrieveDatabaseStats(ctx, wg, listClient, databases, r, errs)

	wg.Wait()
}

func (p *postgreSQLScraper) recordDatabase(now pcommon.Timestamp, db string, r *dbRetrieval) {
<<<<<<< HEAD
	if p.emitMetricsWithResourceAttributes {
		if activeConnections, ok := r.activityMap[db]; ok {
			p.mb.RecordPostgresqlBackendsDataPointWithoutDatabase(now, activeConnections)
		}
		if size, ok := r.dbSizeMap[db]; ok {
			p.mb.RecordPostgresqlDbSizeDataPointWithoutDatabase(now, size)
		}
		if stats, ok := r.dbStats[db]; ok {
			p.mb.RecordPostgresqlCommitsDataPointWithoutDatabase(now, stats.transactionCommitted)
			p.mb.RecordPostgresqlRollbacksDataPointWithoutDatabase(now, stats.transactionRollback)
		}
		p.mb.EmitForResource(metadata.WithPostgresqlDatabase(db))
	} else {
		if activeConnections, ok := r.activityMap[db]; ok {
			p.mb.RecordPostgresqlBackendsDataPoint(now, activeConnections, db)
		}
		if size, ok := r.dbSizeMap[db]; ok {
			p.mb.RecordPostgresqlDbSizeDataPoint(now, size, db)
		}
		if stats, ok := r.dbStats[db]; ok {
			p.mb.RecordPostgresqlCommitsDataPoint(now, stats.transactionCommitted, db)
			p.mb.RecordPostgresqlRollbacksDataPoint(now, stats.transactionRollback, db)
		}
=======
	if activeConnections, ok := r.activityMap[databaseName(db)]; ok {
		p.mb.RecordPostgresqlBackendsDataPoint(now, activeConnections, db)
	}
	if size, ok := r.dbSizeMap[databaseName(db)]; ok {
		p.mb.RecordPostgresqlDbSizeDataPoint(now, size, db)
	}
	if stats, ok := r.dbStats[databaseName(db)]; ok {
		p.mb.RecordPostgresqlCommitsDataPoint(now, stats.transactionCommitted, db)
		p.mb.RecordPostgresqlRollbacksDataPoint(now, stats.transactionRollback, db)
>>>>>>> 6a9cce78
	}
}

func (p *postgreSQLScraper) collectTables(ctx context.Context, now pcommon.Timestamp, dbClient client, db string, errs *scrapererror.ScrapeErrors) {
	blockReads, err := dbClient.getBlocksReadByTable(ctx, db)
	if err != nil {
		errs.AddPartial(1, err)
	}

	tableMetrics, err := dbClient.getDatabaseTableMetrics(ctx, db)
	if err != nil {
		errs.AddPartial(1, err)
	}

	for tableKey, tm := range tableMetrics {
<<<<<<< HEAD
		if p.emitMetricsWithResourceAttributes {
			p.mb.RecordPostgresqlRowsDataPointWithoutDatabaseAndTable(now, tm.dead, metadata.AttributeStateDead)
			p.mb.RecordPostgresqlRowsDataPointWithoutDatabaseAndTable(now, tm.live, metadata.AttributeStateLive)
			p.mb.RecordPostgresqlOperationsDataPointWithoutDatabaseAndTable(now, tm.inserts, metadata.AttributeOperationIns)
			p.mb.RecordPostgresqlOperationsDataPointWithoutDatabaseAndTable(now, tm.del, metadata.AttributeOperationDel)
			p.mb.RecordPostgresqlOperationsDataPointWithoutDatabaseAndTable(now, tm.upd, metadata.AttributeOperationUpd)
			p.mb.RecordPostgresqlOperationsDataPointWithoutDatabaseAndTable(now, tm.hotUpd, metadata.AttributeOperationHotUpd)

			br, ok := blockReads[tableKey]
			if ok {
				p.mb.RecordPostgresqlBlocksReadDataPointWithoutDatabaseAndTable(now, br.heapRead, metadata.AttributeSourceHeapRead)
				p.mb.RecordPostgresqlBlocksReadDataPointWithoutDatabaseAndTable(now, br.heapHit, metadata.AttributeSourceHeapHit)
				p.mb.RecordPostgresqlBlocksReadDataPointWithoutDatabaseAndTable(now, br.idxRead, metadata.AttributeSourceIdxRead)
				p.mb.RecordPostgresqlBlocksReadDataPointWithoutDatabaseAndTable(now, br.idxHit, metadata.AttributeSourceIdxHit)
				p.mb.RecordPostgresqlBlocksReadDataPointWithoutDatabaseAndTable(now, br.toastHit, metadata.AttributeSourceToastHit)
				p.mb.RecordPostgresqlBlocksReadDataPointWithoutDatabaseAndTable(now, br.toastRead, metadata.AttributeSourceToastHit)
				p.mb.RecordPostgresqlBlocksReadDataPointWithoutDatabaseAndTable(now, br.tidxRead, metadata.AttributeSourceTidxRead)
				p.mb.RecordPostgresqlBlocksReadDataPointWithoutDatabaseAndTable(now, br.tidxHit, metadata.AttributeSourceTidxHit)
			}
			p.mb.EmitForResource(
				metadata.WithPostgresqlDatabase(db),
				metadata.WithPostgresqlTable(tm.table),
			)
		} else {
			p.mb.RecordPostgresqlRowsDataPoint(now, tm.dead, db, tm.table, metadata.AttributeStateDead)
			p.mb.RecordPostgresqlRowsDataPoint(now, tm.live, db, tm.table, metadata.AttributeStateLive)
			p.mb.RecordPostgresqlOperationsDataPoint(now, tm.inserts, db, tm.table, metadata.AttributeOperationIns)
			p.mb.RecordPostgresqlOperationsDataPoint(now, tm.del, db, tm.table, metadata.AttributeOperationDel)
			p.mb.RecordPostgresqlOperationsDataPoint(now, tm.upd, db, tm.table, metadata.AttributeOperationUpd)
			p.mb.RecordPostgresqlOperationsDataPoint(now, tm.hotUpd, db, tm.table, metadata.AttributeOperationHotUpd)

			br, ok := blockReads[tableKey]
			if ok {
				p.mb.RecordPostgresqlBlocksReadDataPoint(now, br.heapRead, db, br.table, metadata.AttributeSourceHeapRead)
				p.mb.RecordPostgresqlBlocksReadDataPoint(now, br.heapHit, db, br.table, metadata.AttributeSourceHeapHit)
				p.mb.RecordPostgresqlBlocksReadDataPoint(now, br.idxRead, db, br.table, metadata.AttributeSourceIdxRead)
				p.mb.RecordPostgresqlBlocksReadDataPoint(now, br.idxHit, db, br.table, metadata.AttributeSourceIdxHit)
				p.mb.RecordPostgresqlBlocksReadDataPoint(now, br.toastHit, db, br.table, metadata.AttributeSourceToastHit)
				p.mb.RecordPostgresqlBlocksReadDataPoint(now, br.toastRead, db, br.table, metadata.AttributeSourceToastRead)
				p.mb.RecordPostgresqlBlocksReadDataPoint(now, br.tidxRead, db, br.table, metadata.AttributeSourceTidxRead)
				p.mb.RecordPostgresqlBlocksReadDataPoint(now, br.tidxHit, db, br.table, metadata.AttributeSourceTidxHit)
			}
=======
		p.mb.RecordPostgresqlRowsDataPoint(now, tm.dead, db, tm.table, metadata.AttributeStateDead)
		p.mb.RecordPostgresqlRowsDataPoint(now, tm.live, db, tm.table, metadata.AttributeStateLive)
		p.mb.RecordPostgresqlOperationsDataPoint(now, tm.inserts, db, tm.table, metadata.AttributeOperationIns)
		p.mb.RecordPostgresqlOperationsDataPoint(now, tm.del, db, tm.table, metadata.AttributeOperationDel)
		p.mb.RecordPostgresqlOperationsDataPoint(now, tm.upd, db, tm.table, metadata.AttributeOperationUpd)
		p.mb.RecordPostgresqlOperationsDataPoint(now, tm.hotUpd, db, tm.table, metadata.AttributeOperationHotUpd)
		br, ok := blockReads[tableKey]
		if ok {
			p.mb.RecordPostgresqlBlocksReadDataPoint(now, br.heapRead, db, br.table, metadata.AttributeSourceHeapRead)
			p.mb.RecordPostgresqlBlocksReadDataPoint(now, br.heapHit, db, br.table, metadata.AttributeSourceHeapHit)
			p.mb.RecordPostgresqlBlocksReadDataPoint(now, br.idxRead, db, br.table, metadata.AttributeSourceIdxRead)
			p.mb.RecordPostgresqlBlocksReadDataPoint(now, br.idxHit, db, br.table, metadata.AttributeSourceIdxHit)
			p.mb.RecordPostgresqlBlocksReadDataPoint(now, br.toastHit, db, br.table, metadata.AttributeSourceToastHit)
			p.mb.RecordPostgresqlBlocksReadDataPoint(now, br.toastRead, db, br.table, metadata.AttributeSourceToastRead)
			p.mb.RecordPostgresqlBlocksReadDataPoint(now, br.tidxRead, db, br.table, metadata.AttributeSourceTidxRead)
			p.mb.RecordPostgresqlBlocksReadDataPoint(now, br.tidxHit, db, br.table, metadata.AttributeSourceTidxHit)
>>>>>>> 6a9cce78
		}
	}
}

func (p *postgreSQLScraper) retrieveDatabaseStats(
	ctx context.Context,
	wg *sync.WaitGroup,
	client client,
	databases []string,
	r *dbRetrieval,
	errors *scrapererror.ScrapeErrors,
) {
	defer wg.Done()
	dbStats, err := client.getDatabaseStats(ctx, databases)
	if err != nil {
		p.logger.Error("Errors encountered while fetching commits and rollbacks", zap.Error(err))
		errors.AddPartial(1, err)
		return
	}
	r.Lock()
	r.dbStats = dbStats
	r.Unlock()
}

func (p *postgreSQLScraper) retrieveDatabaseSize(
	ctx context.Context,
	wg *sync.WaitGroup,
	client client,
	databases []string,
	r *dbRetrieval,
	errors *scrapererror.ScrapeErrors,
) {
	defer wg.Done()
	databaseSizeMetrics, err := client.getDatabaseSize(ctx, databases)
	if err != nil {
		p.logger.Error("Errors encountered while fetching database size", zap.Error(err))
		errors.AddPartial(1, err)
		return
	}
	r.Lock()
	r.dbSizeMap = databaseSizeMetrics
	r.Unlock()
}

func (p *postgreSQLScraper) retrieveBackends(
	ctx context.Context,
	wg *sync.WaitGroup,
	client client,
	databases []string,
	r *dbRetrieval,
	errors *scrapererror.ScrapeErrors,
) {
	defer wg.Done()
	activityByDB, err := client.getBackends(ctx, databases)
	if err != nil {
		errors.AddPartial(1, err)
		return
	}
	r.Lock()
	r.activityMap = activityByDB
	r.Unlock()
}<|MERGE_RESOLUTION|>--- conflicted
+++ resolved
@@ -101,15 +101,9 @@
 
 type dbRetrieval struct {
 	sync.RWMutex
-<<<<<<< HEAD
-	activityMap map[string]int64
-	dbSizeMap   map[string]int64
-	dbStats     map[string]databaseStats
-=======
 	activityMap map[databaseName]int64
 	dbSizeMap   map[databaseName]int64
 	dbStats     map[databaseName]databaseStats
->>>>>>> 6a9cce78
 }
 
 // scrape scrapes the metric stats, transforms them and attributes them into a metric slices.
@@ -135,15 +129,9 @@
 
 	var errs scrapererror.ScrapeErrors
 	r := &dbRetrieval{
-<<<<<<< HEAD
-		activityMap: make(map[string]int64),
-		dbSizeMap:   make(map[string]int64),
-		dbStats:     make(map[string]databaseStats),
-=======
 		activityMap: make(map[databaseName]int64),
 		dbSizeMap:   make(map[databaseName]int64),
 		dbStats:     make(map[databaseName]databaseStats),
->>>>>>> 6a9cce78
 	}
 	p.retrieveDBMetrics(ctx, listClient, databases, r, &errs)
 
@@ -180,41 +168,30 @@
 }
 
 func (p *postgreSQLScraper) recordDatabase(now pcommon.Timestamp, db string, r *dbRetrieval) {
-<<<<<<< HEAD
+	dbName := databaseName(db)
 	if p.emitMetricsWithResourceAttributes {
-		if activeConnections, ok := r.activityMap[db]; ok {
+		if activeConnections, ok := r.activityMap[dbName]; ok {
 			p.mb.RecordPostgresqlBackendsDataPointWithoutDatabase(now, activeConnections)
 		}
-		if size, ok := r.dbSizeMap[db]; ok {
+		if size, ok := r.dbSizeMap[dbName]; ok {
 			p.mb.RecordPostgresqlDbSizeDataPointWithoutDatabase(now, size)
 		}
-		if stats, ok := r.dbStats[db]; ok {
+		if stats, ok := r.dbStats[dbName]; ok {
 			p.mb.RecordPostgresqlCommitsDataPointWithoutDatabase(now, stats.transactionCommitted)
 			p.mb.RecordPostgresqlRollbacksDataPointWithoutDatabase(now, stats.transactionRollback)
 		}
 		p.mb.EmitForResource(metadata.WithPostgresqlDatabase(db))
 	} else {
-		if activeConnections, ok := r.activityMap[db]; ok {
+		if activeConnections, ok := r.activityMap[dbName]; ok {
 			p.mb.RecordPostgresqlBackendsDataPoint(now, activeConnections, db)
 		}
-		if size, ok := r.dbSizeMap[db]; ok {
+		if size, ok := r.dbSizeMap[dbName]; ok {
 			p.mb.RecordPostgresqlDbSizeDataPoint(now, size, db)
 		}
-		if stats, ok := r.dbStats[db]; ok {
+		if stats, ok := r.dbStats[dbName]; ok {
 			p.mb.RecordPostgresqlCommitsDataPoint(now, stats.transactionCommitted, db)
 			p.mb.RecordPostgresqlRollbacksDataPoint(now, stats.transactionRollback, db)
 		}
-=======
-	if activeConnections, ok := r.activityMap[databaseName(db)]; ok {
-		p.mb.RecordPostgresqlBackendsDataPoint(now, activeConnections, db)
-	}
-	if size, ok := r.dbSizeMap[databaseName(db)]; ok {
-		p.mb.RecordPostgresqlDbSizeDataPoint(now, size, db)
-	}
-	if stats, ok := r.dbStats[databaseName(db)]; ok {
-		p.mb.RecordPostgresqlCommitsDataPoint(now, stats.transactionCommitted, db)
-		p.mb.RecordPostgresqlRollbacksDataPoint(now, stats.transactionRollback, db)
->>>>>>> 6a9cce78
 	}
 }
 
@@ -230,7 +207,6 @@
 	}
 
 	for tableKey, tm := range tableMetrics {
-<<<<<<< HEAD
 		if p.emitMetricsWithResourceAttributes {
 			p.mb.RecordPostgresqlRowsDataPointWithoutDatabaseAndTable(now, tm.dead, metadata.AttributeStateDead)
 			p.mb.RecordPostgresqlRowsDataPointWithoutDatabaseAndTable(now, tm.live, metadata.AttributeStateLive)
@@ -273,24 +249,6 @@
 				p.mb.RecordPostgresqlBlocksReadDataPoint(now, br.tidxRead, db, br.table, metadata.AttributeSourceTidxRead)
 				p.mb.RecordPostgresqlBlocksReadDataPoint(now, br.tidxHit, db, br.table, metadata.AttributeSourceTidxHit)
 			}
-=======
-		p.mb.RecordPostgresqlRowsDataPoint(now, tm.dead, db, tm.table, metadata.AttributeStateDead)
-		p.mb.RecordPostgresqlRowsDataPoint(now, tm.live, db, tm.table, metadata.AttributeStateLive)
-		p.mb.RecordPostgresqlOperationsDataPoint(now, tm.inserts, db, tm.table, metadata.AttributeOperationIns)
-		p.mb.RecordPostgresqlOperationsDataPoint(now, tm.del, db, tm.table, metadata.AttributeOperationDel)
-		p.mb.RecordPostgresqlOperationsDataPoint(now, tm.upd, db, tm.table, metadata.AttributeOperationUpd)
-		p.mb.RecordPostgresqlOperationsDataPoint(now, tm.hotUpd, db, tm.table, metadata.AttributeOperationHotUpd)
-		br, ok := blockReads[tableKey]
-		if ok {
-			p.mb.RecordPostgresqlBlocksReadDataPoint(now, br.heapRead, db, br.table, metadata.AttributeSourceHeapRead)
-			p.mb.RecordPostgresqlBlocksReadDataPoint(now, br.heapHit, db, br.table, metadata.AttributeSourceHeapHit)
-			p.mb.RecordPostgresqlBlocksReadDataPoint(now, br.idxRead, db, br.table, metadata.AttributeSourceIdxRead)
-			p.mb.RecordPostgresqlBlocksReadDataPoint(now, br.idxHit, db, br.table, metadata.AttributeSourceIdxHit)
-			p.mb.RecordPostgresqlBlocksReadDataPoint(now, br.toastHit, db, br.table, metadata.AttributeSourceToastHit)
-			p.mb.RecordPostgresqlBlocksReadDataPoint(now, br.toastRead, db, br.table, metadata.AttributeSourceToastRead)
-			p.mb.RecordPostgresqlBlocksReadDataPoint(now, br.tidxRead, db, br.table, metadata.AttributeSourceTidxRead)
-			p.mb.RecordPostgresqlBlocksReadDataPoint(now, br.tidxHit, db, br.table, metadata.AttributeSourceTidxHit)
->>>>>>> 6a9cce78
 		}
 	}
 }
