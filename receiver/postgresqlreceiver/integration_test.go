// Copyright The OpenTelemetry Authors
// SPDX-License-Identifier: Apache-2.0

//go:build integration

package postgresqlreceiver

import (
	"fmt"
	"net"
	"path/filepath"
	"testing"
	"time"

	"github.com/testcontainers/testcontainers-go"
	"github.com/testcontainers/testcontainers-go/wait"
	"go.opentelemetry.io/collector/component"

	"github.com/open-telemetry/opentelemetry-collector-contrib/internal/common/testutil"
	"github.com/open-telemetry/opentelemetry-collector-contrib/internal/coreinternal/scraperinttest"
	"github.com/open-telemetry/opentelemetry-collector-contrib/pkg/pdatatest/pmetrictest"
)

const postgresqlPort = "5432"

const (
	pre17TestVersion  = "13.18"
	post17TestVersion = "17.2"
)

func TestIntegration(t *testing.T) {
	defer testutil.SetFeatureGateForTest(t, separateSchemaAttrGate, false)()
	defer testutil.SetFeatureGateForTest(t, connectionPoolGate, false)()
	t.Run("single_db", integrationTest("single_db", []string{"otel"}, pre17TestVersion))
	t.Run("multi_db", integrationTest("multi_db", []string{"otel", "otel2"}, pre17TestVersion))
	t.Run("all_db", integrationTest("all_db", []string{}, pre17TestVersion))

	t.Run("single_db_post17", integrationTest("single_db_post17", []string{"otel"}, post17TestVersion))
}

func TestIntegrationWithSeparateSchemaAttr(t *testing.T) {
	defer testutil.SetFeatureGateForTest(t, separateSchemaAttrGate, true)()
	defer testutil.SetFeatureGateForTest(t, connectionPoolGate, false)()
	t.Run("single_db_schemaattr", integrationTest("single_db_schemaattr", []string{"otel"}, pre17TestVersion))
	t.Run("multi_db_schemaattr", integrationTest("multi_db_schemaattr", []string{"otel", "otel2"}, pre17TestVersion))
	t.Run("all_db_schemaattr", integrationTest("all_db_schemaattr", []string{}, pre17TestVersion))
}

func TestIntegrationWithConnectionPool(t *testing.T) {
	defer testutil.SetFeatureGateForTest(t, separateSchemaAttrGate, false)()
	defer testutil.SetFeatureGateForTest(t, connectionPoolGate, true)()
	t.Run("single_db_connpool", integrationTest("single_db_connpool", []string{"otel"}, pre17TestVersion))
	t.Run("multi_db_connpool", integrationTest("multi_db_connpool", []string{"otel", "otel2"}, pre17TestVersion))
	t.Run("all_db_connpool", integrationTest("all_db_connpool", []string{}, pre17TestVersion))
}

func integrationTest(name string, databases []string, pgVersion string) func(*testing.T) {
	expectedFile := filepath.Join("testdata", "integration", "expected_"+name+".yaml")
	return scraperinttest.NewIntegrationTest(
		NewFactory(),
		scraperinttest.WithContainerRequest(
			testcontainers.ContainerRequest{
<<<<<<< HEAD
				Image: "postgres:13.18",
=======
				Image: fmt.Sprintf("postgres:%s", pgVersion),
>>>>>>> 03e370a1
				Env: map[string]string{
					"POSTGRES_USER":     "root",
					"POSTGRES_PASSWORD": "otel",
					"POSTGRES_DB":       "otel",
				},
				Files: []testcontainers.ContainerFile{{
					HostFilePath:      filepath.Join("testdata", "integration", "init.sql"),
					ContainerFilePath: "/docker-entrypoint-initdb.d/init.sql",
					FileMode:          700,
				}},
				ExposedPorts: []string{postgresqlPort},
				WaitingFor: wait.ForListeningPort(postgresqlPort).
					WithStartupTimeout(2 * time.Minute),
			}),
		scraperinttest.WithCustomConfig(
			func(t *testing.T, cfg component.Config, ci *scraperinttest.ContainerInfo) {
				rCfg := cfg.(*Config)
				rCfg.CollectionInterval = time.Second
				rCfg.Endpoint = net.JoinHostPort(ci.Host(t), ci.MappedPort(t, postgresqlPort))
				rCfg.Databases = databases
				rCfg.Username = "otelu"
				rCfg.Password = "otelp"
				rCfg.Insecure = true
				rCfg.Metrics.PostgresqlWalDelay.Enabled = true
				rCfg.Metrics.PostgresqlDeadlocks.Enabled = true
				rCfg.Metrics.PostgresqlTempFiles.Enabled = true
				rCfg.Metrics.PostgresqlTupUpdated.Enabled = true
				rCfg.Metrics.PostgresqlTupReturned.Enabled = true
				rCfg.Metrics.PostgresqlTupFetched.Enabled = true
				rCfg.Metrics.PostgresqlTupInserted.Enabled = true
				rCfg.Metrics.PostgresqlTupDeleted.Enabled = true
				rCfg.Metrics.PostgresqlBlksHit.Enabled = true
				rCfg.Metrics.PostgresqlBlksRead.Enabled = true
				rCfg.Metrics.PostgresqlSequentialScans.Enabled = true
				rCfg.Metrics.PostgresqlDatabaseLocks.Enabled = true
			}),
		scraperinttest.WithExpectedFile(expectedFile),
		scraperinttest.WithCompareOptions(
			pmetrictest.IgnoreResourceMetricsOrder(),
			pmetrictest.IgnoreMetricValues(),
			pmetrictest.IgnoreSubsequentDataPoints("postgresql.backends"),
			pmetrictest.IgnoreMetricDataPointsOrder(),
			pmetrictest.IgnoreStartTimestamp(),
			pmetrictest.IgnoreTimestamp(),
		),
	).Run
}<|MERGE_RESOLUTION|>--- conflicted
+++ resolved
@@ -60,11 +60,7 @@
 		NewFactory(),
 		scraperinttest.WithContainerRequest(
 			testcontainers.ContainerRequest{
-<<<<<<< HEAD
-				Image: "postgres:13.18",
-=======
 				Image: fmt.Sprintf("postgres:%s", pgVersion),
->>>>>>> 03e370a1
 				Env: map[string]string{
 					"POSTGRES_USER":     "root",
 					"POSTGRES_PASSWORD": "otel",
