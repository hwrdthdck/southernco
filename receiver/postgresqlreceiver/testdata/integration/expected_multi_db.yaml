resourceMetrics:
  - resource:
      attributes: []
    scopeMetrics:
      - metrics:
          - description: Number of buffers allocated.
            name: postgresql.bgwriter.buffers.allocated
            sum:
              aggregationTemporality: 2
              dataPoints:
                - asInt: "289"
                  startTimeUnixNano: "1687338611400357000"
                  timeUnixNano: "1687338612400834000"
              isMonotonic: true
            unit: '{buffers}'
          - description: Number of buffers written.
            name: postgresql.bgwriter.buffers.writes
            sum:
              aggregationTemporality: 2
              dataPoints:
                - asInt: "5"
                  attributes:
                    - key: source
                      value:
                        stringValue: backend
                  startTimeUnixNano: "1687338611400357000"
                  timeUnixNano: "1687338612400834000"
                - asInt: "0"
                  attributes:
                    - key: source
                      value:
                        stringValue: backend_fsync
                  startTimeUnixNano: "1687338611400357000"
                  timeUnixNano: "1687338612400834000"
                - asInt: "0"
                  attributes:
                    - key: source
                      value:
                        stringValue: bgwriter
                  startTimeUnixNano: "1687338611400357000"
                  timeUnixNano: "1687338612400834000"
                - asInt: "60"
                  attributes:
                    - key: source
                      value:
                        stringValue: checkpoints
                  startTimeUnixNano: "1687338611400357000"
                  timeUnixNano: "1687338612400834000"
              isMonotonic: true
            unit: '{buffers}'
          - description: The number of checkpoints performed.
            name: postgresql.bgwriter.checkpoint.count
            sum:
              aggregationTemporality: 2
              dataPoints:
                - asInt: "4"
                  attributes:
                    - key: type
                      value:
                        stringValue: requested
                  startTimeUnixNano: "1687338611400357000"
                  timeUnixNano: "1687338612400834000"
                - asInt: "0"
                  attributes:
                    - key: type
                      value:
                        stringValue: scheduled
                  startTimeUnixNano: "1687338611400357000"
                  timeUnixNano: "1687338612400834000"
              isMonotonic: true
            unit: '{checkpoints}'
          - description: Total time spent writing and syncing files to disk by checkpoints.
            name: postgresql.bgwriter.duration
            sum:
              aggregationTemporality: 2
              dataPoints:
                - asDouble: 17
                  attributes:
                    - key: type
                      value:
                        stringValue: sync
                  startTimeUnixNano: "1687338611400357000"
                  timeUnixNano: "1687338612400834000"
                - asDouble: 14
                  attributes:
                    - key: type
                      value:
                        stringValue: write
                  startTimeUnixNano: "1687338611400357000"
                  timeUnixNano: "1687338612400834000"
              isMonotonic: true
            unit: ms
          - description: Number of times the background writer stopped a cleaning scan because it had written too many buffers.
            name: postgresql.bgwriter.maxwritten
            sum:
              aggregationTemporality: 2
              dataPoints:
                - asInt: "0"
                  startTimeUnixNano: "1687338611400357000"
                  timeUnixNano: "1687338612400834000"
              isMonotonic: true
            unit: '{stoppages}'
          - description: Configured maximum number of client connections allowed
            gauge:
              dataPoints:
                - asInt: "100"
                  startTimeUnixNano: "1687338611400357000"
                  timeUnixNano: "1687338612400834000"
            name: postgresql.connection.max
            unit: '{connections}'
          - description: Number of user databases.
            name: postgresql.database.count
            sum:
              aggregationTemporality: 2
              dataPoints:
                - asInt: "2"
                  startTimeUnixNano: "1687338611400357000"
                  timeUnixNano: "1687338612400834000"
            unit: '{databases}'
        scope:
          name: otelcol/postgresqlreceiver
          version: latest
  - resource:
      attributes:
        - key: postgresql.database.name
          value:
            stringValue: otel
    scopeMetrics:
      - metrics:
          - description: The number of commits.
            name: postgresql.commits
            sum:
              aggregationTemporality: 2
              dataPoints:
                - asInt: "6"
                  startTimeUnixNano: "1687338611400357000"
                  timeUnixNano: "1687338612400834000"
              isMonotonic: true
            unit: "1"
          - description: The database disk usage.
            name: postgresql.db_size
            sum:
              aggregationTemporality: 2
              dataPoints:
                - asInt: "7184900"
                  startTimeUnixNano: "1687338611400357000"
                  timeUnixNano: "1687338612400834000"
            unit: By
          - description: The number of rollbacks.
            name: postgresql.rollbacks
            sum:
              aggregationTemporality: 2
              dataPoints:
                - asInt: "0"
                  startTimeUnixNano: "1687338611400357000"
                  timeUnixNano: "1687338612400834000"
              isMonotonic: true
            unit: "1"
          - description: Number of user tables in a database.
            name: postgresql.table.count
            sum:
              aggregationTemporality: 2
              dataPoints:
                - asInt: "2"
                  startTimeUnixNano: "1687338611400357000"
                  timeUnixNano: "1687338612400834000"
            unit: '{table}'
        scope:
          name: otelcol/postgresqlreceiver
          version: latest
  - resource:
      attributes:
        - key: postgresql.database.name
          value:
            stringValue: otel2
    scopeMetrics:
      - metrics:
          - description: The number of commits.
            name: postgresql.commits
            sum:
              aggregationTemporality: 2
              dataPoints:
                - asInt: "7"
                  startTimeUnixNano: "1687338611400357000"
                  timeUnixNano: "1687338612400834000"
              isMonotonic: true
            unit: "1"
          - description: The database disk usage.
            name: postgresql.db_size
            sum:
              aggregationTemporality: 2
              dataPoints:
                - asInt: "7225860"
                  startTimeUnixNano: "1687338611400357000"
                  timeUnixNano: "1687338612400834000"
            unit: By
          - description: The number of rollbacks.
            name: postgresql.rollbacks
            sum:
              aggregationTemporality: 2
              dataPoints:
                - asInt: "0"
                  startTimeUnixNano: "1687338611400357000"
                  timeUnixNano: "1687338612400834000"
              isMonotonic: true
            unit: "1"
          - description: Number of user tables in a database.
            name: postgresql.table.count
            sum:
              aggregationTemporality: 2
              dataPoints:
                - asInt: "2"
                  startTimeUnixNano: "1687338611400357000"
                  timeUnixNano: "1687338612400834000"
            unit: '{table}'
        scope:
          name: otelcol/postgresqlreceiver
          version: latest
  - resource:
      attributes:
        - key: postgresql.database.name
          value:
            stringValue: otel
        - key: postgresql.table.name
          value:
            stringValue: public.table1
    scopeMetrics:
      - metrics:
          - description: The number of blocks read.
            name: postgresql.blocks_read
            sum:
              aggregationTemporality: 2
              dataPoints:
                - asInt: "0"
                  attributes:
                    - key: source
                      value:
                        stringValue: heap_hit
                  startTimeUnixNano: "1687338611400357000"
                  timeUnixNano: "1687338612400834000"
                - asInt: "0"
                  attributes:
                    - key: source
                      value:
                        stringValue: heap_read
                  startTimeUnixNano: "1687338611400357000"
                  timeUnixNano: "1687338612400834000"
                - asInt: "0"
                  attributes:
                    - key: source
                      value:
                        stringValue: idx_hit
                  startTimeUnixNano: "1687338611400357000"
                  timeUnixNano: "1687338612400834000"
                - asInt: "0"
                  attributes:
                    - key: source
                      value:
                        stringValue: idx_read
                  startTimeUnixNano: "1687338611400357000"
                  timeUnixNano: "1687338612400834000"
                - asInt: "0"
                  attributes:
                    - key: source
                      value:
                        stringValue: tidx_hit
                  startTimeUnixNano: "1687338611400357000"
                  timeUnixNano: "1687338612400834000"
                - asInt: "0"
                  attributes:
                    - key: source
                      value:
<<<<<<< HEAD
                        stringValue: tidx_read
                  startTimeUnixNano: "1687338611400357000"
                  timeUnixNano: "1687338612400834000"
=======
                        stringValue: toast_read
                  startTimeUnixNano: "1662565922919465000"
                  timeUnixNano: "1662565932919535000"
>>>>>>> da5df85e
                - asInt: "0"
                  attributes:
                    - key: source
                      value:
                        stringValue: toast_hit
                  startTimeUnixNano: "1687338611400357000"
                  timeUnixNano: "1687338612400834000"
                - asInt: "0"
                  attributes:
                    - key: source
                      value:
                        stringValue: toast_hit
                  startTimeUnixNano: "1687338611400357000"
                  timeUnixNano: "1687338612400834000"
              isMonotonic: true
            unit: "1"
          - description: The number of db row operations.
            name: postgresql.operations
            sum:
              aggregationTemporality: 2
              dataPoints:
                - asInt: "0"
                  attributes:
                    - key: operation
                      value:
                        stringValue: del
                  startTimeUnixNano: "1687338611400357000"
                  timeUnixNano: "1687338612400834000"
                - asInt: "0"
                  attributes:
                    - key: operation
                      value:
                        stringValue: hot_upd
                  startTimeUnixNano: "1687338611400357000"
                  timeUnixNano: "1687338612400834000"
                - asInt: "0"
                  attributes:
                    - key: operation
                      value:
                        stringValue: ins
                  startTimeUnixNano: "1687338611400357000"
                  timeUnixNano: "1687338612400834000"
                - asInt: "0"
                  attributes:
                    - key: operation
                      value:
                        stringValue: upd
                  startTimeUnixNano: "1687338611400357000"
                  timeUnixNano: "1687338612400834000"
              isMonotonic: true
            unit: "1"
          - description: The number of rows in the database.
            name: postgresql.rows
            sum:
              aggregationTemporality: 2
              dataPoints:
                - asInt: "0"
                  attributes:
                    - key: state
                      value:
                        stringValue: dead
                  startTimeUnixNano: "1687338611400357000"
                  timeUnixNano: "1687338612400834000"
                - asInt: "0"
                  attributes:
                    - key: state
                      value:
                        stringValue: live
                  startTimeUnixNano: "1687338611400357000"
                  timeUnixNano: "1687338612400834000"
            unit: "1"
          - description: Disk space used by a table.
            name: postgresql.table.size
            sum:
              aggregationTemporality: 2
              dataPoints:
                - asInt: "0"
                  startTimeUnixNano: "1687338611400357000"
                  timeUnixNano: "1687338612400834000"
            unit: By
          - description: Number of times a table has manually been vacuumed.
            name: postgresql.table.vacuum.count
            sum:
              aggregationTemporality: 2
              dataPoints:
                - asInt: "0"
                  startTimeUnixNano: "1687338611400357000"
                  timeUnixNano: "1687338612400834000"
              isMonotonic: true
            unit: '{vacuums}'
        scope:
          name: otelcol/postgresqlreceiver
          version: latest
  - resource:
      attributes:
        - key: postgresql.database.name
          value:
            stringValue: otel
        - key: postgresql.table.name
          value:
            stringValue: public.table2
    scopeMetrics:
      - metrics:
          - description: The number of blocks read.
            name: postgresql.blocks_read
            sum:
              aggregationTemporality: 2
              dataPoints:
                - asInt: "0"
                  attributes:
                    - key: source
                      value:
                        stringValue: heap_hit
                  startTimeUnixNano: "1687338611400357000"
                  timeUnixNano: "1687338612400834000"
                - asInt: "0"
                  attributes:
                    - key: source
                      value:
                        stringValue: heap_read
                  startTimeUnixNano: "1687338611400357000"
                  timeUnixNano: "1687338612400834000"
                - asInt: "0"
                  attributes:
                    - key: source
                      value:
                        stringValue: idx_hit
                  startTimeUnixNano: "1687338611400357000"
                  timeUnixNano: "1687338612400834000"
                - asInt: "0"
                  attributes:
                    - key: source
                      value:
                        stringValue: idx_read
                  startTimeUnixNano: "1687338611400357000"
                  timeUnixNano: "1687338612400834000"
                - asInt: "0"
                  attributes:
                    - key: source
                      value:
                        stringValue: tidx_hit
                  startTimeUnixNano: "1687338611400357000"
                  timeUnixNano: "1687338612400834000"
                - asInt: "0"
                  attributes:
                    - key: source
                      value:
<<<<<<< HEAD
                        stringValue: tidx_read
                  startTimeUnixNano: "1687338611400357000"
                  timeUnixNano: "1687338612400834000"
=======
                        stringValue: toast_read
                  startTimeUnixNano: "1662565922919465000"
                  timeUnixNano: "1662565932919535000"
>>>>>>> da5df85e
                - asInt: "0"
                  attributes:
                    - key: source
                      value:
                        stringValue: toast_hit
                  startTimeUnixNano: "1687338611400357000"
                  timeUnixNano: "1687338612400834000"
                - asInt: "0"
                  attributes:
                    - key: source
                      value:
                        stringValue: toast_hit
                  startTimeUnixNano: "1687338611400357000"
                  timeUnixNano: "1687338612400834000"
              isMonotonic: true
            unit: "1"
          - description: The number of db row operations.
            name: postgresql.operations
            sum:
              aggregationTemporality: 2
              dataPoints:
                - asInt: "0"
                  attributes:
                    - key: operation
                      value:
                        stringValue: del
                  startTimeUnixNano: "1687338611400357000"
                  timeUnixNano: "1687338612400834000"
                - asInt: "0"
                  attributes:
                    - key: operation
                      value:
                        stringValue: hot_upd
                  startTimeUnixNano: "1687338611400357000"
                  timeUnixNano: "1687338612400834000"
                - asInt: "0"
                  attributes:
                    - key: operation
                      value:
                        stringValue: ins
                  startTimeUnixNano: "1687338611400357000"
                  timeUnixNano: "1687338612400834000"
                - asInt: "0"
                  attributes:
                    - key: operation
                      value:
                        stringValue: upd
                  startTimeUnixNano: "1687338611400357000"
                  timeUnixNano: "1687338612400834000"
              isMonotonic: true
            unit: "1"
          - description: The number of rows in the database.
            name: postgresql.rows
            sum:
              aggregationTemporality: 2
              dataPoints:
                - asInt: "0"
                  attributes:
                    - key: state
                      value:
                        stringValue: dead
                  startTimeUnixNano: "1687338611400357000"
                  timeUnixNano: "1687338612400834000"
                - asInt: "0"
                  attributes:
                    - key: state
                      value:
                        stringValue: live
                  startTimeUnixNano: "1687338611400357000"
                  timeUnixNano: "1687338612400834000"
            unit: "1"
          - description: Disk space used by a table.
            name: postgresql.table.size
            sum:
              aggregationTemporality: 2
              dataPoints:
                - asInt: "0"
                  startTimeUnixNano: "1687338611400357000"
                  timeUnixNano: "1687338612400834000"
            unit: By
          - description: Number of times a table has manually been vacuumed.
            name: postgresql.table.vacuum.count
            sum:
              aggregationTemporality: 2
              dataPoints:
                - asInt: "0"
                  startTimeUnixNano: "1687338611400357000"
                  timeUnixNano: "1687338612400834000"
              isMonotonic: true
            unit: '{vacuums}'
        scope:
          name: otelcol/postgresqlreceiver
          version: latest
  - resource:
      attributes:
        - key: postgresql.database.name
          value:
            stringValue: otel2
        - key: postgresql.table.name
          value:
            stringValue: public.test1
    scopeMetrics:
      - metrics:
          - description: The number of blocks read.
            name: postgresql.blocks_read
            sum:
              aggregationTemporality: 2
              dataPoints:
                - asInt: "0"
                  attributes:
                    - key: source
                      value:
                        stringValue: heap_hit
                  startTimeUnixNano: "1687338611400357000"
                  timeUnixNano: "1687338612400834000"
                - asInt: "0"
                  attributes:
                    - key: source
                      value:
                        stringValue: heap_read
                  startTimeUnixNano: "1687338611400357000"
                  timeUnixNano: "1687338612400834000"
                - asInt: "0"
                  attributes:
                    - key: source
                      value:
                        stringValue: idx_hit
                  startTimeUnixNano: "1687338611400357000"
                  timeUnixNano: "1687338612400834000"
                - asInt: "0"
                  attributes:
                    - key: source
                      value:
                        stringValue: idx_read
                  startTimeUnixNano: "1687338611400357000"
                  timeUnixNano: "1687338612400834000"
                - asInt: "0"
                  attributes:
                    - key: source
                      value:
                        stringValue: tidx_hit
                  startTimeUnixNano: "1687338611400357000"
                  timeUnixNano: "1687338612400834000"
                - asInt: "0"
                  attributes:
                    - key: source
                      value:
<<<<<<< HEAD
                        stringValue: tidx_read
                  startTimeUnixNano: "1687338611400357000"
                  timeUnixNano: "1687338612400834000"
=======
                        stringValue: toast_read
                  startTimeUnixNano: "1662565922919465000"
                  timeUnixNano: "1662565932919535000"
>>>>>>> da5df85e
                - asInt: "0"
                  attributes:
                    - key: source
                      value:
                        stringValue: toast_hit
                  startTimeUnixNano: "1687338611400357000"
                  timeUnixNano: "1687338612400834000"
                - asInt: "0"
                  attributes:
                    - key: source
                      value:
                        stringValue: toast_hit
                  startTimeUnixNano: "1687338611400357000"
                  timeUnixNano: "1687338612400834000"
              isMonotonic: true
            unit: "1"
          - description: The number of db row operations.
            name: postgresql.operations
            sum:
              aggregationTemporality: 2
              dataPoints:
                - asInt: "0"
                  attributes:
                    - key: operation
                      value:
                        stringValue: del
                  startTimeUnixNano: "1687338611400357000"
                  timeUnixNano: "1687338612400834000"
                - asInt: "0"
                  attributes:
                    - key: operation
                      value:
                        stringValue: hot_upd
                  startTimeUnixNano: "1687338611400357000"
                  timeUnixNano: "1687338612400834000"
                - asInt: "0"
                  attributes:
                    - key: operation
                      value:
                        stringValue: ins
                  startTimeUnixNano: "1687338611400357000"
                  timeUnixNano: "1687338612400834000"
                - asInt: "0"
                  attributes:
                    - key: operation
                      value:
                        stringValue: upd
                  startTimeUnixNano: "1687338611400357000"
                  timeUnixNano: "1687338612400834000"
              isMonotonic: true
            unit: "1"
          - description: The number of rows in the database.
            name: postgresql.rows
            sum:
              aggregationTemporality: 2
              dataPoints:
                - asInt: "0"
                  attributes:
                    - key: state
                      value:
                        stringValue: dead
                  startTimeUnixNano: "1687338611400357000"
                  timeUnixNano: "1687338612400834000"
                - asInt: "0"
                  attributes:
                    - key: state
                      value:
                        stringValue: live
                  startTimeUnixNano: "1687338611400357000"
                  timeUnixNano: "1687338612400834000"
            unit: "1"
          - description: Disk space used by a table.
            name: postgresql.table.size
            sum:
              aggregationTemporality: 2
              dataPoints:
                - asInt: "0"
                  startTimeUnixNano: "1687338611400357000"
                  timeUnixNano: "1687338612400834000"
            unit: By
          - description: Number of times a table has manually been vacuumed.
            name: postgresql.table.vacuum.count
            sum:
              aggregationTemporality: 2
              dataPoints:
                - asInt: "0"
                  startTimeUnixNano: "1687338611400357000"
                  timeUnixNano: "1687338612400834000"
              isMonotonic: true
            unit: '{vacuums}'
        scope:
          name: otelcol/postgresqlreceiver
          version: latest
  - resource:
      attributes:
        - key: postgresql.database.name
          value:
            stringValue: otel2
        - key: postgresql.table.name
          value:
            stringValue: public.test2
    scopeMetrics:
      - metrics:
          - description: The number of blocks read.
            name: postgresql.blocks_read
            sum:
              aggregationTemporality: 2
              dataPoints:
                - asInt: "1"
                  attributes:
                    - key: source
                      value:
                        stringValue: heap_hit
                  startTimeUnixNano: "1687338611400357000"
                  timeUnixNano: "1687338612400834000"
                - asInt: "1"
                  attributes:
                    - key: source
                      value:
                        stringValue: heap_read
                  startTimeUnixNano: "1687338611400357000"
                  timeUnixNano: "1687338612400834000"
                - asInt: "2"
                  attributes:
                    - key: source
                      value:
                        stringValue: idx_hit
                  startTimeUnixNano: "1687338611400357000"
                  timeUnixNano: "1687338612400834000"
                - asInt: "4"
                  attributes:
                    - key: source
                      value:
                        stringValue: idx_read
                  startTimeUnixNano: "1687338611400357000"
                  timeUnixNano: "1687338612400834000"
                - asInt: "0"
                  attributes:
                    - key: source
                      value:
                        stringValue: tidx_hit
                  startTimeUnixNano: "1687338611400357000"
                  timeUnixNano: "1687338612400834000"
                - asInt: "0"
                  attributes:
                    - key: source
                      value:
<<<<<<< HEAD
                        stringValue: tidx_read
                  startTimeUnixNano: "1687338611400357000"
                  timeUnixNano: "1687338612400834000"
=======
                        stringValue: toast_read
                  startTimeUnixNano: "1662565922919465000"
                  timeUnixNano: "1662565932919535000"
>>>>>>> da5df85e
                - asInt: "0"
                  attributes:
                    - key: source
                      value:
                        stringValue: toast_hit
                  startTimeUnixNano: "1687338611400357000"
                  timeUnixNano: "1687338612400834000"
                - asInt: "0"
                  attributes:
                    - key: source
                      value:
                        stringValue: toast_hit
                  startTimeUnixNano: "1687338611400357000"
                  timeUnixNano: "1687338612400834000"
              isMonotonic: true
            unit: "1"
          - description: The number of db row operations.
            name: postgresql.operations
            sum:
              aggregationTemporality: 2
              dataPoints:
                - asInt: "0"
                  attributes:
                    - key: operation
                      value:
                        stringValue: del
                  startTimeUnixNano: "1687338611400357000"
                  timeUnixNano: "1687338612400834000"
                - asInt: "0"
                  attributes:
                    - key: operation
                      value:
                        stringValue: hot_upd
                  startTimeUnixNano: "1687338611400357000"
                  timeUnixNano: "1687338612400834000"
                - asInt: "1"
                  attributes:
                    - key: operation
                      value:
                        stringValue: ins
                  startTimeUnixNano: "1687338611400357000"
                  timeUnixNano: "1687338612400834000"
                - asInt: "0"
                  attributes:
                    - key: operation
                      value:
                        stringValue: upd
                  startTimeUnixNano: "1687338611400357000"
                  timeUnixNano: "1687338612400834000"
              isMonotonic: true
            unit: "1"
          - description: The number of rows in the database.
            name: postgresql.rows
            sum:
              aggregationTemporality: 2
              dataPoints:
                - asInt: "0"
                  attributes:
                    - key: state
                      value:
                        stringValue: dead
                  startTimeUnixNano: "1687338611400357000"
                  timeUnixNano: "1687338612400834000"
                - asInt: "1"
                  attributes:
                    - key: state
                      value:
                        stringValue: live
                  startTimeUnixNano: "1687338611400357000"
                  timeUnixNano: "1687338612400834000"
            unit: "1"
          - description: Disk space used by a table.
            name: postgresql.table.size
            sum:
              aggregationTemporality: 2
              dataPoints:
                - asInt: "8192"
                  startTimeUnixNano: "1687338611400357000"
                  timeUnixNano: "1687338612400834000"
            unit: By
          - description: Number of times a table has manually been vacuumed.
            name: postgresql.table.vacuum.count
            sum:
              aggregationTemporality: 2
              dataPoints:
                - asInt: "0"
                  startTimeUnixNano: "1687338611400357000"
                  timeUnixNano: "1687338612400834000"
              isMonotonic: true
            unit: '{vacuums}'
        scope:
          name: otelcol/postgresqlreceiver
          version: latest
  - resource:
      attributes:
        - key: postgresql.database.name
          value:
            stringValue: otel
        - key: postgresql.index.name
          value:
            stringValue: table1_pkey
        - key: postgresql.table.name
          value:
            stringValue: table1
    scopeMetrics:
      - metrics:
          - description: The number of index scans on a table.
            name: postgresql.index.scans
            sum:
              aggregationTemporality: 2
              dataPoints:
                - asInt: "0"
                  startTimeUnixNano: "1687338611400357000"
                  timeUnixNano: "1687338612400834000"
              isMonotonic: true
            unit: '{scans}'
          - description: The size of the index on disk.
            gauge:
              dataPoints:
                - asInt: "8192"
                  startTimeUnixNano: "1687338611400357000"
                  timeUnixNano: "1687338612400834000"
            name: postgresql.index.size
            unit: By
        scope:
          name: otelcol/postgresqlreceiver
          version: latest
  - resource:
      attributes:
        - key: postgresql.database.name
          value:
            stringValue: otel
        - key: postgresql.index.name
          value:
            stringValue: table2_pkey
        - key: postgresql.table.name
          value:
            stringValue: table2
    scopeMetrics:
      - metrics:
          - description: The number of index scans on a table.
            name: postgresql.index.scans
            sum:
              aggregationTemporality: 2
              dataPoints:
                - asInt: "0"
                  startTimeUnixNano: "1687338611400357000"
                  timeUnixNano: "1687338612400834000"
              isMonotonic: true
            unit: '{scans}'
          - description: The size of the index on disk.
            gauge:
              dataPoints:
                - asInt: "8192"
                  startTimeUnixNano: "1687338611400357000"
                  timeUnixNano: "1687338612400834000"
            name: postgresql.index.size
            unit: By
        scope:
          name: otelcol/postgresqlreceiver
          version: latest
  - resource:
      attributes:
        - key: postgresql.database.name
          value:
            stringValue: otel2
        - key: postgresql.index.name
          value:
            stringValue: otel2index
        - key: postgresql.table.name
          value:
            stringValue: test2
    scopeMetrics:
      - metrics:
          - description: The number of index scans on a table.
            name: postgresql.index.scans
            sum:
              aggregationTemporality: 2
              dataPoints:
                - asInt: "0"
                  startTimeUnixNano: "1687338611400357000"
                  timeUnixNano: "1687338612400834000"
              isMonotonic: true
            unit: '{scans}'
          - description: The size of the index on disk.
            gauge:
              dataPoints:
                - asInt: "16384"
                  startTimeUnixNano: "1687338611400357000"
                  timeUnixNano: "1687338612400834000"
            name: postgresql.index.size
            unit: By
        scope:
          name: otelcol/postgresqlreceiver
          version: latest
  - resource:
      attributes:
        - key: postgresql.database.name
          value:
            stringValue: otel2
        - key: postgresql.index.name
          value:
            stringValue: otelindex
        - key: postgresql.table.name
          value:
            stringValue: test1
    scopeMetrics:
      - metrics:
          - description: The number of index scans on a table.
            name: postgresql.index.scans
            sum:
              aggregationTemporality: 2
              dataPoints:
                - asInt: "0"
                  startTimeUnixNano: "1687338611400357000"
                  timeUnixNano: "1687338612400834000"
              isMonotonic: true
            unit: '{scans}'
          - description: The size of the index on disk.
            gauge:
              dataPoints:
                - asInt: "8192"
                  startTimeUnixNano: "1687338611400357000"
                  timeUnixNano: "1687338612400834000"
            name: postgresql.index.size
            unit: By
        scope:
          name: otelcol/postgresqlreceiver
          version: latest
  - resource:
      attributes:
        - key: postgresql.database.name
          value:
            stringValue: otel2
        - key: postgresql.index.name
          value:
            stringValue: test1_pkey
        - key: postgresql.table.name
          value:
            stringValue: test1
    scopeMetrics:
      - metrics:
          - description: The number of index scans on a table.
            name: postgresql.index.scans
            sum:
              aggregationTemporality: 2
              dataPoints:
                - asInt: "0"
                  startTimeUnixNano: "1687338611400357000"
                  timeUnixNano: "1687338612400834000"
              isMonotonic: true
            unit: '{scans}'
          - description: The size of the index on disk.
            gauge:
              dataPoints:
                - asInt: "8192"
                  startTimeUnixNano: "1687338611400357000"
                  timeUnixNano: "1687338612400834000"
            name: postgresql.index.size
            unit: By
        scope:
          name: otelcol/postgresqlreceiver
          version: latest
  - resource:
      attributes:
        - key: postgresql.database.name
          value:
            stringValue: otel2
        - key: postgresql.index.name
          value:
            stringValue: test2_pkey
        - key: postgresql.table.name
          value:
            stringValue: test2
    scopeMetrics:
      - metrics:
          - description: The number of index scans on a table.
            name: postgresql.index.scans
            sum:
              aggregationTemporality: 2
              dataPoints:
                - asInt: "0"
                  startTimeUnixNano: "1687338611400357000"
                  timeUnixNano: "1687338612400834000"
              isMonotonic: true
            unit: '{scans}'
          - description: The size of the index on disk.
            gauge:
              dataPoints:
                - asInt: "16384"
                  startTimeUnixNano: "1687338611400357000"
                  timeUnixNano: "1687338612400834000"
            name: postgresql.index.size
            unit: By
        scope:
          name: otelcol/postgresqlreceiver
          version: latest<|MERGE_RESOLUTION|>--- conflicted
+++ resolved
@@ -132,9 +132,62 @@
             sum:
               aggregationTemporality: 2
               dataPoints:
-                - asInt: "6"
-                  startTimeUnixNano: "1687338611400357000"
-                  timeUnixNano: "1687338612400834000"
+                - asInt: "0"
+                  attributes:
+                    - key: source
+                      value:
+                        stringValue: heap_read
+                  startTimeUnixNano: "1662565922919465000"
+                  timeUnixNano: "1662565932919535000"
+                - asInt: "0"
+                  attributes:
+                    - key: source
+                      value:
+                        stringValue: heap_hit
+                  startTimeUnixNano: "1662565922919465000"
+                  timeUnixNano: "1662565932919535000"
+                - asInt: "0"
+                  attributes:
+                    - key: source
+                      value:
+                        stringValue: idx_read
+                  startTimeUnixNano: "1662565922919465000"
+                  timeUnixNano: "1662565932919535000"
+                - asInt: "0"
+                  attributes:
+                    - key: source
+                      value:
+                        stringValue: idx_hit
+                  startTimeUnixNano: "1662565922919465000"
+                  timeUnixNano: "1662565932919535000"
+                - asInt: "0"
+                  attributes:
+                    - key: source
+                      value:
+                        stringValue: toast_hit
+                  startTimeUnixNano: "1662565922919465000"
+                  timeUnixNano: "1662565932919535000"
+                - asInt: "0"
+                  attributes:
+                    - key: source
+                      value:
+                        stringValue: toast_read
+                  startTimeUnixNano: "1662565922919465000"
+                  timeUnixNano: "1662565932919535000"
+                - asInt: "0"
+                  attributes:
+                    - key: source
+                      value:
+                        stringValue: tidx_read
+                  startTimeUnixNano: "1662565922919465000"
+                  timeUnixNano: "1662565932919535000"
+                - asInt: "0"
+                  attributes:
+                    - key: source
+                      value:
+                        stringValue: tidx_hit
+                  startTimeUnixNano: "1662565922919465000"
+                  timeUnixNano: "1662565932919535000"
               isMonotonic: true
             unit: "1"
           - description: The database disk usage.
@@ -256,9 +309,23 @@
                   attributes:
                     - key: source
                       value:
-                        stringValue: idx_read
-                  startTimeUnixNano: "1687338611400357000"
-                  timeUnixNano: "1687338612400834000"
+                        stringValue: toast_hit
+                  startTimeUnixNano: "1662565922919465000"
+                  timeUnixNano: "1662565932919535000"
+                - asInt: "0"
+                  attributes:
+                    - key: source
+                      value:
+                        stringValue: toast_read
+                  startTimeUnixNano: "1662565922919465000"
+                  timeUnixNano: "1662565932919535000"
+                - asInt: "0"
+                  attributes:
+                    - key: source
+                      value:
+                        stringValue: tidx_read
+                  startTimeUnixNano: "1662565922919465000"
+                  timeUnixNano: "1662565932919535000"
                 - asInt: "0"
                   attributes:
                     - key: source
@@ -270,15 +337,9 @@
                   attributes:
                     - key: source
                       value:
-<<<<<<< HEAD
                         stringValue: tidx_read
                   startTimeUnixNano: "1687338611400357000"
                   timeUnixNano: "1687338612400834000"
-=======
-                        stringValue: toast_read
-                  startTimeUnixNano: "1662565922919465000"
-                  timeUnixNano: "1662565932919535000"
->>>>>>> da5df85e
                 - asInt: "0"
                   attributes:
                     - key: source
@@ -426,15 +487,9 @@
                   attributes:
                     - key: source
                       value:
-<<<<<<< HEAD
                         stringValue: tidx_read
                   startTimeUnixNano: "1687338611400357000"
                   timeUnixNano: "1687338612400834000"
-=======
-                        stringValue: toast_read
-                  startTimeUnixNano: "1662565922919465000"
-                  timeUnixNano: "1662565932919535000"
->>>>>>> da5df85e
                 - asInt: "0"
                   attributes:
                     - key: source
@@ -568,9 +623,23 @@
                   attributes:
                     - key: source
                       value:
-                        stringValue: idx_read
-                  startTimeUnixNano: "1687338611400357000"
-                  timeUnixNano: "1687338612400834000"
+                        stringValue: toast_hit
+                  startTimeUnixNano: "1662565922919465000"
+                  timeUnixNano: "1662565932919535000"
+                - asInt: "0"
+                  attributes:
+                    - key: source
+                      value:
+                        stringValue: toast_read
+                  startTimeUnixNano: "1662565922919465000"
+                  timeUnixNano: "1662565932919535000"
+                - asInt: "0"
+                  attributes:
+                    - key: source
+                      value:
+                        stringValue: tidx_read
+                  startTimeUnixNano: "1662565922919465000"
+                  timeUnixNano: "1662565932919535000"
                 - asInt: "0"
                   attributes:
                     - key: source
@@ -582,15 +651,9 @@
                   attributes:
                     - key: source
                       value:
-<<<<<<< HEAD
                         stringValue: tidx_read
                   startTimeUnixNano: "1687338611400357000"
                   timeUnixNano: "1687338612400834000"
-=======
-                        stringValue: toast_read
-                  startTimeUnixNano: "1662565922919465000"
-                  timeUnixNano: "1662565932919535000"
->>>>>>> da5df85e
                 - asInt: "0"
                   attributes:
                     - key: source
@@ -724,9 +787,23 @@
                   attributes:
                     - key: source
                       value:
-                        stringValue: idx_read
-                  startTimeUnixNano: "1687338611400357000"
-                  timeUnixNano: "1687338612400834000"
+                        stringValue: toast_hit
+                  startTimeUnixNano: "1662565922919465000"
+                  timeUnixNano: "1662565932919535000"
+                - asInt: "0"
+                  attributes:
+                    - key: source
+                      value:
+                        stringValue: toast_read
+                  startTimeUnixNano: "1662565922919465000"
+                  timeUnixNano: "1662565932919535000"
+                - asInt: "0"
+                  attributes:
+                    - key: source
+                      value:
+                        stringValue: tidx_read
+                  startTimeUnixNano: "1662565922919465000"
+                  timeUnixNano: "1662565932919535000"
                 - asInt: "0"
                   attributes:
                     - key: source
@@ -738,15 +815,9 @@
                   attributes:
                     - key: source
                       value:
-<<<<<<< HEAD
                         stringValue: tidx_read
                   startTimeUnixNano: "1687338611400357000"
                   timeUnixNano: "1687338612400834000"
-=======
-                        stringValue: toast_read
-                  startTimeUnixNano: "1662565922919465000"
-                  timeUnixNano: "1662565932919535000"
->>>>>>> da5df85e
                 - asInt: "0"
                   attributes:
                     - key: source
