--- conflicted
+++ resolved
@@ -52,15 +52,9 @@
 		{
 			desc: "unparseable URL",
 			cfg: Config{
-<<<<<<< HEAD
-				Endpoint:         "h" + string(rune(0x7f)),
-				TLSClientSetting: configtls.TLSClientSetting{},
-				ControllerConfig: scraperhelper.NewDefaultControllerConfig(),
-=======
 				Endpoint:                  "h" + string(rune(0x7f)),
 				ClientConfig:              configtls.ClientConfig{},
-				ScraperControllerSettings: scraperhelper.NewDefaultScraperControllerSettings(metadata.Type),
->>>>>>> fdd9ebf1
+				ControllerConfig: scraperhelper.NewDefaultControllerConfig(),
 			},
 			expectedErr: errors.New("unable to parse url"),
 		},
