// Copyright 2020 OpenTelemetry Authors
//
// Licensed under the Apache License, Version 2.0 (the "License");
// you may not use this file except in compliance with the License.
// You may obtain a copy of the License at
//
//      http://www.apache.org/licenses/LICENSE-2.0
//
// Unless required by applicable law or agreed to in writing, software
// distributed under the License is distributed on an "AS IS" BASIS,
// WITHOUT WARRANTIES OR CONDITIONS OF ANY KIND, either express or implied.
// See the License for the specific language governing permissions and
// limitations under the License.

package apachesparkreceiver // import "github.com/open-telemetry/opentelemetry-collector-contrib/receiver/apachesparkreceiver"

import (
	"context"
	"errors"
	"fmt"
	"time"

	"go.opentelemetry.io/collector/component"
	"go.opentelemetry.io/collector/pdata/pcommon"
	"go.opentelemetry.io/collector/pdata/pmetric"
	"go.opentelemetry.io/collector/receiver"
	"go.opentelemetry.io/collector/receiver/scrapererror"
	"go.uber.org/zap"

	"golang.org/x/exp/slices"

	"github.com/open-telemetry/opentelemetry-collector-contrib/receiver/apachesparkreceiver/internal/metadata"
	"github.com/open-telemetry/opentelemetry-collector-contrib/receiver/apachesparkreceiver/internal/models"
)

var (
	errClientNotInit         = errors.New("client not initialized")
<<<<<<< HEAD
	errFailedAppIDCollection = errors.New("failed to retrieve app ids")
=======
	errFailedAppIdCollection = errors.New("failed to retrieve app ids")
	errNoWhitelistedApps     = errors.New("no apps matched whitelisted ids")
>>>>>>> 8e9e4edb
)

type sparkScraper struct {
	client   client
	logger   *zap.Logger
	config   *Config
	settings component.TelemetrySettings
	mb       *metadata.MetricsBuilder
}

func newSparkScraper(logger *zap.Logger, cfg *Config, settings receiver.CreateSettings) *sparkScraper {
	return &sparkScraper{
		logger:   logger,
		config:   cfg,
		settings: settings.TelemetrySettings,
		mb:       metadata.NewMetricsBuilder(cfg.MetricsBuilderConfig, settings),
	}
}

func (s *sparkScraper) start(_ context.Context, host component.Host) (err error) {
	httpClient, err := newApacheSparkClient(s.config, host, s.settings)
	if err != nil {
		return fmt.Errorf("failed to start: %w", err)
	}
	s.client = httpClient
	return nil
}

func (s *sparkScraper) scrape(_ context.Context) (pmetric.Metrics, error) {
	now := pcommon.NewTimestampFromTime(time.Now())
	var scrapeErrors scrapererror.ScrapeErrors

	if s.client == nil {
		return pmetric.NewMetrics(), errClientNotInit
	}

	// call applications endpoint to get ids and names for all apps in the cluster
	var apps *models.Applications
	apps, err := s.client.GetApplications()
	if err != nil {
		return pmetric.NewMetrics(), errFailedAppIDCollection
	}

	// check apps against whitelisted app ids from config
	var whitelistedApps []models.Application

	// if no ids specified, whitelist all apps
	if s.config.WhitelistedApplicationIds == nil {
		whitelistedApps = *apps
	} else {
		// some whitelisted ids specified, compare to ids from applications endpoint
		for _, app := range *apps {
			if slices.Contains(s.config.WhitelistedApplicationIds, app.ID) {
				whitelistedApps = append(whitelistedApps, app)
			}
		}
		if len(whitelistedApps) == 0 {
			return pmetric.NewMetrics(), errNoWhitelistedApps
		}
	}

	// get stats from the 'metrics' endpoint
	clusterStats, err := s.client.GetClusterStats()
	if err != nil {
		scrapeErrors.AddPartial(1, err)
		s.logger.Warn("Failed to scrape cluster stats", zap.Error(err))
	} else {
<<<<<<< HEAD
		for _, app := range *apps {
			s.collectCluster(clusterStats, now, app.ApplicationID, app.Name)
=======
		for _, app := range whitelistedApps {
			s.collectCluster(clusterStats, now, app.ID, app.Name)
>>>>>>> 8e9e4edb
		}
	}

	// for each application id, get stats from stages & executors endpoints
	for _, app := range whitelistedApps {

		stageStats, err := s.client.GetStageStats(app.ApplicationID)
		if err != nil {
			scrapeErrors.AddPartial(1, err)
			s.logger.Warn("Failed to scrape stage stats", zap.Error(err))
		} else {
			s.collectStage(*stageStats, now, app.ApplicationID, app.Name)
		}

		executorStats, err := s.client.GetExecutorStats(app.ApplicationID)
		if err != nil {
			scrapeErrors.AddPartial(1, err)
			s.logger.Warn("Failed to scrape executor stats", zap.Error(err))
		} else {
			s.collectExecutor(*executorStats, now, app.ApplicationID, app.Name)
		}

		jobStats, err := s.client.GetJobStats(app.ApplicationID)
		if err != nil {
			scrapeErrors.AddPartial(1, err)
			s.logger.Warn("Failed to scrape job stats", zap.Error(err))
		} else {
			s.collectJob(*jobStats, now, app.ApplicationID, app.Name)
		}
	}
	return s.mb.Emit(), scrapeErrors.Combine()
}

func (s *sparkScraper) collectCluster(clusterStats *models.ClusterProperties, now pcommon.Timestamp, appID string, appName string) {
	key := fmt.Sprintf("%s.driver.BlockManager.disk.diskSpaceUsed", appID)
	s.mb.RecordSparkDriverBlockManagerDiskDiskSpaceUsedDataPoint(now, int64(clusterStats.Gauges[key].Value), appID, appName)

	key = fmt.Sprintf("%s.driver.BlockManager.memory.offHeapMemUsed_MB", appID)
	s.mb.RecordSparkDriverBlockManagerMemoryUsedDataPoint(now, int64(clusterStats.Gauges[key].Value), appID, appName, metadata.AttributeLocationOffHeap)
	key = fmt.Sprintf("%s.driver.BlockManager.memory.onHeapMemUsed_MB", appID)
	s.mb.RecordSparkDriverBlockManagerMemoryUsedDataPoint(now, int64(clusterStats.Gauges[key].Value), appID, appName, metadata.AttributeLocationOnHeap)

	key = fmt.Sprintf("%s.driver.BlockManager.memory.remainingOffHeapMem_MB", appID)
	s.mb.RecordSparkDriverBlockManagerMemoryRemainingDataPoint(now, int64(clusterStats.Gauges[key].Value), appID, appName, metadata.AttributeLocationOffHeap)
	key = fmt.Sprintf("%s.driver.BlockManager.memory.remainingOnHeapMem_MB", appID)
	s.mb.RecordSparkDriverBlockManagerMemoryRemainingDataPoint(now, int64(clusterStats.Gauges[key].Value), appID, appName, metadata.AttributeLocationOnHeap)

	key = fmt.Sprintf("%s.driver.HiveExternalCatalog.fileCacheHits", appID)
	s.mb.RecordSparkDriverHiveExternalCatalogFileCacheHitsDataPoint(now, int64(clusterStats.Counters[key].Count), appID, appName)

	key = fmt.Sprintf("%s.driver.HiveExternalCatalog.filesDiscovered", appID)
	s.mb.RecordSparkDriverHiveExternalCatalogFilesDiscoveredDataPoint(now, int64(clusterStats.Counters[key].Count), appID, appName)

	key = fmt.Sprintf("%s.driver.HiveExternalCatalog.hiveClientCalls", appID)
	s.mb.RecordSparkDriverHiveExternalCatalogHiveClientCallsDataPoint(now, int64(clusterStats.Counters[key].Count), appID, appName)

	key = fmt.Sprintf("%s.driver.HiveExternalCatalog.parallelListingJobCount", appID)
	s.mb.RecordSparkDriverHiveExternalCatalogParallelListingJobsDataPoint(now, int64(clusterStats.Counters[key].Count), appID, appName)

	key = fmt.Sprintf("%s.driver.HiveExternalCatalog.partitionsFetched", appID)
	s.mb.RecordSparkDriverHiveExternalCatalogPartitionsFetchedDataPoint(now, int64(clusterStats.Counters[key].Count), appID, appName)

	key = fmt.Sprintf("%s.driver.CodeGenerator.compilationTime", appID)
	s.mb.RecordSparkDriverCodeGeneratorCompilationCountDataPoint(now, int64(clusterStats.Histograms[key].Count), appID, appName)

	key = fmt.Sprintf("%s.driver.CodeGenerator.compilationTime", appID)
	s.mb.RecordSparkDriverCodeGeneratorCompilationAverageTimeDataPoint(now, clusterStats.Histograms[key].Mean, appID, appName)

	key = fmt.Sprintf("%s.driver.CodeGenerator.generatedClassSize", appID)
	s.mb.RecordSparkDriverCodeGeneratorGeneratedClassCountDataPoint(now, int64(clusterStats.Histograms[key].Count), appID, appName)

	key = fmt.Sprintf("%s.driver.CodeGenerator.generatedClassSize", appID)
	s.mb.RecordSparkDriverCodeGeneratorGeneratedClassAverageSizeDataPoint(now, clusterStats.Histograms[key].Mean, appID, appName)

	key = fmt.Sprintf("%s.driver.CodeGenerator.generatedMethodSize", appID)
	s.mb.RecordSparkDriverCodeGeneratorGeneratedMethodCountDataPoint(now, int64(clusterStats.Histograms[key].Count), appID, appName)

	key = fmt.Sprintf("%s.driver.CodeGenerator.generatedMethodSize", appID)
	s.mb.RecordSparkDriverCodeGeneratorGeneratedMethodAverageSizeDataPoint(now, clusterStats.Histograms[key].Mean, appID, appName)

	key = fmt.Sprintf("%s.driver.CodeGenerator.sourceCodeSize", appID)
	s.mb.RecordSparkDriverCodeGeneratorSourceCodeCountDataPoint(now, int64(clusterStats.Histograms[key].Count), appID, appName)

	key = fmt.Sprintf("%s.driver.CodeGenerator.sourceCodeSize", appID)
	s.mb.RecordSparkDriverCodeGeneratorSourceCodeAverageSizeDataPoint(now, clusterStats.Histograms[key].Mean, appID, appName)

	key = fmt.Sprintf("%s.driver.DAGScheduler.job.activeJobs", appID)
	s.mb.RecordSparkDriverDagSchedulerJobActiveJobsDataPoint(now, int64(clusterStats.Gauges[key].Value), appID, appName)

	key = fmt.Sprintf("%s.driver.DAGScheduler.job.allJobs", appID)
	s.mb.RecordSparkDriverDagSchedulerJobAllJobsDataPoint(now, int64(clusterStats.Gauges[key].Value), appID, appName)

	key = fmt.Sprintf("%s.driver.DAGScheduler.stage.failedStages", appID)
	s.mb.RecordSparkDriverDagSchedulerStageFailedStagesDataPoint(now, int64(clusterStats.Gauges[key].Value), appID, appName)

	key = fmt.Sprintf("%s.driver.DAGScheduler.stage.runningStages", appID)
	s.mb.RecordSparkDriverDagSchedulerStageRunningStagesDataPoint(now, int64(clusterStats.Gauges[key].Value), appID, appName)

	key = fmt.Sprintf("%s.driver.DAGScheduler.stage.waitingStages", appID)
	s.mb.RecordSparkDriverDagSchedulerStageWaitingStagesDataPoint(now, int64(clusterStats.Gauges[key].Value), appID, appName)

	key = fmt.Sprintf("%s.driver.LiveListenerBus.numEventsPosted", appID)
	s.mb.RecordSparkDriverLiveListenerBusEventsPostedDataPoint(now, int64(clusterStats.Counters[key].Count), appID, appName)

	key = fmt.Sprintf("%s.driver.LiveListenerBus.queue.appStatus.listenerProcessingTime", appID)
	s.mb.RecordSparkDriverLiveListenerBusListenerProcessingTimeAverageDataPoint(now, clusterStats.Histograms[key].Mean, appID, appName)

	key = fmt.Sprintf("%s.driver.LiveListenerBus.queue.appStatus.numDroppedEvents", appID)
	s.mb.RecordSparkDriverLiveListenerBusEventsDroppedDataPoint(now, int64(clusterStats.Counters[key].Count), appID, appName)

	key = fmt.Sprintf("%s.driver.LiveListenerBus.queue.appStatus.size", appID)
	s.mb.RecordSparkDriverLiveListenerBusQueueSizeDataPoint(now, int64(clusterStats.Gauges[key].Value), appID, appName)

	key = fmt.Sprintf("%s.driver.JVMCPU.jvmCpuTime", appID)
	s.mb.RecordSparkDriverJvmCPUTimeDataPoint(now, int64(clusterStats.Gauges[key].Value), appID, appName)

	key = fmt.Sprintf("%s.driver.ExecutorMetrics.JVMOffHeapMemory", appID)
	s.mb.RecordSparkDriverExecutorMetricsJvmMemoryDataPoint(now, int64(clusterStats.Gauges[key].Value), appID, appName, metadata.AttributeLocationOffHeap)
	key = fmt.Sprintf("%s.driver.ExecutorMetrics.JVMHeapMemory", appID)
	s.mb.RecordSparkDriverExecutorMetricsJvmMemoryDataPoint(now, int64(clusterStats.Gauges[key].Value), appID, appName, metadata.AttributeLocationOnHeap)

	key = fmt.Sprintf("%s.driver.ExecutorMetrics.OffHeapExecutionMemory", appID)
	s.mb.RecordSparkDriverExecutorMetricsExecutionMemoryDataPoint(now, int64(clusterStats.Gauges[key].Value), appID, appName, metadata.AttributeLocationOffHeap)
	key = fmt.Sprintf("%s.driver.ExecutorMetrics.OnHeapExecutionMemory", appID)
	s.mb.RecordSparkDriverExecutorMetricsExecutionMemoryDataPoint(now, int64(clusterStats.Gauges[key].Value), appID, appName, metadata.AttributeLocationOnHeap)

	key = fmt.Sprintf("%s.driver.ExecutorMetrics.OffHeapStorageMemory", appID)
	s.mb.RecordSparkDriverExecutorMetricsStorageMemoryDataPoint(now, int64(clusterStats.Gauges[key].Value), appID, appName, metadata.AttributeLocationOffHeap)
	key = fmt.Sprintf("%s.driver.ExecutorMetrics.OnHeapStorageMemory", appID)
	s.mb.RecordSparkDriverExecutorMetricsStorageMemoryDataPoint(now, int64(clusterStats.Gauges[key].Value), appID, appName, metadata.AttributeLocationOnHeap)

	key = fmt.Sprintf("%s.driver.ExecutorMetrics.DirectPoolMemory", appID)
	s.mb.RecordSparkDriverExecutorMetricsPoolMemoryDataPoint(now, int64(clusterStats.Gauges[key].Value), appID, appName, metadata.AttributePoolMemoryTypeDirect)
	key = fmt.Sprintf("%s.driver.ExecutorMetrics.MappedPoolMemory", appID)
	s.mb.RecordSparkDriverExecutorMetricsPoolMemoryDataPoint(now, int64(clusterStats.Gauges[key].Value), appID, appName, metadata.AttributePoolMemoryTypeMapped)

	key = fmt.Sprintf("%s.driver.ExecutorMetrics.MinorGCCount", appID)
	s.mb.RecordSparkDriverExecutorMetricsGcCountDataPoint(now, int64(clusterStats.Gauges[key].Value), appID, appName, metadata.AttributeGcTypeMinor)
	key = fmt.Sprintf("%s.driver.ExecutorMetrics.MajorGCCount", appID)
	s.mb.RecordSparkDriverExecutorMetricsGcCountDataPoint(now, int64(clusterStats.Gauges[key].Value), appID, appName, metadata.AttributeGcTypeMajor)

	key = fmt.Sprintf("%s.driver.ExecutorMetrics.MinorGCTime", appID)
	s.mb.RecordSparkDriverExecutorMetricsGcTimeDataPoint(now, int64(clusterStats.Gauges[key].Value), appID, appName, metadata.AttributeGcTypeMinor)
	key = fmt.Sprintf("%s.driver.ExecutorMetrics.MajorGCTime", appID)
	s.mb.RecordSparkDriverExecutorMetricsGcTimeDataPoint(now, int64(clusterStats.Gauges[key].Value), appID, appName, metadata.AttributeGcTypeMajor)
}

func (s *sparkScraper) collectStage(stageStats models.Stages, now pcommon.Timestamp, appID string, appName string) {
	for i := range stageStats {
		var stageStatus metadata.AttributeStageStatus
		switch stageStats[i].Status {
		case "ACTIVE":
			stageStatus = metadata.AttributeStageStatusACTIVE
		case "COMPLETE":
			stageStatus = metadata.AttributeStageStatusCOMPLETE
		case "PENDING":
			stageStatus = metadata.AttributeStageStatusPENDING
		case "FAILED":
			stageStatus = metadata.AttributeStageStatusFAILED
		}

		s.mb.RecordSparkStageActiveTasksDataPoint(now, int64(stageStats[i].ExecutorRunTime), appID, appName, stageStats[i].StageID, stageStats[i].AttemptID, stageStatus)
		s.mb.RecordSparkStageCompleteTasksDataPoint(now, int64(stageStats[i].ExecutorRunTime), appID, appName, stageStats[i].StageID, stageStats[i].AttemptID, stageStatus)
		s.mb.RecordSparkStageFailedTasksDataPoint(now, int64(stageStats[i].ExecutorRunTime), appID, appName, stageStats[i].StageID, stageStats[i].AttemptID, stageStatus)
		s.mb.RecordSparkStageKilledTasksDataPoint(now, int64(stageStats[i].ExecutorRunTime), appID, appName, stageStats[i].StageID, stageStats[i].AttemptID, stageStatus)
		s.mb.RecordSparkStageExecutorRunTimeDataPoint(now, int64(stageStats[i].ExecutorRunTime), appID, appName, stageStats[i].StageID, stageStats[i].AttemptID, stageStatus)
		s.mb.RecordSparkStageExecutorCPUTimeDataPoint(now, int64(stageStats[i].ExecutorCPUTime), appID, appName, stageStats[i].StageID, stageStats[i].AttemptID, stageStatus)
		s.mb.RecordSparkStageResultSizeDataPoint(now, int64(stageStats[i].ResultSize), appID, appName, stageStats[i].StageID, stageStats[i].AttemptID, stageStatus)
		s.mb.RecordSparkStageJvmGcTimeDataPoint(now, int64(stageStats[i].JvmGcTime), appID, appName, stageStats[i].StageID, stageStats[i].AttemptID, stageStatus)
		s.mb.RecordSparkStageMemorySpilledDataPoint(now, int64(stageStats[i].MemoryBytesSpilled), appID, appName, stageStats[i].StageID, stageStats[i].AttemptID, stageStatus)
		s.mb.RecordSparkStageDiskSpaceSpilledDataPoint(now, int64(stageStats[i].DiskBytesSpilled), appID, appName, stageStats[i].StageID, stageStats[i].AttemptID, stageStatus)
		s.mb.RecordSparkStagePeakExecutionMemoryDataPoint(now, int64(stageStats[i].PeakExecutionMemory), appID, appName, stageStats[i].StageID, stageStats[i].AttemptID, stageStatus)
		s.mb.RecordSparkStageInputBytesDataPoint(now, int64(stageStats[i].InputBytes), appID, appName, stageStats[i].StageID, stageStats[i].AttemptID, stageStatus)
		s.mb.RecordSparkStageInputRecordsDataPoint(now, int64(stageStats[i].InputRecords), appID, appName, stageStats[i].StageID, stageStats[i].AttemptID, stageStatus)
		s.mb.RecordSparkStageOutputBytesDataPoint(now, int64(stageStats[i].OutputBytes), appID, appName, stageStats[i].StageID, stageStats[i].AttemptID, stageStatus)
		s.mb.RecordSparkStageOutputRecordsDataPoint(now, int64(stageStats[i].OutputRecords), appID, appName, stageStats[i].StageID, stageStats[i].AttemptID, stageStatus)
		s.mb.RecordSparkStageShuffleBlocksFetchedDataPoint(now, int64(stageStats[i].ShuffleRemoteBlocksFetched), appID, appName, stageStats[i].StageID, stageStats[i].AttemptID, stageStatus, metadata.AttributeSourceRemote)
		s.mb.RecordSparkStageShuffleBlocksFetchedDataPoint(now, int64(stageStats[i].ShuffleLocalBlocksFetched), appID, appName, stageStats[i].StageID, stageStats[i].AttemptID, stageStatus, metadata.AttributeSourceLocal)
		s.mb.RecordSparkStageShuffleFetchWaitTimeDataPoint(now, int64(stageStats[i].ShuffleFetchWaitTime), appID, appName, stageStats[i].StageID, stageStats[i].AttemptID, stageStatus)
		s.mb.RecordSparkStageShuffleBytesReadDataPoint(now, int64(stageStats[i].ShuffleRemoteBytesRead), appID, appName, stageStats[i].StageID, stageStats[i].AttemptID, stageStatus, metadata.AttributeSourceRemote)
		s.mb.RecordSparkStageShuffleBytesReadDataPoint(now, int64(stageStats[i].ShuffleLocalBytesRead), appID, appName, stageStats[i].StageID, stageStats[i].AttemptID, stageStatus, metadata.AttributeSourceLocal)
		s.mb.RecordSparkStageShuffleRemoteBytesReadToDiskDataPoint(now, int64(stageStats[i].ShuffleRemoteBytesReadToDisk), appID, appName, stageStats[i].StageID, stageStats[i].AttemptID, stageStatus)
		s.mb.RecordSparkStageShuffleReadBytesDataPoint(now, int64(stageStats[i].ShuffleReadBytes), appID, appName, stageStats[i].StageID, stageStats[i].AttemptID, stageStatus)
		s.mb.RecordSparkStageShuffleReadRecordsDataPoint(now, int64(stageStats[i].ShuffleReadRecords), appID, appName, stageStats[i].StageID, stageStats[i].AttemptID, stageStatus)
		s.mb.RecordSparkStageShuffleWriteBytesDataPoint(now, int64(stageStats[i].ShuffleWriteBytes), appID, appName, stageStats[i].StageID, stageStats[i].AttemptID, stageStatus)
		s.mb.RecordSparkStageShuffleWriteRecordsDataPoint(now, int64(stageStats[i].ShuffleWriteRecords), appID, appName, stageStats[i].StageID, stageStats[i].AttemptID, stageStatus)
		s.mb.RecordSparkStageShuffleWriteTimeDataPoint(now, int64(stageStats[i].ShuffleWriteTime), appID, appName, stageStats[i].StageID, stageStats[i].AttemptID, stageStatus)
	}
}

func (s *sparkScraper) collectExecutor(executorStats models.Executors, now pcommon.Timestamp, appID string, appName string) {
	for i := range executorStats {
		s.mb.RecordSparkExecutorMemoryUsedDataPoint(now, executorStats[i].MemoryUsed, appID, appName, executorStats[i].ExecutorID)
		s.mb.RecordSparkExecutorDiskUsedDataPoint(now, executorStats[i].DiskUsed, appID, appName, executorStats[i].ExecutorID)
		s.mb.RecordSparkExecutorMaxTasksDataPoint(now, executorStats[i].MaxTasks, appID, appName, executorStats[i].ExecutorID)
		s.mb.RecordSparkExecutorActiveTasksDataPoint(now, executorStats[i].ActiveTasks, appID, appName, executorStats[i].ExecutorID)
		s.mb.RecordSparkExecutorFailedTasksDataPoint(now, executorStats[i].FailedTasks, appID, appName, executorStats[i].ExecutorID)
		s.mb.RecordSparkExecutorCompletedTasksDataPoint(now, executorStats[i].CompletedTasks, appID, appName, executorStats[i].ExecutorID)
		s.mb.RecordSparkExecutorDurationDataPoint(now, executorStats[i].TotalDuration, appID, appName, executorStats[i].ExecutorID)
		s.mb.RecordSparkExecutorGcTimeDataPoint(now, executorStats[i].TotalGCTime, appID, appName, executorStats[i].ExecutorID)
		s.mb.RecordSparkExecutorInputBytesDataPoint(now, executorStats[i].TotalInputBytes, appID, appName, executorStats[i].ExecutorID)
		s.mb.RecordSparkExecutorShuffleReadBytesDataPoint(now, executorStats[i].TotalShuffleRead, appID, appName, executorStats[i].ExecutorID)
		s.mb.RecordSparkExecutorShuffleWriteBytesDataPoint(now, executorStats[i].TotalShuffleWrite, appID, appName, executorStats[i].ExecutorID)
		s.mb.RecordSparkExecutorUsedStorageMemoryDataPoint(now, executorStats[i].UsedOnHeapStorageMemory, appID, appName, executorStats[i].ExecutorID, metadata.AttributeLocationOnHeap)
		s.mb.RecordSparkExecutorUsedStorageMemoryDataPoint(now, executorStats[i].UsedOffHeapStorageMemory, appID, appName, executorStats[i].ExecutorID, metadata.AttributeLocationOffHeap)
		s.mb.RecordSparkExecutorTotalStorageMemoryDataPoint(now, executorStats[i].TotalOnHeapStorageMemory, appID, appName, executorStats[i].ExecutorID, metadata.AttributeLocationOnHeap)
		s.mb.RecordSparkExecutorTotalStorageMemoryDataPoint(now, executorStats[i].TotalOffHeapStorageMemory, appID, appName, executorStats[i].ExecutorID, metadata.AttributeLocationOffHeap)
	}
}

func (s *sparkScraper) collectJob(jobStats models.Jobs, now pcommon.Timestamp, appID string, appName string) {
	for i := range jobStats {
		s.mb.RecordSparkJobActiveTasksDataPoint(now, jobStats[i].NumActiveTasks, appID, appName, jobStats[i].JobID)
		s.mb.RecordSparkJobCompletedTasksDataPoint(now, jobStats[i].NumCompletedTasks, appID, appName, jobStats[i].JobID)
		s.mb.RecordSparkJobSkippedTasksDataPoint(now, jobStats[i].NumSkippedTasks, appID, appName, jobStats[i].JobID)
		s.mb.RecordSparkJobFailedTasksDataPoint(now, jobStats[i].NumFailedTasks, appID, appName, jobStats[i].JobID)
		s.mb.RecordSparkJobActiveStagesDataPoint(now, jobStats[i].NumActiveStages, appID, appName, jobStats[i].JobID)
		s.mb.RecordSparkJobCompletedStagesDataPoint(now, jobStats[i].NumCompletedStages, appID, appName, jobStats[i].JobID)
		s.mb.RecordSparkJobSkippedStagesDataPoint(now, jobStats[i].NumSkippedStages, appID, appName, jobStats[i].JobID)
		s.mb.RecordSparkJobFailedStagesDataPoint(now, jobStats[i].NumFailedStages, appID, appName, jobStats[i].JobID)
	}
}<|MERGE_RESOLUTION|>--- conflicted
+++ resolved
@@ -26,7 +26,6 @@
 	"go.opentelemetry.io/collector/receiver"
 	"go.opentelemetry.io/collector/receiver/scrapererror"
 	"go.uber.org/zap"
-
 	"golang.org/x/exp/slices"
 
 	"github.com/open-telemetry/opentelemetry-collector-contrib/receiver/apachesparkreceiver/internal/metadata"
@@ -35,12 +34,8 @@
 
 var (
 	errClientNotInit         = errors.New("client not initialized")
-<<<<<<< HEAD
 	errFailedAppIDCollection = errors.New("failed to retrieve app ids")
-=======
-	errFailedAppIdCollection = errors.New("failed to retrieve app ids")
 	errNoWhitelistedApps     = errors.New("no apps matched whitelisted ids")
->>>>>>> 8e9e4edb
 )
 
 type sparkScraper struct {
@@ -93,7 +88,7 @@
 	} else {
 		// some whitelisted ids specified, compare to ids from applications endpoint
 		for _, app := range *apps {
-			if slices.Contains(s.config.WhitelistedApplicationIds, app.ID) {
+			if slices.Contains(s.config.WhitelistedApplicationIds, app.ApplicationID) {
 				whitelistedApps = append(whitelistedApps, app)
 			}
 		}
@@ -108,13 +103,8 @@
 		scrapeErrors.AddPartial(1, err)
 		s.logger.Warn("Failed to scrape cluster stats", zap.Error(err))
 	} else {
-<<<<<<< HEAD
-		for _, app := range *apps {
+		for _, app := range whitelistedApps {
 			s.collectCluster(clusterStats, now, app.ApplicationID, app.Name)
-=======
-		for _, app := range whitelistedApps {
-			s.collectCluster(clusterStats, now, app.ID, app.Name)
->>>>>>> 8e9e4edb
 		}
 	}
 
